--- conflicted
+++ resolved
@@ -213,8 +213,6 @@
   return %0 : !shape.size
 }
 
-<<<<<<< HEAD
-=======
 
 // -----
 // cstr_eq with non-constant but known equal shapes can be removed.
@@ -271,7 +269,6 @@
   return
 }
 
->>>>>>> 755e53b4
 // -----
 // assuming_all with known passing witnesses can be folded
 // CHECK-LABEL: func @f
@@ -361,8 +358,6 @@
   }
   "test.sink"(%1) : (index) -> ()
   return
-<<<<<<< HEAD
-=======
 }
 
 // -----
@@ -419,5 +414,4 @@
   %0 = shape.cstr_broadcastable %arg0, %arg0
   "consume.witness"(%0) : (!shape.witness) -> ()
   return
->>>>>>> 755e53b4
 }