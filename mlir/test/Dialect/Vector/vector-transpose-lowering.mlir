// RUN: mlir-opt %s --test-transform-dialect-interpreter --split-input-file | FileCheck %s

// CHECK-LABEL: func @transpose23
// CHECK-SAME: %[[A:.*]]: vector<2x3xf32>
// CHECK:      %[[Z:.*]] = arith.constant dense<0.000000e+00> : vector<3x2xf32>
// CHECK:      %[[T0:.*]] = vector.extract %[[A]][0, 0] : vector<2x3xf32>
// CHECK:      %[[T1:.*]] = vector.insert %[[T0]], %[[Z]] [0, 0] : f32 into vector<3x2xf32>
// CHECK:      %[[T2:.*]] = vector.extract %[[A]][0, 1] : vector<2x3xf32>
// CHECK:      %[[T3:.*]] = vector.insert %[[T2]], %[[T1]] [1, 0] : f32 into vector<3x2xf32>
// CHECK:      %[[T4:.*]] = vector.extract %[[A]][0, 2] : vector<2x3xf32>
// CHECK:      %[[T5:.*]] = vector.insert %[[T4]], %[[T3]] [2, 0] : f32 into vector<3x2xf32>
// CHECK:      %[[T6:.*]] = vector.extract %[[A]][1, 0] : vector<2x3xf32>
// CHECK:      %[[T7:.*]] = vector.insert %[[T6]], %[[T5]] [0, 1] : f32 into vector<3x2xf32>
// CHECK:      %[[T8:.*]] = vector.extract %[[A]][1, 1] : vector<2x3xf32>
// CHECK:      %[[T9:.*]] = vector.insert %[[T8]], %[[T7]] [1, 1] : f32 into vector<3x2xf32>
// CHECK:      %[[T10:.*]] = vector.extract %[[A]][1, 2] : vector<2x3xf32>
// CHECK:      %[[T11:.*]] = vector.insert %[[T10]], %[[T9]] [2, 1] : f32 into vector<3x2xf32>
// CHECK:      return %[[T11]] : vector<3x2xf32>
func.func @transpose23(%arg0: vector<2x3xf32>) -> vector<3x2xf32> {
  %0 = vector.transpose %arg0, [1, 0] : vector<2x3xf32> to vector<3x2xf32>
  return %0 : vector<3x2xf32>
}

// CHECK-LABEL: func @transpose102_1x8x8xf32
func.func @transpose102_1x8x8xf32(%arg0: vector<1x8x8xf32>) -> vector<8x1x8xf32> {
  //      CHECK: vector.extract {{.*}}[0, 0] : vector<1x8x8xf32>
  // CHECK-NEXT: vector.insert {{.*}} [0, 0] : vector<8xf32> into vector<8x1x8xf32>
  // CHECK-NEXT: vector.extract {{.*}}[0, 1] : vector<1x8x8xf32>
  // CHECK-NEXT: vector.insert {{.*}} [1, 0] : vector<8xf32> into vector<8x1x8xf32>
  // CHECK-NEXT: vector.extract {{.*}}[0, 2] : vector<1x8x8xf32>
  // CHECK-NEXT: vector.insert {{.*}} [2, 0] : vector<8xf32> into vector<8x1x8xf32>
  // CHECK-NEXT: vector.extract {{.*}}[0, 3] : vector<1x8x8xf32>
  // CHECK-NEXT: vector.insert {{.*}} [3, 0] : vector<8xf32> into vector<8x1x8xf32>
  // CHECK-NEXT: vector.extract {{.*}}[0, 4] : vector<1x8x8xf32>
  // CHECK-NEXT: vector.insert {{.*}} [4, 0] : vector<8xf32> into vector<8x1x8xf32>
  // CHECK-NEXT: vector.extract {{.*}}[0, 5] : vector<1x8x8xf32>
  // CHECK-NEXT: vector.insert {{.*}} [5, 0] : vector<8xf32> into vector<8x1x8xf32>
  // CHECK-NEXT: vector.extract {{.*}}[0, 6] : vector<1x8x8xf32>
  // CHECK-NEXT: vector.insert {{.*}} [6, 0] : vector<8xf32> into vector<8x1x8xf32>
  // CHECK-NEXT: vector.extract {{.*}}[0, 7] : vector<1x8x8xf32>
  // CHECK-NEXT: vector.insert {{.*}} [7, 0] : vector<8xf32> into vector<8x1x8xf32>
  %0 = vector.transpose %arg0, [1, 0, 2] : vector<1x8x8xf32> to vector<8x1x8xf32>
  return %0 : vector<8x1x8xf32>
}

// CHECK-LABEL: func @transpose102_8x1x8xf32
func.func @transpose102_8x1x8xf32(%arg0: vector<8x1x8xf32>) -> vector<1x8x8xf32> {
  //      CHECK: vector.extract {{.*}}[0, 0] : vector<8x1x8xf32>
  // CHECK-NEXT: vector.insert {{.*}} [0, 0] : vector<8xf32> into vector<1x8x8xf32>
  // CHECK-NEXT: vector.extract {{.*}}[1, 0] : vector<8x1x8xf32>
  // CHECK-NEXT: vector.insert {{.*}} [0, 1] : vector<8xf32> into vector<1x8x8xf32>
  // CHECK-NEXT: vector.extract {{.*}}[2, 0] : vector<8x1x8xf32>
  // CHECK-NEXT: vector.insert {{.*}} [0, 2] : vector<8xf32> into vector<1x8x8xf32>
  // CHECK-NEXT: vector.extract {{.*}}[3, 0] : vector<8x1x8xf32>
  // CHECK-NEXT: vector.insert {{.*}} [0, 3] : vector<8xf32> into vector<1x8x8xf32>
  // CHECK-NEXT: vector.extract {{.*}}[4, 0] : vector<8x1x8xf32>
  // CHECK-NEXT: vector.insert {{.*}} [0, 4] : vector<8xf32> into vector<1x8x8xf32>
  // CHECK-NEXT: vector.extract {{.*}}[5, 0] : vector<8x1x8xf32>
  // CHECK-NEXT: vector.insert {{.*}} [0, 5] : vector<8xf32> into vector<1x8x8xf32>
  // CHECK-NEXT: vector.extract {{.*}}[6, 0] : vector<8x1x8xf32>
  // CHECK-NEXT: vector.insert {{.*}} [0, 6] : vector<8xf32> into vector<1x8x8xf32>
  // CHECK-NEXT: vector.extract {{.*}}[7, 0] : vector<8x1x8xf32>
  // CHECK-NEXT: vector.insert {{.*}} [0, 7] : vector<8xf32> into vector<1x8x8xf32>
  %0 = vector.transpose %arg0, [1, 0, 2] : vector<8x1x8xf32> to vector<1x8x8xf32>
  return %0 : vector<1x8x8xf32>
}

// CHECK-LABEL:   func @transpose1023_1x1x8x8xf32(
func.func @transpose1023_1x1x8x8xf32(%arg0: vector<1x1x8x8xf32>) -> vector<1x1x8x8xf32> {
  // Note the single 2-D extract/insert pair since 2 and 3 are not transposed!
  //      CHECK: vector.extract {{.*}}[0, 0] : vector<1x1x8x8xf32>
  // CHECK-NEXT: vector.insert {{.*}} [0, 0] : vector<8x8xf32> into vector<1x1x8x8xf32>
  %0 = vector.transpose %arg0, [1, 0, 2, 3] : vector<1x1x8x8xf32> to vector<1x1x8x8xf32>
  return %0 : vector<1x1x8x8xf32>
}

transform.sequence failures(propagate) {
^bb1(%module_op: !transform.any_op):
  transform.vector.lower_transpose %module_op
    lowering_strategy = "eltwise"
      : (!transform.any_op) -> !transform.any_op
}

// -----

// CHECK-LABEL: func @transpose
func.func @transpose(%arg0: vector<2x4xf32>) -> vector<4x2xf32> {
  //      CHECK: vector.shape_cast %{{.*}} : vector<2x4xf32> to vector<8xf32>
  //            0 4
  // 0 1 2 3    1 5
  // 4 5 6 7 -> 2 6
  //            3 7
  // CHECK-NEXT: vector.shuffle %{{.*}} [0, 4, 1, 5, 2, 6, 3, 7] : vector<8xf32>, vector<8xf32>
  // CHECK-NEXT: vector.shape_cast %{{.*}} : vector<8xf32> to vector<4x2xf32>
  %0 = vector.transpose %arg0, [1, 0] : vector<2x4xf32> to vector<4x2xf32>
  return %0 : vector<4x2xf32>
}


transform.sequence failures(propagate) {
^bb1(%module_op: !transform.any_op):
  transform.vector.lower_transpose %module_op
    lowering_strategy = "shuffle_1d"
      : (!transform.any_op) -> !transform.any_op
}

// -----

// CHECK-LABEL: func @transpose(
func.func @transpose(%arg0: vector<2x4xf32>) -> vector<4x2xf32> {
  // CHECK:       vector.shape_cast {{.*}} : vector<2x4xf32> to vector<8xf32>
  // CHECK:       vector.flat_transpose %{{.*}} {columns = 2 : i32, rows = 4 : i32} : vector<8xf32> -> vector<8xf32>
  // CHECK:       vector.shape_cast {{.*}} : vector<8xf32> to vector<4x2xf32>
  %0 = vector.transpose %arg0, [1, 0] : vector<2x4xf32> to vector<4x2xf32>
  return %0 : vector<4x2xf32>
}


transform.sequence failures(propagate) {
^bb1(%module_op: !transform.any_op):
  transform.vector.lower_transpose %module_op
    lowering_strategy = "flat_transpose"
      : (!transform.any_op) -> !transform.any_op
}

// -----

// CHECK-LABEL: func @transpose4x8
func.func @transpose4x8xf32(%arg0: vector<4x8xf32>) -> vector<8x4xf32> {
  //      CHECK: vector.extract {{.*}}[0]
  // CHECK-NEXT: vector.extract {{.*}}[1]
  // CHECK-NEXT: vector.extract {{.*}}[2]
  // CHECK-NEXT: vector.extract {{.*}}[3]
  // CHECK-NEXT: vector.shuffle {{.*}} [0, 8, 1, 9, 4, 12, 5, 13] : vector<8xf32>, vector<8xf32>
  // CHECK-NEXT: vector.shuffle {{.*}} [2, 10, 3, 11, 6, 14, 7, 15] : vector<8xf32>, vector<8xf32>
  // CHECK-NEXT: vector.shuffle {{.*}} [0, 8, 1, 9, 4, 12, 5, 13] : vector<8xf32>, vector<8xf32>
  // CHECK-NEXT: vector.shuffle {{.*}} [2, 10, 3, 11, 6, 14, 7, 15] : vector<8xf32>, vector<8xf32>
  // CHECK-NEXT: vector.shuffle {{.*}} [0, 1, 8, 9, 4, 5, 12, 13] : vector<8xf32>, vector<8xf32>
  // CHECK-NEXT: vector.shuffle {{.*}} [2, 3, 10, 11, 6, 7, 14, 15] : vector<8xf32>, vector<8xf32>
  // CHECK-NEXT: vector.shuffle {{.*}} [0, 1, 8, 9, 4, 5, 12, 13] : vector<8xf32>, vector<8xf32>
  // CHECK-NEXT: vector.shuffle {{.*}} [2, 3, 10, 11, 6, 7, 14, 15] : vector<8xf32>, vector<8xf32>
  // CHECK-NEXT: vector.shuffle {{.*}} [0, 1, 2, 3, 8, 9, 10, 11] : vector<8xf32>, vector<8xf32>
  // CHECK-NEXT: vector.shuffle {{.*}} [0, 1, 2, 3, 8, 9, 10, 11] : vector<8xf32>, vector<8xf32>
  // CHECK-NEXT: vector.shuffle {{.*}} [4, 5, 6, 7, 12, 13, 14, 15] : vector<8xf32>, vector<8xf32>
  // CHECK-NEXT: vector.shuffle {{.*}} [4, 5, 6, 7, 12, 13, 14, 15] : vector<8xf32>, vector<8xf32>
  // CHECK-NEXT: vector.insert {{.*}}[0]
  // CHECK-NEXT: vector.insert {{.*}}[1]
  // CHECK-NEXT: vector.insert {{.*}}[2]
  // CHECK-NEXT: vector.insert {{.*}}[3]
  // CHECK-NEXT: vector.shape_cast {{.*}} vector<4x8xf32> to vector<32xf32>
  // CHECK-NEXT: vector.shape_cast {{.*}} vector<32xf32> to vector<8x4xf32>
  %0 = vector.transpose %arg0, [1, 0] : vector<4x8xf32> to vector<8x4xf32>
  return %0 : vector<8x4xf32>
}

// CHECK-LABEL: func @transpose021_1x4x8
func.func @transpose021_1x4x8xf32(%arg0: vector<1x4x8xf32>) -> vector<1x8x4xf32> {
  //      CHECK: vector.extract {{.*}}[0, 0]
  // CHECK-NEXT: vector.extract {{.*}}[0, 1]
  // CHECK-NEXT: vector.extract {{.*}}[0, 2]
  // CHECK-NEXT: vector.extract {{.*}}[0, 3]
  // CHECK-NEXT: vector.shuffle {{.*}} [0, 8, 1, 9, 4, 12, 5, 13] : vector<8xf32>, vector<8xf32>
  // CHECK-NEXT: vector.shuffle {{.*}} [2, 10, 3, 11, 6, 14, 7, 15] : vector<8xf32>, vector<8xf32>
  // CHECK-NEXT: vector.shuffle {{.*}} [0, 8, 1, 9, 4, 12, 5, 13] : vector<8xf32>, vector<8xf32>
  // CHECK-NEXT: vector.shuffle {{.*}} [2, 10, 3, 11, 6, 14, 7, 15] : vector<8xf32>, vector<8xf32>
  // CHECK-NEXT: vector.shuffle {{.*}} [0, 1, 8, 9, 4, 5, 12, 13] : vector<8xf32>, vector<8xf32>
  // CHECK-NEXT: vector.shuffle {{.*}} [2, 3, 10, 11, 6, 7, 14, 15] : vector<8xf32>, vector<8xf32>
  // CHECK-NEXT: vector.shuffle {{.*}} [0, 1, 8, 9, 4, 5, 12, 13] : vector<8xf32>, vector<8xf32>
  // CHECK-NEXT: vector.shuffle {{.*}} [2, 3, 10, 11, 6, 7, 14, 15] : vector<8xf32>, vector<8xf32>
  // CHECK-NEXT: vector.shuffle {{.*}} [0, 1, 2, 3, 8, 9, 10, 11] : vector<8xf32>, vector<8xf32>
  // CHECK-NEXT: vector.shuffle {{.*}} [0, 1, 2, 3, 8, 9, 10, 11] : vector<8xf32>, vector<8xf32>
  // CHECK-NEXT: vector.shuffle {{.*}} [4, 5, 6, 7, 12, 13, 14, 15] : vector<8xf32>, vector<8xf32>
  // CHECK-NEXT: vector.shuffle {{.*}} [4, 5, 6, 7, 12, 13, 14, 15] : vector<8xf32>, vector<8xf32>
  // CHECK-NEXT: vector.insert {{.*}}[0]
  // CHECK-NEXT: vector.insert {{.*}}[1]
  // CHECK-NEXT: vector.insert {{.*}}[2]
  // CHECK-NEXT: vector.insert {{.*}}[3]
  // CHECK-NEXT: vector.shape_cast {{.*}} vector<4x8xf32> to vector<32xf32>
  // CHECK-NEXT: vector.shape_cast {{.*}} vector<32xf32> to vector<1x8x4xf32>
  %0 = vector.transpose %arg0, [0, 2, 1] : vector<1x4x8xf32> to vector<1x8x4xf32>
  return %0 : vector<1x8x4xf32>
}

// CHECK-LABEL: func @transpose8x8
func.func @transpose8x8xf32(%arg0: vector<8x8xf32>) -> vector<8x8xf32> {
  //      CHECK: vector.extract {{.*}}[0]
  // CHECK-NEXT: vector.extract {{.*}}[1]
  // CHECK-NEXT: vector.extract {{.*}}[2]
  // CHECK-NEXT: vector.extract {{.*}}[3]
  // CHECK-NEXT: vector.extract {{.*}}[4]
  // CHECK-NEXT: vector.extract {{.*}}[5]
  // CHECK-NEXT: vector.extract {{.*}}[6]
  // CHECK-NEXT: vector.extract {{.*}}[7]
  // CHECK-NEXT: vector.shuffle {{.*}} [0, 8, 1, 9, 4, 12, 5, 13] : vector<8xf32>, vector<8xf32>
  // CHECK-NEXT: vector.shuffle {{.*}} [2, 10, 3, 11, 6, 14, 7, 15] : vector<8xf32>, vector<8xf32>
  // CHECK-NEXT: vector.shuffle {{.*}} [0, 8, 1, 9, 4, 12, 5, 13] : vector<8xf32>, vector<8xf32>
  // CHECK-NEXT: vector.shuffle {{.*}} [2, 10, 3, 11, 6, 14, 7, 15] : vector<8xf32>, vector<8xf32>
  // CHECK-NEXT: vector.shuffle {{.*}} [0, 8, 1, 9, 4, 12, 5, 13] : vector<8xf32>, vector<8xf32>
  // CHECK-NEXT: vector.shuffle {{.*}} [2, 10, 3, 11, 6, 14, 7, 15] : vector<8xf32>, vector<8xf32>
  // CHECK-NEXT: vector.shuffle {{.*}} [0, 8, 1, 9, 4, 12, 5, 13] : vector<8xf32>, vector<8xf32>
  // CHECK-NEXT: vector.shuffle {{.*}} [2, 10, 3, 11, 6, 14, 7, 15] : vector<8xf32>, vector<8xf32>
  // CHECK-COUNT-4: vector.shuffle {{.*}} [2, 3, 8, 9, 6, 7, 12, 13] : vector<8xf32>, vector<8xf32>
  // CHECK-NEXT: llvm.inline_asm asm_dialect = intel "vblendps $0, $1, $2, 0xcc", "=x,x,x" {{.*}} : (vector<8xf32>, vector<8xf32>) -> vector<8xf32>
  // CHECK-NEXT: llvm.inline_asm asm_dialect = intel "vblendps $0, $1, $2, 0x33", "=x,x,x" {{.*}} : (vector<8xf32>, vector<8xf32>) -> vector<8xf32>
  // CHECK-NEXT: llvm.inline_asm asm_dialect = intel "vblendps $0, $1, $2, 0xcc", "=x,x,x" {{.*}} : (vector<8xf32>, vector<8xf32>) -> vector<8xf32>
  // CHECK-NEXT: llvm.inline_asm asm_dialect = intel "vblendps $0, $1, $2, 0x33", "=x,x,x" {{.*}} : (vector<8xf32>, vector<8xf32>) -> vector<8xf32>
  // CHECK-NEXT: llvm.inline_asm asm_dialect = intel "vblendps $0, $1, $2, 0xcc", "=x,x,x" {{.*}} : (vector<8xf32>, vector<8xf32>) -> vector<8xf32>
  // CHECK-NEXT: llvm.inline_asm asm_dialect = intel "vblendps $0, $1, $2, 0x33", "=x,x,x" {{.*}} : (vector<8xf32>, vector<8xf32>) -> vector<8xf32>
  // CHECK-NEXT: llvm.inline_asm asm_dialect = intel "vblendps $0, $1, $2, 0xcc", "=x,x,x" {{.*}} : (vector<8xf32>, vector<8xf32>) -> vector<8xf32>
  // CHECK-NEXT: llvm.inline_asm asm_dialect = intel "vblendps $0, $1, $2, 0x33", "=x,x,x" {{.*}} : (vector<8xf32>, vector<8xf32>) -> vector<8xf32>
  // CHECK-COUNT-4: vector.shuffle {{.*}} [0, 1, 2, 3, 8, 9, 10, 11] : vector<8xf32>, vector<8xf32>
  // CHECK-COUNT-4: vector.shuffle {{.*}} [4, 5, 6, 7, 12, 13, 14, 15] : vector<8xf32>, vector<8xf32>
  // CHECK-NEXT: vector.insert {{.*}}[0]
  // CHECK-NEXT: vector.insert {{.*}}[1]
  // CHECK-NEXT: vector.insert {{.*}}[2]
  // CHECK-NEXT: vector.insert {{.*}}[3]
  // CHECK-NEXT: vector.insert {{.*}}[4]
  // CHECK-NEXT: vector.insert {{.*}}[5]
  // CHECK-NEXT: vector.insert {{.*}}[6]
  // CHECK-NEXT: vector.insert {{.*}}[7]
  %0 = vector.transpose %arg0, [1, 0] : vector<8x8xf32> to vector<8x8xf32>
  return %0 : vector<8x8xf32>
}

// CHECK-LABEL: func @transpose021_1x8x8
func.func @transpose021_1x8x8xf32(%arg0: vector<1x8x8xf32>) -> vector<1x8x8xf32> {
  //      CHECK: vector.extract {{.*}}[0, 0]
  // CHECK-NEXT: vector.extract {{.*}}[0, 1]
  // CHECK-NEXT: vector.extract {{.*}}[0, 2]
  // CHECK-NEXT: vector.extract {{.*}}[0, 3]
  // CHECK-NEXT: vector.extract {{.*}}[0, 4]
  // CHECK-NEXT: vector.extract {{.*}}[0, 5]
  // CHECK-NEXT: vector.extract {{.*}}[0, 6]
  // CHECK-NEXT: vector.extract {{.*}}[0, 7]
  // CHECK-NEXT: vector.shuffle {{.*}} [0, 8, 1, 9, 4, 12, 5, 13] : vector<8xf32>, vector<8xf32>
  // CHECK-NEXT: vector.shuffle {{.*}} [2, 10, 3, 11, 6, 14, 7, 15] : vector<8xf32>, vector<8xf32>
  // CHECK-NEXT: vector.shuffle {{.*}} [0, 8, 1, 9, 4, 12, 5, 13] : vector<8xf32>, vector<8xf32>
  // CHECK-NEXT: vector.shuffle {{.*}} [2, 10, 3, 11, 6, 14, 7, 15] : vector<8xf32>, vector<8xf32>
  // CHECK-NEXT: vector.shuffle {{.*}} [0, 8, 1, 9, 4, 12, 5, 13] : vector<8xf32>, vector<8xf32>
  // CHECK-NEXT: vector.shuffle {{.*}} [2, 10, 3, 11, 6, 14, 7, 15] : vector<8xf32>, vector<8xf32>
  // CHECK-NEXT: vector.shuffle {{.*}} [0, 8, 1, 9, 4, 12, 5, 13] : vector<8xf32>, vector<8xf32>
  // CHECK-NEXT: vector.shuffle {{.*}} [2, 10, 3, 11, 6, 14, 7, 15] : vector<8xf32>, vector<8xf32>
  // CHECK-COUNT-4: vector.shuffle {{.*}} [2, 3, 8, 9, 6, 7, 12, 13] : vector<8xf32>, vector<8xf32>
  // CHECK-NEXT: llvm.inline_asm asm_dialect = intel "vblendps $0, $1, $2, 0xcc", "=x,x,x" {{.*}} : (vector<8xf32>, vector<8xf32>) -> vector<8xf32>
  // CHECK-NEXT: llvm.inline_asm asm_dialect = intel "vblendps $0, $1, $2, 0x33", "=x,x,x" {{.*}} : (vector<8xf32>, vector<8xf32>) -> vector<8xf32>
  // CHECK-NEXT: llvm.inline_asm asm_dialect = intel "vblendps $0, $1, $2, 0xcc", "=x,x,x" {{.*}} : (vector<8xf32>, vector<8xf32>) -> vector<8xf32>
  // CHECK-NEXT: llvm.inline_asm asm_dialect = intel "vblendps $0, $1, $2, 0x33", "=x,x,x" {{.*}} : (vector<8xf32>, vector<8xf32>) -> vector<8xf32>
  // CHECK-NEXT: llvm.inline_asm asm_dialect = intel "vblendps $0, $1, $2, 0xcc", "=x,x,x" {{.*}} : (vector<8xf32>, vector<8xf32>) -> vector<8xf32>
  // CHECK-NEXT: llvm.inline_asm asm_dialect = intel "vblendps $0, $1, $2, 0x33", "=x,x,x" {{.*}} : (vector<8xf32>, vector<8xf32>) -> vector<8xf32>
  // CHECK-NEXT: llvm.inline_asm asm_dialect = intel "vblendps $0, $1, $2, 0xcc", "=x,x,x" {{.*}} : (vector<8xf32>, vector<8xf32>) -> vector<8xf32>
  // CHECK-NEXT: llvm.inline_asm asm_dialect = intel "vblendps $0, $1, $2, 0x33", "=x,x,x" {{.*}} : (vector<8xf32>, vector<8xf32>) -> vector<8xf32>
  // CHECK-COUNT-4: vector.shuffle {{.*}} [0, 1, 2, 3, 8, 9, 10, 11] : vector<8xf32>, vector<8xf32>
  // CHECK-COUNT-4: vector.shuffle {{.*}} [4, 5, 6, 7, 12, 13, 14, 15] : vector<8xf32>, vector<8xf32>
  // CHECK-NEXT: vector.insert {{.*}}[0]
  // CHECK-NEXT: vector.insert {{.*}}[1]
  // CHECK-NEXT: vector.insert {{.*}}[2]
  // CHECK-NEXT: vector.insert {{.*}}[3]
  // CHECK-NEXT: vector.insert {{.*}}[4]
  // CHECK-NEXT: vector.insert {{.*}}[5]
  // CHECK-NEXT: vector.insert {{.*}}[6]
  // CHECK-NEXT: vector.insert {{.*}}[7]
  // CHECK-NEXT: vector.shape_cast %{{.*}} : vector<8x8xf32> to vector<1x8x8xf32>
  %0 = vector.transpose %arg0, [0, 2, 1] : vector<1x8x8xf32> to vector<1x8x8xf32>
  return %0 : vector<1x8x8xf32>
}

// CHECK-LABEL: func @transpose120_8x1x8
func.func @transpose120_8x1x8xf32(%arg0: vector<8x1x8xf32>) -> vector<1x8x8xf32> {
  //      CHECK: vector.extract {{.*}}[0, 0]
  // CHECK-NEXT: vector.extract {{.*}}[1, 0]
  // CHECK-NEXT: vector.extract {{.*}}[2, 0]
  // CHECK-NEXT: vector.extract {{.*}}[3, 0]
  // CHECK-NEXT: vector.extract {{.*}}[4, 0]
  // CHECK-NEXT: vector.extract {{.*}}[5, 0]
  // CHECK-NEXT: vector.extract {{.*}}[6, 0]
  // CHECK-NEXT: vector.extract {{.*}}[7, 0]
  // CHECK-NEXT: vector.shuffle {{.*}} [0, 8, 1, 9, 4, 12, 5, 13] : vector<8xf32>, vector<8xf32>
  // CHECK-NEXT: vector.shuffle {{.*}} [2, 10, 3, 11, 6, 14, 7, 15] : vector<8xf32>, vector<8xf32>
  // CHECK-NEXT: vector.shuffle {{.*}} [0, 8, 1, 9, 4, 12, 5, 13] : vector<8xf32>, vector<8xf32>
  // CHECK-NEXT: vector.shuffle {{.*}} [2, 10, 3, 11, 6, 14, 7, 15] : vector<8xf32>, vector<8xf32>
  // CHECK-NEXT: vector.shuffle {{.*}} [0, 8, 1, 9, 4, 12, 5, 13] : vector<8xf32>, vector<8xf32>
  // CHECK-NEXT: vector.shuffle {{.*}} [2, 10, 3, 11, 6, 14, 7, 15] : vector<8xf32>, vector<8xf32>
  // CHECK-NEXT: vector.shuffle {{.*}} [0, 8, 1, 9, 4, 12, 5, 13] : vector<8xf32>, vector<8xf32>
  // CHECK-NEXT: vector.shuffle {{.*}} [2, 10, 3, 11, 6, 14, 7, 15] : vector<8xf32>, vector<8xf32>
  // CHECK-COUNT-4: vector.shuffle {{.*}} [2, 3, 8, 9, 6, 7, 12, 13] : vector<8xf32>, vector<8xf32>
  // CHECK-NEXT: llvm.inline_asm asm_dialect = intel "vblendps $0, $1, $2, 0xcc", "=x,x,x" {{.*}} : (vector<8xf32>, vector<8xf32>) -> vector<8xf32>
  // CHECK-NEXT: llvm.inline_asm asm_dialect = intel "vblendps $0, $1, $2, 0x33", "=x,x,x" {{.*}} : (vector<8xf32>, vector<8xf32>) -> vector<8xf32>
  // CHECK-NEXT: llvm.inline_asm asm_dialect = intel "vblendps $0, $1, $2, 0xcc", "=x,x,x" {{.*}} : (vector<8xf32>, vector<8xf32>) -> vector<8xf32>
  // CHECK-NEXT: llvm.inline_asm asm_dialect = intel "vblendps $0, $1, $2, 0x33", "=x,x,x" {{.*}} : (vector<8xf32>, vector<8xf32>) -> vector<8xf32>
  // CHECK-NEXT: llvm.inline_asm asm_dialect = intel "vblendps $0, $1, $2, 0xcc", "=x,x,x" {{.*}} : (vector<8xf32>, vector<8xf32>) -> vector<8xf32>
  // CHECK-NEXT: llvm.inline_asm asm_dialect = intel "vblendps $0, $1, $2, 0x33", "=x,x,x" {{.*}} : (vector<8xf32>, vector<8xf32>) -> vector<8xf32>
  // CHECK-NEXT: llvm.inline_asm asm_dialect = intel "vblendps $0, $1, $2, 0xcc", "=x,x,x" {{.*}} : (vector<8xf32>, vector<8xf32>) -> vector<8xf32>
  // CHECK-NEXT: llvm.inline_asm asm_dialect = intel "vblendps $0, $1, $2, 0x33", "=x,x,x" {{.*}} : (vector<8xf32>, vector<8xf32>) -> vector<8xf32>
  // CHECK-COUNT-4: vector.shuffle {{.*}} [0, 1, 2, 3, 8, 9, 10, 11] : vector<8xf32>, vector<8xf32>
  // CHECK-COUNT-4: vector.shuffle {{.*}} [4, 5, 6, 7, 12, 13, 14, 15] : vector<8xf32>, vector<8xf32>
  // CHECK-NEXT: vector.insert {{.*}}[0]
  // CHECK-NEXT: vector.insert {{.*}}[1]
  // CHECK-NEXT: vector.insert {{.*}}[2]
  // CHECK-NEXT: vector.insert {{.*}}[3]
  // CHECK-NEXT: vector.insert {{.*}}[4]
  // CHECK-NEXT: vector.insert {{.*}}[5]
  // CHECK-NEXT: vector.insert {{.*}}[6]
  // CHECK-NEXT: vector.insert {{.*}}[7]
  // CHECK-NEXT: vector.shape_cast %{{.*}} : vector<8x8xf32> to vector<1x8x8xf32>
  %0 = vector.transpose %arg0, [1, 2, 0] : vector<8x1x8xf32> to vector<1x8x8xf32>
  return %0 : vector<1x8x8xf32>
}

// CHECK-LABEL: func @transpose120_8x8x1
func.func @transpose120_8x8x1xf32(%arg0: vector<8x8x1xf32>) -> vector<8x1x8xf32> {
  //      CHECK: vector.shape_cast %{{.*}} : vector<8x8x1xf32> to vector<8x8xf32>
  // CHECK-NEXT: vector.extract {{.*}}[0]
  // CHECK-NEXT: vector.extract {{.*}}[1]
  // CHECK-NEXT: vector.extract {{.*}}[2]
  // CHECK-NEXT: vector.extract {{.*}}[3]
  // CHECK-NEXT: vector.extract {{.*}}[4]
  // CHECK-NEXT: vector.extract {{.*}}[5]
  // CHECK-NEXT: vector.extract {{.*}}[6]
  // CHECK-NEXT: vector.extract {{.*}}[7]
  // CHECK-NEXT: vector.shuffle {{.*}} [0, 8, 1, 9, 4, 12, 5, 13] : vector<8xf32>, vector<8xf32>
  // CHECK-NEXT: vector.shuffle {{.*}} [2, 10, 3, 11, 6, 14, 7, 15] : vector<8xf32>, vector<8xf32>
  // CHECK-NEXT: vector.shuffle {{.*}} [0, 8, 1, 9, 4, 12, 5, 13] : vector<8xf32>, vector<8xf32>
  // CHECK-NEXT: vector.shuffle {{.*}} [2, 10, 3, 11, 6, 14, 7, 15] : vector<8xf32>, vector<8xf32>
  // CHECK-NEXT: vector.shuffle {{.*}} [0, 8, 1, 9, 4, 12, 5, 13] : vector<8xf32>, vector<8xf32>
  // CHECK-NEXT: vector.shuffle {{.*}} [2, 10, 3, 11, 6, 14, 7, 15] : vector<8xf32>, vector<8xf32>
  // CHECK-NEXT: vector.shuffle {{.*}} [0, 8, 1, 9, 4, 12, 5, 13] : vector<8xf32>, vector<8xf32>
  // CHECK-NEXT: vector.shuffle {{.*}} [2, 10, 3, 11, 6, 14, 7, 15] : vector<8xf32>, vector<8xf32>
  // CHECK-COUNT-4: vector.shuffle {{.*}} [2, 3, 8, 9, 6, 7, 12, 13] : vector<8xf32>, vector<8xf32>
  // CHECK-NEXT: llvm.inline_asm asm_dialect = intel "vblendps $0, $1, $2, 0xcc", "=x,x,x" {{.*}} : (vector<8xf32>, vector<8xf32>) -> vector<8xf32>
  // CHECK-NEXT: llvm.inline_asm asm_dialect = intel "vblendps $0, $1, $2, 0x33", "=x,x,x" {{.*}} : (vector<8xf32>, vector<8xf32>) -> vector<8xf32>
  // CHECK-NEXT: llvm.inline_asm asm_dialect = intel "vblendps $0, $1, $2, 0xcc", "=x,x,x" {{.*}} : (vector<8xf32>, vector<8xf32>) -> vector<8xf32>
  // CHECK-NEXT: llvm.inline_asm asm_dialect = intel "vblendps $0, $1, $2, 0x33", "=x,x,x" {{.*}} : (vector<8xf32>, vector<8xf32>) -> vector<8xf32>
  // CHECK-NEXT: llvm.inline_asm asm_dialect = intel "vblendps $0, $1, $2, 0xcc", "=x,x,x" {{.*}} : (vector<8xf32>, vector<8xf32>) -> vector<8xf32>
  // CHECK-NEXT: llvm.inline_asm asm_dialect = intel "vblendps $0, $1, $2, 0x33", "=x,x,x" {{.*}} : (vector<8xf32>, vector<8xf32>) -> vector<8xf32>
  // CHECK-NEXT: llvm.inline_asm asm_dialect = intel "vblendps $0, $1, $2, 0xcc", "=x,x,x" {{.*}} : (vector<8xf32>, vector<8xf32>) -> vector<8xf32>
  // CHECK-NEXT: llvm.inline_asm asm_dialect = intel "vblendps $0, $1, $2, 0x33", "=x,x,x" {{.*}} : (vector<8xf32>, vector<8xf32>) -> vector<8xf32>
  // CHECK-COUNT-4: vector.shuffle {{.*}} [0, 1, 2, 3, 8, 9, 10, 11] : vector<8xf32>, vector<8xf32>
  // CHECK-COUNT-4: vector.shuffle {{.*}} [4, 5, 6, 7, 12, 13, 14, 15] : vector<8xf32>, vector<8xf32>
  // CHECK-NEXT: vector.insert {{.*}}[0]
  // CHECK-NEXT: vector.insert {{.*}}[1]
  // CHECK-NEXT: vector.insert {{.*}}[2]
  // CHECK-NEXT: vector.insert {{.*}}[3]
  // CHECK-NEXT: vector.insert {{.*}}[4]
  // CHECK-NEXT: vector.insert {{.*}}[5]
  // CHECK-NEXT: vector.insert {{.*}}[6]
  // CHECK-NEXT: vector.insert {{.*}}[7]
  // CHECK-NEXT: vector.shape_cast %{{.*}} : vector<8x8xf32> to vector<8x1x8xf32>
  %0 = vector.transpose %arg0, [1, 2, 0] : vector<8x8x1xf32> to vector<8x1x8xf32>
  return %0 : vector<8x1x8xf32>
}

// CHECK-LABEL: func @transpose102_8x8x1
func.func @transpose102_8x8x1xf32(%arg0: vector<8x8x1xf32>) -> vector<8x8x1xf32> {
  //      CHECK: vector.shape_cast %{{.*}} : vector<8x8x1xf32> to vector<8x8xf32>
  // CHECK-NEXT: vector.extract {{.*}}[0]
  // CHECK-NEXT: vector.extract {{.*}}[1]
  // CHECK-NEXT: vector.extract {{.*}}[2]
  // CHECK-NEXT: vector.extract {{.*}}[3]
  // CHECK-NEXT: vector.extract {{.*}}[4]
  // CHECK-NEXT: vector.extract {{.*}}[5]
  // CHECK-NEXT: vector.extract {{.*}}[6]
  // CHECK-NEXT: vector.extract {{.*}}[7]
  // CHECK-NEXT: vector.shuffle {{.*}} [0, 8, 1, 9, 4, 12, 5, 13] : vector<8xf32>, vector<8xf32>
  // CHECK-NEXT: vector.shuffle {{.*}} [2, 10, 3, 11, 6, 14, 7, 15] : vector<8xf32>, vector<8xf32>
  // CHECK-NEXT: vector.shuffle {{.*}} [0, 8, 1, 9, 4, 12, 5, 13] : vector<8xf32>, vector<8xf32>
  // CHECK-NEXT: vector.shuffle {{.*}} [2, 10, 3, 11, 6, 14, 7, 15] : vector<8xf32>, vector<8xf32>
  // CHECK-NEXT: vector.shuffle {{.*}} [0, 8, 1, 9, 4, 12, 5, 13] : vector<8xf32>, vector<8xf32>
  // CHECK-NEXT: vector.shuffle {{.*}} [2, 10, 3, 11, 6, 14, 7, 15] : vector<8xf32>, vector<8xf32>
  // CHECK-NEXT: vector.shuffle {{.*}} [0, 8, 1, 9, 4, 12, 5, 13] : vector<8xf32>, vector<8xf32>
  // CHECK-NEXT: vector.shuffle {{.*}} [2, 10, 3, 11, 6, 14, 7, 15] : vector<8xf32>, vector<8xf32>
  // CHECK-COUNT-4: vector.shuffle {{.*}} [2, 3, 8, 9, 6, 7, 12, 13] : vector<8xf32>, vector<8xf32>
  // CHECK-NEXT: llvm.inline_asm asm_dialect = intel "vblendps $0, $1, $2, 0xcc", "=x,x,x" {{.*}} : (vector<8xf32>, vector<8xf32>) -> vector<8xf32>
  // CHECK-NEXT: llvm.inline_asm asm_dialect = intel "vblendps $0, $1, $2, 0x33", "=x,x,x" {{.*}} : (vector<8xf32>, vector<8xf32>) -> vector<8xf32>
  // CHECK-NEXT: llvm.inline_asm asm_dialect = intel "vblendps $0, $1, $2, 0xcc", "=x,x,x" {{.*}} : (vector<8xf32>, vector<8xf32>) -> vector<8xf32>
  // CHECK-NEXT: llvm.inline_asm asm_dialect = intel "vblendps $0, $1, $2, 0x33", "=x,x,x" {{.*}} : (vector<8xf32>, vector<8xf32>) -> vector<8xf32>
  // CHECK-NEXT: llvm.inline_asm asm_dialect = intel "vblendps $0, $1, $2, 0xcc", "=x,x,x" {{.*}} : (vector<8xf32>, vector<8xf32>) -> vector<8xf32>
  // CHECK-NEXT: llvm.inline_asm asm_dialect = intel "vblendps $0, $1, $2, 0x33", "=x,x,x" {{.*}} : (vector<8xf32>, vector<8xf32>) -> vector<8xf32>
  // CHECK-NEXT: llvm.inline_asm asm_dialect = intel "vblendps $0, $1, $2, 0xcc", "=x,x,x" {{.*}} : (vector<8xf32>, vector<8xf32>) -> vector<8xf32>
  // CHECK-NEXT: llvm.inline_asm asm_dialect = intel "vblendps $0, $1, $2, 0x33", "=x,x,x" {{.*}} : (vector<8xf32>, vector<8xf32>) -> vector<8xf32>
  // CHECK-COUNT-4: vector.shuffle {{.*}} [0, 1, 2, 3, 8, 9, 10, 11] : vector<8xf32>, vector<8xf32>
  // CHECK-COUNT-4: vector.shuffle {{.*}} [4, 5, 6, 7, 12, 13, 14, 15] : vector<8xf32>, vector<8xf32>
  // CHECK-NEXT: vector.insert {{.*}}[0]
  // CHECK-NEXT: vector.insert {{.*}}[1]
  // CHECK-NEXT: vector.insert {{.*}}[2]
  // CHECK-NEXT: vector.insert {{.*}}[3]
  // CHECK-NEXT: vector.insert {{.*}}[4]
  // CHECK-NEXT: vector.insert {{.*}}[5]
  // CHECK-NEXT: vector.insert {{.*}}[6]
  // CHECK-NEXT: vector.insert {{.*}}[7]
  // CHECK-NEXT: vector.shape_cast %{{.*}} : vector<8x8xf32> to vector<8x8x1xf32>
  %0 = vector.transpose %arg0, [1, 0, 2] : vector<8x8x1xf32> to vector<8x8x1xf32>
  return %0 : vector<8x8x1xf32>
}

// CHECK-LABEL: func @transpose201_8x1x8
func.func @transpose201_8x1x8xf32(%arg0: vector<8x1x8xf32>) -> vector<8x8x1xf32> {
  //      CHECK: vector.extract {{.*}}[0, 0]
  // CHECK-NEXT: vector.extract {{.*}}[1, 0]
  // CHECK-NEXT: vector.extract {{.*}}[2, 0]
  // CHECK-NEXT: vector.extract {{.*}}[3, 0]
  // CHECK-NEXT: vector.extract {{.*}}[4, 0]
  // CHECK-NEXT: vector.extract {{.*}}[5, 0]
  // CHECK-NEXT: vector.extract {{.*}}[6, 0]
  // CHECK-NEXT: vector.extract {{.*}}[7, 0]
  // CHECK-NEXT: vector.shuffle {{.*}} [0, 8, 1, 9, 4, 12, 5, 13] : vector<8xf32>, vector<8xf32>
  // CHECK-NEXT: vector.shuffle {{.*}} [2, 10, 3, 11, 6, 14, 7, 15] : vector<8xf32>, vector<8xf32>
  // CHECK-NEXT: vector.shuffle {{.*}} [0, 8, 1, 9, 4, 12, 5, 13] : vector<8xf32>, vector<8xf32>
  // CHECK-NEXT: vector.shuffle {{.*}} [2, 10, 3, 11, 6, 14, 7, 15] : vector<8xf32>, vector<8xf32>
  // CHECK-NEXT: vector.shuffle {{.*}} [0, 8, 1, 9, 4, 12, 5, 13] : vector<8xf32>, vector<8xf32>
  // CHECK-NEXT: vector.shuffle {{.*}} [2, 10, 3, 11, 6, 14, 7, 15] : vector<8xf32>, vector<8xf32>
  // CHECK-NEXT: vector.shuffle {{.*}} [0, 8, 1, 9, 4, 12, 5, 13] : vector<8xf32>, vector<8xf32>
  // CHECK-NEXT: vector.shuffle {{.*}} [2, 10, 3, 11, 6, 14, 7, 15] : vector<8xf32>, vector<8xf32>
  // CHECK-COUNT-4: vector.shuffle {{.*}} [2, 3, 8, 9, 6, 7, 12, 13] : vector<8xf32>, vector<8xf32>
  // CHECK-NEXT: llvm.inline_asm asm_dialect = intel "vblendps $0, $1, $2, 0xcc", "=x,x,x" {{.*}} : (vector<8xf32>, vector<8xf32>) -> vector<8xf32>
  // CHECK-NEXT: llvm.inline_asm asm_dialect = intel "vblendps $0, $1, $2, 0x33", "=x,x,x" {{.*}} : (vector<8xf32>, vector<8xf32>) -> vector<8xf32>
  // CHECK-NEXT: llvm.inline_asm asm_dialect = intel "vblendps $0, $1, $2, 0xcc", "=x,x,x" {{.*}} : (vector<8xf32>, vector<8xf32>) -> vector<8xf32>
  // CHECK-NEXT: llvm.inline_asm asm_dialect = intel "vblendps $0, $1, $2, 0x33", "=x,x,x" {{.*}} : (vector<8xf32>, vector<8xf32>) -> vector<8xf32>
  // CHECK-NEXT: llvm.inline_asm asm_dialect = intel "vblendps $0, $1, $2, 0xcc", "=x,x,x" {{.*}} : (vector<8xf32>, vector<8xf32>) -> vector<8xf32>
  // CHECK-NEXT: llvm.inline_asm asm_dialect = intel "vblendps $0, $1, $2, 0x33", "=x,x,x" {{.*}} : (vector<8xf32>, vector<8xf32>) -> vector<8xf32>
  // CHECK-NEXT: llvm.inline_asm asm_dialect = intel "vblendps $0, $1, $2, 0xcc", "=x,x,x" {{.*}} : (vector<8xf32>, vector<8xf32>) -> vector<8xf32>
  // CHECK-NEXT: llvm.inline_asm asm_dialect = intel "vblendps $0, $1, $2, 0x33", "=x,x,x" {{.*}} : (vector<8xf32>, vector<8xf32>) -> vector<8xf32>
  // CHECK-COUNT-4: vector.shuffle {{.*}} [0, 1, 2, 3, 8, 9, 10, 11] : vector<8xf32>, vector<8xf32>
  // CHECK-COUNT-4: vector.shuffle {{.*}} [4, 5, 6, 7, 12, 13, 14, 15] : vector<8xf32>, vector<8xf32>
  // CHECK-NEXT: vector.insert {{.*}}[0]
  // CHECK-NEXT: vector.insert {{.*}}[1]
  // CHECK-NEXT: vector.insert {{.*}}[2]
  // CHECK-NEXT: vector.insert {{.*}}[3]
  // CHECK-NEXT: vector.insert {{.*}}[4]
  // CHECK-NEXT: vector.insert {{.*}}[5]
  // CHECK-NEXT: vector.insert {{.*}}[6]
  // CHECK-NEXT: vector.insert {{.*}}[7]
  // CHECK-NEXT: vector.shape_cast %{{.*}} : vector<8x8xf32> to vector<8x8x1xf32>
  %0 = vector.transpose %arg0, [2, 0, 1] : vector<8x1x8xf32> to vector<8x8x1xf32>
  return %0 : vector<8x8x1xf32>
}

// CHECK-LABEL: func @transpose201_1x8x8
func.func @transpose201_1x8x8xf32(%arg0: vector<1x8x8xf32>) -> vector<8x1x8xf32> {
  //      CHECK: vector.extract {{.*}}[0, 0]
  // CHECK-NEXT: vector.extract {{.*}}[0, 1]
  // CHECK-NEXT: vector.extract {{.*}}[0, 2]
  // CHECK-NEXT: vector.extract {{.*}}[0, 3]
  // CHECK-NEXT: vector.extract {{.*}}[0, 4]
  // CHECK-NEXT: vector.extract {{.*}}[0, 5]
  // CHECK-NEXT: vector.extract {{.*}}[0, 6]
  // CHECK-NEXT: vector.extract {{.*}}[0, 7]
  // CHECK-NEXT: vector.shuffle {{.*}} [0, 8, 1, 9, 4, 12, 5, 13] : vector<8xf32>, vector<8xf32>
  // CHECK-NEXT: vector.shuffle {{.*}} [2, 10, 3, 11, 6, 14, 7, 15] : vector<8xf32>, vector<8xf32>
  // CHECK-NEXT: vector.shuffle {{.*}} [0, 8, 1, 9, 4, 12, 5, 13] : vector<8xf32>, vector<8xf32>
  // CHECK-NEXT: vector.shuffle {{.*}} [2, 10, 3, 11, 6, 14, 7, 15] : vector<8xf32>, vector<8xf32>
  // CHECK-NEXT: vector.shuffle {{.*}} [0, 8, 1, 9, 4, 12, 5, 13] : vector<8xf32>, vector<8xf32>
  // CHECK-NEXT: vector.shuffle {{.*}} [2, 10, 3, 11, 6, 14, 7, 15] : vector<8xf32>, vector<8xf32>
  // CHECK-NEXT: vector.shuffle {{.*}} [0, 8, 1, 9, 4, 12, 5, 13] : vector<8xf32>, vector<8xf32>
  // CHECK-NEXT: vector.shuffle {{.*}} [2, 10, 3, 11, 6, 14, 7, 15] : vector<8xf32>, vector<8xf32>
  // CHECK-COUNT-4: vector.shuffle {{.*}} [2, 3, 8, 9, 6, 7, 12, 13] : vector<8xf32>, vector<8xf32>
  // CHECK-NEXT: llvm.inline_asm asm_dialect = intel "vblendps $0, $1, $2, 0xcc", "=x,x,x" {{.*}} : (vector<8xf32>, vector<8xf32>) -> vector<8xf32>
  // CHECK-NEXT: llvm.inline_asm asm_dialect = intel "vblendps $0, $1, $2, 0x33", "=x,x,x" {{.*}} : (vector<8xf32>, vector<8xf32>) -> vector<8xf32>
  // CHECK-NEXT: llvm.inline_asm asm_dialect = intel "vblendps $0, $1, $2, 0xcc", "=x,x,x" {{.*}} : (vector<8xf32>, vector<8xf32>) -> vector<8xf32>
  // CHECK-NEXT: llvm.inline_asm asm_dialect = intel "vblendps $0, $1, $2, 0x33", "=x,x,x" {{.*}} : (vector<8xf32>, vector<8xf32>) -> vector<8xf32>
  // CHECK-NEXT: llvm.inline_asm asm_dialect = intel "vblendps $0, $1, $2, 0xcc", "=x,x,x" {{.*}} : (vector<8xf32>, vector<8xf32>) -> vector<8xf32>
  // CHECK-NEXT: llvm.inline_asm asm_dialect = intel "vblendps $0, $1, $2, 0x33", "=x,x,x" {{.*}} : (vector<8xf32>, vector<8xf32>) -> vector<8xf32>
  // CHECK-NEXT: llvm.inline_asm asm_dialect = intel "vblendps $0, $1, $2, 0xcc", "=x,x,x" {{.*}} : (vector<8xf32>, vector<8xf32>) -> vector<8xf32>
  // CHECK-NEXT: llvm.inline_asm asm_dialect = intel "vblendps $0, $1, $2, 0x33", "=x,x,x" {{.*}} : (vector<8xf32>, vector<8xf32>) -> vector<8xf32>
  // CHECK-COUNT-4: vector.shuffle {{.*}} [0, 1, 2, 3, 8, 9, 10, 11] : vector<8xf32>, vector<8xf32>
  // CHECK-COUNT-4: vector.shuffle {{.*}} [4, 5, 6, 7, 12, 13, 14, 15] : vector<8xf32>, vector<8xf32>
  // CHECK-NEXT: vector.insert {{.*}}[0]
  // CHECK-NEXT: vector.insert {{.*}}[1]
  // CHECK-NEXT: vector.insert {{.*}}[2]
  // CHECK-NEXT: vector.insert {{.*}}[3]
  // CHECK-NEXT: vector.insert {{.*}}[4]
  // CHECK-NEXT: vector.insert {{.*}}[5]
  // CHECK-NEXT: vector.insert {{.*}}[6]
  // CHECK-NEXT: vector.insert {{.*}}[7]
  // CHECK-NEXT: vector.shape_cast %{{.*}} : vector<8x8xf32> to vector<8x1x8xf32>
  %0 = vector.transpose %arg0, [2, 0, 1] : vector<1x8x8xf32> to vector<8x1x8xf32>
  return %0 : vector<8x1x8xf32>
}

// CHECK-LABEL: func @transpose210_8x1x8
func.func @transpose210_8x1x8xf32(%arg0: vector<8x1x8xf32>) -> vector<8x1x8xf32> {
  //      CHECK: vector.extract {{.*}}[0, 0]
  // CHECK-NEXT: vector.extract {{.*}}[1, 0]
  // CHECK-NEXT: vector.extract {{.*}}[2, 0]
  // CHECK-NEXT: vector.extract {{.*}}[3, 0]
  // CHECK-NEXT: vector.extract {{.*}}[4, 0]
  // CHECK-NEXT: vector.extract {{.*}}[5, 0]
  // CHECK-NEXT: vector.extract {{.*}}[6, 0]
  // CHECK-NEXT: vector.extract {{.*}}[7, 0]
  // CHECK-NEXT: vector.shuffle {{.*}} [0, 8, 1, 9, 4, 12, 5, 13] : vector<8xf32>, vector<8xf32>
  // CHECK-NEXT: vector.shuffle {{.*}} [2, 10, 3, 11, 6, 14, 7, 15] : vector<8xf32>, vector<8xf32>
  // CHECK-NEXT: vector.shuffle {{.*}} [0, 8, 1, 9, 4, 12, 5, 13] : vector<8xf32>, vector<8xf32>
  // CHECK-NEXT: vector.shuffle {{.*}} [2, 10, 3, 11, 6, 14, 7, 15] : vector<8xf32>, vector<8xf32>
  // CHECK-NEXT: vector.shuffle {{.*}} [0, 8, 1, 9, 4, 12, 5, 13] : vector<8xf32>, vector<8xf32>
  // CHECK-NEXT: vector.shuffle {{.*}} [2, 10, 3, 11, 6, 14, 7, 15] : vector<8xf32>, vector<8xf32>
  // CHECK-NEXT: vector.shuffle {{.*}} [0, 8, 1, 9, 4, 12, 5, 13] : vector<8xf32>, vector<8xf32>
  // CHECK-NEXT: vector.shuffle {{.*}} [2, 10, 3, 11, 6, 14, 7, 15] : vector<8xf32>, vector<8xf32>
  // CHECK-COUNT-4: vector.shuffle {{.*}} [2, 3, 8, 9, 6, 7, 12, 13] : vector<8xf32>, vector<8xf32>
  // CHECK-NEXT: llvm.inline_asm asm_dialect = intel "vblendps $0, $1, $2, 0xcc", "=x,x,x" {{.*}} : (vector<8xf32>, vector<8xf32>) -> vector<8xf32>
  // CHECK-NEXT: llvm.inline_asm asm_dialect = intel "vblendps $0, $1, $2, 0x33", "=x,x,x" {{.*}} : (vector<8xf32>, vector<8xf32>) -> vector<8xf32>
  // CHECK-NEXT: llvm.inline_asm asm_dialect = intel "vblendps $0, $1, $2, 0xcc", "=x,x,x" {{.*}} : (vector<8xf32>, vector<8xf32>) -> vector<8xf32>
  // CHECK-NEXT: llvm.inline_asm asm_dialect = intel "vblendps $0, $1, $2, 0x33", "=x,x,x" {{.*}} : (vector<8xf32>, vector<8xf32>) -> vector<8xf32>
  // CHECK-NEXT: llvm.inline_asm asm_dialect = intel "vblendps $0, $1, $2, 0xcc", "=x,x,x" {{.*}} : (vector<8xf32>, vector<8xf32>) -> vector<8xf32>
  // CHECK-NEXT: llvm.inline_asm asm_dialect = intel "vblendps $0, $1, $2, 0x33", "=x,x,x" {{.*}} : (vector<8xf32>, vector<8xf32>) -> vector<8xf32>
  // CHECK-NEXT: llvm.inline_asm asm_dialect = intel "vblendps $0, $1, $2, 0xcc", "=x,x,x" {{.*}} : (vector<8xf32>, vector<8xf32>) -> vector<8xf32>
  // CHECK-NEXT: llvm.inline_asm asm_dialect = intel "vblendps $0, $1, $2, 0x33", "=x,x,x" {{.*}} : (vector<8xf32>, vector<8xf32>) -> vector<8xf32>
  // CHECK-COUNT-4: vector.shuffle {{.*}} [0, 1, 2, 3, 8, 9, 10, 11] : vector<8xf32>, vector<8xf32>
  // CHECK-COUNT-4: vector.shuffle {{.*}} [4, 5, 6, 7, 12, 13, 14, 15] : vector<8xf32>, vector<8xf32>
  // CHECK-NEXT: vector.insert {{.*}}[0]
  // CHECK-NEXT: vector.insert {{.*}}[1]
  // CHECK-NEXT: vector.insert {{.*}}[2]
  // CHECK-NEXT: vector.insert {{.*}}[3]
  // CHECK-NEXT: vector.insert {{.*}}[4]
  // CHECK-NEXT: vector.insert {{.*}}[5]
  // CHECK-NEXT: vector.insert {{.*}}[6]
  // CHECK-NEXT: vector.insert {{.*}}[7]
  // CHECK-NEXT: vector.shape_cast %{{.*}} : vector<8x8xf32> to vector<8x1x8xf32>
  %0 = vector.transpose %arg0, [2, 1, 0] : vector<8x1x8xf32> to vector<8x1x8xf32>
  return %0 : vector<8x1x8xf32>
}

// CHECK-LABEL: func @transpose210_8x8x1
func.func @transpose210_8x8x1xf32(%arg0: vector<8x8x1xf32>) -> vector<1x8x8xf32> {
  //      CHECK: vector.shape_cast %{{.*}} : vector<8x8x1xf32> to vector<8x8xf32>
  // CHECK-NEXT: vector.extract {{.*}}[0]
  // CHECK-NEXT: vector.extract {{.*}}[1]
  // CHECK-NEXT: vector.extract {{.*}}[2]
  // CHECK-NEXT: vector.extract {{.*}}[3]
  // CHECK-NEXT: vector.extract {{.*}}[4]
  // CHECK-NEXT: vector.extract {{.*}}[5]
  // CHECK-NEXT: vector.extract {{.*}}[6]
  // CHECK-NEXT: vector.extract {{.*}}[7]
  // CHECK-NEXT: vector.shuffle {{.*}} [0, 8, 1, 9, 4, 12, 5, 13] : vector<8xf32>, vector<8xf32>
  // CHECK-NEXT: vector.shuffle {{.*}} [2, 10, 3, 11, 6, 14, 7, 15] : vector<8xf32>, vector<8xf32>
  // CHECK-NEXT: vector.shuffle {{.*}} [0, 8, 1, 9, 4, 12, 5, 13] : vector<8xf32>, vector<8xf32>
  // CHECK-NEXT: vector.shuffle {{.*}} [2, 10, 3, 11, 6, 14, 7, 15] : vector<8xf32>, vector<8xf32>
  // CHECK-NEXT: vector.shuffle {{.*}} [0, 8, 1, 9, 4, 12, 5, 13] : vector<8xf32>, vector<8xf32>
  // CHECK-NEXT: vector.shuffle {{.*}} [2, 10, 3, 11, 6, 14, 7, 15] : vector<8xf32>, vector<8xf32>
  // CHECK-NEXT: vector.shuffle {{.*}} [0, 8, 1, 9, 4, 12, 5, 13] : vector<8xf32>, vector<8xf32>
  // CHECK-NEXT: vector.shuffle {{.*}} [2, 10, 3, 11, 6, 14, 7, 15] : vector<8xf32>, vector<8xf32>
  // CHECK-COUNT-4: vector.shuffle {{.*}} [2, 3, 8, 9, 6, 7, 12, 13] : vector<8xf32>, vector<8xf32>
  // CHECK-NEXT: llvm.inline_asm asm_dialect = intel "vblendps $0, $1, $2, 0xcc", "=x,x,x" {{.*}} : (vector<8xf32>, vector<8xf32>) -> vector<8xf32>
  // CHECK-NEXT: llvm.inline_asm asm_dialect = intel "vblendps $0, $1, $2, 0x33", "=x,x,x" {{.*}} : (vector<8xf32>, vector<8xf32>) -> vector<8xf32>
  // CHECK-NEXT: llvm.inline_asm asm_dialect = intel "vblendps $0, $1, $2, 0xcc", "=x,x,x" {{.*}} : (vector<8xf32>, vector<8xf32>) -> vector<8xf32>
  // CHECK-NEXT: llvm.inline_asm asm_dialect = intel "vblendps $0, $1, $2, 0x33", "=x,x,x" {{.*}} : (vector<8xf32>, vector<8xf32>) -> vector<8xf32>
  // CHECK-NEXT: llvm.inline_asm asm_dialect = intel "vblendps $0, $1, $2, 0xcc", "=x,x,x" {{.*}} : (vector<8xf32>, vector<8xf32>) -> vector<8xf32>
  // CHECK-NEXT: llvm.inline_asm asm_dialect = intel "vblendps $0, $1, $2, 0x33", "=x,x,x" {{.*}} : (vector<8xf32>, vector<8xf32>) -> vector<8xf32>
  // CHECK-NEXT: llvm.inline_asm asm_dialect = intel "vblendps $0, $1, $2, 0xcc", "=x,x,x" {{.*}} : (vector<8xf32>, vector<8xf32>) -> vector<8xf32>
  // CHECK-NEXT: llvm.inline_asm asm_dialect = intel "vblendps $0, $1, $2, 0x33", "=x,x,x" {{.*}} : (vector<8xf32>, vector<8xf32>) -> vector<8xf32>
  // CHECK-COUNT-4: vector.shuffle {{.*}} [0, 1, 2, 3, 8, 9, 10, 11] : vector<8xf32>, vector<8xf32>
  // CHECK-COUNT-4: vector.shuffle {{.*}} [4, 5, 6, 7, 12, 13, 14, 15] : vector<8xf32>, vector<8xf32>
  // CHECK-NEXT: vector.insert {{.*}}[0]
  // CHECK-NEXT: vector.insert {{.*}}[1]
  // CHECK-NEXT: vector.insert {{.*}}[2]
  // CHECK-NEXT: vector.insert {{.*}}[3]
  // CHECK-NEXT: vector.insert {{.*}}[4]
  // CHECK-NEXT: vector.insert {{.*}}[5]
  // CHECK-NEXT: vector.insert {{.*}}[6]
  // CHECK-NEXT: vector.insert {{.*}}[7]
  // CHECK-NEXT: vector.shape_cast %{{.*}} : vector<8x8xf32> to vector<1x8x8xf32>
  %0 = vector.transpose %arg0, [2, 1, 0] : vector<8x8x1xf32> to vector<1x8x8xf32>
  return %0 : vector<1x8x8xf32>
}

// CHECK-LABEL: func @transpose210_1x8x8
func.func @transpose210_1x8x8xf32(%arg0: vector<1x8x8xf32>) -> vector<8x8x1xf32> {
  //      CHECK: vector.extract {{.*}}[0, 0]
  // CHECK-NEXT: vector.extract {{.*}}[0, 1]
  // CHECK-NEXT: vector.extract {{.*}}[0, 2]
  // CHECK-NEXT: vector.extract {{.*}}[0, 3]
  // CHECK-NEXT: vector.extract {{.*}}[0, 4]
  // CHECK-NEXT: vector.extract {{.*}}[0, 5]
  // CHECK-NEXT: vector.extract {{.*}}[0, 6]
  // CHECK-NEXT: vector.extract {{.*}}[0, 7]
  // CHECK-NEXT: vector.shuffle {{.*}} [0, 8, 1, 9, 4, 12, 5, 13] : vector<8xf32>, vector<8xf32>
  // CHECK-NEXT: vector.shuffle {{.*}} [2, 10, 3, 11, 6, 14, 7, 15] : vector<8xf32>, vector<8xf32>
  // CHECK-NEXT: vector.shuffle {{.*}} [0, 8, 1, 9, 4, 12, 5, 13] : vector<8xf32>, vector<8xf32>
  // CHECK-NEXT: vector.shuffle {{.*}} [2, 10, 3, 11, 6, 14, 7, 15] : vector<8xf32>, vector<8xf32>
  // CHECK-NEXT: vector.shuffle {{.*}} [0, 8, 1, 9, 4, 12, 5, 13] : vector<8xf32>, vector<8xf32>
  // CHECK-NEXT: vector.shuffle {{.*}} [2, 10, 3, 11, 6, 14, 7, 15] : vector<8xf32>, vector<8xf32>
  // CHECK-NEXT: vector.shuffle {{.*}} [0, 8, 1, 9, 4, 12, 5, 13] : vector<8xf32>, vector<8xf32>
  // CHECK-NEXT: vector.shuffle {{.*}} [2, 10, 3, 11, 6, 14, 7, 15] : vector<8xf32>, vector<8xf32>
  // CHECK-COUNT-4: vector.shuffle {{.*}} [2, 3, 8, 9, 6, 7, 12, 13] : vector<8xf32>, vector<8xf32>
  // CHECK-NEXT: llvm.inline_asm asm_dialect = intel "vblendps $0, $1, $2, 0xcc", "=x,x,x" {{.*}} : (vector<8xf32>, vector<8xf32>) -> vector<8xf32>
  // CHECK-NEXT: llvm.inline_asm asm_dialect = intel "vblendps $0, $1, $2, 0x33", "=x,x,x" {{.*}} : (vector<8xf32>, vector<8xf32>) -> vector<8xf32>
  // CHECK-NEXT: llvm.inline_asm asm_dialect = intel "vblendps $0, $1, $2, 0xcc", "=x,x,x" {{.*}} : (vector<8xf32>, vector<8xf32>) -> vector<8xf32>
  // CHECK-NEXT: llvm.inline_asm asm_dialect = intel "vblendps $0, $1, $2, 0x33", "=x,x,x" {{.*}} : (vector<8xf32>, vector<8xf32>) -> vector<8xf32>
  // CHECK-NEXT: llvm.inline_asm asm_dialect = intel "vblendps $0, $1, $2, 0xcc", "=x,x,x" {{.*}} : (vector<8xf32>, vector<8xf32>) -> vector<8xf32>
  // CHECK-NEXT: llvm.inline_asm asm_dialect = intel "vblendps $0, $1, $2, 0x33", "=x,x,x" {{.*}} : (vector<8xf32>, vector<8xf32>) -> vector<8xf32>
  // CHECK-NEXT: llvm.inline_asm asm_dialect = intel "vblendps $0, $1, $2, 0xcc", "=x,x,x" {{.*}} : (vector<8xf32>, vector<8xf32>) -> vector<8xf32>
  // CHECK-NEXT: llvm.inline_asm asm_dialect = intel "vblendps $0, $1, $2, 0x33", "=x,x,x" {{.*}} : (vector<8xf32>, vector<8xf32>) -> vector<8xf32>
  // CHECK-COUNT-4: vector.shuffle {{.*}} [0, 1, 2, 3, 8, 9, 10, 11] : vector<8xf32>, vector<8xf32>
  // CHECK-COUNT-4: vector.shuffle {{.*}} [4, 5, 6, 7, 12, 13, 14, 15] : vector<8xf32>, vector<8xf32>
  // CHECK-NEXT: vector.insert {{.*}}[0]
  // CHECK-NEXT: vector.insert {{.*}}[1]
  // CHECK-NEXT: vector.insert {{.*}}[2]
  // CHECK-NEXT: vector.insert {{.*}}[3]
  // CHECK-NEXT: vector.insert {{.*}}[4]
  // CHECK-NEXT: vector.insert {{.*}}[5]
  // CHECK-NEXT: vector.insert {{.*}}[6]
  // CHECK-NEXT: vector.insert {{.*}}[7]
  // CHECK-NEXT: vector.shape_cast %{{.*}} : vector<8x8xf32> to vector<8x8x1xf32>
  %0 = vector.transpose %arg0, [2, 1, 0] : vector<1x8x8xf32> to vector<8x8x1xf32>
  return %0 : vector<8x8x1xf32>
}

transform.sequence failures(propagate) {
^bb1(%module_op: !transform.any_op):
  transform.vector.lower_transpose %module_op
    avx2_lowering_strategy = true
      : (!transform.any_op) -> !transform.any_op
}

// -----

func.func @transpose_shuffle16x16xf32(%arg0: vector<16x16xf32>) -> vector<16x16xf32> {
  // CHECK: vector.shuffle {{.*}} [0, 16, 1, 17, 4, 20, 5, 21, 8, 24, 9, 25, 12, 28, 13, 29] : vector<16xf32>, vector<16xf32>
  // CHECK: vector.shuffle {{.*}} [2, 18, 3, 19, 6, 22, 7, 23, 10, 26, 11, 27, 14, 30, 15, 31] : vector<16xf32>, vector<16xf32>
  // CHECK: vector.shuffle {{.*}} [0, 16, 1, 17, 4, 20, 5, 21, 8, 24, 9, 25, 12, 28, 13, 29] : vector<16xf32>, vector<16xf32>
  // CHECK: vector.shuffle {{.*}} [2, 18, 3, 19, 6, 22, 7, 23, 10, 26, 11, 27, 14, 30, 15, 31] : vector<16xf32>, vector<16xf32>
  // CHECK: vector.shuffle {{.*}} [0, 16, 1, 17, 4, 20, 5, 21, 8, 24, 9, 25, 12, 28, 13, 29] : vector<16xf32>, vector<16xf32>
  // CHECK: vector.shuffle {{.*}} [2, 18, 3, 19, 6, 22, 7, 23, 10, 26, 11, 27, 14, 30, 15, 31] : vector<16xf32>, vector<16xf32>
  // CHECK: vector.shuffle {{.*}} [0, 16, 1, 17, 4, 20, 5, 21, 8, 24, 9, 25, 12, 28, 13, 29] : vector<16xf32>, vector<16xf32>
  // CHECK: vector.shuffle {{.*}} [2, 18, 3, 19, 6, 22, 7, 23, 10, 26, 11, 27, 14, 30, 15, 31] : vector<16xf32>, vector<16xf32>
  // CHECK: vector.shuffle {{.*}} [0, 16, 1, 17, 4, 20, 5, 21, 8, 24, 9, 25, 12, 28, 13, 29] : vector<16xf32>, vector<16xf32>
  // CHECK: vector.shuffle {{.*}} [2, 18, 3, 19, 6, 22, 7, 23, 10, 26, 11, 27, 14, 30, 15, 31] : vector<16xf32>, vector<16xf32>
  // CHECK: vector.shuffle {{.*}} [0, 16, 1, 17, 4, 20, 5, 21, 8, 24, 9, 25, 12, 28, 13, 29] : vector<16xf32>, vector<16xf32>
  // CHECK: vector.shuffle {{.*}} [2, 18, 3, 19, 6, 22, 7, 23, 10, 26, 11, 27, 14, 30, 15, 31] : vector<16xf32>, vector<16xf32>
  // CHECK: vector.shuffle {{.*}} [0, 16, 1, 17, 4, 20, 5, 21, 8, 24, 9, 25, 12, 28, 13, 29] : vector<16xf32>, vector<16xf32>
  // CHECK: vector.shuffle {{.*}} [2, 18, 3, 19, 6, 22, 7, 23, 10, 26, 11, 27, 14, 30, 15, 31] : vector<16xf32>, vector<16xf32>
  // CHECK: vector.shuffle {{.*}} [0, 16, 1, 17, 4, 20, 5, 21, 8, 24, 9, 25, 12, 28, 13, 29] : vector<16xf32>, vector<16xf32>
  // CHECK: vector.shuffle {{.*}} [2, 18, 3, 19, 6, 22, 7, 23, 10, 26, 11, 27, 14, 30, 15, 31] : vector<16xf32>, vector<16xf32>
  // CHECK: vector.shuffle {{.*}} [0, 1, 16, 17, 4, 5, 20, 21, 8, 9, 24, 25, 12, 13, 28, 29] : vector<16xf32>, vector<16xf32>
  // CHECK: vector.shuffle {{.*}} [2, 3, 18, 19, 6, 7, 22, 23, 10, 11, 26, 27, 14, 15, 30, 31] : vector<16xf32>, vector<16xf32>
  // CHECK: vector.shuffle {{.*}} [0, 1, 16, 17, 4, 5, 20, 21, 8, 9, 24, 25, 12, 13, 28, 29] : vector<16xf32>, vector<16xf32>
  // CHECK: vector.shuffle {{.*}} [2, 3, 18, 19, 6, 7, 22, 23, 10, 11, 26, 27, 14, 15, 30, 31] : vector<16xf32>, vector<16xf32>
  // CHECK: vector.shuffle {{.*}} [0, 1, 16, 17, 4, 5, 20, 21, 8, 9, 24, 25, 12, 13, 28, 29] : vector<16xf32>, vector<16xf32>
  // CHECK: vector.shuffle {{.*}} [2, 3, 18, 19, 6, 7, 22, 23, 10, 11, 26, 27, 14, 15, 30, 31] : vector<16xf32>, vector<16xf32>
  // CHECK: vector.shuffle {{.*}} [0, 1, 16, 17, 4, 5, 20, 21, 8, 9, 24, 25, 12, 13, 28, 29] : vector<16xf32>, vector<16xf32>
  // CHECK: vector.shuffle {{.*}} [2, 3, 18, 19, 6, 7, 22, 23, 10, 11, 26, 27, 14, 15, 30, 31] : vector<16xf32>, vector<16xf32>
  // CHECK: vector.shuffle {{.*}} [0, 1, 16, 17, 4, 5, 20, 21, 8, 9, 24, 25, 12, 13, 28, 29] : vector<16xf32>, vector<16xf32>
  // CHECK: vector.shuffle {{.*}} [2, 3, 18, 19, 6, 7, 22, 23, 10, 11, 26, 27, 14, 15, 30, 31] : vector<16xf32>, vector<16xf32>
  // CHECK: vector.shuffle {{.*}} [0, 1, 16, 17, 4, 5, 20, 21, 8, 9, 24, 25, 12, 13, 28, 29] : vector<16xf32>, vector<16xf32>
  // CHECK: vector.shuffle {{.*}} [2, 3, 18, 19, 6, 7, 22, 23, 10, 11, 26, 27, 14, 15, 30, 31] : vector<16xf32>, vector<16xf32>
  // CHECK: vector.shuffle {{.*}} [0, 1, 16, 17, 4, 5, 20, 21, 8, 9, 24, 25, 12, 13, 28, 29] : vector<16xf32>, vector<16xf32>
  // CHECK: vector.shuffle {{.*}} [2, 3, 18, 19, 6, 7, 22, 23, 10, 11, 26, 27, 14, 15, 30, 31] : vector<16xf32>, vector<16xf32>
  // CHECK: vector.shuffle {{.*}} [0, 1, 16, 17, 4, 5, 20, 21, 8, 9, 24, 25, 12, 13, 28, 29] : vector<16xf32>, vector<16xf32>
  // CHECK: vector.shuffle {{.*}} [2, 3, 18, 19, 6, 7, 22, 23, 10, 11, 26, 27, 14, 15, 30, 31] : vector<16xf32>, vector<16xf32>
  // CHECK: vector.shuffle {{.*}} [0, 1, 2, 3, 8, 9, 10, 11, 16, 17, 18, 19, 24, 25, 26, 27] : vector<16xf32>, vector<16xf32>
  // CHECK: vector.shuffle {{.*}} [0, 1, 2, 3, 8, 9, 10, 11, 16, 17, 18, 19, 24, 25, 26, 27] : vector<16xf32>, vector<16xf32>
  // CHECK: vector.shuffle {{.*}} [0, 1, 2, 3, 8, 9, 10, 11, 16, 17, 18, 19, 24, 25, 26, 27] : vector<16xf32>, vector<16xf32>
  // CHECK: vector.shuffle {{.*}} [0, 1, 2, 3, 8, 9, 10, 11, 16, 17, 18, 19, 24, 25, 26, 27] : vector<16xf32>, vector<16xf32>
  // CHECK: vector.shuffle {{.*}} [4, 5, 6, 7, 12, 13, 14, 15, 20, 21, 22, 23, 28, 29, 30, 31] : vector<16xf32>, vector<16xf32>
  // CHECK: vector.shuffle {{.*}} [4, 5, 6, 7, 12, 13, 14, 15, 20, 21, 22, 23, 28, 29, 30, 31] : vector<16xf32>, vector<16xf32>
  // CHECK: vector.shuffle {{.*}} [4, 5, 6, 7, 12, 13, 14, 15, 20, 21, 22, 23, 28, 29, 30, 31] : vector<16xf32>, vector<16xf32>
  // CHECK: vector.shuffle {{.*}} [4, 5, 6, 7, 12, 13, 14, 15, 20, 21, 22, 23, 28, 29, 30, 31] : vector<16xf32>, vector<16xf32>
  // CHECK: vector.shuffle {{.*}} [0, 1, 2, 3, 8, 9, 10, 11, 16, 17, 18, 19, 24, 25, 26, 27] : vector<16xf32>, vector<16xf32>
  // CHECK: vector.shuffle {{.*}} [0, 1, 2, 3, 8, 9, 10, 11, 16, 17, 18, 19, 24, 25, 26, 27] : vector<16xf32>, vector<16xf32>
  // CHECK: vector.shuffle {{.*}} [0, 1, 2, 3, 8, 9, 10, 11, 16, 17, 18, 19, 24, 25, 26, 27] : vector<16xf32>, vector<16xf32>
  // CHECK: vector.shuffle {{.*}} [0, 1, 2, 3, 8, 9, 10, 11, 16, 17, 18, 19, 24, 25, 26, 27] : vector<16xf32>, vector<16xf32>
  // CHECK: vector.shuffle {{.*}} [4, 5, 6, 7, 12, 13, 14, 15, 20, 21, 22, 23, 28, 29, 30, 31] : vector<16xf32>, vector<16xf32>
  // CHECK: vector.shuffle {{.*}} [4, 5, 6, 7, 12, 13, 14, 15, 20, 21, 22, 23, 28, 29, 30, 31] : vector<16xf32>, vector<16xf32>
  // CHECK: vector.shuffle {{.*}} [4, 5, 6, 7, 12, 13, 14, 15, 20, 21, 22, 23, 28, 29, 30, 31] : vector<16xf32>, vector<16xf32>
  // CHECK: vector.shuffle {{.*}} [4, 5, 6, 7, 12, 13, 14, 15, 20, 21, 22, 23, 28, 29, 30, 31] : vector<16xf32>, vector<16xf32>
  // CHECK: vector.shuffle {{.*}} [0, 1, 2, 3, 8, 9, 10, 11, 16, 17, 18, 19, 24, 25, 26, 27] : vector<16xf32>, vector<16xf32>
  // CHECK: vector.shuffle {{.*}} [0, 1, 2, 3, 8, 9, 10, 11, 16, 17, 18, 19, 24, 25, 26, 27] : vector<16xf32>, vector<16xf32>
  // CHECK: vector.shuffle {{.*}} [0, 1, 2, 3, 8, 9, 10, 11, 16, 17, 18, 19, 24, 25, 26, 27] : vector<16xf32>, vector<16xf32>
  // CHECK: vector.shuffle {{.*}} [0, 1, 2, 3, 8, 9, 10, 11, 16, 17, 18, 19, 24, 25, 26, 27] : vector<16xf32>, vector<16xf32>
  // CHECK: vector.shuffle {{.*}} [0, 1, 2, 3, 8, 9, 10, 11, 16, 17, 18, 19, 24, 25, 26, 27] : vector<16xf32>, vector<16xf32>
  // CHECK: vector.shuffle {{.*}} [0, 1, 2, 3, 8, 9, 10, 11, 16, 17, 18, 19, 24, 25, 26, 27] : vector<16xf32>, vector<16xf32>
  // CHECK: vector.shuffle {{.*}} [0, 1, 2, 3, 8, 9, 10, 11, 16, 17, 18, 19, 24, 25, 26, 27] : vector<16xf32>, vector<16xf32>
  // CHECK: vector.shuffle {{.*}} [0, 1, 2, 3, 8, 9, 10, 11, 16, 17, 18, 19, 24, 25, 26, 27] : vector<16xf32>, vector<16xf32>
  // CHECK: vector.shuffle {{.*}} [4, 5, 6, 7, 12, 13, 14, 15, 20, 21, 22, 23, 28, 29, 30, 31] : vector<16xf32>, vector<16xf32>
  // CHECK: vector.shuffle {{.*}} [4, 5, 6, 7, 12, 13, 14, 15, 20, 21, 22, 23, 28, 29, 30, 31] : vector<16xf32>, vector<16xf32>
  // CHECK: vector.shuffle {{.*}} [4, 5, 6, 7, 12, 13, 14, 15, 20, 21, 22, 23, 28, 29, 30, 31] : vector<16xf32>, vector<16xf32>
  // CHECK: vector.shuffle {{.*}} [4, 5, 6, 7, 12, 13, 14, 15, 20, 21, 22, 23, 28, 29, 30, 31] : vector<16xf32>, vector<16xf32>
  // CHECK: vector.shuffle {{.*}} [4, 5, 6, 7, 12, 13, 14, 15, 20, 21, 22, 23, 28, 29, 30, 31] : vector<16xf32>, vector<16xf32>
  // CHECK: vector.shuffle {{.*}} [4, 5, 6, 7, 12, 13, 14, 15, 20, 21, 22, 23, 28, 29, 30, 31] : vector<16xf32>, vector<16xf32>
  // CHECK: vector.shuffle {{.*}} [4, 5, 6, 7, 12, 13, 14, 15, 20, 21, 22, 23, 28, 29, 30, 31] : vector<16xf32>, vector<16xf32>
  // CHECK: vector.shuffle {{.*}} [4, 5, 6, 7, 12, 13, 14, 15, 20, 21, 22, 23, 28, 29, 30, 31] : vector<16xf32>, vector<16xf32>
  %0 = vector.transpose %arg0, [1, 0] : vector<16x16xf32> to vector<16x16xf32>
  return %0 : vector<16x16xf32>
}

transform.sequence failures(propagate) {
^bb1(%module_op: !transform.any_op):
  transform.vector.lower_transpose %module_op
    lowering_strategy = "shuffle_16x16"
<<<<<<< HEAD
      : (!pdl.operation) -> !pdl.operation
=======
      : (!transform.any_op) -> !transform.any_op
}

// -----

// CHECK-LABEL: func @transpose021_shuffle16x16xf32
func.func @transpose021_shuffle16x16xf32(%arg0: vector<1x16x16xf32>) -> vector<1x16x16xf32> {
  // CHECK: vector.shuffle {{.*}} [0, 16, 1, 17, 4, 20, 5, 21, 8, 24, 9, 25, 12, 28, 13, 29] : vector<16xf32>, vector<16xf32>
  // CHECK: vector.shuffle {{.*}} [2, 18, 3, 19, 6, 22, 7, 23, 10, 26, 11, 27, 14, 30, 15, 31] : vector<16xf32>, vector<16xf32>
  // CHECK: vector.shuffle {{.*}} [0, 16, 1, 17, 4, 20, 5, 21, 8, 24, 9, 25, 12, 28, 13, 29] : vector<16xf32>, vector<16xf32>
  // CHECK: vector.shuffle {{.*}} [2, 18, 3, 19, 6, 22, 7, 23, 10, 26, 11, 27, 14, 30, 15, 31] : vector<16xf32>, vector<16xf32>
  // CHECK: vector.shuffle {{.*}} [0, 16, 1, 17, 4, 20, 5, 21, 8, 24, 9, 25, 12, 28, 13, 29] : vector<16xf32>, vector<16xf32>
  // CHECK: vector.shuffle {{.*}} [2, 18, 3, 19, 6, 22, 7, 23, 10, 26, 11, 27, 14, 30, 15, 31] : vector<16xf32>, vector<16xf32>
  // CHECK: vector.shuffle {{.*}} [0, 16, 1, 17, 4, 20, 5, 21, 8, 24, 9, 25, 12, 28, 13, 29] : vector<16xf32>, vector<16xf32>
  // CHECK: vector.shuffle {{.*}} [2, 18, 3, 19, 6, 22, 7, 23, 10, 26, 11, 27, 14, 30, 15, 31] : vector<16xf32>, vector<16xf32>
  // CHECK: vector.shuffle {{.*}} [0, 16, 1, 17, 4, 20, 5, 21, 8, 24, 9, 25, 12, 28, 13, 29] : vector<16xf32>, vector<16xf32>
  // CHECK: vector.shuffle {{.*}} [2, 18, 3, 19, 6, 22, 7, 23, 10, 26, 11, 27, 14, 30, 15, 31] : vector<16xf32>, vector<16xf32>
  // CHECK: vector.shuffle {{.*}} [0, 16, 1, 17, 4, 20, 5, 21, 8, 24, 9, 25, 12, 28, 13, 29] : vector<16xf32>, vector<16xf32>
  // CHECK: vector.shuffle {{.*}} [2, 18, 3, 19, 6, 22, 7, 23, 10, 26, 11, 27, 14, 30, 15, 31] : vector<16xf32>, vector<16xf32>
  // CHECK: vector.shuffle {{.*}} [0, 16, 1, 17, 4, 20, 5, 21, 8, 24, 9, 25, 12, 28, 13, 29] : vector<16xf32>, vector<16xf32>
  // CHECK: vector.shuffle {{.*}} [2, 18, 3, 19, 6, 22, 7, 23, 10, 26, 11, 27, 14, 30, 15, 31] : vector<16xf32>, vector<16xf32>
  // CHECK: vector.shuffle {{.*}} [0, 16, 1, 17, 4, 20, 5, 21, 8, 24, 9, 25, 12, 28, 13, 29] : vector<16xf32>, vector<16xf32>
  // CHECK: vector.shuffle {{.*}} [2, 18, 3, 19, 6, 22, 7, 23, 10, 26, 11, 27, 14, 30, 15, 31] : vector<16xf32>, vector<16xf32>
  // CHECK: vector.shuffle {{.*}} [0, 1, 16, 17, 4, 5, 20, 21, 8, 9, 24, 25, 12, 13, 28, 29] : vector<16xf32>, vector<16xf32>
  // CHECK: vector.shuffle {{.*}} [2, 3, 18, 19, 6, 7, 22, 23, 10, 11, 26, 27, 14, 15, 30, 31] : vector<16xf32>, vector<16xf32>
  // CHECK: vector.shuffle {{.*}} [0, 1, 16, 17, 4, 5, 20, 21, 8, 9, 24, 25, 12, 13, 28, 29] : vector<16xf32>, vector<16xf32>
  // CHECK: vector.shuffle {{.*}} [2, 3, 18, 19, 6, 7, 22, 23, 10, 11, 26, 27, 14, 15, 30, 31] : vector<16xf32>, vector<16xf32>
  // CHECK: vector.shuffle {{.*}} [0, 1, 16, 17, 4, 5, 20, 21, 8, 9, 24, 25, 12, 13, 28, 29] : vector<16xf32>, vector<16xf32>
  // CHECK: vector.shuffle {{.*}} [2, 3, 18, 19, 6, 7, 22, 23, 10, 11, 26, 27, 14, 15, 30, 31] : vector<16xf32>, vector<16xf32>
  // CHECK: vector.shuffle {{.*}} [0, 1, 16, 17, 4, 5, 20, 21, 8, 9, 24, 25, 12, 13, 28, 29] : vector<16xf32>, vector<16xf32>
  // CHECK: vector.shuffle {{.*}} [2, 3, 18, 19, 6, 7, 22, 23, 10, 11, 26, 27, 14, 15, 30, 31] : vector<16xf32>, vector<16xf32>
  // CHECK: vector.shuffle {{.*}} [0, 1, 16, 17, 4, 5, 20, 21, 8, 9, 24, 25, 12, 13, 28, 29] : vector<16xf32>, vector<16xf32>
  // CHECK: vector.shuffle {{.*}} [2, 3, 18, 19, 6, 7, 22, 23, 10, 11, 26, 27, 14, 15, 30, 31] : vector<16xf32>, vector<16xf32>
  // CHECK: vector.shuffle {{.*}} [0, 1, 16, 17, 4, 5, 20, 21, 8, 9, 24, 25, 12, 13, 28, 29] : vector<16xf32>, vector<16xf32>
  // CHECK: vector.shuffle {{.*}} [2, 3, 18, 19, 6, 7, 22, 23, 10, 11, 26, 27, 14, 15, 30, 31] : vector<16xf32>, vector<16xf32>
  // CHECK: vector.shuffle {{.*}} [0, 1, 16, 17, 4, 5, 20, 21, 8, 9, 24, 25, 12, 13, 28, 29] : vector<16xf32>, vector<16xf32>
  // CHECK: vector.shuffle {{.*}} [2, 3, 18, 19, 6, 7, 22, 23, 10, 11, 26, 27, 14, 15, 30, 31] : vector<16xf32>, vector<16xf32>
  // CHECK: vector.shuffle {{.*}} [0, 1, 16, 17, 4, 5, 20, 21, 8, 9, 24, 25, 12, 13, 28, 29] : vector<16xf32>, vector<16xf32>
  // CHECK: vector.shuffle {{.*}} [2, 3, 18, 19, 6, 7, 22, 23, 10, 11, 26, 27, 14, 15, 30, 31] : vector<16xf32>, vector<16xf32>
  // CHECK: vector.shuffle {{.*}} [0, 1, 2, 3, 8, 9, 10, 11, 16, 17, 18, 19, 24, 25, 26, 27] : vector<16xf32>, vector<16xf32>
  // CHECK: vector.shuffle {{.*}} [0, 1, 2, 3, 8, 9, 10, 11, 16, 17, 18, 19, 24, 25, 26, 27] : vector<16xf32>, vector<16xf32>
  // CHECK: vector.shuffle {{.*}} [0, 1, 2, 3, 8, 9, 10, 11, 16, 17, 18, 19, 24, 25, 26, 27] : vector<16xf32>, vector<16xf32>
  // CHECK: vector.shuffle {{.*}} [0, 1, 2, 3, 8, 9, 10, 11, 16, 17, 18, 19, 24, 25, 26, 27] : vector<16xf32>, vector<16xf32>
  // CHECK: vector.shuffle {{.*}} [4, 5, 6, 7, 12, 13, 14, 15, 20, 21, 22, 23, 28, 29, 30, 31] : vector<16xf32>, vector<16xf32>
  // CHECK: vector.shuffle {{.*}} [4, 5, 6, 7, 12, 13, 14, 15, 20, 21, 22, 23, 28, 29, 30, 31] : vector<16xf32>, vector<16xf32>
  // CHECK: vector.shuffle {{.*}} [4, 5, 6, 7, 12, 13, 14, 15, 20, 21, 22, 23, 28, 29, 30, 31] : vector<16xf32>, vector<16xf32>
  // CHECK: vector.shuffle {{.*}} [4, 5, 6, 7, 12, 13, 14, 15, 20, 21, 22, 23, 28, 29, 30, 31] : vector<16xf32>, vector<16xf32>
  // CHECK: vector.shuffle {{.*}} [0, 1, 2, 3, 8, 9, 10, 11, 16, 17, 18, 19, 24, 25, 26, 27] : vector<16xf32>, vector<16xf32>
  // CHECK: vector.shuffle {{.*}} [0, 1, 2, 3, 8, 9, 10, 11, 16, 17, 18, 19, 24, 25, 26, 27] : vector<16xf32>, vector<16xf32>
  // CHECK: vector.shuffle {{.*}} [0, 1, 2, 3, 8, 9, 10, 11, 16, 17, 18, 19, 24, 25, 26, 27] : vector<16xf32>, vector<16xf32>
  // CHECK: vector.shuffle {{.*}} [0, 1, 2, 3, 8, 9, 10, 11, 16, 17, 18, 19, 24, 25, 26, 27] : vector<16xf32>, vector<16xf32>
  // CHECK: vector.shuffle {{.*}} [4, 5, 6, 7, 12, 13, 14, 15, 20, 21, 22, 23, 28, 29, 30, 31] : vector<16xf32>, vector<16xf32>
  // CHECK: vector.shuffle {{.*}} [4, 5, 6, 7, 12, 13, 14, 15, 20, 21, 22, 23, 28, 29, 30, 31] : vector<16xf32>, vector<16xf32>
  // CHECK: vector.shuffle {{.*}} [4, 5, 6, 7, 12, 13, 14, 15, 20, 21, 22, 23, 28, 29, 30, 31] : vector<16xf32>, vector<16xf32>
  // CHECK: vector.shuffle {{.*}} [4, 5, 6, 7, 12, 13, 14, 15, 20, 21, 22, 23, 28, 29, 30, 31] : vector<16xf32>, vector<16xf32>
  // CHECK: vector.shuffle {{.*}} [0, 1, 2, 3, 8, 9, 10, 11, 16, 17, 18, 19, 24, 25, 26, 27] : vector<16xf32>, vector<16xf32>
  // CHECK: vector.shuffle {{.*}} [0, 1, 2, 3, 8, 9, 10, 11, 16, 17, 18, 19, 24, 25, 26, 27] : vector<16xf32>, vector<16xf32>
  // CHECK: vector.shuffle {{.*}} [0, 1, 2, 3, 8, 9, 10, 11, 16, 17, 18, 19, 24, 25, 26, 27] : vector<16xf32>, vector<16xf32>
  // CHECK: vector.shuffle {{.*}} [0, 1, 2, 3, 8, 9, 10, 11, 16, 17, 18, 19, 24, 25, 26, 27] : vector<16xf32>, vector<16xf32>
  // CHECK: vector.shuffle {{.*}} [0, 1, 2, 3, 8, 9, 10, 11, 16, 17, 18, 19, 24, 25, 26, 27] : vector<16xf32>, vector<16xf32>
  // CHECK: vector.shuffle {{.*}} [0, 1, 2, 3, 8, 9, 10, 11, 16, 17, 18, 19, 24, 25, 26, 27] : vector<16xf32>, vector<16xf32>
  // CHECK: vector.shuffle {{.*}} [0, 1, 2, 3, 8, 9, 10, 11, 16, 17, 18, 19, 24, 25, 26, 27] : vector<16xf32>, vector<16xf32>
  // CHECK: vector.shuffle {{.*}} [0, 1, 2, 3, 8, 9, 10, 11, 16, 17, 18, 19, 24, 25, 26, 27] : vector<16xf32>, vector<16xf32>
  // CHECK: vector.shuffle {{.*}} [4, 5, 6, 7, 12, 13, 14, 15, 20, 21, 22, 23, 28, 29, 30, 31] : vector<16xf32>, vector<16xf32>
  // CHECK: vector.shuffle {{.*}} [4, 5, 6, 7, 12, 13, 14, 15, 20, 21, 22, 23, 28, 29, 30, 31] : vector<16xf32>, vector<16xf32>
  // CHECK: vector.shuffle {{.*}} [4, 5, 6, 7, 12, 13, 14, 15, 20, 21, 22, 23, 28, 29, 30, 31] : vector<16xf32>, vector<16xf32>
  // CHECK: vector.shuffle {{.*}} [4, 5, 6, 7, 12, 13, 14, 15, 20, 21, 22, 23, 28, 29, 30, 31] : vector<16xf32>, vector<16xf32>
  // CHECK: vector.shuffle {{.*}} [4, 5, 6, 7, 12, 13, 14, 15, 20, 21, 22, 23, 28, 29, 30, 31] : vector<16xf32>, vector<16xf32>
  // CHECK: vector.shuffle {{.*}} [4, 5, 6, 7, 12, 13, 14, 15, 20, 21, 22, 23, 28, 29, 30, 31] : vector<16xf32>, vector<16xf32>
  // CHECK: vector.shuffle {{.*}} [4, 5, 6, 7, 12, 13, 14, 15, 20, 21, 22, 23, 28, 29, 30, 31] : vector<16xf32>, vector<16xf32>
  // CHECK: vector.shuffle {{.*}} [4, 5, 6, 7, 12, 13, 14, 15, 20, 21, 22, 23, 28, 29, 30, 31] : vector<16xf32>, vector<16xf32>
  %0 = vector.transpose %arg0, [0, 2, 1] : vector<1x16x16xf32> to vector<1x16x16xf32>
  return %0 : vector<1x16x16xf32>
}

transform.sequence failures(propagate) {
^bb1(%module_op: !transform.any_op):
  transform.vector.lower_transpose %module_op
    lowering_strategy = "shuffle_16x16"
      : (!transform.any_op) -> !transform.any_op
>>>>>>> ca2b4973
}<|MERGE_RESOLUTION|>--- conflicted
+++ resolved
@@ -685,9 +685,6 @@
 ^bb1(%module_op: !transform.any_op):
   transform.vector.lower_transpose %module_op
     lowering_strategy = "shuffle_16x16"
-<<<<<<< HEAD
-      : (!pdl.operation) -> !pdl.operation
-=======
       : (!transform.any_op) -> !transform.any_op
 }
 
@@ -768,5 +765,4 @@
   transform.vector.lower_transpose %module_op
     lowering_strategy = "shuffle_16x16"
       : (!transform.any_op) -> !transform.any_op
->>>>>>> ca2b4973
 }