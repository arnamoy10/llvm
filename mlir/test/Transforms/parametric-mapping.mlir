--- conflicted
+++ resolved
@@ -1,8 +1,4 @@
-<<<<<<< HEAD
-// RUN: mlir-opt -allow-unregistered-dialect -pass-pipeline="builtin.func(test-mapping-to-processing-elements)" %s | FileCheck %s
-=======
 // RUN: mlir-opt -allow-unregistered-dialect -pass-pipeline="func.func(test-mapping-to-processing-elements)" %s | FileCheck %s
->>>>>>> 7f962794
 
 // CHECK: #[[mul_map:.+]] = affine_map<()[s0, s1] -> (s0 * s1)>
 // CHECK: #[[add_map:.+]] = affine_map<()[s0, s1] -> (s0 + s1)>
