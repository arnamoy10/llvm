--- conflicted
+++ resolved
@@ -1,8 +1,4 @@
-<<<<<<< HEAD
-// RUN:   mlir-opt %s -pass-pipeline="async-to-async-runtime,builtin.func(async-runtime-ref-counting,async-runtime-ref-counting-opt),convert-async-to-llvm,builtin.func(convert-arith-to-llvm),convert-func-to-llvm,reconcile-unrealized-casts" \
-=======
 // RUN:   mlir-opt %s -pass-pipeline="async-to-async-runtime,func.func(async-runtime-ref-counting,async-runtime-ref-counting-opt),convert-async-to-llvm,func.func(convert-arith-to-llvm),convert-func-to-llvm,reconcile-unrealized-casts" \
->>>>>>> 7f962794
 // RUN: | mlir-cpu-runner                                                      \
 // RUN:     -e main -entry-point-result=void -O0                               \
 // RUN:     -shared-libs=%linalg_test_lib_dir/libmlir_c_runner_utils%shlibext  \
