--- conflicted
+++ resolved
@@ -80,11 +80,7 @@
   case bytecode::Section::kDialectVersions:
     return true;
   case bytecode::Section::kProperties:
-<<<<<<< HEAD
-    return version < 5;
-=======
     return version < bytecode::kNativePropertiesEncoding;
->>>>>>> cd92bbcb
   default:
     llvm_unreachable("unknown section ID");
   }
@@ -496,11 +492,7 @@
   StringRef name;
 
   /// Whether this operation was registered when the bytecode was produced.
-<<<<<<< HEAD
-  /// This flag is populated when bytecode version >=5.
-=======
   /// This flag is populated when bytecode version >=kNativePropertiesEncoding.
->>>>>>> cd92bbcb
   std::optional<bool> wasRegistered;
 };
 } // namespace
@@ -1739,15 +1731,9 @@
   auto parseOpName = [&](BytecodeDialect *dialect) {
     StringRef opName;
     std::optional<bool> wasRegistered;
-<<<<<<< HEAD
-    // Prior to version 5, the information about wheter an op was registered or
-    // not wasn't encoded.
-    if (version < 5) {
-=======
     // Prior to version kNativePropertiesEncoding, the information about wheter
     // an op was registered or not wasn't encoded.
     if (version < bytecode::kNativePropertiesEncoding) {
->>>>>>> cd92bbcb
       if (failed(stringReader.parseString(sectionReader, opName)))
         return failure();
     } else {
