//===- AffineAnalysis.cpp - Affine structures analysis routines -----------===//
//
// Part of the LLVM Project, under the Apache License v2.0 with LLVM Exceptions.
// See https://llvm.org/LICENSE.txt for license information.
// SPDX-License-Identifier: Apache-2.0 WITH LLVM-exception
//
//===----------------------------------------------------------------------===//
//
// This file implements miscellaneous analysis routines for affine structures
// (expressions, maps, sets), and other utilities relying on such analysis.
//
//===----------------------------------------------------------------------===//

#include "mlir/Analysis/AffineAnalysis.h"
#include "mlir/Analysis/SliceAnalysis.h"
#include "mlir/Analysis/Utils.h"
#include "mlir/Dialect/Affine/IR/AffineOps.h"
#include "mlir/Dialect/Affine/IR/AffineValueMap.h"
#include "mlir/Dialect/StandardOps/IR/Ops.h"
#include "mlir/IR/AffineExprVisitor.h"
#include "mlir/IR/BuiltinOps.h"
#include "mlir/IR/IntegerSet.h"
#include "mlir/Support/MathExtras.h"
#include "llvm/ADT/DenseMap.h"
#include "llvm/ADT/SmallPtrSet.h"
#include "llvm/ADT/TypeSwitch.h"
#include "llvm/Support/Debug.h"
#include "llvm/Support/raw_ostream.h"

#define DEBUG_TYPE "affine-analysis"

using namespace mlir;

using llvm::dbgs;

/// Returns true if `value` (transitively) depends on iteration arguments of the
/// given `forOp`.
static bool dependsOnIterArgs(Value value, AffineForOp forOp) {
  // Compute the backward slice of the value.
  SetVector<Operation *> slice;
  getBackwardSlice(value, &slice,
                   [&](Operation *op) { return !forOp->isAncestor(op); });

  // Check that none of the operands of the operations in the backward slice are
  // loop iteration arguments, and neither is the value itself.
  auto argRange = forOp.getRegionIterArgs();
  llvm::SmallPtrSet<Value, 8> iterArgs(argRange.begin(), argRange.end());
  if (iterArgs.contains(value))
    return true;

  for (Operation *op : slice)
    for (Value operand : op->getOperands())
      if (iterArgs.contains(operand))
        return true;

  return false;
}

/// Get the value that is being reduced by `pos`-th reduction in the loop if
/// such a reduction can be performed by affine parallel loops. This assumes
/// floating-point operations are commutative. On success, `kind` will be the
/// reduction kind suitable for use in affine parallel loop builder. If the
/// reduction is not supported, returns null.
static Value getSupportedReduction(AffineForOp forOp, unsigned pos,
                                   AtomicRMWKind &kind) {
  auto yieldOp = cast<AffineYieldOp>(forOp.getBody()->back());
  Value yielded = yieldOp.operands()[pos];
  Operation *definition = yielded.getDefiningOp();
  if (!definition)
    return nullptr;
  if (!forOp.getRegionIterArgs()[pos].hasOneUse())
    return nullptr;
<<<<<<< HEAD
=======
  if (!yielded.hasOneUse())
    return nullptr;
>>>>>>> 3f9ee3c9

  Optional<AtomicRMWKind> maybeKind =
      TypeSwitch<Operation *, Optional<AtomicRMWKind>>(definition)
          .Case<AddFOp>([](Operation *) { return AtomicRMWKind::addf; })
          .Case<MulFOp>([](Operation *) { return AtomicRMWKind::mulf; })
          .Case<AddIOp>([](Operation *) { return AtomicRMWKind::addi; })
          .Case<MulIOp>([](Operation *) { return AtomicRMWKind::muli; })
          .Default([](Operation *) -> Optional<AtomicRMWKind> {
            // TODO: AtomicRMW supports other kinds of reductions this is
            // currently not detecting, add those when the need arises.
            return llvm::None;
          });
  if (!maybeKind)
    return nullptr;

  kind = *maybeKind;
  if (definition->getOperand(0) == forOp.getRegionIterArgs()[pos] &&
      !dependsOnIterArgs(definition->getOperand(1), forOp))
    return definition->getOperand(1);
  if (definition->getOperand(1) == forOp.getRegionIterArgs()[pos] &&
      !dependsOnIterArgs(definition->getOperand(0), forOp))
    return definition->getOperand(0);

  return nullptr;
}

/// Returns true if `forOp' is a parallel loop. If `parallelReductions` is
/// provided, populates it with descriptors of the parallelizable reductions and
/// treats them as not preventing parallelization.
bool mlir::isLoopParallel(AffineForOp forOp,
                          SmallVectorImpl<LoopReduction> *parallelReductions) {
  unsigned numIterArgs = forOp.getNumIterOperands();

  // Loop is not parallel if it has SSA loop-carried dependences and reduction
  // detection is not requested.
  if (numIterArgs > 0 && !parallelReductions)
    return false;

  // Find supported reductions of requested.
  if (parallelReductions) {
    parallelReductions->reserve(forOp.getNumIterOperands());
    for (unsigned i = 0; i < numIterArgs; ++i) {
      AtomicRMWKind kind;
      if (Value value = getSupportedReduction(forOp, i, kind))
        parallelReductions->emplace_back(LoopReduction{kind, i, value});
    }

    // Return later to allow for identifying all parallel reductions even if the
    // loop is not parallel.
    if (parallelReductions->size() != numIterArgs)
      return false;
  }

<<<<<<< HEAD
=======
  // Check memory dependences.
  return isLoopMemoryParallel(forOp);
}

/// Returns true if `forOp' doesn't have memory dependences preventing
/// parallelization. This function doesn't check iter_args and should be used
/// only as a building block for full parallel-checking functions.
bool mlir::isLoopMemoryParallel(AffineForOp forOp) {
>>>>>>> 3f9ee3c9
  // Collect all load and store ops in loop nest rooted at 'forOp'.
  SmallVector<Operation *, 8> loadAndStoreOps;
  auto walkResult = forOp.walk([&](Operation *op) -> WalkResult {
    if (isa<AffineReadOpInterface, AffineWriteOpInterface>(op))
      loadAndStoreOps.push_back(op);
    else if (!isa<AffineForOp, AffineYieldOp, AffineIfOp>(op) &&
             !MemoryEffectOpInterface::hasNoEffect(op))
      return WalkResult::interrupt();

    return WalkResult::advance();
  });

  // Stop early if the loop has unknown ops with side effects.
  if (walkResult.wasInterrupted())
    return false;

  // Dep check depth would be number of enclosing loops + 1.
  unsigned depth = getNestingDepth(forOp) + 1;

  // Check dependences between all pairs of ops in 'loadAndStoreOps'.
  for (auto *srcOp : loadAndStoreOps) {
    MemRefAccess srcAccess(srcOp);
    for (auto *dstOp : loadAndStoreOps) {
      MemRefAccess dstAccess(dstOp);
      FlatAffineConstraints dependenceConstraints;
      DependenceResult result = checkMemrefAccessDependence(
          srcAccess, dstAccess, depth, &dependenceConstraints,
          /*dependenceComponents=*/nullptr);
      if (result.value != DependenceResult::NoDependence)
        return false;
    }
  }
  return true;
}

/// Returns the sequence of AffineApplyOp Operations operation in
/// 'affineApplyOps', which are reachable via a search starting from 'operands',
/// and ending at operands which are not defined by AffineApplyOps.
// TODO: Add a method to AffineApplyOp which forward substitutes the
// AffineApplyOp into any user AffineApplyOps.
void mlir::getReachableAffineApplyOps(
    ArrayRef<Value> operands, SmallVectorImpl<Operation *> &affineApplyOps) {
  struct State {
    // The ssa value for this node in the DFS traversal.
    Value value;
    // The operand index of 'value' to explore next during DFS traversal.
    unsigned operandIndex;
  };
  SmallVector<State, 4> worklist;
  for (auto operand : operands) {
    worklist.push_back({operand, 0});
  }

  while (!worklist.empty()) {
    State &state = worklist.back();
    auto *opInst = state.value.getDefiningOp();
    // Note: getDefiningOp will return nullptr if the operand is not an
    // Operation (i.e. block argument), which is a terminator for the search.
    if (!isa_and_nonnull<AffineApplyOp>(opInst)) {
      worklist.pop_back();
      continue;
    }

    if (state.operandIndex == 0) {
      // Pre-Visit: Add 'opInst' to reachable sequence.
      affineApplyOps.push_back(opInst);
    }
    if (state.operandIndex < opInst->getNumOperands()) {
      // Visit: Add next 'affineApplyOp' operand to worklist.
      // Get next operand to visit at 'operandIndex'.
      auto nextOperand = opInst->getOperand(state.operandIndex);
      // Increment 'operandIndex' in 'state'.
      ++state.operandIndex;
      // Add 'nextOperand' to worklist.
      worklist.push_back({nextOperand, 0});
    } else {
      // Post-visit: done visiting operands AffineApplyOp, pop off stack.
      worklist.pop_back();
    }
  }
}

// Builds a system of constraints with dimensional identifiers corresponding to
// the loop IVs of the forOps appearing in that order. Any symbols founds in
// the bound operands are added as symbols in the system. Returns failure for
// the yet unimplemented cases.
// TODO: Handle non-unit steps through local variables or stride information in
// FlatAffineConstraints. (For eg., by using iv - lb % step = 0 and/or by
// introducing a method in FlatAffineConstraints setExprStride(ArrayRef<int64_t>
// expr, int64_t stride)
LogicalResult mlir::getIndexSet(MutableArrayRef<Operation *> ops,
                                FlatAffineConstraints *domain) {
  SmallVector<Value, 4> indices;
  SmallVector<AffineForOp, 8> forOps;

  for (Operation *op : ops) {
    assert((isa<AffineForOp, AffineIfOp>(op)) &&
           "ops should have either AffineForOp or AffineIfOp");
    if (AffineForOp forOp = dyn_cast<AffineForOp>(op))
      forOps.push_back(forOp);
  }
  extractForInductionVars(forOps, &indices);
  // Reset while associated Values in 'indices' to the domain.
  domain->reset(forOps.size(), /*numSymbols=*/0, /*numLocals=*/0, indices);
  for (Operation *op : ops) {
    // Add constraints from forOp's bounds.
    if (AffineForOp forOp = dyn_cast<AffineForOp>(op)) {
      if (failed(domain->addAffineForOpDomain(forOp)))
        return failure();
    } else if (AffineIfOp ifOp = dyn_cast<AffineIfOp>(op)) {
      domain->addAffineIfOpDomain(ifOp);
    }
  }
  return success();
}

/// Computes the iteration domain for 'op' and populates 'indexSet', which
/// encapsulates the constraints involving loops surrounding 'op' and
/// potentially involving any Function symbols. The dimensional identifiers in
/// 'indexSet' correspond to the loops surrounding 'op' from outermost to
/// innermost.
static LogicalResult getOpIndexSet(Operation *op,
                                   FlatAffineConstraints *indexSet) {
  SmallVector<Operation *, 4> ops;
  getEnclosingAffineForAndIfOps(*op, &ops);
  return getIndexSet(ops, indexSet);
}

namespace {
// ValuePositionMap manages the mapping from Values which represent dimension
// and symbol identifiers from 'src' and 'dst' access functions to positions
// in new space where some Values are kept separate (using addSrc/DstValue)
// and some Values are merged (addSymbolValue).
// Position lookups return the absolute position in the new space which
// has the following format:
//
//   [src-dim-identifiers] [dst-dim-identifiers] [symbol-identifiers]
//
// Note: access function non-IV dimension identifiers (that have 'dimension'
// positions in the access function position space) are assigned as symbols
// in the output position space. Convenience access functions which lookup
// an Value in multiple maps are provided (i.e. getSrcDimOrSymPos) to handle
// the common case of resolving positions for all access function operands.
//
// TODO: Generalize this: could take a template parameter for the number of maps
// (3 in the current case), and lookups could take indices of maps to check. So
// getSrcDimOrSymPos would be "getPos(value, {0, 2})".
class ValuePositionMap {
public:
  void addSrcValue(Value value) {
    if (addValueAt(value, &srcDimPosMap, numSrcDims))
      ++numSrcDims;
  }
  void addDstValue(Value value) {
    if (addValueAt(value, &dstDimPosMap, numDstDims))
      ++numDstDims;
  }
  void addSymbolValue(Value value) {
    if (addValueAt(value, &symbolPosMap, numSymbols))
      ++numSymbols;
  }
  unsigned getSrcDimOrSymPos(Value value) const {
    return getDimOrSymPos(value, srcDimPosMap, 0);
  }
  unsigned getDstDimOrSymPos(Value value) const {
    return getDimOrSymPos(value, dstDimPosMap, numSrcDims);
  }
  unsigned getSymPos(Value value) const {
    auto it = symbolPosMap.find(value);
    assert(it != symbolPosMap.end());
    return numSrcDims + numDstDims + it->second;
  }

  unsigned getNumSrcDims() const { return numSrcDims; }
  unsigned getNumDstDims() const { return numDstDims; }
  unsigned getNumDims() const { return numSrcDims + numDstDims; }
  unsigned getNumSymbols() const { return numSymbols; }

private:
  bool addValueAt(Value value, DenseMap<Value, unsigned> *posMap,
                  unsigned position) {
    auto it = posMap->find(value);
    if (it == posMap->end()) {
      (*posMap)[value] = position;
      return true;
    }
    return false;
  }
  unsigned getDimOrSymPos(Value value,
                          const DenseMap<Value, unsigned> &dimPosMap,
                          unsigned dimPosOffset) const {
    auto it = dimPosMap.find(value);
    if (it != dimPosMap.end()) {
      return dimPosOffset + it->second;
    }
    it = symbolPosMap.find(value);
    assert(it != symbolPosMap.end());
    return numSrcDims + numDstDims + it->second;
  }

  unsigned numSrcDims = 0;
  unsigned numDstDims = 0;
  unsigned numSymbols = 0;
  DenseMap<Value, unsigned> srcDimPosMap;
  DenseMap<Value, unsigned> dstDimPosMap;
  DenseMap<Value, unsigned> symbolPosMap;
};
} // namespace

// Builds a map from Value to identifier position in a new merged identifier
// list, which is the result of merging dim/symbol lists from src/dst
// iteration domains, the format of which is as follows:
//
//   [src-dim-identifiers, dst-dim-identifiers, symbol-identifiers, const_term]
//
// This method populates 'valuePosMap' with mappings from operand Values in
// 'srcAccessMap'/'dstAccessMap' (as well as those in 'srcDomain'/'dstDomain')
// to the position of these values in the merged list.
static void buildDimAndSymbolPositionMaps(
    const FlatAffineConstraints &srcDomain,
    const FlatAffineConstraints &dstDomain, const AffineValueMap &srcAccessMap,
    const AffineValueMap &dstAccessMap, ValuePositionMap *valuePosMap,
    FlatAffineConstraints *dependenceConstraints) {

  // IsDimState is a tri-state boolean. It is used to distinguish three
  // different cases of the values passed to updateValuePosMap.
  // - When it is TRUE, we are certain that all values are dim values.
  // - When it is FALSE, we are certain that all values are symbol values.
  // - When it is UNKNOWN, we need to further check whether the value is from a
  // loop IV to determine its type (dim or symbol).

  // We need this enumeration because sometimes we cannot determine whether a
  // Value is a symbol or a dim by the information from the Value itself. If a
  // Value appears in an affine map of a loop, we can determine whether it is a
  // dim or not by the function `isForInductionVar`. But when a Value is in the
  // affine set of an if-statement, there is no way to identify its category
  // (dim/symbol) by itself. Fortunately, the Values to be inserted into
  // `valuePosMap` come from `srcDomain` and `dstDomain`, and they hold such
  // information of Value category: `srcDomain` and `dstDomain` organize Values
  // by their category, such that the position of each Value stored in
  // `srcDomain` and `dstDomain` marks which category that a Value belongs to.
  // Therefore, we can separate Values into dim and symbol groups before passing
  // them to the function `updateValuePosMap`. Specifically, when passing the
  // dim group, we set IsDimState to TRUE; otherwise, we set it to FALSE.
  // However, Values from the operands of `srcAccessMap` and `dstAccessMap` are
  // not explicitly categorized into dim or symbol, and we have to rely on
  // `isForInductionVar` to make the decision. IsDimState is set to UNKNOWN in
  // this case.
  enum IsDimState { TRUE, FALSE, UNKNOWN };

  // This function places each given Value (in `values`) under a respective
  // category in `valuePosMap`. Specifically, the placement rules are:
  // 1) If `isDim` is FALSE, then every value in `values` are inserted into
  // `valuePosMap` as symbols.
  // 2) If `isDim` is UNKNOWN and the value of the current iteration is NOT an
  // induction variable of a for-loop, we treat it as symbol as well.
  // 3) For other cases, we decide whether to add a value to the `src` or the
  // `dst` section of the dim category simply by the boolean value `isSrc`.
  auto updateValuePosMap = [&](ArrayRef<Value> values, bool isSrc,
                               IsDimState isDim) {
    for (unsigned i = 0, e = values.size(); i < e; ++i) {
      auto value = values[i];
      if (isDim == FALSE || (isDim == UNKNOWN && !isForInductionVar(value))) {
        assert(isValidSymbol(value) &&
               "access operand has to be either a loop IV or a symbol");
        valuePosMap->addSymbolValue(value);
      } else {
        if (isSrc)
          valuePosMap->addSrcValue(value);
        else
          valuePosMap->addDstValue(value);
      }
    }
  };

  // Collect values from the src and dst domains. For each domain, we separate
  // the collected values into dim and symbol parts.
  SmallVector<Value, 4> srcDimValues, dstDimValues, srcSymbolValues,
      dstSymbolValues;
  srcDomain.getIdValues(0, srcDomain.getNumDimIds(), &srcDimValues);
  dstDomain.getIdValues(0, dstDomain.getNumDimIds(), &dstDimValues);
  srcDomain.getIdValues(srcDomain.getNumDimIds(),
                        srcDomain.getNumDimAndSymbolIds(), &srcSymbolValues);
  dstDomain.getIdValues(dstDomain.getNumDimIds(),
                        dstDomain.getNumDimAndSymbolIds(), &dstSymbolValues);

  // Update value position map with dim values from src iteration domain.
  updateValuePosMap(srcDimValues, /*isSrc=*/true, /*isDim=*/TRUE);
  // Update value position map with dim values from dst iteration domain.
  updateValuePosMap(dstDimValues, /*isSrc=*/false, /*isDim=*/TRUE);
  // Update value position map with symbols from src iteration domain.
  updateValuePosMap(srcSymbolValues, /*isSrc=*/true, /*isDim=*/FALSE);
  // Update value position map with symbols from dst iteration domain.
  updateValuePosMap(dstSymbolValues, /*isSrc=*/false, /*isDim=*/FALSE);
  // Update value position map with identifiers from src access function.
  updateValuePosMap(srcAccessMap.getOperands(), /*isSrc=*/true,
                    /*isDim=*/UNKNOWN);
  // Update value position map with identifiers from dst access function.
  updateValuePosMap(dstAccessMap.getOperands(), /*isSrc=*/false,
                    /*isDim=*/UNKNOWN);
}

// Sets up dependence constraints columns appropriately, in the format:
// [src-dim-ids, dst-dim-ids, symbol-ids, local-ids, const_term]
static void initDependenceConstraints(
    const FlatAffineConstraints &srcDomain,
    const FlatAffineConstraints &dstDomain, const AffineValueMap &srcAccessMap,
    const AffineValueMap &dstAccessMap, const ValuePositionMap &valuePosMap,
    FlatAffineConstraints *dependenceConstraints) {
  // Calculate number of equalities/inequalities and columns required to
  // initialize FlatAffineConstraints for 'dependenceDomain'.
  unsigned numIneq =
      srcDomain.getNumInequalities() + dstDomain.getNumInequalities();
  AffineMap srcMap = srcAccessMap.getAffineMap();
  assert(srcMap.getNumResults() == dstAccessMap.getAffineMap().getNumResults());
  unsigned numEq = srcMap.getNumResults();
  unsigned numDims = srcDomain.getNumDimIds() + dstDomain.getNumDimIds();
  unsigned numSymbols = valuePosMap.getNumSymbols();
  unsigned numLocals = srcDomain.getNumLocalIds() + dstDomain.getNumLocalIds();
  unsigned numIds = numDims + numSymbols + numLocals;
  unsigned numCols = numIds + 1;

  // Set flat affine constraints sizes and reserving space for constraints.
  dependenceConstraints->reset(numIneq, numEq, numCols, numDims, numSymbols,
                               numLocals);

  // Set values corresponding to dependence constraint identifiers.
  SmallVector<Value, 4> srcLoopIVs, dstLoopIVs;
  srcDomain.getIdValues(0, srcDomain.getNumDimIds(), &srcLoopIVs);
  dstDomain.getIdValues(0, dstDomain.getNumDimIds(), &dstLoopIVs);

  dependenceConstraints->setIdValues(0, srcLoopIVs.size(), srcLoopIVs);
  dependenceConstraints->setIdValues(
      srcLoopIVs.size(), srcLoopIVs.size() + dstLoopIVs.size(), dstLoopIVs);

  // Set values for the symbolic identifier dimensions. `isSymbolDetermined`
  // indicates whether we are certain that the `values` passed in are all
  // symbols. If `isSymbolDetermined` is true, then we treat every Value in
  // `values` as a symbol; otherwise, we let the function `isForInductionVar` to
  // distinguish whether a Value in `values` is a symbol or not.
  auto setSymbolIds = [&](ArrayRef<Value> values,
                          bool isSymbolDetermined = true) {
    for (auto value : values) {
      if (isSymbolDetermined || !isForInductionVar(value)) {
        assert(isValidSymbol(value) && "expected symbol");
        dependenceConstraints->setIdValue(valuePosMap.getSymPos(value), value);
      }
    }
  };

  // We are uncertain about whether all operands in `srcAccessMap` and
  // `dstAccessMap` are symbols, so we set `isSymbolDetermined` to false.
  setSymbolIds(srcAccessMap.getOperands(), /*isSymbolDetermined=*/false);
  setSymbolIds(dstAccessMap.getOperands(), /*isSymbolDetermined=*/false);

  SmallVector<Value, 8> srcSymbolValues, dstSymbolValues;
  srcDomain.getIdValues(srcDomain.getNumDimIds(),
                        srcDomain.getNumDimAndSymbolIds(), &srcSymbolValues);
  dstDomain.getIdValues(dstDomain.getNumDimIds(),
                        dstDomain.getNumDimAndSymbolIds(), &dstSymbolValues);
  // Since we only take symbol Values out of `srcDomain` and `dstDomain`,
  // `isSymbolDetermined` is kept to its default value: true.
  setSymbolIds(srcSymbolValues);
  setSymbolIds(dstSymbolValues);

  for (unsigned i = 0, e = dependenceConstraints->getNumDimAndSymbolIds();
       i < e; i++)
    assert(dependenceConstraints->getIds()[i].hasValue());
}

// Adds iteration domain constraints from 'srcDomain' and 'dstDomain' into
// 'dependenceDomain'.
// Uses 'valuePosMap' to determine the position in 'dependenceDomain' to which a
// srcDomain/dstDomain Value maps.
static void addDomainConstraints(const FlatAffineConstraints &srcDomain,
                                 const FlatAffineConstraints &dstDomain,
                                 const ValuePositionMap &valuePosMap,
                                 FlatAffineConstraints *dependenceDomain) {
  unsigned depNumDimsAndSymbolIds = dependenceDomain->getNumDimAndSymbolIds();

  SmallVector<int64_t, 4> cst(dependenceDomain->getNumCols());

  auto addDomain = [&](bool isSrc, bool isEq, unsigned localOffset) {
    const FlatAffineConstraints &domain = isSrc ? srcDomain : dstDomain;
    unsigned numCsts =
        isEq ? domain.getNumEqualities() : domain.getNumInequalities();
    unsigned numDimAndSymbolIds = domain.getNumDimAndSymbolIds();
    auto at = [&](unsigned i, unsigned j) -> int64_t {
      return isEq ? domain.atEq(i, j) : domain.atIneq(i, j);
    };
    auto map = [&](unsigned i) -> int64_t {
      return isSrc ? valuePosMap.getSrcDimOrSymPos(domain.getIdValue(i))
                   : valuePosMap.getDstDimOrSymPos(domain.getIdValue(i));
    };

    for (unsigned i = 0; i < numCsts; ++i) {
      // Zero fill.
      std::fill(cst.begin(), cst.end(), 0);
      // Set coefficients for identifiers corresponding to domain.
      for (unsigned j = 0; j < numDimAndSymbolIds; ++j)
        cst[map(j)] = at(i, j);
      // Local terms.
      for (unsigned j = 0, e = domain.getNumLocalIds(); j < e; j++)
        cst[depNumDimsAndSymbolIds + localOffset + j] =
            at(i, numDimAndSymbolIds + j);
      // Set constant term.
      cst[cst.size() - 1] = at(i, domain.getNumCols() - 1);
      // Add constraint.
      if (isEq)
        dependenceDomain->addEquality(cst);
      else
        dependenceDomain->addInequality(cst);
    }
  };

  // Add equalities from src domain.
  addDomain(/*isSrc=*/true, /*isEq=*/true, /*localOffset=*/0);
  // Add inequalities from src domain.
  addDomain(/*isSrc=*/true, /*isEq=*/false, /*localOffset=*/0);
  // Add equalities from dst domain.
  addDomain(/*isSrc=*/false, /*isEq=*/true,
            /*localOffset=*/srcDomain.getNumLocalIds());
  // Add inequalities from dst domain.
  addDomain(/*isSrc=*/false, /*isEq=*/false,
            /*localOffset=*/srcDomain.getNumLocalIds());
}

// Adds equality constraints that equate src and dst access functions
// represented by 'srcAccessMap' and 'dstAccessMap' for each result.
// Requires that 'srcAccessMap' and 'dstAccessMap' have the same results count.
// For example, given the following two accesses functions to a 2D memref:
//
//   Source access function:
//     (a0 * d0 + a1 * s0 + a2, b0 * d0 + b1 * s0 + b2)
//
//   Destination access function:
//     (c0 * d0 + c1 * s0 + c2, f0 * d0 + f1 * s0 + f2)
//
// This method constructs the following equality constraints in
// 'dependenceDomain', by equating the access functions for each result
// (i.e. each memref dim). Notice that 'd0' for the destination access function
// is mapped into 'd0' in the equality constraint:
//
//   d0      d1      s0         c
//   --      --      --         --
//   a0     -c0      (a1 - c1)  (a1 - c2) = 0
//   b0     -f0      (b1 - f1)  (b1 - f2) = 0
//
// Returns failure if any AffineExpr cannot be flattened (due to it being
// semi-affine). Returns success otherwise.
static LogicalResult
addMemRefAccessConstraints(const AffineValueMap &srcAccessMap,
                           const AffineValueMap &dstAccessMap,
                           const ValuePositionMap &valuePosMap,
                           FlatAffineConstraints *dependenceDomain) {
  AffineMap srcMap = srcAccessMap.getAffineMap();
  AffineMap dstMap = dstAccessMap.getAffineMap();
  assert(srcMap.getNumResults() == dstMap.getNumResults());
  unsigned numResults = srcMap.getNumResults();

  unsigned srcNumIds = srcMap.getNumDims() + srcMap.getNumSymbols();
  ArrayRef<Value> srcOperands = srcAccessMap.getOperands();

  unsigned dstNumIds = dstMap.getNumDims() + dstMap.getNumSymbols();
  ArrayRef<Value> dstOperands = dstAccessMap.getOperands();

  std::vector<SmallVector<int64_t, 8>> srcFlatExprs;
  std::vector<SmallVector<int64_t, 8>> destFlatExprs;
  FlatAffineConstraints srcLocalVarCst, destLocalVarCst;
  // Get flattened expressions for the source destination maps.
  if (failed(getFlattenedAffineExprs(srcMap, &srcFlatExprs, &srcLocalVarCst)) ||
      failed(getFlattenedAffineExprs(dstMap, &destFlatExprs, &destLocalVarCst)))
    return failure();

  unsigned domNumLocalIds = dependenceDomain->getNumLocalIds();
  unsigned srcNumLocalIds = srcLocalVarCst.getNumLocalIds();
  unsigned dstNumLocalIds = destLocalVarCst.getNumLocalIds();
  unsigned numLocalIdsToAdd = srcNumLocalIds + dstNumLocalIds;
  for (unsigned i = 0; i < numLocalIdsToAdd; i++) {
    dependenceDomain->addLocalId(dependenceDomain->getNumLocalIds());
  }

  unsigned numDims = dependenceDomain->getNumDimIds();
  unsigned numSymbols = dependenceDomain->getNumSymbolIds();
  unsigned numSrcLocalIds = srcLocalVarCst.getNumLocalIds();
  unsigned newLocalIdOffset = numDims + numSymbols + domNumLocalIds;

  // Equality to add.
  SmallVector<int64_t, 8> eq(dependenceDomain->getNumCols());
  for (unsigned i = 0; i < numResults; ++i) {
    // Zero fill.
    std::fill(eq.begin(), eq.end(), 0);

    // Flattened AffineExpr for src result 'i'.
    const auto &srcFlatExpr = srcFlatExprs[i];
    // Set identifier coefficients from src access function.
    for (unsigned j = 0, e = srcOperands.size(); j < e; ++j)
      eq[valuePosMap.getSrcDimOrSymPos(srcOperands[j])] = srcFlatExpr[j];
    // Local terms.
    for (unsigned j = 0, e = srcNumLocalIds; j < e; j++)
      eq[newLocalIdOffset + j] = srcFlatExpr[srcNumIds + j];
    // Set constant term.
    eq[eq.size() - 1] = srcFlatExpr[srcFlatExpr.size() - 1];

    // Flattened AffineExpr for dest result 'i'.
    const auto &destFlatExpr = destFlatExprs[i];
    // Set identifier coefficients from dst access function.
    for (unsigned j = 0, e = dstOperands.size(); j < e; ++j)
      eq[valuePosMap.getDstDimOrSymPos(dstOperands[j])] -= destFlatExpr[j];
    // Local terms.
    for (unsigned j = 0, e = dstNumLocalIds; j < e; j++)
      eq[newLocalIdOffset + numSrcLocalIds + j] = -destFlatExpr[dstNumIds + j];
    // Set constant term.
    eq[eq.size() - 1] -= destFlatExpr[destFlatExpr.size() - 1];

    // Add equality constraint.
    dependenceDomain->addEquality(eq);
  }

  // Add equality constraints for any operands that are defined by constant ops.
  auto addEqForConstOperands = [&](ArrayRef<Value> operands) {
    for (unsigned i = 0, e = operands.size(); i < e; ++i) {
      if (isForInductionVar(operands[i]))
        continue;
      auto symbol = operands[i];
      assert(isValidSymbol(symbol));
      // Check if the symbol is a constant.
      if (auto cOp = symbol.getDefiningOp<ConstantIndexOp>())
        dependenceDomain->setIdToConstant(valuePosMap.getSymPos(symbol),
                                          cOp.getValue());
    }
  };

  // Add equality constraints for any src symbols defined by constant ops.
  addEqForConstOperands(srcOperands);
  // Add equality constraints for any dst symbols defined by constant ops.
  addEqForConstOperands(dstOperands);

  // By construction (see flattener), local var constraints will not have any
  // equalities.
  assert(srcLocalVarCst.getNumEqualities() == 0 &&
         destLocalVarCst.getNumEqualities() == 0);
  // Add inequalities from srcLocalVarCst and destLocalVarCst into the
  // dependence domain.
  SmallVector<int64_t, 8> ineq(dependenceDomain->getNumCols());
  for (unsigned r = 0, e = srcLocalVarCst.getNumInequalities(); r < e; r++) {
    std::fill(ineq.begin(), ineq.end(), 0);

    // Set identifier coefficients from src local var constraints.
    for (unsigned j = 0, e = srcOperands.size(); j < e; ++j)
      ineq[valuePosMap.getSrcDimOrSymPos(srcOperands[j])] =
          srcLocalVarCst.atIneq(r, j);
    // Local terms.
    for (unsigned j = 0, e = srcNumLocalIds; j < e; j++)
      ineq[newLocalIdOffset + j] = srcLocalVarCst.atIneq(r, srcNumIds + j);
    // Set constant term.
    ineq[ineq.size() - 1] =
        srcLocalVarCst.atIneq(r, srcLocalVarCst.getNumCols() - 1);
    dependenceDomain->addInequality(ineq);
  }

  for (unsigned r = 0, e = destLocalVarCst.getNumInequalities(); r < e; r++) {
    std::fill(ineq.begin(), ineq.end(), 0);
    // Set identifier coefficients from dest local var constraints.
    for (unsigned j = 0, e = dstOperands.size(); j < e; ++j)
      ineq[valuePosMap.getDstDimOrSymPos(dstOperands[j])] =
          destLocalVarCst.atIneq(r, j);
    // Local terms.
    for (unsigned j = 0, e = dstNumLocalIds; j < e; j++)
      ineq[newLocalIdOffset + numSrcLocalIds + j] =
          destLocalVarCst.atIneq(r, dstNumIds + j);
    // Set constant term.
    ineq[ineq.size() - 1] =
        destLocalVarCst.atIneq(r, destLocalVarCst.getNumCols() - 1);

    dependenceDomain->addInequality(ineq);
  }
  return success();
}

// Returns the number of outer loop common to 'src/dstDomain'.
// Loops common to 'src/dst' domains are added to 'commonLoops' if non-null.
static unsigned
getNumCommonLoops(const FlatAffineConstraints &srcDomain,
                  const FlatAffineConstraints &dstDomain,
                  SmallVectorImpl<AffineForOp> *commonLoops = nullptr) {
  // Find the number of common loops shared by src and dst accesses.
  unsigned minNumLoops =
      std::min(srcDomain.getNumDimIds(), dstDomain.getNumDimIds());
  unsigned numCommonLoops = 0;
  for (unsigned i = 0; i < minNumLoops; ++i) {
    if (!isForInductionVar(srcDomain.getIdValue(i)) ||
        !isForInductionVar(dstDomain.getIdValue(i)) ||
        srcDomain.getIdValue(i) != dstDomain.getIdValue(i))
      break;
    if (commonLoops != nullptr)
      commonLoops->push_back(getForInductionVarOwner(srcDomain.getIdValue(i)));
    ++numCommonLoops;
  }
  if (commonLoops != nullptr)
    assert(commonLoops->size() == numCommonLoops);
  return numCommonLoops;
}

/// Returns Block common to 'srcAccess.opInst' and 'dstAccess.opInst'.
static Block *getCommonBlock(const MemRefAccess &srcAccess,
                             const MemRefAccess &dstAccess,
                             const FlatAffineConstraints &srcDomain,
                             unsigned numCommonLoops) {
  // Get the chain of ancestor blocks to the given `MemRefAccess` instance. The
  // search terminates when either an op with the `AffineScope` trait or
  // `endBlock` is reached.
  auto getChainOfAncestorBlocks = [&](const MemRefAccess &access,
                                      SmallVector<Block *, 4> &ancestorBlocks,
                                      Block *endBlock = nullptr) {
    Block *currBlock = access.opInst->getBlock();
    // Loop terminates when the currBlock is nullptr or equals to the endBlock,
    // or its parent operation holds an affine scope.
    while (currBlock && currBlock != endBlock &&
           !currBlock->getParentOp()->hasTrait<OpTrait::AffineScope>()) {
      ancestorBlocks.push_back(currBlock);
      currBlock = currBlock->getParentOp()->getBlock();
    }
  };

  if (numCommonLoops == 0) {
    Block *block = srcAccess.opInst->getBlock();
    while (!llvm::isa<FuncOp>(block->getParentOp())) {
      block = block->getParentOp()->getBlock();
    }
    return block;
  }
  Value commonForIV = srcDomain.getIdValue(numCommonLoops - 1);
  AffineForOp forOp = getForInductionVarOwner(commonForIV);
  assert(forOp && "commonForValue was not an induction variable");

  // Find the closest common block including those in AffineIf.
  SmallVector<Block *, 4> srcAncestorBlocks, dstAncestorBlocks;
  getChainOfAncestorBlocks(srcAccess, srcAncestorBlocks, forOp.getBody());
  getChainOfAncestorBlocks(dstAccess, dstAncestorBlocks, forOp.getBody());

  Block *commonBlock = forOp.getBody();
  for (int i = srcAncestorBlocks.size() - 1, j = dstAncestorBlocks.size() - 1;
       i >= 0 && j >= 0 && srcAncestorBlocks[i] == dstAncestorBlocks[j];
       i--, j--)
    commonBlock = srcAncestorBlocks[i];

  return commonBlock;
}

// Returns true if the ancestor operation of 'srcAccess' appears before the
// ancestor operation of 'dstAccess' in the common ancestral block. Returns
// false otherwise.
// Note that because 'srcAccess' or 'dstAccess' may be nested in conditionals,
// the function is named 'srcAppearsBeforeDstInCommonBlock'. Note that
// 'numCommonLoops' is the number of contiguous surrounding outer loops.
static bool srcAppearsBeforeDstInAncestralBlock(
    const MemRefAccess &srcAccess, const MemRefAccess &dstAccess,
    const FlatAffineConstraints &srcDomain, unsigned numCommonLoops) {
  // Get Block common to 'srcAccess.opInst' and 'dstAccess.opInst'.
  auto *commonBlock =
      getCommonBlock(srcAccess, dstAccess, srcDomain, numCommonLoops);
  // Check the dominance relationship between the respective ancestors of the
  // src and dst in the Block of the innermost among the common loops.
  auto *srcInst = commonBlock->findAncestorOpInBlock(*srcAccess.opInst);
  assert(srcInst != nullptr);
  auto *dstInst = commonBlock->findAncestorOpInBlock(*dstAccess.opInst);
  assert(dstInst != nullptr);

  // Determine whether dstInst comes after srcInst.
  return srcInst->isBeforeInBlock(dstInst);
}

// Adds ordering constraints to 'dependenceDomain' based on number of loops
// common to 'src/dstDomain' and requested 'loopDepth'.
// Note that 'loopDepth' cannot exceed the number of common loops plus one.
// EX: Given a loop nest of depth 2 with IVs 'i' and 'j':
// *) If 'loopDepth == 1' then one constraint is added: i' >= i + 1
// *) If 'loopDepth == 2' then two constraints are added: i == i' and j' > j + 1
// *) If 'loopDepth == 3' then two constraints are added: i == i' and j == j'
static void addOrderingConstraints(const FlatAffineConstraints &srcDomain,
                                   const FlatAffineConstraints &dstDomain,
                                   unsigned loopDepth,
                                   FlatAffineConstraints *dependenceDomain) {
  unsigned numCols = dependenceDomain->getNumCols();
  SmallVector<int64_t, 4> eq(numCols);
  unsigned numSrcDims = srcDomain.getNumDimIds();
  unsigned numCommonLoops = getNumCommonLoops(srcDomain, dstDomain);
  unsigned numCommonLoopConstraints = std::min(numCommonLoops, loopDepth);
  for (unsigned i = 0; i < numCommonLoopConstraints; ++i) {
    std::fill(eq.begin(), eq.end(), 0);
    eq[i] = -1;
    eq[i + numSrcDims] = 1;
    if (i == loopDepth - 1) {
      eq[numCols - 1] = -1;
      dependenceDomain->addInequality(eq);
    } else {
      dependenceDomain->addEquality(eq);
    }
  }
}

// Computes distance and direction vectors in 'dependences', by adding
// variables to 'dependenceDomain' which represent the difference of the IVs,
// eliminating all other variables, and reading off distance vectors from
// equality constraints (if possible), and direction vectors from inequalities.
static void computeDirectionVector(
    const FlatAffineConstraints &srcDomain,
    const FlatAffineConstraints &dstDomain, unsigned loopDepth,
    FlatAffineConstraints *dependenceDomain,
    SmallVector<DependenceComponent, 2> *dependenceComponents) {
  // Find the number of common loops shared by src and dst accesses.
  SmallVector<AffineForOp, 4> commonLoops;
  unsigned numCommonLoops =
      getNumCommonLoops(srcDomain, dstDomain, &commonLoops);
  if (numCommonLoops == 0)
    return;
  // Compute direction vectors for requested loop depth.
  unsigned numIdsToEliminate = dependenceDomain->getNumIds();
  // Add new variables to 'dependenceDomain' to represent the direction
  // constraints for each shared loop.
  for (unsigned j = 0; j < numCommonLoops; ++j) {
    dependenceDomain->addDimId(j);
  }

  // Add equality constraints for each common loop, setting newly introduced
  // variable at column 'j' to the 'dst' IV minus the 'src IV.
  SmallVector<int64_t, 4> eq;
  eq.resize(dependenceDomain->getNumCols());
  unsigned numSrcDims = srcDomain.getNumDimIds();
  // Constraint variables format:
  // [num-common-loops][num-src-dim-ids][num-dst-dim-ids][num-symbols][constant]
  for (unsigned j = 0; j < numCommonLoops; ++j) {
    std::fill(eq.begin(), eq.end(), 0);
    eq[j] = 1;
    eq[j + numCommonLoops] = 1;
    eq[j + numCommonLoops + numSrcDims] = -1;
    dependenceDomain->addEquality(eq);
  }

  // Eliminate all variables other than the direction variables just added.
  dependenceDomain->projectOut(numCommonLoops, numIdsToEliminate);

  // Scan each common loop variable column and set direction vectors based
  // on eliminated constraint system.
  dependenceComponents->resize(numCommonLoops);
  for (unsigned j = 0; j < numCommonLoops; ++j) {
    (*dependenceComponents)[j].op = commonLoops[j].getOperation();
    auto lbConst = dependenceDomain->getConstantLowerBound(j);
    (*dependenceComponents)[j].lb =
        lbConst.getValueOr(std::numeric_limits<int64_t>::min());
    auto ubConst = dependenceDomain->getConstantUpperBound(j);
    (*dependenceComponents)[j].ub =
        ubConst.getValueOr(std::numeric_limits<int64_t>::max());
  }
}

// Populates 'accessMap' with composition of AffineApplyOps reachable from
// indices of MemRefAccess.
void MemRefAccess::getAccessMap(AffineValueMap *accessMap) const {
  // Get affine map from AffineLoad/Store.
  AffineMap map;
  if (auto loadOp = dyn_cast<AffineReadOpInterface>(opInst))
    map = loadOp.getAffineMap();
  else
    map = cast<AffineWriteOpInterface>(opInst).getAffineMap();

  SmallVector<Value, 8> operands(indices.begin(), indices.end());
  fullyComposeAffineMapAndOperands(&map, &operands);
  map = simplifyAffineMap(map);
  canonicalizeMapAndOperands(&map, &operands);
  accessMap->reset(map, operands);
}

// Builds a flat affine constraint system to check if there exists a dependence
// between memref accesses 'srcAccess' and 'dstAccess'.
// Returns 'NoDependence' if the accesses can be definitively shown not to
// access the same element.
// Returns 'HasDependence' if the accesses do access the same element.
// Returns 'Failure' if an error or unsupported case was encountered.
// If a dependence exists, returns in 'dependenceComponents' a direction
// vector for the dependence, with a component for each loop IV in loops
// common to both accesses (see Dependence in AffineAnalysis.h for details).
//
// The memref access dependence check is comprised of the following steps:
// *) Compute access functions for each access. Access functions are computed
//    using AffineValueMaps initialized with the indices from an access, then
//    composed with AffineApplyOps reachable from operands of that access,
//    until operands of the AffineValueMap are loop IVs or symbols.
// *) Build iteration domain constraints for each access. Iteration domain
//    constraints are pairs of inequality constraints representing the
//    upper/lower loop bounds for each AffineForOp in the loop nest associated
//    with each access.
// *) Build dimension and symbol position maps for each access, which map
//    Values from access functions and iteration domains to their position
//    in the merged constraint system built by this method.
//
// This method builds a constraint system with the following column format:
//
//  [src-dim-identifiers, dst-dim-identifiers, symbols, constant]
//
// For example, given the following MLIR code with "source" and "destination"
// accesses to the same memref label, and symbols %M, %N, %K:
//
//   affine.for %i0 = 0 to 100 {
//     affine.for %i1 = 0 to 50 {
//       %a0 = affine.apply
//         (d0, d1) -> (d0 * 2 - d1 * 4 + s1, d1 * 3 - s0) (%i0, %i1)[%M, %N]
//       // Source memref access.
//       store %v0, %m[%a0#0, %a0#1] : memref<4x4xf32>
//     }
//   }
//
//   affine.for %i2 = 0 to 100 {
//     affine.for %i3 = 0 to 50 {
//       %a1 = affine.apply
//         (d0, d1) -> (d0 * 7 + d1 * 9 - s1, d1 * 11 + s0) (%i2, %i3)[%K, %M]
//       // Destination memref access.
//       %v1 = load %m[%a1#0, %a1#1] : memref<4x4xf32>
//     }
//   }
//
// The access functions would be the following:
//
//   src: (%i0 * 2 - %i1 * 4 + %N, %i1 * 3 - %M)
//   dst: (%i2 * 7 + %i3 * 9 - %M, %i3 * 11 - %K)
//
// The iteration domains for the src/dst accesses would be the following:
//
//   src: 0 <= %i0 <= 100, 0 <= %i1 <= 50
//   dst: 0 <= %i2 <= 100, 0 <= %i3 <= 50
//
// The symbols by both accesses would be assigned to a canonical position order
// which will be used in the dependence constraint system:
//
//   symbol name: %M  %N  %K
//   symbol  pos:  0   1   2
//
// Equality constraints are built by equating each result of src/destination
// access functions. For this example, the following two equality constraints
// will be added to the dependence constraint system:
//
//   [src_dim0, src_dim1, dst_dim0, dst_dim1, sym0, sym1, sym2, const]
//      2         -4        -7        -9       1      1     0     0    = 0
//      0          3         0        -11     -1      0     1     0    = 0
//
// Inequality constraints from the iteration domain will be meged into
// the dependence constraint system
//
//   [src_dim0, src_dim1, dst_dim0, dst_dim1, sym0, sym1, sym2, const]
//       1         0         0         0        0     0     0     0    >= 0
//      -1         0         0         0        0     0     0     100  >= 0
//       0         1         0         0        0     0     0     0    >= 0
//       0        -1         0         0        0     0     0     50   >= 0
//       0         0         1         0        0     0     0     0    >= 0
//       0         0        -1         0        0     0     0     100  >= 0
//       0         0         0         1        0     0     0     0    >= 0
//       0         0         0        -1        0     0     0     50   >= 0
//
//
// TODO: Support AffineExprs mod/floordiv/ceildiv.
DependenceResult mlir::checkMemrefAccessDependence(
    const MemRefAccess &srcAccess, const MemRefAccess &dstAccess,
    unsigned loopDepth, FlatAffineConstraints *dependenceConstraints,
    SmallVector<DependenceComponent, 2> *dependenceComponents, bool allowRAR) {
  LLVM_DEBUG(llvm::dbgs() << "Checking for dependence at depth: "
                          << Twine(loopDepth) << " between:\n";);
  LLVM_DEBUG(srcAccess.opInst->dump(););
  LLVM_DEBUG(dstAccess.opInst->dump(););

  // Return 'NoDependence' if these accesses do not access the same memref.
  if (srcAccess.memref != dstAccess.memref)
    return DependenceResult::NoDependence;

  // Return 'NoDependence' if one of these accesses is not an
  // AffineWriteOpInterface.
  if (!allowRAR && !isa<AffineWriteOpInterface>(srcAccess.opInst) &&
      !isa<AffineWriteOpInterface>(dstAccess.opInst))
    return DependenceResult::NoDependence;

  // Get composed access function for 'srcAccess'.
  AffineValueMap srcAccessMap;
  srcAccess.getAccessMap(&srcAccessMap);

  // Get composed access function for 'dstAccess'.
  AffineValueMap dstAccessMap;
  dstAccess.getAccessMap(&dstAccessMap);

  // Get iteration domain for the 'srcAccess' operation.
  FlatAffineConstraints srcDomain;
  if (failed(getOpIndexSet(srcAccess.opInst, &srcDomain)))
    return DependenceResult::Failure;

  // Get iteration domain for 'dstAccess' operation.
  FlatAffineConstraints dstDomain;
  if (failed(getOpIndexSet(dstAccess.opInst, &dstDomain)))
    return DependenceResult::Failure;

  // Return 'NoDependence' if loopDepth > numCommonLoops and if the ancestor
  // operation of 'srcAccess' does not properly dominate the ancestor
  // operation of 'dstAccess' in the same common operation block.
  // Note: this check is skipped if 'allowRAR' is true, because because RAR
  // deps can exist irrespective of lexicographic ordering b/w src and dst.
  unsigned numCommonLoops = getNumCommonLoops(srcDomain, dstDomain);
  assert(loopDepth <= numCommonLoops + 1);
  if (!allowRAR && loopDepth > numCommonLoops &&
      !srcAppearsBeforeDstInAncestralBlock(srcAccess, dstAccess, srcDomain,
                                           numCommonLoops)) {
    return DependenceResult::NoDependence;
  }
  // Build dim and symbol position maps for each access from access operand
  // Value to position in merged constraint system.
  ValuePositionMap valuePosMap;
  buildDimAndSymbolPositionMaps(srcDomain, dstDomain, srcAccessMap,
                                dstAccessMap, &valuePosMap,
                                dependenceConstraints);
  initDependenceConstraints(srcDomain, dstDomain, srcAccessMap, dstAccessMap,
                            valuePosMap, dependenceConstraints);

  assert(valuePosMap.getNumDims() ==
         srcDomain.getNumDimIds() + dstDomain.getNumDimIds());

  // Create memref access constraint by equating src/dst access functions.
  // Note that this check is conservative, and will fail in the future when
  // local variables for mod/div exprs are supported.
  if (failed(addMemRefAccessConstraints(srcAccessMap, dstAccessMap, valuePosMap,
                                        dependenceConstraints)))
    return DependenceResult::Failure;

  // Add 'src' happens before 'dst' ordering constraints.
  addOrderingConstraints(srcDomain, dstDomain, loopDepth,
                         dependenceConstraints);
  // Add src and dst domain constraints.
  addDomainConstraints(srcDomain, dstDomain, valuePosMap,
                       dependenceConstraints);

  // Return 'NoDependence' if the solution space is empty: no dependence.
  if (dependenceConstraints->isEmpty()) {
    return DependenceResult::NoDependence;
  }

  // Compute dependence direction vector and return true.
  if (dependenceComponents != nullptr) {
    computeDirectionVector(srcDomain, dstDomain, loopDepth,
                           dependenceConstraints, dependenceComponents);
  }

  LLVM_DEBUG(llvm::dbgs() << "Dependence polyhedron:\n");
  LLVM_DEBUG(dependenceConstraints->dump());
  return DependenceResult::HasDependence;
}

/// Gathers dependence components for dependences between all ops in loop nest
/// rooted at 'forOp' at loop depths in range [1, maxLoopDepth].
void mlir::getDependenceComponents(
    AffineForOp forOp, unsigned maxLoopDepth,
    std::vector<SmallVector<DependenceComponent, 2>> *depCompsVec) {
  // Collect all load and store ops in loop nest rooted at 'forOp'.
  SmallVector<Operation *, 8> loadAndStoreOps;
  forOp->walk([&](Operation *op) {
    if (isa<AffineReadOpInterface, AffineWriteOpInterface>(op))
      loadAndStoreOps.push_back(op);
  });

  unsigned numOps = loadAndStoreOps.size();
  for (unsigned d = 1; d <= maxLoopDepth; ++d) {
    for (unsigned i = 0; i < numOps; ++i) {
      auto *srcOp = loadAndStoreOps[i];
      MemRefAccess srcAccess(srcOp);
      for (unsigned j = 0; j < numOps; ++j) {
        auto *dstOp = loadAndStoreOps[j];
        MemRefAccess dstAccess(dstOp);

        FlatAffineConstraints dependenceConstraints;
        SmallVector<DependenceComponent, 2> depComps;
        // TODO: Explore whether it would be profitable to pre-compute and store
        // deps instead of repeatedly checking.
        DependenceResult result = checkMemrefAccessDependence(
            srcAccess, dstAccess, d, &dependenceConstraints, &depComps);
        if (hasDependence(result))
          depCompsVec->push_back(depComps);
      }
    }
  }
}<|MERGE_RESOLUTION|>--- conflicted
+++ resolved
@@ -70,11 +70,8 @@
     return nullptr;
   if (!forOp.getRegionIterArgs()[pos].hasOneUse())
     return nullptr;
-<<<<<<< HEAD
-=======
   if (!yielded.hasOneUse())
     return nullptr;
->>>>>>> 3f9ee3c9
 
   Optional<AtomicRMWKind> maybeKind =
       TypeSwitch<Operation *, Optional<AtomicRMWKind>>(definition)
@@ -128,8 +125,6 @@
       return false;
   }
 
-<<<<<<< HEAD
-=======
   // Check memory dependences.
   return isLoopMemoryParallel(forOp);
 }
@@ -138,7 +133,6 @@
 /// parallelization. This function doesn't check iter_args and should be used
 /// only as a building block for full parallel-checking functions.
 bool mlir::isLoopMemoryParallel(AffineForOp forOp) {
->>>>>>> 3f9ee3c9
   // Collect all load and store ops in loop nest rooted at 'forOp'.
   SmallVector<Operation *, 8> loadAndStoreOps;
   auto walkResult = forOp.walk([&](Operation *op) -> WalkResult {
