--- conflicted
+++ resolved
@@ -15,7 +15,6 @@
 #include "mlir/Dialect/SCF/SCF.h"
 #include "mlir/Dialect/StandardOps/IR/Ops.h"
 #include "mlir/Dialect/StandardOps/Transforms/Passes.h"
-#include "mlir/Dialect/Tensor/IR/Tensor.h"
 #include "mlir/IR/BlockAndValueMapping.h"
 #include "mlir/Transforms/DialectConversion.h"
 
@@ -164,15 +163,9 @@
 
     target.addLegalDialect<StandardOpsDialect>();
     target.addLegalDialect<scf::SCFDialect>();
-    target.addLegalDialect<tensor::TensorDialect>();
 
     populateStdBufferizePatterns(context, typeConverter, patterns);
-<<<<<<< HEAD
-    target.addIllegalOp<DynamicTensorFromElementsOp, TensorCastOp,
-                        TensorFromElementsOp>();
-=======
     target.addIllegalOp<DynamicTensorFromElementsOp, TensorFromElementsOp>();
->>>>>>> e1e3308f
     // We only bufferize the case of tensor selected type and scalar condition,
     // as that boils down to a select over memref descriptors (don't need to
     // touch the data).
