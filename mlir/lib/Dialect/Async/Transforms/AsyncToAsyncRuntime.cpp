--- conflicted
+++ resolved
@@ -252,16 +252,6 @@
 
   // Make sure that all constants will be inside the outlined async function to
   // reduce the number of function arguments.
-<<<<<<< HEAD
-  cloneConstantsIntoTheRegion(execute.bodyRegion());
-
-  // Collect all outlined function inputs.
-  SetVector<mlir::Value> functionInputs(execute.dependencies().begin(),
-                                        execute.dependencies().end());
-  functionInputs.insert(execute.bodyOperands().begin(),
-                        execute.bodyOperands().end());
-  getUsedValuesDefinedAbove(execute.bodyRegion(), functionInputs);
-=======
   cloneConstantsIntoTheRegion(execute.getBodyRegion());
 
   // Collect all outlined function inputs.
@@ -270,7 +260,6 @@
   functionInputs.insert(execute.getBodyOperands().begin(),
                         execute.getBodyOperands().end());
   getUsedValuesDefinedAbove(execute.getBodyRegion(), functionInputs);
->>>>>>> f788a4d7
 
   // Collect types for the outlined function inputs and outputs.
   auto typesRange = llvm::map_range(
@@ -292,13 +281,8 @@
 
   // Prepare for coroutine conversion by creating the body of the function.
   {
-<<<<<<< HEAD
-    size_t numDependencies = execute.dependencies().size();
-    size_t numOperands = execute.bodyOperands().size();
-=======
     size_t numDependencies = execute.getDependencies().size();
     size_t numOperands = execute.getBodyOperands().size();
->>>>>>> f788a4d7
 
     // Await on all dependencies before starting to execute the body region.
     for (size_t i = 0; i < numDependencies; ++i)
@@ -315,19 +299,11 @@
     // arguments.
     BlockAndValueMapping valueMapping;
     valueMapping.map(functionInputs, func.getArguments());
-<<<<<<< HEAD
-    valueMapping.map(execute.bodyRegion().getArguments(), unwrappedOperands);
-
-    // Clone all operations from the execute operation body into the outlined
-    // function body.
-    for (Operation &op : execute.bodyRegion().getOps())
-=======
     valueMapping.map(execute.getBodyRegion().getArguments(), unwrappedOperands);
 
     // Clone all operations from the execute operation body into the outlined
     // function body.
     for (Operation &op : execute.getBodyRegion().getOps())
->>>>>>> f788a4d7
       builder.clone(op, valueMapping);
   }
 
