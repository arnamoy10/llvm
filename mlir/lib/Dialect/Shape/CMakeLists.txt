add_mlir_dialect_library(MLIRShape
  IR/Shape.cpp

  ADDITIONAL_HEADER_DIRS
  ${MLIR_MAIN_INCLUDE_DIR}/mlir/Dialect/Shape

  DEPENDS
  MLIRShapeOpsIncGen
<<<<<<< HEAD
  )
target_link_libraries(MLIRShape
  PUBLIC
=======

  LINK_LIBS PUBLIC
>>>>>>> 918d599f
  MLIRDialect
  MLIRInferTypeOpInterface
  MLIRIR
  MLIRSideEffects
  )<|MERGE_RESOLUTION|>--- conflicted
+++ resolved
@@ -6,14 +6,8 @@
 
   DEPENDS
   MLIRShapeOpsIncGen
-<<<<<<< HEAD
-  )
-target_link_libraries(MLIRShape
-  PUBLIC
-=======
 
   LINK_LIBS PUBLIC
->>>>>>> 918d599f
   MLIRDialect
   MLIRInferTypeOpInterface
   MLIRIR
