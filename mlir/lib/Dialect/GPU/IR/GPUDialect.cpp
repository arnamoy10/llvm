//===- GPUDialect.cpp - MLIR Dialect for GPU Kernels implementation -------===//
//
// Part of the LLVM Project, under the Apache License v2.0 with LLVM Exceptions.
// See https://llvm.org/LICENSE.txt for license information.
// SPDX-License-Identifier: Apache-2.0 WITH LLVM-exception
//
//===----------------------------------------------------------------------===//
//
// This file implements the GPU kernel-related dialect and its operations.
//
//===----------------------------------------------------------------------===//

#include "mlir/Dialect/GPU/GPUDialect.h"

#include "mlir/Dialect/LLVMIR/LLVMDialect.h"
#include "mlir/Dialect/MemRef/IR/MemRef.h"
#include "mlir/Dialect/StandardOps/IR/Ops.h"
#include "mlir/IR/Attributes.h"
#include "mlir/IR/Builders.h"
#include "mlir/IR/BuiltinOps.h"
#include "mlir/IR/BuiltinTypes.h"
#include "mlir/IR/DialectImplementation.h"
#include "mlir/IR/FunctionImplementation.h"
#include "mlir/IR/Matchers.h"
#include "mlir/IR/OpImplementation.h"
#include "mlir/IR/PatternMatch.h"
#include "mlir/IR/TypeUtilities.h"
#include "llvm/ADT/TypeSwitch.h"

using namespace mlir;
using namespace mlir::gpu;

#include "mlir/Dialect/GPU/GPUOpsDialect.cpp.inc"

//===----------------------------------------------------------------------===//
// MMAMatrixType
//===----------------------------------------------------------------------===//

MMAMatrixType MMAMatrixType::get(ArrayRef<int64_t> shape, Type elementType,
                                 StringRef operand) {
  return Base::get(elementType.getContext(), shape, elementType, operand);
}

MMAMatrixType
MMAMatrixType::getChecked(function_ref<InFlightDiagnostic()> emitError,
                          ArrayRef<int64_t> shape, Type elementType,
                          StringRef operand) {
  return Base::getChecked(emitError, elementType.getContext(), shape,
                          elementType, operand);
}

unsigned MMAMatrixType::getNumDims() const { return getImpl()->numDims; }

ArrayRef<int64_t> MMAMatrixType::getShape() const {
  return getImpl()->getShape();
}

Type MMAMatrixType::getElementType() const { return getImpl()->elementType; }

StringRef MMAMatrixType::getOperand() const { return getImpl()->getOperand(); }

bool MMAMatrixType::isValidElementType(Type elementType) {
  return elementType.isF16() || elementType.isF32();
}

LogicalResult
MMAMatrixType::verify(function_ref<InFlightDiagnostic()> emitError,
                      ArrayRef<int64_t> shape, Type elementType,
                      StringRef operand) {
  if (!operand.equals("AOp") && !operand.equals("BOp") &&
      !operand.equals("COp"))
    return emitError() << "operand expected to be one of AOp, BOp or COp";

  if (shape.size() != 2)
    return emitError() << "MMAMatrixType must have exactly two dimensions";

  if (!MMAMatrixType::isValidElementType(elementType))
    return emitError() << "MMAMatrixType elements must be F16 or F32";

  return success();
}

//===----------------------------------------------------------------------===//
// GPUDialect
//===----------------------------------------------------------------------===//

/// GPU memory space identifiers.
enum GPUMemorySpace {
  /// Generic memory space identifier.
  kGenericMemorySpace = 0,

  /// Global memory space identifier.
  kGlobalMemorySpace = 1,

  /// Shared memory space identifier.
  kSharedMemorySpace = 3
};

bool GPUDialect::isKernel(Operation *op) {
  UnitAttr isKernelAttr = op->getAttrOfType<UnitAttr>(getKernelFuncAttrName());
  return static_cast<bool>(isKernelAttr);
}

void GPUDialect::initialize() {
  addTypes<AsyncTokenType>();
  addTypes<MMAMatrixType>();
  addOperations<
#define GET_OP_LIST
#include "mlir/Dialect/GPU/GPUOps.cpp.inc"
      >();
}

Type GPUDialect::parseType(DialectAsmParser &parser) const {
  // Parse the main keyword for the type.
  StringRef keyword;
  if (parser.parseKeyword(&keyword))
    return Type();
  MLIRContext *context = getContext();

  // Handle 'async token' types.
  if (keyword == "async.token")
    return AsyncTokenType::get(context);

  if (keyword == "mma_matrix") {
    llvm::SMLoc beginLoc = parser.getNameLoc();

    // Parse '<'.
    if (parser.parseLess())
      return nullptr;

    // Parse the size and elementType.
    SmallVector<int64_t> shape;
    Type elementType;
    if (parser.parseDimensionList(shape, /*allowDynamic=*/false) ||
        parser.parseType(elementType))
      return nullptr;

    // Parse ','
    if (parser.parseComma())
      return nullptr;

    // Parse operand.
    std::string operand;
    if (failed(parser.parseOptionalString(&operand)))
      return nullptr;

    // Parse '>'.
    if (parser.parseGreater())
      return nullptr;

    return MMAMatrixType::getChecked(mlir::detail::getDefaultDiagnosticEmitFn(
                                         parser.getEncodedSourceLoc(beginLoc)),
                                     shape, elementType, operand);
  }

  parser.emitError(parser.getNameLoc(), "unknown gpu type: " + keyword);
  return Type();
}

void GPUDialect::printType(Type type, DialectAsmPrinter &os) const {
  TypeSwitch<Type>(type)
      .Case<AsyncTokenType>([&](Type) { os << "async.token"; })
      .Case<MMAMatrixType>([&](MMAMatrixType fragTy) {
        os << "mma_matrix<";
        auto shape = fragTy.getShape();
        for (auto dim = shape.begin(), e = shape.end() - 1; dim != e; ++dim)
          os << *dim << 'x';
        os << shape.back() << 'x' << fragTy.getElementType();
        os << ", \"" << fragTy.getOperand() << "\"" << '>';
      })
      .Default([](Type) { llvm_unreachable("unexpected 'gpu' type kind"); });
}

LogicalResult GPUDialect::verifyOperationAttribute(Operation *op,
                                                   NamedAttribute attr) {
  if (!attr.second.isa<UnitAttr>() ||
      attr.first != getContainerModuleAttrName())
    return success();

  auto module = dyn_cast<ModuleOp>(op);
  if (!module)
    return op->emitError("expected '")
           << getContainerModuleAttrName() << "' attribute to be attached to '"
           << ModuleOp::getOperationName() << '\'';

  auto walkResult = module.walk([&module](LaunchFuncOp launchOp) -> WalkResult {
    // Ignore launches that are nested more or less deep than functions in the
    // module we are currently checking.
    if (!launchOp->getParentOp() ||
        launchOp->getParentOp()->getParentOp() != module)
      return success();

    // Ignore launch ops with missing attributes here. The errors will be
    // reported by the verifiers of those ops.
    if (!launchOp->getAttrOfType<SymbolRefAttr>(
            LaunchFuncOp::getKernelAttrName()))
      return success();

    // Check that `launch_func` refers to a well-formed GPU kernel module.
    StringAttr kernelModuleName = launchOp.getKernelModuleName();
    auto kernelModule = module.lookupSymbol<GPUModuleOp>(kernelModuleName);
    if (!kernelModule)
      return launchOp.emitOpError()
             << "kernel module '" << kernelModuleName.getValue()
             << "' is undefined";

    // Check that `launch_func` refers to a well-formed kernel function.
    Operation *kernelFunc = module.lookupSymbol(launchOp.kernelAttr());
    auto kernelGPUFunction = dyn_cast_or_null<gpu::GPUFuncOp>(kernelFunc);
    auto kernelLLVMFunction = dyn_cast_or_null<LLVM::LLVMFuncOp>(kernelFunc);
    if (!kernelGPUFunction && !kernelLLVMFunction)
      return launchOp.emitOpError("kernel function '")
             << launchOp.kernel() << "' is undefined";
    if (!kernelFunc->getAttrOfType<mlir::UnitAttr>(
            GPUDialect::getKernelFuncAttrName()))
      return launchOp.emitOpError("kernel function is missing the '")
             << GPUDialect::getKernelFuncAttrName() << "' attribute";

    // TODO: if the kernel function has been converted to
    // the LLVM dialect but the caller hasn't (which happens during the
    // separate compilation), do not check type correspondence as it would
    // require the verifier to be aware of the LLVM type conversion.
    if (kernelLLVMFunction)
      return success();

    unsigned actualNumArguments = launchOp.getNumKernelOperands();
    unsigned expectedNumArguments = kernelGPUFunction.getNumArguments();
    if (expectedNumArguments != actualNumArguments)
      return launchOp.emitOpError("got ")
             << actualNumArguments << " kernel operands but expected "
             << expectedNumArguments;

    auto functionType = kernelGPUFunction.getType();
    for (unsigned i = 0; i < expectedNumArguments; ++i) {
      if (launchOp.getKernelOperand(i).getType() != functionType.getInput(i)) {
        return launchOp.emitOpError("type of function argument ")
               << i << " does not match";
      }
    }

    return success();
  });

  return walkResult.wasInterrupted() ? failure() : success();
}

template <typename T>
static LogicalResult verifyIndexOp(T op) {
  auto dimension = op.dimension();
  if (dimension != "x" && dimension != "y" && dimension != "z")
    return op.emitError("dimension \"") << dimension << "\" is invalid";
  return success();
}

static LogicalResult verifyAllReduce(gpu::AllReduceOp allReduce) {
  if (allReduce.body().empty() != allReduce.op().hasValue())
    return allReduce.emitError(
        "expected either an op attribute or a non-empty body");
  if (!allReduce.body().empty()) {
    if (allReduce.body().getNumArguments() != 2)
      return allReduce.emitError("expected two region arguments");
    for (auto argument : allReduce.body().getArguments()) {
      if (argument.getType() != allReduce.getType())
        return allReduce.emitError("incorrect region argument type");
    }
    unsigned yieldCount = 0;
    for (Block &block : allReduce.body()) {
      if (auto yield = dyn_cast<gpu::YieldOp>(block.getTerminator())) {
        if (yield.getNumOperands() != 1)
          return allReduce.emitError("expected one gpu.yield operand");
        if (yield.getOperand(0).getType() != allReduce.getType())
          return allReduce.emitError("incorrect gpu.yield type");
        ++yieldCount;
      }
    }
    if (yieldCount == 0)
      return allReduce.emitError("expected gpu.yield op in region");
  } else {
    StringRef opName = *allReduce.op();
    if ((opName == "and" || opName == "or" || opName == "xor") &&
        !allReduce.getType().isa<IntegerType>()) {
      return allReduce.emitError()
             << '`' << opName << '`'
             << " accumulator is only compatible with Integer type";
    }
  }
  return success();
}

static LogicalResult verifyShuffleOp(gpu::ShuffleOp shuffleOp) {
  auto type = shuffleOp.value().getType();
  if (shuffleOp.result().getType() != type) {
    return shuffleOp.emitOpError()
           << "requires the same type for value operand and result";
  }
  if (!type.isSignlessIntOrFloat() || type.getIntOrFloatBitWidth() != 32) {
    return shuffleOp.emitOpError()
           << "requires value operand type to be f32 or i32";
  }
  return success();
}

static void printShuffleOp(OpAsmPrinter &p, ShuffleOp op) {
  p << ' ' << op.getOperands() << ' ' << op.mode() << " : "
    << op.value().getType();
}

static ParseResult parseShuffleOp(OpAsmParser &parser, OperationState &state) {
  SmallVector<OpAsmParser::OperandType, 3> operandInfo;
  if (parser.parseOperandList(operandInfo, 3))
    return failure();

  StringRef mode;
  if (parser.parseKeyword(&mode))
    return failure();
  state.addAttribute("mode", parser.getBuilder().getStringAttr(mode));

  Type valueType;
  Type int32Type = parser.getBuilder().getIntegerType(32);
  Type int1Type = parser.getBuilder().getI1Type();
  if (parser.parseColonType(valueType) ||
      parser.resolveOperands(operandInfo, {valueType, int32Type, int32Type},
                             parser.getCurrentLocation(), state.operands) ||
      parser.addTypesToList({valueType, int1Type}, state.types))
    return failure();
  return success();
}

//===----------------------------------------------------------------------===//
// AsyncOpInterface
//===----------------------------------------------------------------------===//

void gpu::addAsyncDependency(Operation *op, Value token) {
  op->insertOperands(0, {token});
  if (!op->template hasTrait<OpTrait::AttrSizedOperandSegments>())
    return;
  auto attrName =
      OpTrait::AttrSizedOperandSegments<void>::getOperandSegmentSizeAttr();
  auto sizeAttr = op->template getAttrOfType<DenseIntElementsAttr>(attrName);

  // Async dependencies is the only variadic operand.
  if (!sizeAttr)
    return;

  SmallVector<int32_t, 8> sizes(sizeAttr.getValues<int32_t>());
  ++sizes.front();
  op->setAttr(attrName, Builder(op->getContext()).getI32VectorAttr(sizes));
}

//===----------------------------------------------------------------------===//
// LaunchOp
//===----------------------------------------------------------------------===//

void LaunchOp::build(OpBuilder &builder, OperationState &result,
                     Value gridSizeX, Value gridSizeY, Value gridSizeZ,
                     Value blockSizeX, Value blockSizeY, Value blockSizeZ) {
  // Add grid and block sizes as op operands, followed by the data operands.
  result.addOperands(
      {gridSizeX, gridSizeY, gridSizeZ, blockSizeX, blockSizeY, blockSizeZ});

  // Create a kernel body region with kNumConfigRegionAttributes + N arguments,
  // where the first kNumConfigRegionAttributes arguments have `index` type and
  // the rest have the same types as the data operands.
  Region *kernelRegion = result.addRegion();
  Block *body = new Block();
  body->addArguments(
      std::vector<Type>(kNumConfigRegionAttributes, builder.getIndexType()));
  kernelRegion->push_back(body);
}

KernelDim3 LaunchOp::getBlockIds() {
  assert(!body().empty() && "LaunchOp body must not be empty.");
  auto args = body().getArguments();
  return KernelDim3{args[0], args[1], args[2]};
}

KernelDim3 LaunchOp::getThreadIds() {
  assert(!body().empty() && "LaunchOp body must not be empty.");
  auto args = body().getArguments();
  return KernelDim3{args[3], args[4], args[5]};
}

KernelDim3 LaunchOp::getGridSize() {
  assert(!body().empty() && "LaunchOp body must not be empty.");
  auto args = body().getArguments();
  return KernelDim3{args[6], args[7], args[8]};
}

KernelDim3 LaunchOp::getBlockSize() {
  assert(!body().empty() && "LaunchOp body must not be empty.");
  auto args = body().getArguments();
  return KernelDim3{args[9], args[10], args[11]};
}

KernelDim3 LaunchOp::getGridSizeOperandValues() {
  return KernelDim3{getOperand(0), getOperand(1), getOperand(2)};
}

KernelDim3 LaunchOp::getBlockSizeOperandValues() {
  return KernelDim3{getOperand(3), getOperand(4), getOperand(5)};
}

static LogicalResult verify(LaunchOp op) {
  // Kernel launch takes kNumConfigOperands leading operands for grid/block
  // sizes and transforms them into kNumConfigRegionAttributes region arguments
  // for block/thread identifiers and grid/block sizes.
  if (!op.body().empty()) {
    if (op.body().getNumArguments() !=
        LaunchOp::kNumConfigOperands + op.getNumOperands())
      return op.emitOpError("unexpected number of region arguments");
  }

  // Block terminators without successors are expected to exit the kernel region
  // and must be `gpu.terminator`.
  for (Block &block : op.body()) {
    if (block.empty())
      continue;
    if (block.back().getNumSuccessors() != 0)
      continue;
    if (!isa<gpu::TerminatorOp>(&block.back())) {
      return block.back()
          .emitError()
          .append("expected '", gpu::TerminatorOp::getOperationName(),
                  "' or a terminator with successors")
          .attachNote(op.getLoc())
          .append("in '", LaunchOp::getOperationName(), "' body region");
    }
  }

  return success();
}

// Pretty-print the kernel grid/block size assignment as
//   (%iter-x, %iter-y, %iter-z) in
//   (%size-x = %ssa-use, %size-y = %ssa-use, %size-z = %ssa-use)
// where %size-* and %iter-* will correspond to the body region arguments.
static void printSizeAssignment(OpAsmPrinter &p, KernelDim3 size,
                                KernelDim3 operands, KernelDim3 ids) {
  p << '(' << ids.x << ", " << ids.y << ", " << ids.z << ") in (";
  p << size.x << " = " << operands.x << ", ";
  p << size.y << " = " << operands.y << ", ";
  p << size.z << " = " << operands.z << ')';
}

static void printLaunchOp(OpAsmPrinter &p, LaunchOp op) {
  // Print the launch configuration.
  p << ' ' << op.getBlocksKeyword();
  printSizeAssignment(p, op.getGridSize(), op.getGridSizeOperandValues(),
                      op.getBlockIds());
  p << ' ' << op.getThreadsKeyword();
  printSizeAssignment(p, op.getBlockSize(), op.getBlockSizeOperandValues(),
                      op.getThreadIds());

  p.printRegion(op.body(), /*printEntryBlockArgs=*/false);
  p.printOptionalAttrDict(op->getAttrs());
}

// Parse the size assignment blocks for blocks and threads.  These have the form
//   (%region_arg, %region_arg, %region_arg) in
//   (%region_arg = %operand, %region_arg = %operand, %region_arg = %operand)
// where %region_arg are percent-identifiers for the region arguments to be
// introduced further (SSA defs), and %operand are percent-identifiers for the
// SSA value uses.
static ParseResult
parseSizeAssignment(OpAsmParser &parser,
                    MutableArrayRef<OpAsmParser::OperandType> sizes,
                    MutableArrayRef<OpAsmParser::OperandType> regionSizes,
                    MutableArrayRef<OpAsmParser::OperandType> indices) {
  assert(indices.size() == 3 && "space for three indices expected");
  SmallVector<OpAsmParser::OperandType, 3> args;
  if (parser.parseRegionArgumentList(args, /*requiredOperandCount=*/3,
                                     OpAsmParser::Delimiter::Paren) ||
      parser.parseKeyword("in") || parser.parseLParen())
    return failure();
  std::move(args.begin(), args.end(), indices.begin());

  for (int i = 0; i < 3; ++i) {
    if (i != 0 && parser.parseComma())
      return failure();
    if (parser.parseRegionArgument(regionSizes[i]) || parser.parseEqual() ||
        parser.parseOperand(sizes[i]))
      return failure();
  }

  return parser.parseRParen();
}

// Parses a Launch operation.
// operation ::= `gpu.launch` `blocks` `(` ssa-id-list `)` `in` ssa-reassignment
//                           `threads` `(` ssa-id-list `)` `in` ssa-reassignment
//                            region attr-dict?
// ssa-reassignment ::= `(` ssa-id `=` ssa-use (`,` ssa-id `=` ssa-use)* `)`
static ParseResult parseLaunchOp(OpAsmParser &parser, OperationState &result) {
  // Sizes of the grid and block.
  SmallVector<OpAsmParser::OperandType, LaunchOp::kNumConfigOperands> sizes(
      LaunchOp::kNumConfigOperands);
  MutableArrayRef<OpAsmParser::OperandType> sizesRef(sizes);

  // Actual (data) operands passed to the kernel.
  SmallVector<OpAsmParser::OperandType, 4> dataOperands;

  // Region arguments to be created.
  SmallVector<OpAsmParser::OperandType, 16> regionArgs(
      LaunchOp::kNumConfigRegionAttributes);
  MutableArrayRef<OpAsmParser::OperandType> regionArgsRef(regionArgs);

  // Parse the size assignment segments: the first segment assigns grid sizes
  // and defines values for block identifiers; the second segment assigns block
  // sizes and defines values for thread identifiers.  In the region argument
  // list, identifiers precede sizes, and block-related values precede
  // thread-related values.
  if (parser.parseKeyword(LaunchOp::getBlocksKeyword().data()) ||
      parseSizeAssignment(parser, sizesRef.take_front(3),
                          regionArgsRef.slice(6, 3),
                          regionArgsRef.slice(0, 3)) ||
      parser.parseKeyword(LaunchOp::getThreadsKeyword().data()) ||
      parseSizeAssignment(parser, sizesRef.drop_front(3),
                          regionArgsRef.slice(9, 3),
                          regionArgsRef.slice(3, 3)) ||
      parser.resolveOperands(sizes, parser.getBuilder().getIndexType(),
                             result.operands))
    return failure();

  // Introduce the body region and parse it. The region has
  // kNumConfigRegionAttributes arguments that correspond to
  // block/thread identifiers and grid/block sizes, all of the `index` type.
  Type index = parser.getBuilder().getIndexType();
  SmallVector<Type, LaunchOp::kNumConfigRegionAttributes> dataTypes(
      LaunchOp::kNumConfigRegionAttributes, index);
  Region *body = result.addRegion();
  return failure(parser.parseRegion(*body, regionArgs, dataTypes) ||
                 parser.parseOptionalAttrDict(result.attributes));
}

<<<<<<< HEAD
/// Simplify the gpu.launch when the range of the thread and block IDs is
=======
/// Simplify the gpu.launch when the range of a thread or block ID is
>>>>>>> 3e87a12c
/// trivially known to be one.
struct FoldLaunchArguments : public OpRewritePattern<LaunchOp> {
  using OpRewritePattern<LaunchOp>::OpRewritePattern;
  LogicalResult matchAndRewrite(LaunchOp op,
                                PatternRewriter &rewriter) const override {
<<<<<<< HEAD
    auto isTriviallyOne = [](Value size) {
      IntegerAttr cst;
      return matchPattern(size, m_Constant(&cst)) && cst.getInt() == 1;
    };

=======
>>>>>>> 3e87a12c
    // If the range implies a single value for `id`, replace `id`'s uses by
    // zero.
    Value zero;
    bool simplified = false;
    auto constPropIdUses = [&](Value id, Value size) {
<<<<<<< HEAD
      if (!isTriviallyOne(size))
=======
      // Check if size is trivially one.
      if (!matchPattern(size, m_One()))
>>>>>>> 3e87a12c
        return;
      if (!simplified) {
        // Create a zero value the first time.
        OpBuilder::InsertionGuard guard(rewriter);
        rewriter.setInsertionPointToStart(&op.body().front());
        zero = rewriter.create<ConstantIndexOp>(op.getLoc(), /*value=*/0);
      }
      id.replaceAllUsesWith(zero);
      simplified = true;
    };
    constPropIdUses(op.getBlockIds().x, op.gridSizeX());
    constPropIdUses(op.getBlockIds().y, op.gridSizeY());
    constPropIdUses(op.getBlockIds().z, op.gridSizeZ());
    constPropIdUses(op.getThreadIds().x, op.blockSizeX());
    constPropIdUses(op.getThreadIds().y, op.blockSizeY());
    constPropIdUses(op.getThreadIds().z, op.blockSizeZ());

    return success(simplified);
  }
};

void LaunchOp::getCanonicalizationPatterns(RewritePatternSet &rewrites,
                                           MLIRContext *context) {
  rewrites.add<FoldLaunchArguments>(context);
}

//===----------------------------------------------------------------------===//
// LaunchFuncOp
//===----------------------------------------------------------------------===//

void LaunchFuncOp::build(OpBuilder &builder, OperationState &result,
                         GPUFuncOp kernelFunc, KernelDim3 gridSize,
                         KernelDim3 blockSize, ValueRange kernelOperands) {
  // Add grid and block sizes as op operands, followed by the data operands.
  result.addOperands({gridSize.x, gridSize.y, gridSize.z, blockSize.x,
                      blockSize.y, blockSize.z});
  result.addOperands(kernelOperands);
  auto kernelModule = kernelFunc->getParentOfType<GPUModuleOp>();
  auto kernelSymbol =
      SymbolRefAttr::get(kernelModule.getNameAttr(),
                         {SymbolRefAttr::get(kernelFunc.getNameAttr())});
  result.addAttribute(getKernelAttrName(), kernelSymbol);
  SmallVector<int32_t, 8> segmentSizes(8, 1);
  segmentSizes.front() = 0; // Initially no async dependencies.
  segmentSizes.back() = static_cast<int32_t>(kernelOperands.size());
  result.addAttribute(getOperandSegmentSizeAttr(),
                      builder.getI32VectorAttr(segmentSizes));
}

unsigned LaunchFuncOp::getNumKernelOperands() {
  return getNumOperands() - asyncDependencies().size() - kNumConfigOperands;
}

StringAttr LaunchFuncOp::getKernelModuleName() {
  return kernel().getRootReference();
}

StringAttr LaunchFuncOp::getKernelName() { return kernel().getLeafReference(); }

Value LaunchFuncOp::getKernelOperand(unsigned i) {
  return getOperand(asyncDependencies().size() + kNumConfigOperands + i);
}

KernelDim3 LaunchFuncOp::getGridSizeOperandValues() {
  auto operands = getOperands().drop_front(asyncDependencies().size());
  return KernelDim3{operands[0], operands[1], operands[2]};
}

KernelDim3 LaunchFuncOp::getBlockSizeOperandValues() {
  auto operands = getOperands().drop_front(asyncDependencies().size());
  return KernelDim3{operands[3], operands[4], operands[5]};
}

static LogicalResult verify(LaunchFuncOp op) {
  auto module = op->getParentOfType<ModuleOp>();
  if (!module)
    return op.emitOpError("expected to belong to a module");

  if (!module->getAttrOfType<UnitAttr>(
          GPUDialect::getContainerModuleAttrName()))
    return op.emitOpError(
        "expected the closest surrounding module to have the '" +
        GPUDialect::getContainerModuleAttrName() + "' attribute");

  auto kernelAttr = op->getAttrOfType<SymbolRefAttr>(op.getKernelAttrName());
  if (!kernelAttr)
    return op.emitOpError("symbol reference attribute '" +
                          op.getKernelAttrName() + "' must be specified");

  return success();
}

static ParseResult
parseLaunchFuncOperands(OpAsmParser &parser,
                        SmallVectorImpl<OpAsmParser::OperandType> &argNames,
                        SmallVectorImpl<Type> &argTypes) {
  if (parser.parseOptionalKeyword("args"))
    return success();
  SmallVector<NamedAttrList, 4> argAttrs;
  bool isVariadic = false;
  return function_like_impl::parseFunctionArgumentList(
      parser, /*allowAttributes=*/false,
      /*allowVariadic=*/false, argNames, argTypes, argAttrs, isVariadic);
}

static void printLaunchFuncOperands(OpAsmPrinter &printer, Operation *,
                                    OperandRange operands, TypeRange types) {
  if (operands.empty())
    return;
  printer << "args(";
  llvm::interleaveComma(llvm::zip(operands, types), printer,
                        [&](const auto &pair) {
                          printer.printOperand(std::get<0>(pair));
                          printer << " : ";
                          printer.printType(std::get<1>(pair));
                        });
  printer << ")";
}

//===----------------------------------------------------------------------===//
// GPUFuncOp
//===----------------------------------------------------------------------===//

/// Adds a new block argument that corresponds to buffers located in
/// workgroup memory.
BlockArgument GPUFuncOp::addWorkgroupAttribution(Type type) {
  auto attrName = getNumWorkgroupAttributionsAttrName();
  auto attr = (*this)->getAttrOfType<IntegerAttr>(attrName);
  (*this)->setAttr(attrName,
                   IntegerAttr::get(attr.getType(), attr.getValue() + 1));
  return getBody().insertArgument(getType().getNumInputs() + attr.getInt(),
                                  type);
}

/// Adds a new block argument that corresponds to buffers located in
/// private memory.
BlockArgument GPUFuncOp::addPrivateAttribution(Type type) {
  // Buffers on the private memory always come after buffers on the workgroup
  // memory.
  return getBody().addArgument(type);
}

void GPUFuncOp::build(OpBuilder &builder, OperationState &result,
                      StringRef name, FunctionType type,
                      TypeRange workgroupAttributions,
                      TypeRange privateAttributions,
                      ArrayRef<NamedAttribute> attrs) {
  result.addAttribute(SymbolTable::getSymbolAttrName(),
                      builder.getStringAttr(name));
  result.addAttribute(getTypeAttrName(), TypeAttr::get(type));
  result.addAttribute(getNumWorkgroupAttributionsAttrName(),
                      builder.getI64IntegerAttr(workgroupAttributions.size()));
  result.addAttributes(attrs);
  Region *body = result.addRegion();
  Block *entryBlock = new Block;
  entryBlock->addArguments(type.getInputs());
  entryBlock->addArguments(workgroupAttributions);
  entryBlock->addArguments(privateAttributions);

  body->getBlocks().push_back(entryBlock);
}

/// Parses a GPU function memory attribution.
///
/// memory-attribution ::= (`workgroup` `(` ssa-id-and-type-list `)`)?
///                        (`private` `(` ssa-id-and-type-list `)`)?
///
/// Note that this function parses only one of the two similar parts, with the
/// keyword provided as argument.
static ParseResult
parseAttributions(OpAsmParser &parser, StringRef keyword,
                  SmallVectorImpl<OpAsmParser::OperandType> &args,
                  SmallVectorImpl<Type> &argTypes) {
  // If we could not parse the keyword, just assume empty list and succeed.
  if (failed(parser.parseOptionalKeyword(keyword)))
    return success();

  if (failed(parser.parseLParen()))
    return failure();

  // Early exit for an empty list.
  if (succeeded(parser.parseOptionalRParen()))
    return success();

  do {
    OpAsmParser::OperandType arg;
    Type type;

    if (parser.parseRegionArgument(arg) || parser.parseColonType(type))
      return failure();

    args.push_back(arg);
    argTypes.push_back(type);
  } while (succeeded(parser.parseOptionalComma()));

  return parser.parseRParen();
}

/// Parses a GPU function.
///
/// <operation> ::= `gpu.func` symbol-ref-id `(` argument-list `)`
///                 (`->` function-result-list)? memory-attribution `kernel`?
///                 function-attributes? region
static ParseResult parseGPUFuncOp(OpAsmParser &parser, OperationState &result) {
  SmallVector<OpAsmParser::OperandType, 8> entryArgs;
  SmallVector<NamedAttrList, 1> argAttrs;
  SmallVector<NamedAttrList, 1> resultAttrs;
  SmallVector<Type, 8> argTypes;
  SmallVector<Type, 4> resultTypes;
  bool isVariadic;

  // Parse the function name.
  StringAttr nameAttr;
  if (parser.parseSymbolName(nameAttr, ::mlir::SymbolTable::getSymbolAttrName(),
                             result.attributes))
    return failure();

  auto signatureLocation = parser.getCurrentLocation();
  if (failed(function_like_impl::parseFunctionSignature(
          parser, /*allowVariadic=*/false, entryArgs, argTypes, argAttrs,
          isVariadic, resultTypes, resultAttrs)))
    return failure();

  if (entryArgs.empty() && !argTypes.empty())
    return parser.emitError(signatureLocation)
           << "gpu.func requires named arguments";

  // Construct the function type. More types will be added to the region, but
  // not to the function type.
  Builder &builder = parser.getBuilder();
  auto type = builder.getFunctionType(argTypes, resultTypes);
  result.addAttribute(GPUFuncOp::getTypeAttrName(), TypeAttr::get(type));

  // Parse workgroup memory attributions.
  if (failed(parseAttributions(parser, GPUFuncOp::getWorkgroupKeyword(),
                               entryArgs, argTypes)))
    return failure();

  // Store the number of operands we just parsed as the number of workgroup
  // memory attributions.
  unsigned numWorkgroupAttrs = argTypes.size() - type.getNumInputs();
  result.addAttribute(GPUFuncOp::getNumWorkgroupAttributionsAttrName(),
                      builder.getI64IntegerAttr(numWorkgroupAttrs));

  // Parse private memory attributions.
  if (failed(parseAttributions(parser, GPUFuncOp::getPrivateKeyword(),
                               entryArgs, argTypes)))
    return failure();

  // Parse the kernel attribute if present.
  if (succeeded(parser.parseOptionalKeyword(GPUFuncOp::getKernelKeyword())))
    result.addAttribute(GPUDialect::getKernelFuncAttrName(),
                        builder.getUnitAttr());

  // Parse attributes.
  if (failed(parser.parseOptionalAttrDictWithKeyword(result.attributes)))
    return failure();
  function_like_impl::addArgAndResultAttrs(builder, result, argAttrs,
                                           resultAttrs);

  // Parse the region. If no argument names were provided, take all names
  // (including those of attributions) from the entry block.
  auto *body = result.addRegion();
  return parser.parseRegion(*body, entryArgs, argTypes);
}

static void printAttributions(OpAsmPrinter &p, StringRef keyword,
                              ArrayRef<BlockArgument> values) {
  if (values.empty())
    return;

  p << ' ' << keyword << '(';
  llvm::interleaveComma(
      values, p, [&p](BlockArgument v) { p << v << " : " << v.getType(); });
  p << ')';
}

/// Prints a GPU Func op.
static void printGPUFuncOp(OpAsmPrinter &p, GPUFuncOp op) {
  p << ' ';
  p.printSymbolName(op.getName());

  FunctionType type = op.getType();
  function_like_impl::printFunctionSignature(
      p, op.getOperation(), type.getInputs(),
      /*isVariadic=*/false, type.getResults());

  printAttributions(p, op.getWorkgroupKeyword(), op.getWorkgroupAttributions());
  printAttributions(p, op.getPrivateKeyword(), op.getPrivateAttributions());
  if (op.isKernel())
    p << ' ' << op.getKernelKeyword();

  function_like_impl::printFunctionAttributes(
      p, op.getOperation(), type.getNumInputs(), type.getNumResults(),
      {op.getNumWorkgroupAttributionsAttrName(),
       GPUDialect::getKernelFuncAttrName()});
  p.printRegion(op.getBody(), /*printEntryBlockArgs=*/false);
}

/// Hook for FunctionLike verifier.
LogicalResult GPUFuncOp::verifyType() {
  Type type = getTypeAttr().getValue();
  if (!type.isa<FunctionType>())
    return emitOpError("requires '" + getTypeAttrName() +
                       "' attribute of function type");

  if (isKernel() && getType().getNumResults() != 0)
    return emitOpError() << "expected void return type for kernel function";

  return success();
}

static LogicalResult verifyAttributions(Operation *op,
                                        ArrayRef<BlockArgument> attributions,
                                        unsigned memorySpace) {
  for (Value v : attributions) {
    auto type = v.getType().dyn_cast<MemRefType>();
    if (!type)
      return op->emitOpError() << "expected memref type in attribution";

    if (type.getMemorySpaceAsInt() != memorySpace) {
      return op->emitOpError()
             << "expected memory space " << memorySpace << " in attribution";
    }
  }
  return success();
}

/// Verifies the body of the function.
LogicalResult GPUFuncOp::verifyBody() {
  unsigned numFuncArguments = getNumArguments();
  unsigned numWorkgroupAttributions = getNumWorkgroupAttributions();
  unsigned numBlockArguments = front().getNumArguments();
  if (numBlockArguments < numFuncArguments + numWorkgroupAttributions)
    return emitOpError() << "expected at least "
                         << numFuncArguments + numWorkgroupAttributions
                         << " arguments to body region";

  ArrayRef<Type> funcArgTypes = getType().getInputs();
  for (unsigned i = 0; i < numFuncArguments; ++i) {
    Type blockArgType = front().getArgument(i).getType();
    if (funcArgTypes[i] != blockArgType)
      return emitOpError() << "expected body region argument #" << i
                           << " to be of type " << funcArgTypes[i] << ", got "
                           << blockArgType;
  }

  if (failed(verifyAttributions(getOperation(), getWorkgroupAttributions(),
                                GPUDialect::getWorkgroupAddressSpace())) ||
      failed(verifyAttributions(getOperation(), getPrivateAttributions(),
                                GPUDialect::getPrivateAddressSpace())))
    return failure();

  return success();
}

//===----------------------------------------------------------------------===//
// ReturnOp
//===----------------------------------------------------------------------===//

static LogicalResult verify(gpu::ReturnOp returnOp) {
  GPUFuncOp function = returnOp->getParentOfType<GPUFuncOp>();

  FunctionType funType = function.getType();

  if (funType.getNumResults() != returnOp.operands().size())
    return returnOp.emitOpError()
        .append("expected ", funType.getNumResults(), " result operands")
        .attachNote(function.getLoc())
        .append("return type declared here");

  for (auto pair : llvm::enumerate(
           llvm::zip(function.getType().getResults(), returnOp.operands()))) {
    Type type;
    Value operand;
    std::tie(type, operand) = pair.value();
    if (type != operand.getType())
      return returnOp.emitOpError() << "unexpected type `" << operand.getType()
                                    << "' for operand #" << pair.index();
  }
  return success();
}

//===----------------------------------------------------------------------===//
// GPUModuleOp
//===----------------------------------------------------------------------===//

void GPUModuleOp::build(OpBuilder &builder, OperationState &result,
                        StringRef name) {
  ensureTerminator(*result.addRegion(), builder, result.location);
  result.attributes.push_back(builder.getNamedAttr(
      ::mlir::SymbolTable::getSymbolAttrName(), builder.getStringAttr(name)));
}

static ParseResult parseGPUModuleOp(OpAsmParser &parser,
                                    OperationState &result) {
  StringAttr nameAttr;
  if (parser.parseSymbolName(nameAttr, SymbolTable::getSymbolAttrName(),
                             result.attributes))
    return failure();

  // If module attributes are present, parse them.
  if (parser.parseOptionalAttrDictWithKeyword(result.attributes))
    return failure();

  // Parse the module body.
  auto *body = result.addRegion();
  if (parser.parseRegion(*body, None, None))
    return failure();

  // Ensure that this module has a valid terminator.
  GPUModuleOp::ensureTerminator(*body, parser.getBuilder(), result.location);
  return success();
}

static void print(OpAsmPrinter &p, GPUModuleOp op) {
  p << ' ';
  p.printSymbolName(op.getName());
  p.printOptionalAttrDictWithKeyword(op->getAttrs(),
                                     {SymbolTable::getSymbolAttrName()});
  p.printRegion(op->getRegion(0), /*printEntryBlockArgs=*/false,
                /*printBlockTerminators=*/false);
}

//===----------------------------------------------------------------------===//
// GPUMemcpyOp
//===----------------------------------------------------------------------===//

static LogicalResult verify(MemcpyOp op) {
  auto srcType = op.src().getType();
  auto dstType = op.dst().getType();

  if (getElementTypeOrSelf(srcType) != getElementTypeOrSelf(dstType))
    return op.emitOpError("arguments have incompatible element type");

  if (failed(verifyCompatibleShape(srcType, dstType)))
    return op.emitOpError("arguments have incompatible shape");

  return success();
}

static ParseResult parseAsyncDependencies(
    OpAsmParser &parser, Type &asyncTokenType,
    SmallVectorImpl<OpAsmParser::OperandType> &asyncDependencies) {
  auto loc = parser.getCurrentLocation();
  if (succeeded(parser.parseOptionalKeyword("async"))) {
    if (parser.getNumResults() == 0)
      return parser.emitError(loc, "needs to be named when marked 'async'");
    asyncTokenType = parser.getBuilder().getType<AsyncTokenType>();
  }
  return parser.parseOperandList(asyncDependencies,
                                 OpAsmParser::Delimiter::OptionalSquare);
}

static void printAsyncDependencies(OpAsmPrinter &printer, Operation *op,
                                   Type asyncTokenType,
                                   OperandRange asyncDependencies) {
  if (asyncTokenType)
    printer << "async ";
  if (asyncDependencies.empty())
    return;
  printer << "[";
  llvm::interleaveComma(asyncDependencies, printer);
  printer << "]";
}

//===----------------------------------------------------------------------===//
// GPU_SubgroupMmaLoadMatrixOp
//===----------------------------------------------------------------------===//

static LogicalResult verify(SubgroupMmaLoadMatrixOp op) {
  auto srcType = op.srcMemref().getType();
  auto resType = op.res().getType();
  auto resMatrixType = resType.cast<gpu::MMAMatrixType>();
  auto operand = resMatrixType.getOperand();
  auto srcMemrefType = srcType.cast<MemRefType>();
  auto srcMemSpace = srcMemrefType.getMemorySpaceAsInt();

  if (!srcMemrefType.getAffineMaps().empty() &&
      !srcMemrefType.getAffineMaps().front().isIdentity())
    return op.emitError("expected identity layout map for source memref");

  if (srcMemSpace != kGenericMemorySpace && srcMemSpace != kSharedMemorySpace &&
      srcMemSpace != kGlobalMemorySpace)
    return op.emitError(
        "source memorySpace kGenericMemorySpace, kSharedMemorySpace or "
        "kGlobalMemorySpace only allowed");

  if (!operand.equals("AOp") && !operand.equals("BOp") &&
      !operand.equals("COp"))
    return op.emitError("only AOp, BOp and COp can be loaded");

  return success();
}

//===----------------------------------------------------------------------===//
// GPU_SubgroupMmaStoreMatrixOp
//===----------------------------------------------------------------------===//

static LogicalResult verify(SubgroupMmaStoreMatrixOp op) {
  auto srcType = op.src().getType();
  auto dstType = op.dstMemref().getType();
  auto srcMatrixType = srcType.cast<gpu::MMAMatrixType>();
  auto dstMemrefType = dstType.cast<MemRefType>();
  auto dstMemSpace = dstMemrefType.getMemorySpaceAsInt();

  if (!dstMemrefType.getAffineMaps().empty() &&
      !dstMemrefType.getAffineMaps().front().isIdentity())
    return op.emitError("expected identity layout map for destination memref");

  if (dstMemSpace != kGenericMemorySpace && dstMemSpace != kSharedMemorySpace &&
      dstMemSpace != kGlobalMemorySpace)
    return op.emitError(
        "destination memorySpace of kGenericMemorySpace, "
        "kGlobalMemorySpace or kSharedMemorySpace only allowed");

  if (!srcMatrixType.getOperand().equals("COp"))
    return op.emitError(
        "expected the operand matrix being stored to have 'COp' operand type");

  return success();
}

//===----------------------------------------------------------------------===//
// GPU_SubgroupMmaComputeOp
//===----------------------------------------------------------------------===//

static LogicalResult verify(SubgroupMmaComputeOp op) {
  enum OperandMap { A, B, C };
  SmallVector<MMAMatrixType, 3> opTypes;

  auto populateOpInfo = [&opTypes, &op]() {
    opTypes.push_back(op.opA().getType().cast<MMAMatrixType>());
    opTypes.push_back(op.opB().getType().cast<MMAMatrixType>());
    opTypes.push_back(op.opC().getType().cast<MMAMatrixType>());
  };
  populateOpInfo();

  if (!opTypes[A].getOperand().equals("AOp") ||
      !opTypes[B].getOperand().equals("BOp") ||
      !opTypes[C].getOperand().equals("COp"))
    return op.emitError("operands must be in the order AOp, BOp, COp");

  ArrayRef<int64_t> aShape, bShape, cShape;
  aShape = opTypes[A].getShape();
  bShape = opTypes[B].getShape();
  cShape = opTypes[C].getShape();

  if (aShape[1] != bShape[0] || aShape[0] != cShape[0] ||
      bShape[1] != cShape[1])
    return op.emitError("operand shapes do not satisfy matmul constraints");

  return success();
}

/// This is a common class used for patterns of the form
/// "someop(memrefcast) -> someop".  It folds the source of any memref.cast
/// into the root operation directly.
static LogicalResult foldMemRefCast(Operation *op) {
  bool folded = false;
  for (OpOperand &operand : op->getOpOperands()) {
    auto cast = operand.get().getDefiningOp<mlir::memref::CastOp>();
    if (cast) {
      operand.set(cast.getOperand());
      folded = true;
    }
  }
  return success(folded);
}

LogicalResult MemcpyOp::fold(ArrayRef<Attribute> operands,
                             SmallVectorImpl<::mlir::OpFoldResult> &results) {
  return foldMemRefCast(*this);
}

LogicalResult MemsetOp::fold(ArrayRef<Attribute> operands,
                             SmallVectorImpl<::mlir::OpFoldResult> &results) {
  return foldMemRefCast(*this);
}

//===----------------------------------------------------------------------===//
// GPU_AllocOp
//===----------------------------------------------------------------------===//
namespace {

/// Folding of memref.dim(gpu.alloc(%size), %idx) -> %size similar to
/// `memref::AllocOp`.
struct SimplifyDimOfAllocOp : public OpRewritePattern<memref::DimOp> {
  using OpRewritePattern<memref::DimOp>::OpRewritePattern;

  LogicalResult matchAndRewrite(memref::DimOp dimOp,
                                PatternRewriter &rewriter) const override {
    auto index = dimOp.index().getDefiningOp<ConstantIndexOp>();
    if (!index)
      return failure();

    auto memrefType = dimOp.source().getType().dyn_cast<MemRefType>();
    if (!memrefType || !memrefType.isDynamicDim(index.getValue()))
      return failure();

    auto alloc = dimOp.source().getDefiningOp<AllocOp>();
    if (!alloc)
      return failure();

    Value substituteOp = *(alloc.dynamicSizes().begin() +
                           memrefType.getDynamicDimIndex(index.getValue()));
    rewriter.replaceOp(dimOp, substituteOp);
    return success();
  }
};

} // end anonymous namespace.

void AllocOp::getCanonicalizationPatterns(RewritePatternSet &results,
                                          MLIRContext *context) {
  results.add<SimplifyDimOfAllocOp>(context);
}

#include "mlir/Dialect/GPU/GPUOpInterfaces.cpp.inc"

#define GET_OP_CLASSES
#include "mlir/Dialect/GPU/GPUOps.cpp.inc"<|MERGE_RESOLUTION|>--- conflicted
+++ resolved
@@ -532,35 +532,19 @@
                  parser.parseOptionalAttrDict(result.attributes));
 }
 
-<<<<<<< HEAD
-/// Simplify the gpu.launch when the range of the thread and block IDs is
-=======
 /// Simplify the gpu.launch when the range of a thread or block ID is
->>>>>>> 3e87a12c
 /// trivially known to be one.
 struct FoldLaunchArguments : public OpRewritePattern<LaunchOp> {
   using OpRewritePattern<LaunchOp>::OpRewritePattern;
   LogicalResult matchAndRewrite(LaunchOp op,
                                 PatternRewriter &rewriter) const override {
-<<<<<<< HEAD
-    auto isTriviallyOne = [](Value size) {
-      IntegerAttr cst;
-      return matchPattern(size, m_Constant(&cst)) && cst.getInt() == 1;
-    };
-
-=======
->>>>>>> 3e87a12c
     // If the range implies a single value for `id`, replace `id`'s uses by
     // zero.
     Value zero;
     bool simplified = false;
     auto constPropIdUses = [&](Value id, Value size) {
-<<<<<<< HEAD
-      if (!isTriviallyOne(size))
-=======
       // Check if size is trivially one.
       if (!matchPattern(size, m_One()))
->>>>>>> 3e87a12c
         return;
       if (!simplified) {
         // Create a zero value the first time.
