--- conflicted
+++ resolved
@@ -56,12 +56,6 @@
   let dependentDialects = ["arith::ArithDialect"];
   let useDefaultAttributePrinterParser = 1;
   let useDefaultTypePrinterParser = 1;
-<<<<<<< HEAD
-
-  // TODO: Update this to _Prefixed.
-  let emitAccessorPrefix = kEmitAccessorPrefix_Both;
-=======
->>>>>>> f788a4d7
 }
 
 def GPU_AsyncToken : DialectType<
