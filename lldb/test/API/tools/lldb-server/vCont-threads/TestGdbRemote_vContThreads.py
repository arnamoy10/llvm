--- conflicted
+++ resolved
@@ -56,10 +56,6 @@
     @skipIfWindows
     @skipIfDarwin
     @expectedFailureNetBSD
-<<<<<<< HEAD
-    @expectedFailureDarwin # No signals delivered
-=======
->>>>>>> 3de04b6d
     @expectedFailureAll(oslist=["freebsd"],
                         bugnumber="github.com/llvm/llvm-project/issues/56086")
     @skipIfAsan # Times out under asan
@@ -92,10 +88,6 @@
     @expectedFailureNetBSD
     @expectedFailureAll(oslist=["freebsd"],
                         bugnumber="github.com/llvm/llvm-project/issues/56086")
-<<<<<<< HEAD
-    @expectedFailureDarwin # Only one signal delivered
-=======
->>>>>>> 3de04b6d
     @skipIfAsan # Times out under asan
     @skipIf(oslist=["linux"], archs=["arm", "aarch64"]) # Randomly fails on buildbot
     def test_signal_all_threads(self):
