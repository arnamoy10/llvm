--- conflicted
+++ resolved
@@ -23,17 +23,12 @@
     def test_mte_regions(self):
         if not self.isAArch64MTE():
             self.skipTest('Target must support MTE.')
-<<<<<<< HEAD
-        if not self.hasLinuxVmFlags():
-            self.skipTest('/proc/{pid}/smaps VmFlags must be present')
-=======
 
         # This test assumes that we have /proc/<PID>/smaps files
         # that include "VmFlags:" lines.
         # AArch64 kernel config defaults to enabling smaps with
         # PROC_PAGE_MONITOR and "VmFlags" was added in kernel 3.8,
         # before MTE was supported at all.
->>>>>>> 11299179
 
         self.build()
         self.runCmd("file " + self.getBuildArtifact("a.out"), CURRENT_EXECUTABLE_SET)
