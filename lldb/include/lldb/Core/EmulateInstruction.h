//===-- EmulateInstruction.h ------------------------------------*- C++ -*-===//
//
// Part of the LLVM Project, under the Apache License v2.0 with LLVM Exceptions.
// See https://llvm.org/LICENSE.txt for license information.
// SPDX-License-Identifier: Apache-2.0 WITH LLVM-exception
//
//===----------------------------------------------------------------------===//

#ifndef LLDB_CORE_EMULATEINSTRUCTION_H
#define LLDB_CORE_EMULATEINSTRUCTION_H

#include <string>

#include "lldb/Core/Address.h"
#include "lldb/Core/Opcode.h"
#include "lldb/Core/PluginInterface.h"
#include "lldb/Utility/ArchSpec.h"
#include "lldb/lldb-defines.h"
#include "lldb/lldb-enumerations.h"
#include "lldb/lldb-private-enumerations.h"
#include "lldb/lldb-private-types.h"
#include "lldb/lldb-types.h"

#include <cstddef>
#include <cstdint>

namespace lldb_private {
class OptionValueDictionary;
class RegisterContext;
class RegisterValue;
class Stream;
class Target;
class UnwindPlan;

/// \class EmulateInstruction EmulateInstruction.h
/// "lldb/Core/EmulateInstruction.h"
/// A class that allows emulation of CPU opcodes.
///
/// This class is a plug-in interface that is accessed through the standard
/// static FindPlugin function call in the EmulateInstruction class. The
/// FindPlugin takes a target triple and returns a new object if there is a
/// plug-in that supports the architecture and OS. Four callbacks and a baton
/// are provided. The four callbacks are read register, write register, read
/// memory and write memory.
///
/// This class is currently designed for these main use cases: - Auto
/// generation of Call Frame Information (CFI) from assembly code - Predicting
/// single step breakpoint locations - Emulating instructions for breakpoint
/// traps
///
/// Objects can be asked to read an instruction which will cause a call to the
/// read register callback to get the PC, followed by a read memory call to
/// read the opcode. If ReadInstruction () returns true, then a call to
/// EmulateInstruction::EvaluateInstruction () can be made. At this point the
/// EmulateInstruction subclass will use all of the callbacks to emulate an
/// instruction.
///
/// Clients that provide the callbacks can either do the read/write
/// registers/memory to actually emulate the instruction on a real or virtual
/// CPU, or watch for the EmulateInstruction::Context which is context for the
/// read/write register/memory which explains why the callback is being
/// called. Examples of a context are: "pushing register 3 onto the stack at
/// offset -12", or "adjusting stack pointer by -16". This extra context
/// allows the generation of
/// CFI information from assembly code without having to actually do
/// the read/write register/memory.
///
/// Clients must be prepared that not all instructions for an Instruction Set
/// Architecture (ISA) will be emulated.
///
/// Subclasses at the very least should implement the instructions that save
/// and restore registers onto the stack and adjustment to the stack pointer.
/// By just implementing a few instructions for an ISA that are the typical
/// prologue opcodes, you can then generate CFI using a class that will soon
/// be available.
///
/// Implementing all of the instructions that affect the PC can then allow
/// single step prediction support.
///
/// Implementing all of the instructions allows for emulation of opcodes for
/// breakpoint traps and will pave the way for "thread centric" debugging. The
/// current debugging model is "process centric" where all threads must be
/// stopped when any thread is stopped; when hitting software breakpoints we
/// must disable the breakpoint by restoring the original breakpoint opcode,
/// single stepping and restoring the breakpoint trap. If all threads were
/// allowed to run then other threads could miss the breakpoint.
///
/// This class centralizes the code that usually is done in separate code
/// paths in a debugger (single step prediction, finding save restore
/// locations of registers for unwinding stack frame variables) and emulating
/// the instruction is just a bonus.

class EmulateInstruction : public PluginInterface {
public:
  static EmulateInstruction *FindPlugin(const ArchSpec &arch,
                                        InstructionType supported_inst_type,
                                        const char *plugin_name);

  enum ContextType {
    eContextInvalid = 0,
    // Read an instruction opcode from memory
    eContextReadOpcode,

    // Usually used for writing a register value whose source value is an
    // immediate
    eContextImmediate,

    // Exclusively used when saving a register to the stack as part of the
    // prologue
    eContextPushRegisterOnStack,

    // Exclusively used when restoring a register off the stack as part of the
    // epilogue
    eContextPopRegisterOffStack,

    // Add or subtract a value from the stack
    eContextAdjustStackPointer,

    // Adjust the frame pointer for the current frame
    eContextSetFramePointer,

    // Typically in an epilogue sequence.  Copy the frame pointer back into the
    // stack pointer, use SP for CFA calculations again.
    eContextRestoreStackPointer,

    // Add or subtract a value from a base address register (other than SP)
    eContextAdjustBaseRegister,

    // Add or subtract a value from the PC or store a value to the PC.
    eContextAdjustPC,

    // Used in WriteRegister callbacks to indicate where the
    eContextRegisterPlusOffset,

    // Used in WriteMemory callback to indicate where the data came from
    eContextRegisterStore,

    eContextRegisterLoad,

    // Used when performing a PC-relative branch where the
    eContextRelativeBranchImmediate,

    // Used when performing an absolute branch where the
    eContextAbsoluteBranchRegister,

    // Used when performing a supervisor call to an operating system to provide
    // a service:
    eContextSupervisorCall,

    // Used when performing a MemU operation to read the PC-relative offset
    // from an address.
    eContextTableBranchReadMemory,

    // Used when random bits are written into a register
    eContextWriteRegisterRandomBits,

    // Used when random bits are written to memory
    eContextWriteMemoryRandomBits,

    eContextArithmetic,

    eContextAdvancePC,

    eContextReturnFromException
  };

  enum InfoType {
    eInfoTypeRegisterPlusOffset,
    eInfoTypeRegisterPlusIndirectOffset,
    eInfoTypeRegisterToRegisterPlusOffset,
    eInfoTypeRegisterToRegisterPlusIndirectOffset,
    eInfoTypeRegisterRegisterOperands,
    eInfoTypeOffset,
    eInfoTypeRegister,
    eInfoTypeImmediate,
    eInfoTypeImmediateSigned,
    eInfoTypeAddress,
    eInfoTypeISAAndImmediate,
    eInfoTypeISAAndImmediateSigned,
    eInfoTypeISA,
    eInfoTypeNoArgs
  };

  struct Context {
    ContextType type = eContextInvalid;

  private:
    enum InfoType info_type = eInfoTypeNoArgs;

  public:
    enum InfoType GetInfoType() const { return info_type; }
    union {
      struct RegisterPlusOffset {
        RegisterInfo reg;      // base register
        int64_t signed_offset; // signed offset added to base register
      } RegisterPlusOffset;

      struct RegisterPlusIndirectOffset {
        RegisterInfo base_reg;   // base register number
        RegisterInfo offset_reg; // offset register kind
      } RegisterPlusIndirectOffset;

      struct RegisterToRegisterPlusOffset {
        RegisterInfo data_reg; // source/target register for data
        RegisterInfo base_reg; // base register for address calculation
        int64_t offset;        // offset for address calculation
      } RegisterToRegisterPlusOffset;

      struct RegisterToRegisterPlusIndirectOffset {
        RegisterInfo base_reg;   // base register for address calculation
        RegisterInfo offset_reg; // offset register for address calculation
        RegisterInfo data_reg;   // source/target register for data
      } RegisterToRegisterPlusIndirectOffset;

      struct RegisterRegisterOperands {
        RegisterInfo
            operand1; // register containing first operand for binary op
        RegisterInfo
            operand2; // register containing second operand for binary op
      } RegisterRegisterOperands;

      int64_t signed_offset; // signed offset by which to adjust self (for
                             // registers only)

      RegisterInfo reg; // plain register

      uint64_t unsigned_immediate; // unsigned immediate value
      int64_t signed_immediate;    // signed immediate value

      lldb::addr_t address; // direct address

      struct ISAAndImmediate {
        uint32_t isa;
        uint32_t unsigned_data32; // immediate data
      } ISAAndImmediate;

      struct ISAAndImmediateSigned {
        uint32_t isa;
        int32_t signed_data32; // signed immediate data
      } ISAAndImmediateSigned;

      uint32_t isa;
    } info;

    Context() = default;

    void SetRegisterPlusOffset(RegisterInfo base_reg, int64_t signed_offset) {
      info_type = eInfoTypeRegisterPlusOffset;
      info.RegisterPlusOffset.reg = base_reg;
      info.RegisterPlusOffset.signed_offset = signed_offset;
    }

    void SetRegisterPlusIndirectOffset(RegisterInfo base_reg,
                                       RegisterInfo offset_reg) {
      info_type = eInfoTypeRegisterPlusIndirectOffset;
      info.RegisterPlusIndirectOffset.base_reg = base_reg;
      info.RegisterPlusIndirectOffset.offset_reg = offset_reg;
    }

    void SetRegisterToRegisterPlusOffset(RegisterInfo data_reg,
                                         RegisterInfo base_reg,
                                         int64_t offset) {
      info_type = eInfoTypeRegisterToRegisterPlusOffset;
      info.RegisterToRegisterPlusOffset.data_reg = data_reg;
      info.RegisterToRegisterPlusOffset.base_reg = base_reg;
      info.RegisterToRegisterPlusOffset.offset = offset;
    }

    void SetRegisterToRegisterPlusIndirectOffset(RegisterInfo base_reg,
                                                 RegisterInfo offset_reg,
                                                 RegisterInfo data_reg) {
      info_type = eInfoTypeRegisterToRegisterPlusIndirectOffset;
      info.RegisterToRegisterPlusIndirectOffset.base_reg = base_reg;
      info.RegisterToRegisterPlusIndirectOffset.offset_reg = offset_reg;
      info.RegisterToRegisterPlusIndirectOffset.data_reg = data_reg;
    }

    void SetRegisterRegisterOperands(RegisterInfo op1_reg,
                                     RegisterInfo op2_reg) {
      info_type = eInfoTypeRegisterRegisterOperands;
      info.RegisterRegisterOperands.operand1 = op1_reg;
      info.RegisterRegisterOperands.operand2 = op2_reg;
    }

    void SetOffset(int64_t signed_offset) {
      info_type = eInfoTypeOffset;
      info.signed_offset = signed_offset;
    }

    void SetRegister(RegisterInfo reg) {
      info_type = eInfoTypeRegister;
      info.reg = reg;
    }

    void SetImmediate(uint64_t immediate) {
      info_type = eInfoTypeImmediate;
      info.unsigned_immediate = immediate;
    }

    void SetImmediateSigned(int64_t signed_immediate) {
      info_type = eInfoTypeImmediateSigned;
      info.signed_immediate = signed_immediate;
    }

    void SetAddress(lldb::addr_t address) {
      info_type = eInfoTypeAddress;
      info.address = address;
    }
    void SetISAAndImmediate(uint32_t isa, uint32_t data) {
      info_type = eInfoTypeISAAndImmediate;
      info.ISAAndImmediate.isa = isa;
      info.ISAAndImmediate.unsigned_data32 = data;
    }

    void SetISAAndImmediateSigned(uint32_t isa, int32_t data) {
      info_type = eInfoTypeISAAndImmediateSigned;
      info.ISAAndImmediateSigned.isa = isa;
      info.ISAAndImmediateSigned.signed_data32 = data;
    }

    void SetISA(uint32_t isa) {
      info_type = eInfoTypeISA;
      info.isa = isa;
    }

    void SetNoArgs() { info_type = eInfoTypeNoArgs; }

    void Dump(Stream &s, EmulateInstruction *instruction) const;
  };

  typedef size_t (*ReadMemoryCallback)(EmulateInstruction *instruction,
                                       void *baton, const Context &context,
                                       lldb::addr_t addr, void *dst,
                                       size_t length);

  typedef size_t (*WriteMemoryCallback)(EmulateInstruction *instruction,
                                        void *baton, const Context &context,
                                        lldb::addr_t addr, const void *dst,
                                        size_t length);

  typedef bool (*ReadRegisterCallback)(EmulateInstruction *instruction,
                                       void *baton,
                                       const RegisterInfo *reg_info,
                                       RegisterValue &reg_value);

  typedef bool (*WriteRegisterCallback)(EmulateInstruction *instruction,
                                        void *baton, const Context &context,
                                        const RegisterInfo *reg_info,
                                        const RegisterValue &reg_value);

  // Type to represent the condition of an instruction. The UINT32 value is
  // reserved for the unconditional case and all other value can be used in an
  // architecture dependent way.
  typedef uint32_t InstructionCondition;
  static const InstructionCondition UnconditionalCondition = UINT32_MAX;

  EmulateInstruction(const ArchSpec &arch);

  ~EmulateInstruction() override = default;

  // Mandatory overrides
  virtual bool
  SupportsEmulatingInstructionsOfType(InstructionType inst_type) = 0;

  virtual bool SetTargetTriple(const ArchSpec &arch) = 0;

  virtual bool ReadInstruction() = 0;

  virtual bool EvaluateInstruction(uint32_t evaluate_options) = 0;

  virtual InstructionCondition GetInstructionCondition() {
    return UnconditionalCondition;
  }

  virtual bool TestEmulation(Stream *out_stream, ArchSpec &arch,
                             OptionValueDictionary *test_data) = 0;

<<<<<<< HEAD
  bool GetRegisterInfo(lldb::RegisterKind reg_kind, uint32_t reg_num,
                       RegisterInfo &reg_info);

=======
>>>>>>> f788a4d7
  virtual llvm::Optional<RegisterInfo>
  GetRegisterInfo(lldb::RegisterKind reg_kind, uint32_t reg_num) = 0;

  // Optional overrides
  virtual bool SetInstruction(const Opcode &insn_opcode,
                              const Address &inst_addr, Target *target);

  virtual bool CreateFunctionEntryUnwind(UnwindPlan &unwind_plan);

  static const char *TranslateRegister(lldb::RegisterKind reg_kind,
                                       uint32_t reg_num, std::string &reg_name);

  // RegisterInfo variants
  bool ReadRegister(const RegisterInfo *reg_info, RegisterValue &reg_value);

  uint64_t ReadRegisterUnsigned(const RegisterInfo *reg_info,
                                uint64_t fail_value, bool *success_ptr);

  bool WriteRegister(const Context &context, const RegisterInfo *ref_info,
                     const RegisterValue &reg_value);

  bool WriteRegisterUnsigned(const Context &context,
                             const RegisterInfo *reg_info, uint64_t reg_value);

  // Register kind and number variants
  bool ReadRegister(lldb::RegisterKind reg_kind, uint32_t reg_num,
                    RegisterValue &reg_value);

  bool WriteRegister(const Context &context, lldb::RegisterKind reg_kind,
                     uint32_t reg_num, const RegisterValue &reg_value);

  uint64_t ReadRegisterUnsigned(lldb::RegisterKind reg_kind, uint32_t reg_num,
                                uint64_t fail_value, bool *success_ptr);

  bool WriteRegisterUnsigned(const Context &context,
                             lldb::RegisterKind reg_kind, uint32_t reg_num,
                             uint64_t reg_value);

  size_t ReadMemory(const Context &context, lldb::addr_t addr, void *dst,
                    size_t dst_len);

  uint64_t ReadMemoryUnsigned(const Context &context, lldb::addr_t addr,
                              size_t byte_size, uint64_t fail_value,
                              bool *success_ptr);

  bool WriteMemory(const Context &context, lldb::addr_t addr, const void *src,
                   size_t src_len);

  bool WriteMemoryUnsigned(const Context &context, lldb::addr_t addr,
                           uint64_t uval, size_t uval_byte_size);

  uint32_t GetAddressByteSize() const { return m_arch.GetAddressByteSize(); }

  lldb::ByteOrder GetByteOrder() const { return m_arch.GetByteOrder(); }

  const Opcode &GetOpcode() const { return m_opcode; }

  lldb::addr_t GetAddress() const { return m_addr; }

  const ArchSpec &GetArchitecture() const { return m_arch; }

  static size_t ReadMemoryFrame(EmulateInstruction *instruction, void *baton,
                                const Context &context, lldb::addr_t addr,
                                void *dst, size_t length);

  static size_t WriteMemoryFrame(EmulateInstruction *instruction, void *baton,
                                 const Context &context, lldb::addr_t addr,
                                 const void *dst, size_t length);

  static bool ReadRegisterFrame(EmulateInstruction *instruction, void *baton,
                                const RegisterInfo *reg_info,
                                RegisterValue &reg_value);

  static bool WriteRegisterFrame(EmulateInstruction *instruction, void *baton,
                                 const Context &context,
                                 const RegisterInfo *reg_info,
                                 const RegisterValue &reg_value);

  static size_t ReadMemoryDefault(EmulateInstruction *instruction, void *baton,
                                  const Context &context, lldb::addr_t addr,
                                  void *dst, size_t length);

  static size_t WriteMemoryDefault(EmulateInstruction *instruction, void *baton,
                                   const Context &context, lldb::addr_t addr,
                                   const void *dst, size_t length);

  static bool ReadRegisterDefault(EmulateInstruction *instruction, void *baton,
                                  const RegisterInfo *reg_info,
                                  RegisterValue &reg_value);

  static bool WriteRegisterDefault(EmulateInstruction *instruction, void *baton,
                                   const Context &context,
                                   const RegisterInfo *reg_info,
                                   const RegisterValue &reg_value);

  void SetBaton(void *baton);

  void SetCallbacks(ReadMemoryCallback read_mem_callback,
                    WriteMemoryCallback write_mem_callback,
                    ReadRegisterCallback read_reg_callback,
                    WriteRegisterCallback write_reg_callback);

  void SetReadMemCallback(ReadMemoryCallback read_mem_callback);

  void SetWriteMemCallback(WriteMemoryCallback write_mem_callback);

  void SetReadRegCallback(ReadRegisterCallback read_reg_callback);

  void SetWriteRegCallback(WriteRegisterCallback write_reg_callback);

  static bool GetBestRegisterKindAndNumber(const RegisterInfo *reg_info,
                                           lldb::RegisterKind &reg_kind,
                                           uint32_t &reg_num);

  static uint32_t GetInternalRegisterNumber(RegisterContext *reg_ctx,
                                            const RegisterInfo &reg_info);

protected:
  ArchSpec m_arch;
  void *m_baton = nullptr;
  ReadMemoryCallback m_read_mem_callback = &ReadMemoryDefault;
  WriteMemoryCallback m_write_mem_callback = &WriteMemoryDefault;
  ReadRegisterCallback m_read_reg_callback = &ReadRegisterDefault;
  WriteRegisterCallback m_write_reg_callback = &WriteRegisterDefault;
  lldb::addr_t m_addr = LLDB_INVALID_ADDRESS;
  Opcode m_opcode;

private:
  // For EmulateInstruction only
  EmulateInstruction(const EmulateInstruction &) = delete;
  const EmulateInstruction &operator=(const EmulateInstruction &) = delete;
};

} // namespace lldb_private

#endif // LLDB_CORE_EMULATEINSTRUCTION_H<|MERGE_RESOLUTION|>--- conflicted
+++ resolved
@@ -375,12 +375,6 @@
   virtual bool TestEmulation(Stream *out_stream, ArchSpec &arch,
                              OptionValueDictionary *test_data) = 0;
 
-<<<<<<< HEAD
-  bool GetRegisterInfo(lldb::RegisterKind reg_kind, uint32_t reg_num,
-                       RegisterInfo &reg_info);
-
-=======
->>>>>>> f788a4d7
   virtual llvm::Optional<RegisterInfo>
   GetRegisterInfo(lldb::RegisterKind reg_kind, uint32_t reg_num) = 0;
 
