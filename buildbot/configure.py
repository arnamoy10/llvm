import argparse
import os
import platform
import subprocess
import sys

def do_configure(args):
    # Get absolute path to source directory
    abs_src_dir = os.path.abspath(args.src_dir if args.src_dir else os.path.join(__file__, "../.."))
    # Get absolute path to build directory
    abs_obj_dir = os.path.abspath(args.obj_dir) if args.obj_dir else os.path.join(abs_src_dir, "build")
    # Create build directory if it doesn't exist
    if not os.path.isdir(abs_obj_dir):
      os.makedirs(abs_obj_dir)

    llvm_external_projects = 'sycl;llvm-spirv;opencl;xpti;xptifw;mlir;mlir-sycl;polygeist'

    # libdevice build requires a working SYCL toolchain, which is not the case
    # with macOS target right now.
    if sys.platform != "darwin":
        llvm_external_projects += ';libdevice'

    libclc_amd_target_names = ';amdgcn--;amdgcn--amdhsa'
    libclc_nvidia_target_names = ';nvptx64--;nvptx64--nvidiacl'

    sycl_enable_fusion = "OFF"
    if not args.disable_fusion:
        llvm_external_projects += ";sycl-fusion"
        sycl_enable_fusion = "ON"

    if args.llvm_external_projects:
        llvm_external_projects += ";" + args.llvm_external_projects.replace(",", ";")

    llvm_dir = os.path.join(abs_src_dir, "llvm")
    sycl_dir = os.path.join(abs_src_dir, "sycl")
    spirv_dir = os.path.join(abs_src_dir, "llvm-spirv")
    xpti_dir = os.path.join(abs_src_dir, "xpti")
    xptifw_dir = os.path.join(abs_src_dir, "xptifw")
    libdevice_dir = os.path.join(abs_src_dir, "libdevice")
    mlir_dir = os.path.join(abs_src_dir, "mlir")
    mlir_sycl_dir = os.path.join(abs_src_dir, "mlir-sycl")
    polygeist_dir = os.path.join(abs_src_dir, "polygeist")
    fusion_dir = os.path.join(abs_src_dir, "sycl-fusion")
    llvm_targets_to_build = args.host_target
    llvm_enable_projects = 'clang;' + llvm_external_projects
    libclc_targets_to_build = ''
    libclc_gen_remangled_variants = 'OFF'
    sycl_build_pi_hip_platform = 'AMD'
    sycl_clang_extra_flags = ''
    sycl_werror = 'OFF'
    llvm_enable_assertions = 'ON'
    llvm_enable_doxygen = 'OFF'
    llvm_enable_sphinx = 'OFF'
    llvm_build_shared_libs = 'OFF'
    llvm_enable_lld = 'OFF'
    sycl_enabled_plugins = ["opencl"]

    sycl_enable_xpti_tracing = 'ON'
    xpti_enable_werror = 'OFF'

    build_compiler_c = '/usr/bin/gcc'
    build_compiler_cpp = '/usr/bin/g++'
    cmake_export_compile_commands = 'OFF'
    verbose = 'OFF'

    if sys.platform != "darwin":
        sycl_enabled_plugins.append("level_zero")

    # lld is needed on Windows or for the HIP plugin on AMD
    if platform.system() == 'Windows' or (args.hip and args.hip_platform == 'AMD'):
        llvm_enable_projects += ';lld'

    if args.enable_esimd_emulator:
        sycl_enabled_plugins.append("esimd_emulator")

    if args.cuda or args.hip:
        llvm_enable_projects += ';libclc'

    if args.cuda:
        llvm_targets_to_build += ';NVPTX'
        libclc_targets_to_build = libclc_nvidia_target_names
        libclc_gen_remangled_variants = 'ON'
        sycl_enabled_plugins.append("cuda")

    if args.hip:
        if args.hip_platform == 'AMD':
            llvm_targets_to_build += ';AMDGPU'
            libclc_targets_to_build += libclc_amd_target_names

        elif args.hip_platform == 'NVIDIA' and not args.cuda:
            llvm_targets_to_build += ';NVPTX'
            libclc_targets_to_build += libclc_nvidia_target_names
        libclc_gen_remangled_variants = 'ON'

        sycl_build_pi_hip_platform = args.hip_platform
        sycl_enabled_plugins.append("hip")

    # all llvm compiler targets don't require 3rd party dependencies, so can be
    # built/tested even if specific runtimes are not available
    if args.enable_all_llvm_targets:
        llvm_targets_to_build += ';NVPTX;AMDGPU'

    if args.werror or args.ci_defaults:
        sycl_werror = 'ON'
        xpti_enable_werror = 'ON'

    if args.no_assertions:
        llvm_enable_assertions = 'OFF'

    if args.docs:
        llvm_enable_doxygen = 'ON'
        llvm_enable_sphinx = 'ON'

    if args.shared_libs:
        llvm_build_shared_libs = 'ON'

    if args.use_lld:
        llvm_enable_lld = 'ON'

    # CI Default conditionally appends to options, keep it at the bottom of
    # args handling
    if args.ci_defaults:
        print("#############################################")
        print("# Default CI configuration will be applied. #")
        print("#############################################")

        # For clang-format, clang-tidy and code coverage
        llvm_enable_projects += ";clang-tools-extra;compiler-rt"
        if sys.platform != "darwin":
            # libclc is required for CI validation
            if 'libclc' not in llvm_enable_projects:
                llvm_enable_projects += ';libclc'
            # libclc passes `--nvvm-reflect-enable=false`, build NVPTX to enable it
            if 'NVPTX' not in llvm_targets_to_build:
                llvm_targets_to_build += ';NVPTX'
            # Add both NVIDIA and AMD libclc targets
            if libclc_amd_target_names not in libclc_targets_to_build:
                libclc_targets_to_build += libclc_amd_target_names
            if libclc_nvidia_target_names not in libclc_targets_to_build:
                libclc_targets_to_build += libclc_nvidia_target_names
            libclc_gen_remangled_variants = 'ON'

    if args.enable_plugin:
        sycl_enabled_plugins += args.enable_plugin

    if args.build_compiler_c:
        build_compiler_c = args.build_compiler_c

    if args.build_compiler_cpp:
        build_compiler_cpp = args.build_compiler_cpp

    if args.export_compile_commands:        
        export_compile_commands = args.export_compile_commands

    if args.verbose:
        verbose = args.verbose
        

    install_dir = os.path.join(abs_obj_dir, "install")

    cmake_cmd = [
        "cmake",
        "-G", args.cmake_gen,
        "-DCMAKE_BUILD_TYPE={}".format(args.build_type),
        "-DLLVM_ENABLE_ASSERTIONS={}".format(llvm_enable_assertions),
        "-DLLVM_TARGETS_TO_BUILD={}".format(llvm_targets_to_build),
        "-DLLVM_EXTERNAL_PROJECTS={}".format(llvm_external_projects),
        "-DLLVM_EXTERNAL_SYCL_SOURCE_DIR={}".format(sycl_dir),
        "-DLLVM_EXTERNAL_LLVM_SPIRV_SOURCE_DIR={}".format(spirv_dir),
        "-DLLVM_EXTERNAL_XPTI_SOURCE_DIR={}".format(xpti_dir),
        "-DXPTI_SOURCE_DIR={}".format(xpti_dir),
        "-DLLVM_EXTERNAL_XPTIFW_SOURCE_DIR={}".format(xptifw_dir),
        "-DLLVM_EXTERNAL_LIBDEVICE_SOURCE_DIR={}".format(libdevice_dir),
        "-DLLVM_EXTERNAL_MLIR_SOURCE_DIR={}".format(mlir_dir),
        "-DLLVM_EXTERNAL_MLIR_SYCL_SOURCE_DIR={}".format(mlir_sycl_dir),
        "-DLLVM_EXTERNAL_POLYGEIST_SOURCE_DIR={}".format(polygeist_dir),
        "-DLLVM_EXTERNAL_SYCL_FUSION_SOURCE_DIR={}".format(fusion_dir),
        "-DLLVM_ENABLE_PROJECTS={}".format(llvm_enable_projects),
        "-DLIBCLC_TARGETS_TO_BUILD={}".format(libclc_targets_to_build),
        "-DLIBCLC_GENERATE_REMANGLED_VARIANTS={}".format(libclc_gen_remangled_variants),
        "-DSYCL_BUILD_PI_HIP_PLATFORM={}".format(sycl_build_pi_hip_platform),
        "-DLLVM_BUILD_TOOLS=ON",
        "-DSYCL_ENABLE_WERROR={}".format(sycl_werror),
        "-DCMAKE_INSTALL_PREFIX={}".format(install_dir),
        "-DSYCL_INCLUDE_TESTS=ON", # Explicitly include all kinds of SYCL tests.
        "-DLLVM_ENABLE_DOXYGEN={}".format(llvm_enable_doxygen),
        "-DLLVM_ENABLE_SPHINX={}".format(llvm_enable_sphinx),
        "-DBUILD_SHARED_LIBS={}".format(llvm_build_shared_libs),
        "-DSYCL_ENABLE_XPTI_TRACING={}".format(sycl_enable_xpti_tracing),
        "-DLLVM_ENABLE_LLD={}".format(llvm_enable_lld),
        "-DXPTI_ENABLE_WERROR={}".format(xpti_enable_werror),
        "-DSYCL_CLANG_EXTRA_FLAGS={}".format(sycl_clang_extra_flags),
        "-DSYCL_ENABLE_PLUGINS={}".format(';'.join(set(sycl_enabled_plugins))),
        "-DCMAKE_C_COMPILER={}".format(build_compiler_c),
        "-DCMAKE_CXX_COMPILER={}".format(build_compiler_cpp),
        "-DCMAKE_EXPORT_COMPILE_COMMANDS={}".format(export_compile_commands),                
        "-DCMAKE_VERBOSE_MAKEFILE={}".format(verbose),
        "-DSYCL_ENABLE_KERNEL_FUSION={}".format(sycl_enable_fusion)
    ]

    if args.l0_headers and args.l0_loader:
      cmake_cmd.extend([
            "-DLEVEL_ZERO_INCLUDE_DIR={}".format(args.l0_headers),
            "-DLEVEL_ZERO_LIBRARY={}".format(args.l0_loader)])
    elif args.l0_headers or args.l0_loader:
      sys.exit("Please specify both Level Zero headers and loader or don't specify "
               "none of them to let download from github.com")

    # Add additional CMake options if provided
    if args.cmake_opt:
      cmake_cmd += args.cmake_opt
    
    if args.add_security_flags:
      cmake_cmd.extend(["-DEXTRA_SECURITY_FLAGS={}".format(args.add_security_flags)])

    # Add path to root CMakeLists.txt
    cmake_cmd.append(llvm_dir)

    if args.use_libcxx:
      if not (args.libcxx_include and args.libcxx_library):
        sys.exit("Please specify include and library path of libc++ when building sycl "
                 "runtime with it")
      cmake_cmd.extend([
            "-DSYCL_USE_LIBCXX=ON",
            "-DSYCL_LIBCXX_INCLUDE_PATH={}".format(args.libcxx_include),
            "-DSYCL_LIBCXX_LIBRARY_PATH={}".format(args.libcxx_library)])

    print("[Cmake Command]: {}".format(" ".join(cmake_cmd)))

    try:
        subprocess.check_call(cmake_cmd, cwd=abs_obj_dir)
    except subprocess.CalledProcessError:
        cmake_cache = os.path.join(abs_obj_dir, "CMakeCache.txt")
        if os.path.isfile(cmake_cache):
           print("There is CMakeCache.txt at " + cmake_cache +
             " ... you can try to remove it and rerun.")
           print("Configure failed!")
        return False

    return True

def main():
    parser = argparse.ArgumentParser(prog="configure.py",
                                     description="Generate build files from CMake configuration files",
                                     formatter_class=argparse.RawTextHelpFormatter)
    # CI system options
    parser.add_argument("-n", "--build-number", metavar="BUILD_NUM", help="build number")
    parser.add_argument("-b", "--branch", metavar="BRANCH", help="pull request branch")
    parser.add_argument("-d", "--base-branch", metavar="BASE_BRANCH", help="pull request base branch")
    parser.add_argument("-r", "--pr-number", metavar="PR_NUM", help="pull request number")
    parser.add_argument("-w", "--builder-dir", metavar="BUILDER_DIR",
                        help="builder directory, which is the directory containing source and build directories")
    # User options
    parser.add_argument("-s", "--src-dir", metavar="SRC_DIR", help="source directory (autodetected by default)")
    parser.add_argument("-o", "--obj-dir", metavar="OBJ_DIR", help="build directory. (<src>/build by default)")
    parser.add_argument("--l0-headers", metavar="L0_HEADER_DIR", help="directory with Level Zero headers")
    parser.add_argument("--l0-loader", metavar="L0_LOADER", help="path to the Level Zero loader")
    parser.add_argument("-t", "--build-type",
                        metavar="BUILD_TYPE", default="Release", help="build type: Debug, Release")
    parser.add_argument("--cuda", action='store_true', help="switch from OpenCL to CUDA")
    parser.add_argument("--hip", action='store_true', help="switch from OpenCL to HIP")
    parser.add_argument("--hip-platform", type=str, choices=['AMD', 'NVIDIA'], default='AMD', help="choose hardware platform for HIP backend")
    parser.add_argument("--host-target", default='X86',
                        help="host LLVM target architecture, defaults to X86, multiple targets may be provided as a semi-colon separated string")
    parser.add_argument("--enable-esimd-emulator", action='store_true', help="build with ESIMD emulation support")
    parser.add_argument("--enable-all-llvm-targets", action='store_true', help="build compiler with all supported targets, it doesn't change runtime build")
    parser.add_argument("--no-assertions", action='store_true', help="build without assertions")
    parser.add_argument("--docs", action='store_true', help="build Doxygen documentation")
    parser.add_argument("--werror", action='store_true', help="Treat warnings as errors")
    parser.add_argument("--shared-libs", action='store_true', help="Build shared libraries")
    parser.add_argument("--cmake-opt", action='append', help="Additional CMake option not configured via script parameters")
    parser.add_argument("--cmake-gen", default="Ninja", help="CMake generator")
    parser.add_argument("--use-libcxx", action="store_true", help="build sycl runtime with libcxx")
    parser.add_argument("--libcxx-include", metavar="LIBCXX_INCLUDE_PATH", help="libcxx include path")
    parser.add_argument("--libcxx-library", metavar="LIBCXX_LIBRARY_PATH", help="libcxx library path")
    parser.add_argument("--use-lld", action="store_true", help="Use LLD linker for build")
    parser.add_argument("--llvm-external-projects", help="Add external projects to build. Add as comma seperated list.")
    parser.add_argument("--ci-defaults", action="store_true", help="Enable default CI parameters")
    parser.add_argument("--enable-plugin", action='append', help="Enable SYCL plugin")
    parser.add_argument("--build-compiler-c", metavar="BUILD_COMPILER_C", help="C compiler to use to build the project")
    parser.add_argument("--build-compiler-cpp", metavar="BUILD_COMPILER_CPP", help="C++ compiler to use to build the project")
    parser.add_argument("--export-compile-commands", default='OFF', help="Export cmake compilation commands")        
    parser.add_argument("--verbose", default='OFF', help="Verbose build")
    parser.add_argument("--disable-fusion", action="store_true", help="Disable the kernel fusion JIT compiler")
<<<<<<< HEAD

=======
    parser.add_argument("--add_security_flags", type=str, choices=['none', 'default', 'sanitize'], default=None, help="Enables security flags for compile & link. Two values are supported: 'default' and 'sanitize'. 'Sanitize' option is an extension of 'default' set.")
>>>>>>> 1d0ac05c
    args = parser.parse_args()

    print("args:{}".format(args))

    return do_configure(args)

if __name__ == "__main__":
    ret = main()
    exit_code = 0 if ret else 1
    sys.exit(exit_code)<|MERGE_RESOLUTION|>--- conflicted
+++ resolved
@@ -149,12 +149,11 @@
     if args.build_compiler_cpp:
         build_compiler_cpp = args.build_compiler_cpp
 
-    if args.export_compile_commands:        
+    if args.export_compile_commands:
         export_compile_commands = args.export_compile_commands
 
     if args.verbose:
         verbose = args.verbose
-        
 
     install_dir = os.path.join(abs_obj_dir, "install")
 
@@ -193,7 +192,7 @@
         "-DSYCL_ENABLE_PLUGINS={}".format(';'.join(set(sycl_enabled_plugins))),
         "-DCMAKE_C_COMPILER={}".format(build_compiler_c),
         "-DCMAKE_CXX_COMPILER={}".format(build_compiler_cpp),
-        "-DCMAKE_EXPORT_COMPILE_COMMANDS={}".format(export_compile_commands),                
+        "-DCMAKE_EXPORT_COMPILE_COMMANDS={}".format(export_compile_commands),
         "-DCMAKE_VERBOSE_MAKEFILE={}".format(verbose),
         "-DSYCL_ENABLE_KERNEL_FUSION={}".format(sycl_enable_fusion)
     ]
@@ -279,14 +278,10 @@
     parser.add_argument("--enable-plugin", action='append', help="Enable SYCL plugin")
     parser.add_argument("--build-compiler-c", metavar="BUILD_COMPILER_C", help="C compiler to use to build the project")
     parser.add_argument("--build-compiler-cpp", metavar="BUILD_COMPILER_CPP", help="C++ compiler to use to build the project")
-    parser.add_argument("--export-compile-commands", default='OFF', help="Export cmake compilation commands")        
+    parser.add_argument("--export-compile-commands", default='OFF', help="Export cmake compilation commands")
     parser.add_argument("--verbose", default='OFF', help="Verbose build")
     parser.add_argument("--disable-fusion", action="store_true", help="Disable the kernel fusion JIT compiler")
-<<<<<<< HEAD
-
-=======
     parser.add_argument("--add_security_flags", type=str, choices=['none', 'default', 'sanitize'], default=None, help="Enables security flags for compile & link. Two values are supported: 'default' and 'sanitize'. 'Sanitize' option is an extension of 'default' set.")
->>>>>>> 1d0ac05c
     args = parser.parse_args()
 
     print("args:{}".format(args))
