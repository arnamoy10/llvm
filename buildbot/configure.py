import argparse
import os
import platform
import subprocess
import sys

def do_configure(args):
    # Get absolute path to source directory
    abs_src_dir = os.path.abspath(args.src_dir if args.src_dir else os.path.join(__file__, "../.."))
    # Get absolute path to build directory
    abs_obj_dir = os.path.abspath(args.obj_dir) if args.obj_dir else os.path.join(abs_src_dir, "build")
    # Create build directory if it doesn't exist
    if not os.path.isdir(abs_obj_dir):
      os.makedirs(abs_obj_dir)

<<<<<<< HEAD
    llvm_external_projects = 'sycl;llvm-spirv;opencl;libdevice;xpti;xptifw;mlir;mlir-sycl;polygeist'
=======
    llvm_external_projects = 'sycl;llvm-spirv;opencl;xpti;xptifw'

    # libdevice build requires a working SYCL toolchain, which is not the case
    # with macOS target right now.
    if sys.platform != "darwin":
        llvm_external_projects += ';libdevice'
>>>>>>> 40872e56

    libclc_amd_target_names = ';amdgcn--;amdgcn--amdhsa'
    libclc_nvidia_target_names = ';nvptx64--;nvptx64--nvidiacl'

    if args.llvm_external_projects:
        llvm_external_projects += ";" + args.llvm_external_projects.replace(",", ";")

    llvm_dir = os.path.join(abs_src_dir, "llvm")
    sycl_dir = os.path.join(abs_src_dir, "sycl")
    spirv_dir = os.path.join(abs_src_dir, "llvm-spirv")
    xpti_dir = os.path.join(abs_src_dir, "xpti")
    xptifw_dir = os.path.join(abs_src_dir, "xptifw")
    libdevice_dir = os.path.join(abs_src_dir, "libdevice")
    mlir_dir = os.path.join(abs_src_dir, "mlir")
    mlir_sycl_dir = os.path.join(abs_src_dir, "mlir-sycl")
    polygeist_dir = os.path.join(abs_src_dir, "polygeist")
    llvm_targets_to_build = args.host_target
    llvm_enable_projects = 'clang;' + llvm_external_projects
    libclc_targets_to_build = ''
    libclc_gen_remangled_variants = 'OFF'
    sycl_build_pi_hip_platform = 'AMD'
    sycl_clang_extra_flags = ''
    sycl_werror = 'OFF'
    llvm_enable_assertions = 'ON'
    llvm_enable_doxygen = 'OFF'
    llvm_enable_sphinx = 'OFF'
    llvm_build_shared_libs = 'OFF'
    llvm_enable_lld = 'OFF'
    sycl_enabled_plugins = ["opencl"]

    sycl_enable_xpti_tracing = 'ON'
    xpti_enable_werror = 'OFF'

<<<<<<< HEAD
    build_compiler_c = '/usr/bin/gcc'
    build_compiler_cpp = '/usr/bin/g++'
    verbose = 'OFF'
=======
    if sys.platform != "darwin":
        sycl_enabled_plugins.append("level_zero")
>>>>>>> 40872e56

    # lld is needed on Windows or for the HIP plugin on AMD
    if platform.system() == 'Windows' or (args.hip and args.hip_platform == 'AMD'):
        llvm_enable_projects += ';lld'

    if args.enable_esimd_emulator:
        sycl_enabled_plugins.append("esimd_emulator")

    if args.cuda or args.hip:
        llvm_enable_projects += ';libclc'

    if args.cuda:
        llvm_targets_to_build += ';NVPTX'
        libclc_targets_to_build = libclc_nvidia_target_names
        libclc_gen_remangled_variants = 'ON'
        sycl_enabled_plugins.append("cuda")

    if args.hip:
        if args.hip_platform == 'AMD':
            llvm_targets_to_build += ';AMDGPU'
            libclc_targets_to_build += libclc_amd_target_names

        elif args.hip_platform == 'NVIDIA' and not args.cuda:
            llvm_targets_to_build += ';NVPTX'
            libclc_targets_to_build += libclc_nvidia_target_names
        libclc_gen_remangled_variants = 'ON'

        sycl_build_pi_hip_platform = args.hip_platform
        sycl_enabled_plugins.append("hip")

    # all llvm compiler targets don't require 3rd party dependencies, so can be
    # built/tested even if specific runtimes are not available
    if args.enable_all_llvm_targets:
        llvm_targets_to_build += ';NVPTX;AMDGPU'

    if args.werror or args.ci_defaults:
        sycl_werror = 'ON'
        xpti_enable_werror = 'ON'

    if args.no_assertions:
        llvm_enable_assertions = 'OFF'

    if args.docs:
        llvm_enable_doxygen = 'ON'
        llvm_enable_sphinx = 'ON'

    if args.shared_libs:
        llvm_build_shared_libs = 'ON'

    if args.use_lld:
        llvm_enable_lld = 'ON'

    # CI Default conditionally appends to options, keep it at the bottom of
    # args handling
    if args.ci_defaults:
        print("#############################################")
        print("# Default CI configuration will be applied. #")
        print("#############################################")

        # For clang-format, clang-tidy and code coverage
        llvm_enable_projects += ";clang-tools-extra;compiler-rt"
        if sys.platform != "darwin":
            # libclc is required for CI validation
            if 'libclc' not in llvm_enable_projects:
                llvm_enable_projects += ';libclc'
            # libclc passes `--nvvm-reflect-enable=false`, build NVPTX to enable it
            if 'NVPTX' not in llvm_targets_to_build:
                llvm_targets_to_build += ';NVPTX'
            # Add both NVIDIA and AMD libclc targets
            if libclc_amd_target_names not in libclc_targets_to_build:
                libclc_targets_to_build += libclc_amd_target_names
            if libclc_nvidia_target_names not in libclc_targets_to_build:
                libclc_targets_to_build += libclc_nvidia_target_names
            libclc_gen_remangled_variants = 'ON'

    if args.enable_plugin:
        sycl_enabled_plugins += args.enable_plugin

    if args.build_compiler_c:
        build_compiler_c = args.build_compiler_c

    if args.build_compiler_cpp:
        build_compiler_cpp = args.build_compiler_cpp

    if args.verbose:
        verbose = args.verbose
        

    install_dir = os.path.join(abs_obj_dir, "install")

    cmake_cmd = [
        "cmake",
        "-G", args.cmake_gen,
        "-DCMAKE_BUILD_TYPE={}".format(args.build_type),
        "-DLLVM_ENABLE_ASSERTIONS={}".format(llvm_enable_assertions),
        "-DLLVM_TARGETS_TO_BUILD={}".format(llvm_targets_to_build),
        "-DLLVM_EXTERNAL_PROJECTS={}".format(llvm_external_projects),
        "-DLLVM_EXTERNAL_SYCL_SOURCE_DIR={}".format(sycl_dir),
        "-DLLVM_EXTERNAL_LLVM_SPIRV_SOURCE_DIR={}".format(spirv_dir),
        "-DLLVM_EXTERNAL_XPTI_SOURCE_DIR={}".format(xpti_dir),
        "-DXPTI_SOURCE_DIR={}".format(xpti_dir),
        "-DLLVM_EXTERNAL_XPTIFW_SOURCE_DIR={}".format(xptifw_dir),
        "-DLLVM_EXTERNAL_LIBDEVICE_SOURCE_DIR={}".format(libdevice_dir),
        "-DLLVM_EXTERNAL_MLIR_SOURCE_DIR={}".format(mlir_dir),
        "-DLLVM_EXTERNAL_MLIR_SYCL_SOURCE_DIR={}".format(mlir_sycl_dir),
        "-DLLVM_EXTERNAL_POLYGEIST_SOURCE_DIR={}".format(polygeist_dir),
        "-DLLVM_ENABLE_PROJECTS={}".format(llvm_enable_projects),
        "-DLIBCLC_TARGETS_TO_BUILD={}".format(libclc_targets_to_build),
        "-DLIBCLC_GENERATE_REMANGLED_VARIANTS={}".format(libclc_gen_remangled_variants),
        "-DSYCL_BUILD_PI_HIP_PLATFORM={}".format(sycl_build_pi_hip_platform),
        "-DLLVM_BUILD_TOOLS=ON",
        "-DSYCL_ENABLE_WERROR={}".format(sycl_werror),
        "-DCMAKE_INSTALL_PREFIX={}".format(install_dir),
        "-DSYCL_INCLUDE_TESTS=ON", # Explicitly include all kinds of SYCL tests.
        "-DLLVM_ENABLE_DOXYGEN={}".format(llvm_enable_doxygen),
        "-DLLVM_ENABLE_SPHINX={}".format(llvm_enable_sphinx),
        "-DBUILD_SHARED_LIBS={}".format(llvm_build_shared_libs),
        "-DSYCL_ENABLE_XPTI_TRACING={}".format(sycl_enable_xpti_tracing),
        "-DLLVM_ENABLE_LLD={}".format(llvm_enable_lld),
        "-DXPTI_ENABLE_WERROR={}".format(xpti_enable_werror),
        "-DSYCL_CLANG_EXTRA_FLAGS={}".format(sycl_clang_extra_flags),
        "-DSYCL_ENABLE_PLUGINS={}".format(';'.join(set(sycl_enabled_plugins))),
        "-DCMAKE_C_COMPILER={}".format(build_compiler_c),
        "-DCMAKE_CXX_COMPILER={}".format(build_compiler_cpp),
        "-DCMAKE_VERBOSE_MAKEFILE={}".format(verbose)
    ]

    if args.l0_headers and args.l0_loader:
      cmake_cmd.extend([
            "-DL0_INCLUDE_DIR={}".format(args.l0_headers),
            "-DL0_LIBRARY={}".format(args.l0_loader)])
    elif args.l0_headers or args.l0_loader:
      sys.exit("Please specify both Level Zero headers and loader or don't specify "
               "none of them to let download from github.com")

    # Add additional CMake options if provided
    if args.cmake_opt:
      cmake_cmd += args.cmake_opt

    # Add path to root CMakeLists.txt
    cmake_cmd.append(llvm_dir)

    if args.use_libcxx:
      if not (args.libcxx_include and args.libcxx_library):
        sys.exit("Please specify include and library path of libc++ when building sycl "
                 "runtime with it")
      cmake_cmd.extend([
            "-DSYCL_USE_LIBCXX=ON",
            "-DSYCL_LIBCXX_INCLUDE_PATH={}".format(args.libcxx_include),
            "-DSYCL_LIBCXX_LIBRARY_PATH={}".format(args.libcxx_library)])

    print("[Cmake Command]: {}".format(" ".join(cmake_cmd)))

    try:
        subprocess.check_call(cmake_cmd, cwd=abs_obj_dir)
    except subprocess.CalledProcessError:
        cmake_cache = os.path.join(abs_obj_dir, "CMakeCache.txt")
        if os.path.isfile(cmake_cache):
           print("There is CMakeCache.txt at " + cmake_cache +
             " ... you can try to remove it and rerun.")
           print("Configure failed!")
        return False

    return True

def main():
    parser = argparse.ArgumentParser(prog="configure.py",
                                     description="Generate build files from CMake configuration files",
                                     formatter_class=argparse.RawTextHelpFormatter)
    # CI system options
    parser.add_argument("-n", "--build-number", metavar="BUILD_NUM", help="build number")
    parser.add_argument("-b", "--branch", metavar="BRANCH", help="pull request branch")
    parser.add_argument("-d", "--base-branch", metavar="BASE_BRANCH", help="pull request base branch")
    parser.add_argument("-r", "--pr-number", metavar="PR_NUM", help="pull request number")
    parser.add_argument("-w", "--builder-dir", metavar="BUILDER_DIR",
                        help="builder directory, which is the directory containing source and build directories")
    # User options
    parser.add_argument("-s", "--src-dir", metavar="SRC_DIR", help="source directory (autodetected by default)")
    parser.add_argument("-o", "--obj-dir", metavar="OBJ_DIR", help="build directory. (<src>/build by default)")
    parser.add_argument("--l0-headers", metavar="L0_HEADER_DIR", help="directory with Level Zero headers")
    parser.add_argument("--l0-loader", metavar="L0_LOADER", help="path to the Level Zero loader")
    parser.add_argument("-t", "--build-type",
                        metavar="BUILD_TYPE", default="Release", help="build type: Debug, Release")
    parser.add_argument("--cuda", action='store_true', help="switch from OpenCL to CUDA")
    parser.add_argument("--hip", action='store_true', help="switch from OpenCL to HIP")
    parser.add_argument("--hip-platform", type=str, choices=['AMD', 'NVIDIA'], default='AMD', help="choose hardware platform for HIP backend")
    parser.add_argument("--host-target", default='X86',
                        help="host LLVM target architecture, defaults to X86, multiple targets may be provided as a semi-colon separated string")
    parser.add_argument("--enable-esimd-emulator", action='store_true', help="build with ESIMD emulation support")
    parser.add_argument("--enable-all-llvm-targets", action='store_true', help="build compiler with all supported targets, it doesn't change runtime build")
    parser.add_argument("--no-assertions", action='store_true', help="build without assertions")
    parser.add_argument("--docs", action='store_true', help="build Doxygen documentation")
    parser.add_argument("--werror", action='store_true', help="Treat warnings as errors")
    parser.add_argument("--shared-libs", action='store_true', help="Build shared libraries")
    parser.add_argument("--cmake-opt", action='append', help="Additional CMake option not configured via script parameters")
    parser.add_argument("--cmake-gen", default="Ninja", help="CMake generator")
    parser.add_argument("--use-libcxx", action="store_true", help="build sycl runtime with libcxx")
    parser.add_argument("--libcxx-include", metavar="LIBCXX_INCLUDE_PATH", help="libcxx include path")
    parser.add_argument("--libcxx-library", metavar="LIBCXX_LIBRARY_PATH", help="libcxx library path")
    parser.add_argument("--use-lld", action="store_true", help="Use LLD linker for build")
    parser.add_argument("--llvm-external-projects", help="Add external projects to build. Add as comma seperated list.")
    parser.add_argument("--ci-defaults", action="store_true", help="Enable default CI parameters")
    parser.add_argument("--enable-plugin", action='append', help="Enable SYCL plugin")
    parser.add_argument("--build-compiler-c", metavar="BUILD_COMPILER_C", help="C compiler to use to build the project")
    parser.add_argument("--build-compiler-cpp", metavar="BUILD_COMPILER_CPP", help="C++ compiler to use to build the project"),
    parser.add_argument("--verbose", default='OFF', help="Verbose build"),

    args = parser.parse_args()

    print("args:{}".format(args))

    return do_configure(args)

if __name__ == "__main__":
    ret = main()
    exit_code = 0 if ret else 1
    sys.exit(exit_code)<|MERGE_RESOLUTION|>--- conflicted
+++ resolved
@@ -13,16 +13,12 @@
     if not os.path.isdir(abs_obj_dir):
       os.makedirs(abs_obj_dir)
 
-<<<<<<< HEAD
-    llvm_external_projects = 'sycl;llvm-spirv;opencl;libdevice;xpti;xptifw;mlir;mlir-sycl;polygeist'
-=======
-    llvm_external_projects = 'sycl;llvm-spirv;opencl;xpti;xptifw'
+    llvm_external_projects = 'sycl;llvm-spirv;opencl;xpti;xptifw;mlir;mlir-sycl;polygeist'
 
     # libdevice build requires a working SYCL toolchain, which is not the case
     # with macOS target right now.
     if sys.platform != "darwin":
         llvm_external_projects += ';libdevice'
->>>>>>> 40872e56
 
     libclc_amd_target_names = ';amdgcn--;amdgcn--amdhsa'
     libclc_nvidia_target_names = ';nvptx64--;nvptx64--nvidiacl'
@@ -56,14 +52,12 @@
     sycl_enable_xpti_tracing = 'ON'
     xpti_enable_werror = 'OFF'
 
-<<<<<<< HEAD
     build_compiler_c = '/usr/bin/gcc'
     build_compiler_cpp = '/usr/bin/g++'
     verbose = 'OFF'
-=======
+
     if sys.platform != "darwin":
         sycl_enabled_plugins.append("level_zero")
->>>>>>> 40872e56
 
     # lld is needed on Windows or for the HIP plugin on AMD
     if platform.system() == 'Windows' or (args.hip and args.hip_platform == 'AMD'):
