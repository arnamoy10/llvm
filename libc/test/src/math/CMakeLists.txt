add_libc_testsuite(libc_math_unittests)

function(add_math_unittest name)
  cmake_parse_arguments(
    "MATH_UNITTEST"
    "NEED_MPFR" # No optional arguments
    "" # Single value arguments
    "" # Multi-value arguments
    ${ARGN}
  )

  if(MATH_UNITTEST_NEED_MPFR)
    if(NOT LIBC_TESTS_CAN_USE_MPFR)
      message("WARNING: Math test ${name} will be skipped as MPFR library is not available.")
      return()
    endif()
  endif()

  add_libc_unittest(${name} ${MATH_UNITTEST_UNPARSED_ARGUMENTS})
  if(MATH_UNITTEST_NEED_MPFR)
    get_fq_target_name(${name} fq_target_name)
    target_link_libraries(${fq_target_name} PRIVATE libcMPFRWrapper -lmpfr -lgmp)
  endif()
endfunction(add_math_unittest)

add_math_unittest(
  cosf_test
  NEED_MPFR
  SUITE
    libc_math_unittests
  SRCS
    cosf_test.cpp
  HDRS
    sdcomp26094.h
  DEPENDS
    libc.include.errno
    libc.src.math.cosf
    libc.utils.CPP.standalone_cpp
    libc.utils.FPUtil.fputil
)

add_math_unittest(
  sinf_test
  NEED_MPFR
  SUITE
    libc_math_unittests
  SRCS
    sinf_test.cpp
  HDRS
    sdcomp26094.h
  DEPENDS
    libc.include.errno
    libc.src.math.sinf
    libc.utils.CPP.standalone_cpp
    libc.utils.FPUtil.fputil
)

add_math_unittest(
  sincosf_test
  NEED_MPFR
  SUITE
    libc_math_unittests
  SRCS
    sincosf_test.cpp
  HDRS
    sdcomp26094.h
  DEPENDS
    libc.include.errno
    libc.src.math.sincosf
    libc.utils.CPP.standalone_cpp
    libc.utils.FPUtil.fputil
)

add_math_unittest(
  fabs_test
  NEED_MPFR
  SUITE
    libc_math_unittests
  SRCS
    fabs_test.cpp
  DEPENDS
    libc.include.math
    libc.src.math.fabs
    libc.utils.FPUtil.fputil
)

add_math_unittest(
  fabsf_test
  NEED_MPFR
  SUITE
    libc_math_unittests
  SRCS
    fabsf_test.cpp
  DEPENDS
    libc.include.math
    libc.src.math.fabsf
    libc.utils.FPUtil.fputil
<<<<<<< HEAD
=======
)

add_math_unittest(
  expf_test
  NEED_MPFR
  SUITE
    libc_math_unittests
  SRCS
    expf_test.cpp
  DEPENDS
    libc.include.errno
    libc.include.math
    libc.src.math.expf
    libc.utils.FPUtil.fputil
)

add_math_unittest(
  exp2f_test
  NEED_MPFR
  SUITE
    libc_math_unittests
  SRCS
    exp2f_test.cpp
  DEPENDS
    libc.include.errno
    libc.include.math
    libc.src.math.exp2f
    libc.utils.FPUtil.fputil
>>>>>>> 7685c6b8
)<|MERGE_RESOLUTION|>--- conflicted
+++ resolved
@@ -95,8 +95,6 @@
     libc.include.math
     libc.src.math.fabsf
     libc.utils.FPUtil.fputil
-<<<<<<< HEAD
-=======
 )
 
 add_math_unittest(
@@ -125,5 +123,4 @@
     libc.include.math
     libc.src.math.exp2f
     libc.utils.FPUtil.fputil
->>>>>>> 7685c6b8
 )