// -*- C++ -*-
//===----------------------------------------------------------------------===//
//
// Part of the LLVM Project, under the Apache License v2.0 with LLVM Exceptions.
// See https://llvm.org/LICENSE.txt for license information.
// SPDX-License-Identifier: Apache-2.0 WITH LLVM-exception
//
//===----------------------------------------------------------------------===//

#ifndef _LIBCPP_VERSIONH
#define _LIBCPP_VERSIONH

/*
  version synopsis

Macro name                                              Value   Headers
__cpp_lib_adaptor_iterator_pair_constructor             202106L <queue> <stack>
__cpp_lib_addressof_constexpr                           201603L <memory>
__cpp_lib_allocate_at_least                             202106L <memory>
__cpp_lib_allocator_traits_is_always_equal              201411L <deque> <forward_list> <list>
                                                                <map> <memory> <scoped_allocator>
                                                                <set> <string> <unordered_map>
                                                                <unordered_set> <vector>
__cpp_lib_any                                           201606L <any>
__cpp_lib_apply                                         201603L <tuple>
__cpp_lib_array_constexpr                               201811L <array> <iterator>
                                                        201603L // C++17
__cpp_lib_as_const                                      201510L <utility>
__cpp_lib_associative_heterogeneous_erasure             202110L <map> <set> <unordered_map>
                                                                <unordered_set>
__cpp_lib_assume_aligned                                201811L <memory>
__cpp_lib_atomic_flag_test                              201907L <atomic>
__cpp_lib_atomic_float                                  201711L <atomic>
__cpp_lib_atomic_is_always_lock_free                    201603L <atomic>
__cpp_lib_atomic_lock_free_type_aliases                 201907L <atomic>
__cpp_lib_atomic_ref                                    201806L <atomic>
__cpp_lib_atomic_shared_ptr                             201711L <atomic>
__cpp_lib_atomic_value_initialization                   201911L <atomic> <memory>
__cpp_lib_atomic_wait                                   201907L <atomic>
__cpp_lib_barrier                                       201907L <barrier>
__cpp_lib_bind_back                                     202202L <functional>
__cpp_lib_bind_front                                    201907L <functional>
__cpp_lib_bit_cast                                      201806L <bit>
__cpp_lib_bitops                                        201907L <bit>
__cpp_lib_bool_constant                                 201505L <type_traits>
__cpp_lib_bounded_array_traits                          201902L <type_traits>
__cpp_lib_boyer_moore_searcher                          201603L <functional>
__cpp_lib_byte                                          201603L <cstddef>
__cpp_lib_byteswap                                      202110L <bit>
__cpp_lib_char8_t                                       201907L <atomic> <filesystem> <istream>
                                                                <limits> <locale> <ostream>
                                                                <string> <string_view>
__cpp_lib_chrono                                        201611L <chrono>
__cpp_lib_chrono_udls                                   201304L <chrono>
__cpp_lib_clamp                                         201603L <algorithm>
__cpp_lib_complex_udls                                  201309L <complex>
__cpp_lib_concepts                                      202002L <concepts>
__cpp_lib_constexpr_algorithms                          201806L <algorithm> <utility>
__cpp_lib_constexpr_bitset                              202207L <bitset>
__cpp_lib_constexpr_charconv                            202207L <charconv>
__cpp_lib_constexpr_cmath                               202202L <cmath> <cstdlib>
__cpp_lib_constexpr_complex                             201711L <complex>
__cpp_lib_constexpr_dynamic_alloc                       201907L <memory>
__cpp_lib_constexpr_functional                          201907L <functional>
__cpp_lib_constexpr_iterator                            201811L <iterator>
__cpp_lib_constexpr_memory                              202202L <memory>
                                                        201811L // C++20
__cpp_lib_constexpr_numeric                             201911L <numeric>
__cpp_lib_constexpr_string                              201907L <string>
__cpp_lib_constexpr_string_view                         201811L <string_view>
__cpp_lib_constexpr_tuple                               201811L <tuple>
__cpp_lib_constexpr_typeinfo                            202106L <typeinfo>
__cpp_lib_constexpr_utility                             201811L <utility>
__cpp_lib_constexpr_vector                              201907L <vector>
__cpp_lib_coroutine                                     201902L <coroutine>
__cpp_lib_destroying_delete                             201806L <new>
__cpp_lib_enable_shared_from_this                       201603L <memory>
__cpp_lib_endian                                        201907L <bit>
__cpp_lib_erase_if                                      202002L <deque> <forward_list> <list>
                                                                <map> <set> <string>
                                                                <unordered_map> <unordered_set> <vector>
__cpp_lib_exchange_function                             201304L <utility>
__cpp_lib_execution                                     201902L <execution>
                                                        201603L // C++17
__cpp_lib_expected                                      202202L <expected>
__cpp_lib_filesystem                                    201703L <filesystem>
__cpp_lib_format                                        202106L <format>
<<<<<<< HEAD
=======
__cpp_lib_format_ranges                                 202207L <format>
>>>>>>> 16592a3e
__cpp_lib_formatters                                    202302L <stacktrace> <thread>
__cpp_lib_forward_like                                  202207L <utility>
__cpp_lib_gcd_lcm                                       201606L <numeric>
__cpp_lib_generic_associative_lookup                    201304L <map> <set>
__cpp_lib_generic_unordered_lookup                      201811L <unordered_map> <unordered_set>
__cpp_lib_hardware_interference_size                    201703L <new>
__cpp_lib_has_unique_object_representations             201606L <type_traits>
__cpp_lib_hypot                                         201603L <cmath>
__cpp_lib_incomplete_container_elements                 201505L <forward_list> <list> <vector>
__cpp_lib_int_pow2                                      202002L <bit>
__cpp_lib_integer_comparison_functions                  202002L <utility>
__cpp_lib_integer_sequence                              201304L <utility>
__cpp_lib_integral_constant_callable                    201304L <type_traits>
__cpp_lib_interpolate                                   201902L <cmath> <numeric>
__cpp_lib_invoke                                        201411L <functional>
__cpp_lib_invoke_r                                      202106L <functional>
__cpp_lib_is_aggregate                                  201703L <type_traits>
__cpp_lib_is_constant_evaluated                         201811L <type_traits>
__cpp_lib_is_final                                      201402L <type_traits>
__cpp_lib_is_invocable                                  201703L <type_traits>
__cpp_lib_is_layout_compatible                          201907L <type_traits>
__cpp_lib_is_nothrow_convertible                        201806L <type_traits>
__cpp_lib_is_null_pointer                               201309L <type_traits>
__cpp_lib_is_pointer_interconvertible                   201907L <type_traits>
__cpp_lib_is_scoped_enum                                202011L <type_traits>
__cpp_lib_is_swappable                                  201603L <type_traits>
__cpp_lib_jthread                                       201911L <stop_token> <thread>
__cpp_lib_latch                                         201907L <latch>
__cpp_lib_launder                                       201606L <new>
__cpp_lib_list_remove_return_type                       201806L <forward_list> <list>
__cpp_lib_logical_traits                                201510L <type_traits>
__cpp_lib_make_from_tuple                               201606L <tuple>
__cpp_lib_make_reverse_iterator                         201402L <iterator>
__cpp_lib_make_unique                                   201304L <memory>
__cpp_lib_map_try_emplace                               201411L <map>
__cpp_lib_math_constants                                201907L <numbers>
__cpp_lib_math_special_functions                        201603L <cmath>
__cpp_lib_memory_resource                               201603L <memory_resource>
__cpp_lib_move_iterator_concept                         202207L <iterator>
__cpp_lib_move_only_function                            202110L <functional>
__cpp_lib_node_extract                                  201606L <map> <set> <unordered_map>
                                                                <unordered_set>
__cpp_lib_nonmember_container_access                    201411L <array> <deque> <forward_list>
                                                                <iterator> <list> <map>
                                                                <regex> <set> <string>
                                                                <unordered_map> <unordered_set> <vector>
__cpp_lib_not_fn                                        201603L <functional>
__cpp_lib_null_iterators                                201304L <iterator>
__cpp_lib_optional                                      202110L <optional>
                                                        201606L // C++17
__cpp_lib_out_ptr                                       202106L <memory>
__cpp_lib_parallel_algorithm                            201603L <algorithm> <numeric>
__cpp_lib_polymorphic_allocator                         201902L <memory_resource>
__cpp_lib_quoted_string_io                              201304L <iomanip>
__cpp_lib_ranges                                        202106L <algorithm> <functional> <iterator>
                                                                <memory> <ranges>
__cpp_lib_ranges_as_rvalue                              202207L <ranges>
__cpp_lib_ranges_chunk                                  202202L <ranges>
__cpp_lib_ranges_chunk_by                               202202L <ranges>
__cpp_lib_ranges_iota                                   202202L <numeric>
__cpp_lib_ranges_join_with                              202202L <ranges>
__cpp_lib_ranges_slide                                  202202L <ranges>
__cpp_lib_ranges_starts_ends_with                       202106L <algorithm>
__cpp_lib_ranges_to_container                           202202L <deque> <forward_list> <list>
                                                                <map> <priority_queue> <queue>
                                                                <set> <stack> <string>
                                                                <unordered_map> <unordered_set> <vector>
__cpp_lib_ranges_zip                                    202110L <ranges> <tuple> <utility>
__cpp_lib_raw_memory_algorithms                         201606L <memory>
__cpp_lib_reference_from_temporary                      202202L <type_traits>
__cpp_lib_remove_cvref                                  201711L <type_traits>
__cpp_lib_result_of_sfinae                              201210L <functional> <type_traits>
__cpp_lib_robust_nonmodifying_seq_ops                   201304L <algorithm>
__cpp_lib_sample                                        201603L <algorithm>
__cpp_lib_scoped_lock                                   201703L <mutex>
__cpp_lib_semaphore                                     201907L <semaphore>
__cpp_lib_shared_mutex                                  201505L <shared_mutex>
__cpp_lib_shared_ptr_arrays                             201707L <memory>
                                                        201611L // C++17
__cpp_lib_shared_ptr_weak_type                          201606L <memory>
__cpp_lib_shared_timed_mutex                            201402L <shared_mutex>
__cpp_lib_shift                                         201806L <algorithm>
__cpp_lib_smart_ptr_for_overwrite                       202002L <memory>
__cpp_lib_source_location                               201907L <source_location>
__cpp_lib_span                                          202002L <span>
__cpp_lib_spanstream                                    202106L <spanstream>
__cpp_lib_ssize                                         201902L <iterator>
__cpp_lib_stacktrace                                    202011L <stacktrace>
__cpp_lib_starts_ends_with                              201711L <string> <string_view>
__cpp_lib_stdatomic_h                                   202011L <stdatomic.h>
__cpp_lib_string_contains                               202011L <string> <string_view>
__cpp_lib_string_resize_and_overwrite                   202110L <string>
__cpp_lib_string_udls                                   201304L <string>
__cpp_lib_string_view                                   201803L <string> <string_view>
                                                        201606L // C++17
__cpp_lib_syncbuf                                       201803L <syncstream>
__cpp_lib_three_way_comparison                          201907L <compare>
__cpp_lib_to_address                                    201711L <memory>
__cpp_lib_to_array                                      201907L <array>
__cpp_lib_to_chars                                      201611L <charconv>
__cpp_lib_to_underlying                                 202102L <utility>
__cpp_lib_transformation_trait_aliases                  201304L <type_traits>
__cpp_lib_transparent_operators                         201510L <functional> <memory>
                                                        201210L // C++14
__cpp_lib_tuple_element_t                               201402L <tuple>
__cpp_lib_tuples_by_type                                201304L <tuple> <utility>
__cpp_lib_type_identity                                 201806L <type_traits>
__cpp_lib_type_trait_variable_templates                 201510L <type_traits>
__cpp_lib_uncaught_exceptions                           201411L <exception>
__cpp_lib_unordered_map_try_emplace                     201411L <unordered_map>
__cpp_lib_unreachable                                   202202L <utility>
__cpp_lib_unwrap_ref                                    201811L <functional>
__cpp_lib_variant                                       202102L <variant>
__cpp_lib_void_t                                        201411L <type_traits>

*/

#include <__assert> // all public C++ headers provide the assertion handler
#include <__config>

#if !defined(_LIBCPP_HAS_NO_PRAGMA_SYSTEM_HEADER)
#  pragma GCC system_header
#endif

// clang-format off

#if _LIBCPP_STD_VER >= 14
# define __cpp_lib_chrono_udls                          201304L
# define __cpp_lib_complex_udls                         201309L
# define __cpp_lib_exchange_function                    201304L
# define __cpp_lib_generic_associative_lookup           201304L
# define __cpp_lib_integer_sequence                     201304L
# define __cpp_lib_integral_constant_callable           201304L
# define __cpp_lib_is_final                             201402L
# define __cpp_lib_is_null_pointer                      201309L
# define __cpp_lib_make_reverse_iterator                201402L
# define __cpp_lib_make_unique                          201304L
# define __cpp_lib_null_iterators                       201304L
# define __cpp_lib_quoted_string_io                     201304L
# define __cpp_lib_result_of_sfinae                     201210L
# define __cpp_lib_robust_nonmodifying_seq_ops          201304L
# if !defined(_LIBCPP_HAS_NO_THREADS) && !defined(_LIBCPP_AVAILABILITY_HAS_NO_SHARED_MUTEX)
#   define __cpp_lib_shared_timed_mutex                 201402L
# endif
# define __cpp_lib_string_udls                          201304L
# define __cpp_lib_transformation_trait_aliases         201304L
# define __cpp_lib_transparent_operators                201210L
# define __cpp_lib_tuple_element_t                      201402L
# define __cpp_lib_tuples_by_type                       201304L
#endif

#if _LIBCPP_STD_VER >= 17
# define __cpp_lib_addressof_constexpr                  201603L
# define __cpp_lib_allocator_traits_is_always_equal     201411L
# define __cpp_lib_any                                  201606L
# define __cpp_lib_apply                                201603L
# define __cpp_lib_array_constexpr                      201603L
# define __cpp_lib_as_const                             201510L
# define __cpp_lib_atomic_is_always_lock_free           201603L
# define __cpp_lib_bool_constant                        201505L
# define __cpp_lib_boyer_moore_searcher                 201603L
# define __cpp_lib_byte                                 201603L
# define __cpp_lib_chrono                               201611L
# define __cpp_lib_clamp                                201603L
# define __cpp_lib_enable_shared_from_this              201603L
// # define __cpp_lib_execution                            201603L
# if !defined(_LIBCPP_AVAILABILITY_HAS_NO_FILESYSTEM)
#   define __cpp_lib_filesystem                         201703L
# endif
# define __cpp_lib_gcd_lcm                              201606L
# if defined(__GCC_DESTRUCTIVE_SIZE) && defined(__GCC_CONSTRUCTIVE_SIZE)
#   define __cpp_lib_hardware_interference_size         201703L
# endif
# define __cpp_lib_has_unique_object_representations    201606L
# define __cpp_lib_hypot                                201603L
# define __cpp_lib_incomplete_container_elements        201505L
# define __cpp_lib_invoke                               201411L
# define __cpp_lib_is_aggregate                         201703L
# define __cpp_lib_is_invocable                         201703L
# define __cpp_lib_is_swappable                         201603L
# define __cpp_lib_launder                              201606L
# define __cpp_lib_logical_traits                       201510L
# define __cpp_lib_make_from_tuple                      201606L
# define __cpp_lib_map_try_emplace                      201411L
// # define __cpp_lib_math_special_functions               201603L
# define __cpp_lib_memory_resource                      201603L
# define __cpp_lib_node_extract                         201606L
# define __cpp_lib_nonmember_container_access           201411L
# define __cpp_lib_not_fn                               201603L
# define __cpp_lib_optional                             201606L
// # define __cpp_lib_parallel_algorithm                   201603L
# define __cpp_lib_raw_memory_algorithms                201606L
# define __cpp_lib_sample                               201603L
# define __cpp_lib_scoped_lock                          201703L
# if !defined(_LIBCPP_HAS_NO_THREADS) && !defined(_LIBCPP_AVAILABILITY_HAS_NO_SHARED_MUTEX)
#   define __cpp_lib_shared_mutex                       201505L
# endif
# define __cpp_lib_shared_ptr_arrays                    201611L
# define __cpp_lib_shared_ptr_weak_type                 201606L
# define __cpp_lib_string_view                          201606L
// # define __cpp_lib_to_chars                             201611L
# undef  __cpp_lib_transparent_operators
# define __cpp_lib_transparent_operators                201510L
# define __cpp_lib_type_trait_variable_templates        201510L
# define __cpp_lib_uncaught_exceptions                  201411L
# define __cpp_lib_unordered_map_try_emplace            201411L
# define __cpp_lib_variant                              202102L
# define __cpp_lib_void_t                               201411L
#endif

#if _LIBCPP_STD_VER >= 20
# undef  __cpp_lib_array_constexpr
# define __cpp_lib_array_constexpr                      201811L
# define __cpp_lib_assume_aligned                       201811L
# define __cpp_lib_atomic_flag_test                     201907L
// # define __cpp_lib_atomic_float                         201711L
# define __cpp_lib_atomic_lock_free_type_aliases        201907L
// # define __cpp_lib_atomic_ref                           201806L
// # define __cpp_lib_atomic_shared_ptr                    201711L
# define __cpp_lib_atomic_value_initialization          201911L
# if !defined(_LIBCPP_AVAILABILITY_HAS_NO_SYNC)
#   define __cpp_lib_atomic_wait                        201907L
# endif
# if !defined(_LIBCPP_HAS_NO_THREADS) && !defined(_LIBCPP_AVAILABILITY_HAS_NO_SYNC)
#   define __cpp_lib_barrier                            201907L
# endif
# define __cpp_lib_bind_front                           201907L
# define __cpp_lib_bit_cast                             201806L
// # define __cpp_lib_bitops                               201907L
# define __cpp_lib_bounded_array_traits                 201902L
# if !defined(_LIBCPP_HAS_NO_CHAR8_T)
#   define __cpp_lib_char8_t                            201907L
# endif
# define __cpp_lib_concepts                             202002L
# define __cpp_lib_constexpr_algorithms                 201806L
# define __cpp_lib_constexpr_complex                    201711L
# define __cpp_lib_constexpr_dynamic_alloc              201907L
# define __cpp_lib_constexpr_functional                 201907L
# define __cpp_lib_constexpr_iterator                   201811L
# define __cpp_lib_constexpr_memory                     201811L
# define __cpp_lib_constexpr_numeric                    201911L
# define __cpp_lib_constexpr_string                     201907L
# define __cpp_lib_constexpr_string_view                201811L
# define __cpp_lib_constexpr_tuple                      201811L
# define __cpp_lib_constexpr_utility                    201811L
# define __cpp_lib_constexpr_vector                     201907L
# define __cpp_lib_coroutine                            201902L
# if _LIBCPP_STD_VER >= 20 && defined(__cpp_impl_destroying_delete) && __cpp_impl_destroying_delete >= 201806L
#   define __cpp_lib_destroying_delete                  201806L
# endif
# define __cpp_lib_endian                               201907L
# define __cpp_lib_erase_if                             202002L
# undef  __cpp_lib_execution
// # define __cpp_lib_execution                            201902L
# if !defined(_LIBCPP_HAS_NO_INCOMPLETE_FORMAT)
// #   define __cpp_lib_format                             202106L
# endif
# define __cpp_lib_generic_unordered_lookup             201811L
# define __cpp_lib_int_pow2                             202002L
# define __cpp_lib_integer_comparison_functions         202002L
# define __cpp_lib_interpolate                          201902L
# define __cpp_lib_is_constant_evaluated                201811L
// # define __cpp_lib_is_layout_compatible                 201907L
# define __cpp_lib_is_nothrow_convertible               201806L
// # define __cpp_lib_is_pointer_interconvertible          201907L
# if !defined(_LIBCPP_HAS_NO_THREADS)
// #   define __cpp_lib_jthread                            201911L
# endif
# if !defined(_LIBCPP_HAS_NO_THREADS) && !defined(_LIBCPP_AVAILABILITY_HAS_NO_SYNC)
#   define __cpp_lib_latch                              201907L
# endif
# define __cpp_lib_list_remove_return_type              201806L
# define __cpp_lib_math_constants                       201907L
# define __cpp_lib_move_iterator_concept                202207L
# define __cpp_lib_polymorphic_allocator                201902L
# define __cpp_lib_ranges                               202106L
# define __cpp_lib_remove_cvref                         201711L
# if !defined(_LIBCPP_HAS_NO_THREADS) && !defined(_LIBCPP_AVAILABILITY_HAS_NO_SYNC)
#   define __cpp_lib_semaphore                          201907L
# endif
# undef  __cpp_lib_shared_ptr_arrays
# define __cpp_lib_shared_ptr_arrays                    201707L
# define __cpp_lib_shift                                201806L
// # define __cpp_lib_smart_ptr_for_overwrite              202002L
# if __has_builtin(__builtin_source_location) && !(defined(_LIBCPP_APPLE_CLANG_VER) && _LIBCPP_APPLE_CLANG_VER <= 1403)
#   define __cpp_lib_source_location                    201907L
# endif
# define __cpp_lib_span                                 202002L
# define __cpp_lib_ssize                                201902L
# define __cpp_lib_starts_ends_with                     201711L
# undef  __cpp_lib_string_view
# define __cpp_lib_string_view                          201803L
// # define __cpp_lib_syncbuf                              201803L
// # define __cpp_lib_three_way_comparison                 201907L
# define __cpp_lib_to_address                           201711L
# define __cpp_lib_to_array                             201907L
# define __cpp_lib_type_identity                        201806L
# define __cpp_lib_unwrap_ref                           201811L
#endif

#if _LIBCPP_STD_VER >= 23
# define __cpp_lib_adaptor_iterator_pair_constructor    202106L
# define __cpp_lib_allocate_at_least                    202106L
// # define __cpp_lib_associative_heterogeneous_erasure    202110L
// # define __cpp_lib_bind_back                            202202L
# define __cpp_lib_byteswap                             202110L
# define __cpp_lib_constexpr_bitset                     202207L
# define __cpp_lib_constexpr_charconv                   202207L
// # define __cpp_lib_constexpr_cmath                      202202L
# undef  __cpp_lib_constexpr_memory
# define __cpp_lib_constexpr_memory                     202202L
# define __cpp_lib_constexpr_typeinfo                   202106L
# define __cpp_lib_expected                             202202L
<<<<<<< HEAD
# if !defined(_LIBCPP_AVAILABILITY_DISABLE_FTM___cpp_lib_format) && !defined(_LIBCPP_HAS_NO_INCOMPLETE_FORMAT)
=======
# if !defined(_LIBCPP_HAS_NO_INCOMPLETE_FORMAT)
#   define __cpp_lib_format_ranges                      202207L
# endif
# if !defined(_LIBCPP_HAS_NO_INCOMPLETE_FORMAT)
>>>>>>> 16592a3e
// #   define __cpp_lib_formatters                         202302L
# endif
# define __cpp_lib_forward_like                         202207L
# define __cpp_lib_invoke_r                             202106L
# define __cpp_lib_is_scoped_enum                       202011L
// # define __cpp_lib_move_only_function                   202110L
# undef  __cpp_lib_optional
# define __cpp_lib_optional                             202110L
// # define __cpp_lib_out_ptr                              202106L
# define __cpp_lib_ranges_as_rvalue                     202207L
// # define __cpp_lib_ranges_chunk                         202202L
// # define __cpp_lib_ranges_chunk_by                      202202L
// # define __cpp_lib_ranges_iota                          202202L
// # define __cpp_lib_ranges_join_with                     202202L
// # define __cpp_lib_ranges_slide                         202202L
// # define __cpp_lib_ranges_starts_ends_with              202106L
// # define __cpp_lib_ranges_to_container                  202202L
// # define __cpp_lib_ranges_zip                           202110L
// # define __cpp_lib_reference_from_temporary             202202L
// # define __cpp_lib_spanstream                           202106L
// # define __cpp_lib_stacktrace                           202011L
# define __cpp_lib_stdatomic_h                          202011L
# define __cpp_lib_string_contains                      202011L
# define __cpp_lib_string_resize_and_overwrite          202110L
# define __cpp_lib_to_underlying                        202102L
# define __cpp_lib_unreachable                          202202L
#endif

// clang-format on

#endif // _LIBCPP_VERSIONH<|MERGE_RESOLUTION|>--- conflicted
+++ resolved
@@ -85,10 +85,7 @@
 __cpp_lib_expected                                      202202L <expected>
 __cpp_lib_filesystem                                    201703L <filesystem>
 __cpp_lib_format                                        202106L <format>
-<<<<<<< HEAD
-=======
 __cpp_lib_format_ranges                                 202207L <format>
->>>>>>> 16592a3e
 __cpp_lib_formatters                                    202302L <stacktrace> <thread>
 __cpp_lib_forward_like                                  202207L <utility>
 __cpp_lib_gcd_lcm                                       201606L <numeric>
@@ -402,14 +399,10 @@
 # define __cpp_lib_constexpr_memory                     202202L
 # define __cpp_lib_constexpr_typeinfo                   202106L
 # define __cpp_lib_expected                             202202L
-<<<<<<< HEAD
-# if !defined(_LIBCPP_AVAILABILITY_DISABLE_FTM___cpp_lib_format) && !defined(_LIBCPP_HAS_NO_INCOMPLETE_FORMAT)
-=======
 # if !defined(_LIBCPP_HAS_NO_INCOMPLETE_FORMAT)
 #   define __cpp_lib_format_ranges                      202207L
 # endif
 # if !defined(_LIBCPP_HAS_NO_INCOMPLETE_FORMAT)
->>>>>>> 16592a3e
 // #   define __cpp_lib_formatters                         202302L
 # endif
 # define __cpp_lib_forward_like                         202207L
