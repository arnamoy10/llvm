--- conflicted
+++ resolved
@@ -360,8 +360,6 @@
   if (i == opcodes.size())
     opcodes[pWrite] = opcodes[i - 1];
   opcodes.resize(pWrite + 1);
-<<<<<<< HEAD
-=======
 
   // Pass 3: Use immediate encodings
   // Every binding is the size of one pointer. If the next binding is a
@@ -379,7 +377,6 @@
       p.data /= target->wordSize;
     }
   }
->>>>>>> 8c82cf7b
 }
 
 static void flushOpcodes(const BindIR &op, raw_svector_ostream &os) {
@@ -403,12 +400,9 @@
     encodeULEB128(op.consecutiveCount, os);
     encodeULEB128(op.data, os);
     break;
-<<<<<<< HEAD
-=======
   case BIND_OPCODE_DO_BIND_ADD_ADDR_IMM_SCALED:
     os << static_cast<uint8_t>(op.opcode | op.data);
     break;
->>>>>>> 8c82cf7b
   default:
     llvm_unreachable("cannot bind to an unrecognized symbol");
   }
