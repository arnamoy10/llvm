//===- Driver.cpp ---------------------------------------------------------===//
//
// Part of the LLVM Project, under the Apache License v2.0 with LLVM Exceptions.
// See https://llvm.org/LICENSE.txt for license information.
// SPDX-License-Identifier: Apache-2.0 WITH LLVM-exception
//
//===----------------------------------------------------------------------===//
//
// The driver drives the entire linking process. It is responsible for
// parsing command line options and doing whatever it is instructed to do.
//
// One notable thing in the LLD's driver when compared to other linkers is
// that the LLD's driver is agnostic on the host operating system.
// Other linkers usually have implicit default values (such as a dynamic
// linker path or library paths) for each host OS.
//
// I don't think implicit default values are useful because they are
// usually explicitly specified by the compiler ctx.driver. They can even
// be harmful when you are doing cross-linking. Therefore, in LLD, we
// simply trust the compiler driver to pass all required options and
// don't try to make effort on our side.
//
//===----------------------------------------------------------------------===//

#include "Driver.h"
#include "Config.h"
#include "ICF.h"
#include "InputFiles.h"
#include "InputSection.h"
#include "LTO.h"
#include "LinkerScript.h"
#include "MarkLive.h"
#include "OutputSections.h"
#include "ScriptParser.h"
#include "SymbolTable.h"
#include "Symbols.h"
#include "SyntheticSections.h"
#include "Target.h"
#include "Writer.h"
#include "lld/Common/Args.h"
#include "lld/Common/CommonLinkerContext.h"
#include "lld/Common/Driver.h"
#include "lld/Common/ErrorHandler.h"
#include "lld/Common/Filesystem.h"
#include "lld/Common/Memory.h"
#include "lld/Common/Strings.h"
#include "lld/Common/TargetOptionsCommandFlags.h"
#include "lld/Common/Version.h"
#include "llvm/ADT/SetVector.h"
#include "llvm/ADT/StringExtras.h"
#include "llvm/ADT/StringSwitch.h"
#include "llvm/Config/llvm-config.h"
#include "llvm/LTO/LTO.h"
#include "llvm/Object/Archive.h"
#include "llvm/Remarks/HotnessThresholdParser.h"
#include "llvm/Support/CommandLine.h"
#include "llvm/Support/Compression.h"
#include "llvm/Support/FileSystem.h"
#include "llvm/Support/GlobPattern.h"
#include "llvm/Support/LEB128.h"
#include "llvm/Support/Parallel.h"
#include "llvm/Support/Path.h"
#include "llvm/Support/TarWriter.h"
#include "llvm/Support/TargetSelect.h"
#include "llvm/Support/TimeProfiler.h"
#include "llvm/Support/raw_ostream.h"
#include <cstdlib>
#include <tuple>
#include <utility>

using namespace llvm;
using namespace llvm::ELF;
using namespace llvm::object;
using namespace llvm::sys;
using namespace llvm::support;
using namespace lld;
using namespace lld::elf;

ConfigWrapper elf::config;
Ctx elf::ctx;

static void setConfigs(opt::InputArgList &args);
static void readConfigs(opt::InputArgList &args);

void elf::errorOrWarn(const Twine &msg) {
  if (config->noinhibitExec)
    warn(msg);
  else
    error(msg);
}

void Ctx::reset() {
  driver = LinkerDriver();
  memoryBuffers.clear();
  objectFiles.clear();
  sharedFiles.clear();
  binaryFiles.clear();
  bitcodeFiles.clear();
  lazyBitcodeFiles.clear();
  inputSections.clear();
  ehInputSections.clear();
  duplicates.clear();
  nonPrevailingSyms.clear();
  whyExtractRecords.clear();
  backwardReferences.clear();
  hasSympart.store(false, std::memory_order_relaxed);
  needsTlsLd.store(false, std::memory_order_relaxed);
}

<<<<<<< HEAD
llvm::raw_fd_ostream Ctx::openAuxiliaryFile(llvm::StringRef filename,
                                            std::error_code &ec) {
  using namespace llvm::sys::fs;
  OpenFlags flags =
      auxiliaryFiles.insert(filename).second ? OF_None : OF_Append;
  return {filename, ec, flags};
}

=======
>>>>>>> d3b5b597
namespace lld {
namespace elf {
bool link(ArrayRef<const char *> args, llvm::raw_ostream &stdoutOS,
          llvm::raw_ostream &stderrOS, bool exitEarly, bool disableOutput) {
  // This driver-specific context will be freed later by unsafeLldMain().
  auto *ctx = new CommonLinkerContext;

  ctx->e.initialize(stdoutOS, stderrOS, exitEarly, disableOutput);
  ctx->e.cleanupCallback = []() {
    elf::ctx.reset();
    symtab = SymbolTable();

    outputSections.clear();
    symAux.clear();

    tar = nullptr;
    in.reset();

    partitions.clear();
    partitions.emplace_back();

    SharedFile::vernauxNum = 0;
  };
  ctx->e.logName = args::getFilenameWithoutExe(args[0]);
  ctx->e.errorLimitExceededMsg = "too many errors emitted, stopping now (use "
                                 "--error-limit=0 to see all errors)";

  config = ConfigWrapper();
  script = std::make_unique<LinkerScript>();

  symAux.emplace_back();

  partitions.clear();
  partitions.emplace_back();

  config->progName = args[0];

  elf::ctx.driver.linkerMain(args);

  return errorCount() == 0;
}
} // namespace elf
} // namespace lld

// Parses a linker -m option.
static std::tuple<ELFKind, uint16_t, uint8_t> parseEmulation(StringRef emul) {
  uint8_t osabi = 0;
  StringRef s = emul;
  if (s.ends_with("_fbsd")) {
    s = s.drop_back(5);
    osabi = ELFOSABI_FREEBSD;
  }

  std::pair<ELFKind, uint16_t> ret =
      StringSwitch<std::pair<ELFKind, uint16_t>>(s)
          .Cases("aarch64elf", "aarch64linux", {ELF64LEKind, EM_AARCH64})
          .Cases("aarch64elfb", "aarch64linuxb", {ELF64BEKind, EM_AARCH64})
          .Cases("armelf", "armelf_linux_eabi", {ELF32LEKind, EM_ARM})
          .Cases("armelfb", "armelfb_linux_eabi", {ELF32BEKind, EM_ARM})
          .Case("elf32_x86_64", {ELF32LEKind, EM_X86_64})
          .Cases("elf32btsmip", "elf32btsmipn32", {ELF32BEKind, EM_MIPS})
          .Cases("elf32ltsmip", "elf32ltsmipn32", {ELF32LEKind, EM_MIPS})
          .Case("elf32lriscv", {ELF32LEKind, EM_RISCV})
          .Cases("elf32ppc", "elf32ppclinux", {ELF32BEKind, EM_PPC})
          .Cases("elf32lppc", "elf32lppclinux", {ELF32LEKind, EM_PPC})
          .Case("elf64btsmip", {ELF64BEKind, EM_MIPS})
          .Case("elf64ltsmip", {ELF64LEKind, EM_MIPS})
          .Case("elf64lriscv", {ELF64LEKind, EM_RISCV})
          .Case("elf64ppc", {ELF64BEKind, EM_PPC64})
          .Case("elf64lppc", {ELF64LEKind, EM_PPC64})
          .Cases("elf_amd64", "elf_x86_64", {ELF64LEKind, EM_X86_64})
          .Case("elf_i386", {ELF32LEKind, EM_386})
          .Case("elf_iamcu", {ELF32LEKind, EM_IAMCU})
          .Case("elf64_sparc", {ELF64BEKind, EM_SPARCV9})
          .Case("msp430elf", {ELF32LEKind, EM_MSP430})
          .Case("elf64_amdgpu", {ELF64LEKind, EM_AMDGPU})
          .Default({ELFNoneKind, EM_NONE});

  if (ret.first == ELFNoneKind)
    error("unknown emulation: " + emul);
  if (ret.second == EM_MSP430)
    osabi = ELFOSABI_STANDALONE;
  else if (ret.second == EM_AMDGPU)
    osabi = ELFOSABI_AMDGPU_HSA;
  return std::make_tuple(ret.first, ret.second, osabi);
}

// Returns slices of MB by parsing MB as an archive file.
// Each slice consists of a member file in the archive.
std::vector<std::pair<MemoryBufferRef, uint64_t>> static getArchiveMembers(
    MemoryBufferRef mb) {
  std::unique_ptr<Archive> file =
      CHECK(Archive::create(mb),
            mb.getBufferIdentifier() + ": failed to parse archive");

  std::vector<std::pair<MemoryBufferRef, uint64_t>> v;
  Error err = Error::success();
  bool addToTar = file->isThin() && tar;
  for (const Archive::Child &c : file->children(err)) {
    MemoryBufferRef mbref =
        CHECK(c.getMemoryBufferRef(),
              mb.getBufferIdentifier() +
                  ": could not get the buffer for a child of the archive");
    if (addToTar)
      tar->append(relativeToRoot(check(c.getFullName())), mbref.getBuffer());
    v.push_back(std::make_pair(mbref, c.getChildOffset()));
  }
  if (err)
    fatal(mb.getBufferIdentifier() + ": Archive::children failed: " +
          toString(std::move(err)));

  // Take ownership of memory buffers created for members of thin archives.
  std::vector<std::unique_ptr<MemoryBuffer>> mbs = file->takeThinBuffers();
  std::move(mbs.begin(), mbs.end(), std::back_inserter(ctx.memoryBuffers));

  return v;
}

static bool isBitcode(MemoryBufferRef mb) {
  return identify_magic(mb.getBuffer()) == llvm::file_magic::bitcode;
}

// Opens a file and create a file object. Path has to be resolved already.
void LinkerDriver::addFile(StringRef path, bool withLOption) {
  using namespace sys::fs;

  std::optional<MemoryBufferRef> buffer = readFile(path);
  if (!buffer)
    return;
  MemoryBufferRef mbref = *buffer;

  if (config->formatBinary) {
    files.push_back(make<BinaryFile>(mbref));
    return;
  }

  switch (identify_magic(mbref.getBuffer())) {
  case file_magic::unknown:
    readLinkerScript(mbref);
    return;
  case file_magic::archive: {
    auto members = getArchiveMembers(mbref);
    if (inWholeArchive) {
      for (const std::pair<MemoryBufferRef, uint64_t> &p : members) {
        if (isBitcode(p.first))
          files.push_back(make<BitcodeFile>(p.first, path, p.second, false));
        else
          files.push_back(createObjFile(p.first, path));
      }
      return;
    }

    archiveFiles.emplace_back(path, members.size());

    // Handle archives and --start-lib/--end-lib using the same code path. This
    // scans all the ELF relocatable object files and bitcode files in the
    // archive rather than just the index file, with the benefit that the
    // symbols are only loaded once. For many projects archives see high
    // utilization rates and it is a net performance win. --start-lib scans
    // symbols in the same order that llvm-ar adds them to the index, so in the
    // common case the semantics are identical. If the archive symbol table was
    // created in a different order, or is incomplete, this strategy has
    // different semantics. Such output differences are considered user error.
    //
    // All files within the archive get the same group ID to allow mutual
    // references for --warn-backrefs.
    bool saved = InputFile::isInGroup;
    InputFile::isInGroup = true;
    for (const std::pair<MemoryBufferRef, uint64_t> &p : members) {
      auto magic = identify_magic(p.first.getBuffer());
      if (magic == file_magic::elf_relocatable)
        files.push_back(createObjFile(p.first, path, true));
      else if (magic == file_magic::bitcode)
        files.push_back(make<BitcodeFile>(p.first, path, p.second, true));
      else
        warn(path + ": archive member '" + p.first.getBufferIdentifier() +
             "' is neither ET_REL nor LLVM bitcode");
    }
    InputFile::isInGroup = saved;
    if (!saved)
      ++InputFile::nextGroupId;
    return;
  }
  case file_magic::elf_shared_object: {
    if (config->isStatic || config->relocatable) {
      error("attempted static link of dynamic object " + path);
      return;
    }

    // Shared objects are identified by soname. soname is (if specified)
    // DT_SONAME and falls back to filename. If a file was specified by -lfoo,
    // the directory part is ignored. Note that path may be a temporary and
    // cannot be stored into SharedFile::soName.
    path = mbref.getBufferIdentifier();
    auto *f =
        make<SharedFile>(mbref, withLOption ? path::filename(path) : path);
    f->init();
    files.push_back(f);
    return;
  }
  case file_magic::bitcode:
    files.push_back(make<BitcodeFile>(mbref, "", 0, inLib));
    break;
  case file_magic::elf_relocatable:
    files.push_back(createObjFile(mbref, "", inLib));
    break;
  default:
    error(path + ": unknown file type");
  }
}

// Add a given library by searching it from input search paths.
void LinkerDriver::addLibrary(StringRef name) {
  if (std::optional<std::string> path = searchLibrary(name))
    addFile(saver().save(*path), /*withLOption=*/true);
  else
    error("unable to find library -l" + name, ErrorTag::LibNotFound, {name});
}

// This function is called on startup. We need this for LTO since
// LTO calls LLVM functions to compile bitcode files to native code.
// Technically this can be delayed until we read bitcode files, but
// we don't bother to do lazily because the initialization is fast.
static void initLLVM() {
  InitializeAllTargets();
  InitializeAllTargetMCs();
  InitializeAllAsmPrinters();
  InitializeAllAsmParsers();
}

// Some command line options or some combinations of them are not allowed.
// This function checks for such errors.
static void checkOptions() {
  // The MIPS ABI as of 2016 does not support the GNU-style symbol lookup
  // table which is a relatively new feature.
  if (config->emachine == EM_MIPS && config->gnuHash)
    error("the .gnu.hash section is not compatible with the MIPS target");

  if (config->emachine == EM_ARM) {
    if (!config->cmseImplib) {
      if (!config->cmseInputLib.empty())
        error("--in-implib may not be used without --cmse-implib");
      if (!config->cmseOutputLib.empty())
        error("--out-implib may not be used without --cmse-implib");
    }
  } else {
    if (config->cmseImplib)
      error("--cmse-implib is only supported on ARM targets");
    if (!config->cmseInputLib.empty())
      error("--in-implib is only supported on ARM targets");
    if (!config->cmseOutputLib.empty())
      error("--out-implib is only supported on ARM targets");
  }

  if (config->fixCortexA53Errata843419 && config->emachine != EM_AARCH64)
    error("--fix-cortex-a53-843419 is only supported on AArch64 targets");

  if (config->fixCortexA8 && config->emachine != EM_ARM)
    error("--fix-cortex-a8 is only supported on ARM targets");

  if (config->armBe8 && config->emachine != EM_ARM)
    error("--be8 is only supported on ARM targets");

  if (config->fixCortexA8 && !config->isLE)
    error("--fix-cortex-a8 is not supported on big endian targets");

  if (config->tocOptimize && config->emachine != EM_PPC64)
    error("--toc-optimize is only supported on PowerPC64 targets");

  if (config->pcRelOptimize && config->emachine != EM_PPC64)
    error("--pcrel-optimize is only supported on PowerPC64 targets");

  if (config->relaxGP && config->emachine != EM_RISCV)
    error("--relax-gp is only supported on RISC-V targets");

  if (config->pie && config->shared)
    error("-shared and -pie may not be used together");

  if (!config->shared && !config->filterList.empty())
    error("-F may not be used without -shared");

  if (!config->shared && !config->auxiliaryList.empty())
    error("-f may not be used without -shared");

  if (config->strip == StripPolicy::All && config->emitRelocs)
    error("--strip-all and --emit-relocs may not be used together");

  if (config->zText && config->zIfuncNoplt)
    error("-z text and -z ifunc-noplt may not be used together");

  if (config->relocatable) {
    if (config->shared)
      error("-r and -shared may not be used together");
    if (config->gdbIndex)
      error("-r and --gdb-index may not be used together");
    if (config->icf != ICFLevel::None)
      error("-r and --icf may not be used together");
    if (config->pie)
      error("-r and -pie may not be used together");
    if (config->exportDynamic)
      error("-r and --export-dynamic may not be used together");
  }

  if (config->executeOnly) {
    if (config->emachine != EM_AARCH64)
      error("--execute-only is only supported on AArch64 targets");

    if (config->singleRoRx && !script->hasSectionsCommand)
      error("--execute-only and --no-rosegment cannot be used together");
  }

  if (config->zRetpolineplt && config->zForceIbt)
    error("-z force-ibt may not be used with -z retpolineplt");

  if (config->emachine != EM_AARCH64) {
    if (config->zPacPlt)
      error("-z pac-plt only supported on AArch64");
    if (config->zForceBti)
      error("-z force-bti only supported on AArch64");
    if (config->zBtiReport != "none")
      error("-z bti-report only supported on AArch64");
  }

  if (config->emachine != EM_386 && config->emachine != EM_X86_64 &&
      config->zCetReport != "none")
    error("-z cet-report only supported on X86 and X86_64");
}

static const char *getReproduceOption(opt::InputArgList &args) {
  if (auto *arg = args.getLastArg(OPT_reproduce))
    return arg->getValue();
  return getenv("LLD_REPRODUCE");
}

static bool hasZOption(opt::InputArgList &args, StringRef key) {
  for (auto *arg : args.filtered(OPT_z))
    if (key == arg->getValue())
      return true;
  return false;
}

static bool getZFlag(opt::InputArgList &args, StringRef k1, StringRef k2,
                     bool Default) {
  for (auto *arg : args.filtered_reverse(OPT_z)) {
    if (k1 == arg->getValue())
      return true;
    if (k2 == arg->getValue())
      return false;
  }
  return Default;
}

static SeparateSegmentKind getZSeparate(opt::InputArgList &args) {
  for (auto *arg : args.filtered_reverse(OPT_z)) {
    StringRef v = arg->getValue();
    if (v == "noseparate-code")
      return SeparateSegmentKind::None;
    if (v == "separate-code")
      return SeparateSegmentKind::Code;
    if (v == "separate-loadable-segments")
      return SeparateSegmentKind::Loadable;
  }
  return SeparateSegmentKind::None;
}

static GnuStackKind getZGnuStack(opt::InputArgList &args) {
  for (auto *arg : args.filtered_reverse(OPT_z)) {
    if (StringRef("execstack") == arg->getValue())
      return GnuStackKind::Exec;
    if (StringRef("noexecstack") == arg->getValue())
      return GnuStackKind::NoExec;
    if (StringRef("nognustack") == arg->getValue())
      return GnuStackKind::None;
  }

  return GnuStackKind::NoExec;
}

static uint8_t getZStartStopVisibility(opt::InputArgList &args) {
  for (auto *arg : args.filtered_reverse(OPT_z)) {
    std::pair<StringRef, StringRef> kv = StringRef(arg->getValue()).split('=');
    if (kv.first == "start-stop-visibility") {
      if (kv.second == "default")
        return STV_DEFAULT;
      else if (kv.second == "internal")
        return STV_INTERNAL;
      else if (kv.second == "hidden")
        return STV_HIDDEN;
      else if (kv.second == "protected")
        return STV_PROTECTED;
      error("unknown -z start-stop-visibility= value: " + StringRef(kv.second));
    }
  }
  return STV_PROTECTED;
}

constexpr const char *knownZFlags[] = {
    "combreloc",
    "copyreloc",
    "defs",
    "execstack",
    "force-bti",
    "force-ibt",
    "global",
    "hazardplt",
    "ifunc-noplt",
    "initfirst",
    "interpose",
    "keep-text-section-prefix",
    "lazy",
    "muldefs",
    "nocombreloc",
    "nocopyreloc",
    "nodefaultlib",
    "nodelete",
    "nodlopen",
    "noexecstack",
    "nognustack",
    "nokeep-text-section-prefix",
    "nopack-relative-relocs",
    "norelro",
    "noseparate-code",
    "nostart-stop-gc",
    "notext",
    "now",
    "origin",
    "pac-plt",
    "pack-relative-relocs",
    "rel",
    "rela",
    "relro",
    "retpolineplt",
    "rodynamic",
    "separate-code",
    "separate-loadable-segments",
    "shstk",
    "start-stop-gc",
    "text",
    "undefs",
    "wxneeded",
};

static bool isKnownZFlag(StringRef s) {
  return llvm::is_contained(knownZFlags, s) ||
         s.starts_with("common-page-size=") || s.starts_with("bti-report=") ||
         s.starts_with("cet-report=") ||
         s.starts_with("dead-reloc-in-nonalloc=") ||
         s.starts_with("max-page-size=") || s.starts_with("stack-size=") ||
         s.starts_with("start-stop-visibility=");
}

// Report a warning for an unknown -z option.
static void checkZOptions(opt::InputArgList &args) {
  for (auto *arg : args.filtered(OPT_z))
    if (!isKnownZFlag(arg->getValue()))
      warn("unknown -z value: " + StringRef(arg->getValue()));
}

constexpr const char *saveTempsValues[] = {
    "resolution", "preopt",     "promote", "internalize",  "import",
    "opt",        "precodegen", "prelink", "combinedindex"};

void LinkerDriver::linkerMain(ArrayRef<const char *> argsArr) {
  ELFOptTable parser;
  opt::InputArgList args = parser.parse(argsArr.slice(1));

  // Interpret these flags early because error()/warn() depend on them.
  errorHandler().errorLimit = args::getInteger(args, OPT_error_limit, 20);
  errorHandler().fatalWarnings =
      args.hasFlag(OPT_fatal_warnings, OPT_no_fatal_warnings, false) &&
      !args.hasArg(OPT_no_warnings);
  errorHandler().suppressWarnings = args.hasArg(OPT_no_warnings);
  checkZOptions(args);

  // Handle -help
  if (args.hasArg(OPT_help)) {
    printHelp();
    return;
  }

  // Handle -v or -version.
  //
  // A note about "compatible with GNU linkers" message: this is a hack for
  // scripts generated by GNU Libtool up to 2021-10 to recognize LLD as
  // a GNU compatible linker. See
  // <https://lists.gnu.org/archive/html/libtool/2017-01/msg00007.html>.
  //
  // This is somewhat ugly hack, but in reality, we had no choice other
  // than doing this. Considering the very long release cycle of Libtool,
  // it is not easy to improve it to recognize LLD as a GNU compatible
  // linker in a timely manner. Even if we can make it, there are still a
  // lot of "configure" scripts out there that are generated by old version
  // of Libtool. We cannot convince every software developer to migrate to
  // the latest version and re-generate scripts. So we have this hack.
  if (args.hasArg(OPT_v) || args.hasArg(OPT_version))
    message(getLLDVersion() + " (compatible with GNU linkers)");

  if (const char *path = getReproduceOption(args)) {
    // Note that --reproduce is a debug option so you can ignore it
    // if you are trying to understand the whole picture of the code.
    Expected<std::unique_ptr<TarWriter>> errOrWriter =
        TarWriter::create(path, path::stem(path));
    if (errOrWriter) {
      tar = std::move(*errOrWriter);
      tar->append("response.txt", createResponseFile(args));
      tar->append("version.txt", getLLDVersion() + "\n");
      StringRef ltoSampleProfile = args.getLastArgValue(OPT_lto_sample_profile);
      if (!ltoSampleProfile.empty())
        readFile(ltoSampleProfile);
    } else {
      error("--reproduce: " + toString(errOrWriter.takeError()));
    }
  }

  readConfigs(args);

  // The behavior of -v or --version is a bit strange, but this is
  // needed for compatibility with GNU linkers.
  if (args.hasArg(OPT_v) && !args.hasArg(OPT_INPUT))
    return;
  if (args.hasArg(OPT_version))
    return;

  // Initialize time trace profiler.
  if (config->timeTraceEnabled)
    timeTraceProfilerInitialize(config->timeTraceGranularity, config->progName);

  {
    llvm::TimeTraceScope timeScope("ExecuteLinker");

    initLLVM();
    createFiles(args);
    if (errorCount())
      return;

    inferMachineType();
    setConfigs(args);
    checkOptions();
    if (errorCount())
      return;

    link(args);
  }

  if (config->timeTraceEnabled) {
    checkError(timeTraceProfilerWrite(
        args.getLastArgValue(OPT_time_trace_eq).str(), config->outputFile));
    timeTraceProfilerCleanup();
  }
}

static std::string getRpath(opt::InputArgList &args) {
  SmallVector<StringRef, 0> v = args::getStrings(args, OPT_rpath);
  return llvm::join(v.begin(), v.end(), ":");
}

// Determines what we should do if there are remaining unresolved
// symbols after the name resolution.
static void setUnresolvedSymbolPolicy(opt::InputArgList &args) {
  UnresolvedPolicy errorOrWarn = args.hasFlag(OPT_error_unresolved_symbols,
                                              OPT_warn_unresolved_symbols, true)
                                     ? UnresolvedPolicy::ReportError
                                     : UnresolvedPolicy::Warn;
  // -shared implies --unresolved-symbols=ignore-all because missing
  // symbols are likely to be resolved at runtime.
  bool diagRegular = !config->shared, diagShlib = !config->shared;

  for (const opt::Arg *arg : args) {
    switch (arg->getOption().getID()) {
    case OPT_unresolved_symbols: {
      StringRef s = arg->getValue();
      if (s == "ignore-all") {
        diagRegular = false;
        diagShlib = false;
      } else if (s == "ignore-in-object-files") {
        diagRegular = false;
        diagShlib = true;
      } else if (s == "ignore-in-shared-libs") {
        diagRegular = true;
        diagShlib = false;
      } else if (s == "report-all") {
        diagRegular = true;
        diagShlib = true;
      } else {
        error("unknown --unresolved-symbols value: " + s);
      }
      break;
    }
    case OPT_no_undefined:
      diagRegular = true;
      break;
    case OPT_z:
      if (StringRef(arg->getValue()) == "defs")
        diagRegular = true;
      else if (StringRef(arg->getValue()) == "undefs")
        diagRegular = false;
      break;
    case OPT_allow_shlib_undefined:
      diagShlib = false;
      break;
    case OPT_no_allow_shlib_undefined:
      diagShlib = true;
      break;
    }
  }

  config->unresolvedSymbols =
      diagRegular ? errorOrWarn : UnresolvedPolicy::Ignore;
  config->unresolvedSymbolsInShlib =
      diagShlib ? errorOrWarn : UnresolvedPolicy::Ignore;
}

static Target2Policy getTarget2(opt::InputArgList &args) {
  StringRef s = args.getLastArgValue(OPT_target2, "got-rel");
  if (s == "rel")
    return Target2Policy::Rel;
  if (s == "abs")
    return Target2Policy::Abs;
  if (s == "got-rel")
    return Target2Policy::GotRel;
  error("unknown --target2 option: " + s);
  return Target2Policy::GotRel;
}

static bool isOutputFormatBinary(opt::InputArgList &args) {
  StringRef s = args.getLastArgValue(OPT_oformat, "elf");
  if (s == "binary")
    return true;
  if (!s.starts_with("elf"))
    error("unknown --oformat value: " + s);
  return false;
}

static DiscardPolicy getDiscard(opt::InputArgList &args) {
  auto *arg =
      args.getLastArg(OPT_discard_all, OPT_discard_locals, OPT_discard_none);
  if (!arg)
    return DiscardPolicy::Default;
  if (arg->getOption().getID() == OPT_discard_all)
    return DiscardPolicy::All;
  if (arg->getOption().getID() == OPT_discard_locals)
    return DiscardPolicy::Locals;
  return DiscardPolicy::None;
}

static StringRef getDynamicLinker(opt::InputArgList &args) {
  auto *arg = args.getLastArg(OPT_dynamic_linker, OPT_no_dynamic_linker);
  if (!arg)
    return "";
  if (arg->getOption().getID() == OPT_no_dynamic_linker) {
    // --no-dynamic-linker suppresses undefined weak symbols in .dynsym
    config->noDynamicLinker = true;
    return "";
  }
  return arg->getValue();
}

static int getMemtagMode(opt::InputArgList &args) {
  StringRef memtagModeArg = args.getLastArgValue(OPT_android_memtag_mode);
  if (memtagModeArg.empty()) {
    if (config->androidMemtagStack)
      warn("--android-memtag-mode is unspecified, leaving "
           "--android-memtag-stack a no-op");
    else if (config->androidMemtagHeap)
      warn("--android-memtag-mode is unspecified, leaving "
           "--android-memtag-heap a no-op");
    return ELF::NT_MEMTAG_LEVEL_NONE;
  }

  if (!config->androidMemtagHeap && !config->androidMemtagStack) {
    error("when using --android-memtag-mode, at least one of "
          "--android-memtag-heap or "
          "--android-memtag-stack is required");
    return ELF::NT_MEMTAG_LEVEL_NONE;
  }

  if (memtagModeArg == "sync")
    return ELF::NT_MEMTAG_LEVEL_SYNC;
  if (memtagModeArg == "async")
    return ELF::NT_MEMTAG_LEVEL_ASYNC;
  if (memtagModeArg == "none")
    return ELF::NT_MEMTAG_LEVEL_NONE;

  error("unknown --android-memtag-mode value: \"" + memtagModeArg +
        "\", should be one of {async, sync, none}");
  return ELF::NT_MEMTAG_LEVEL_NONE;
}

static ICFLevel getICF(opt::InputArgList &args) {
  auto *arg = args.getLastArg(OPT_icf_none, OPT_icf_safe, OPT_icf_all);
  if (!arg || arg->getOption().getID() == OPT_icf_none)
    return ICFLevel::None;
  if (arg->getOption().getID() == OPT_icf_safe)
    return ICFLevel::Safe;
  return ICFLevel::All;
}

static StripPolicy getStrip(opt::InputArgList &args) {
  if (args.hasArg(OPT_relocatable))
    return StripPolicy::None;

  auto *arg = args.getLastArg(OPT_strip_all, OPT_strip_debug);
  if (!arg)
    return StripPolicy::None;
  if (arg->getOption().getID() == OPT_strip_all)
    return StripPolicy::All;
  return StripPolicy::Debug;
}

static uint64_t parseSectionAddress(StringRef s, opt::InputArgList &args,
                                    const opt::Arg &arg) {
  uint64_t va = 0;
  if (s.starts_with("0x"))
    s = s.drop_front(2);
  if (!to_integer(s, va, 16))
    error("invalid argument: " + arg.getAsString(args));
  return va;
}

static StringMap<uint64_t> getSectionStartMap(opt::InputArgList &args) {
  StringMap<uint64_t> ret;
  for (auto *arg : args.filtered(OPT_section_start)) {
    StringRef name;
    StringRef addr;
    std::tie(name, addr) = StringRef(arg->getValue()).split('=');
    ret[name] = parseSectionAddress(addr, args, *arg);
  }

  if (auto *arg = args.getLastArg(OPT_Ttext))
    ret[".text"] = parseSectionAddress(arg->getValue(), args, *arg);
  if (auto *arg = args.getLastArg(OPT_Tdata))
    ret[".data"] = parseSectionAddress(arg->getValue(), args, *arg);
  if (auto *arg = args.getLastArg(OPT_Tbss))
    ret[".bss"] = parseSectionAddress(arg->getValue(), args, *arg);
  return ret;
}

static SortSectionPolicy getSortSection(opt::InputArgList &args) {
  StringRef s = args.getLastArgValue(OPT_sort_section);
  if (s == "alignment")
    return SortSectionPolicy::Alignment;
  if (s == "name")
    return SortSectionPolicy::Name;
  if (!s.empty())
    error("unknown --sort-section rule: " + s);
  return SortSectionPolicy::Default;
}

static OrphanHandlingPolicy getOrphanHandling(opt::InputArgList &args) {
  StringRef s = args.getLastArgValue(OPT_orphan_handling, "place");
  if (s == "warn")
    return OrphanHandlingPolicy::Warn;
  if (s == "error")
    return OrphanHandlingPolicy::Error;
  if (s != "place")
    error("unknown --orphan-handling mode: " + s);
  return OrphanHandlingPolicy::Place;
}

// Parse --build-id or --build-id=<style>. We handle "tree" as a
// synonym for "sha1" because all our hash functions including
// --build-id=sha1 are actually tree hashes for performance reasons.
static std::pair<BuildIdKind, SmallVector<uint8_t, 0>>
getBuildId(opt::InputArgList &args) {
  auto *arg = args.getLastArg(OPT_build_id);
  if (!arg)
    return {BuildIdKind::None, {}};

  StringRef s = arg->getValue();
  if (s == "fast")
    return {BuildIdKind::Fast, {}};
  if (s == "md5")
    return {BuildIdKind::Md5, {}};
  if (s == "sha1" || s == "tree")
    return {BuildIdKind::Sha1, {}};
  if (s == "uuid")
    return {BuildIdKind::Uuid, {}};
  if (s.starts_with("0x"))
    return {BuildIdKind::Hexstring, parseHex(s.substr(2))};

  if (s != "none")
    error("unknown --build-id style: " + s);
  return {BuildIdKind::None, {}};
}

static std::pair<bool, bool> getPackDynRelocs(opt::InputArgList &args) {
  StringRef s = args.getLastArgValue(OPT_pack_dyn_relocs, "none");
  if (s == "android")
    return {true, false};
  if (s == "relr")
    return {false, true};
  if (s == "android+relr")
    return {true, true};

  if (s != "none")
    error("unknown --pack-dyn-relocs format: " + s);
  return {false, false};
}

static void readCallGraph(MemoryBufferRef mb) {
  // Build a map from symbol name to section
  DenseMap<StringRef, Symbol *> map;
  for (ELFFileBase *file : ctx.objectFiles)
    for (Symbol *sym : file->getSymbols())
      map[sym->getName()] = sym;

  auto findSection = [&](StringRef name) -> InputSectionBase * {
    Symbol *sym = map.lookup(name);
    if (!sym) {
      if (config->warnSymbolOrdering)
        warn(mb.getBufferIdentifier() + ": no such symbol: " + name);
      return nullptr;
    }
    maybeWarnUnorderableSymbol(sym);

    if (Defined *dr = dyn_cast_or_null<Defined>(sym))
      return dyn_cast_or_null<InputSectionBase>(dr->section);
    return nullptr;
  };

  for (StringRef line : args::getLines(mb)) {
    SmallVector<StringRef, 3> fields;
    line.split(fields, ' ');
    uint64_t count;

    if (fields.size() != 3 || !to_integer(fields[2], count)) {
      error(mb.getBufferIdentifier() + ": parse error");
      return;
    }

    if (InputSectionBase *from = findSection(fields[0]))
      if (InputSectionBase *to = findSection(fields[1]))
        config->callGraphProfile[std::make_pair(from, to)] += count;
  }
}

// If SHT_LLVM_CALL_GRAPH_PROFILE and its relocation section exist, returns
// true and populates cgProfile and symbolIndices.
template <class ELFT>
static bool
processCallGraphRelocations(SmallVector<uint32_t, 32> &symbolIndices,
                            ArrayRef<typename ELFT::CGProfile> &cgProfile,
                            ObjFile<ELFT> *inputObj) {
  if (inputObj->cgProfileSectionIndex == SHN_UNDEF)
    return false;

  ArrayRef<Elf_Shdr_Impl<ELFT>> objSections =
      inputObj->template getELFShdrs<ELFT>();
  symbolIndices.clear();
  const ELFFile<ELFT> &obj = inputObj->getObj();
  cgProfile =
      check(obj.template getSectionContentsAsArray<typename ELFT::CGProfile>(
          objSections[inputObj->cgProfileSectionIndex]));

  for (size_t i = 0, e = objSections.size(); i < e; ++i) {
    const Elf_Shdr_Impl<ELFT> &sec = objSections[i];
    if (sec.sh_info == inputObj->cgProfileSectionIndex) {
      if (sec.sh_type == SHT_RELA) {
        ArrayRef<typename ELFT::Rela> relas =
            CHECK(obj.relas(sec), "could not retrieve cg profile rela section");
        for (const typename ELFT::Rela &rel : relas)
          symbolIndices.push_back(rel.getSymbol(config->isMips64EL));
        break;
      }
      if (sec.sh_type == SHT_REL) {
        ArrayRef<typename ELFT::Rel> rels =
            CHECK(obj.rels(sec), "could not retrieve cg profile rel section");
        for (const typename ELFT::Rel &rel : rels)
          symbolIndices.push_back(rel.getSymbol(config->isMips64EL));
        break;
      }
    }
  }
  if (symbolIndices.empty())
    warn("SHT_LLVM_CALL_GRAPH_PROFILE exists, but relocation section doesn't");
  return !symbolIndices.empty();
}

template <class ELFT> static void readCallGraphsFromObjectFiles() {
  SmallVector<uint32_t, 32> symbolIndices;
  ArrayRef<typename ELFT::CGProfile> cgProfile;
  for (auto file : ctx.objectFiles) {
    auto *obj = cast<ObjFile<ELFT>>(file);
    if (!processCallGraphRelocations(symbolIndices, cgProfile, obj))
      continue;

    if (symbolIndices.size() != cgProfile.size() * 2)
      fatal("number of relocations doesn't match Weights");

    for (uint32_t i = 0, size = cgProfile.size(); i < size; ++i) {
      const Elf_CGProfile_Impl<ELFT> &cgpe = cgProfile[i];
      uint32_t fromIndex = symbolIndices[i * 2];
      uint32_t toIndex = symbolIndices[i * 2 + 1];
      auto *fromSym = dyn_cast<Defined>(&obj->getSymbol(fromIndex));
      auto *toSym = dyn_cast<Defined>(&obj->getSymbol(toIndex));
      if (!fromSym || !toSym)
        continue;

      auto *from = dyn_cast_or_null<InputSectionBase>(fromSym->section);
      auto *to = dyn_cast_or_null<InputSectionBase>(toSym->section);
      if (from && to)
        config->callGraphProfile[{from, to}] += cgpe.cgp_weight;
    }
  }
}

static DebugCompressionType getCompressionType(StringRef s, StringRef option) {
  DebugCompressionType type = StringSwitch<DebugCompressionType>(s)
                                  .Case("zlib", DebugCompressionType::Zlib)
                                  .Case("zstd", DebugCompressionType::Zstd)
                                  .Default(DebugCompressionType::None);
  if (type == DebugCompressionType::None) {
    if (s != "none")
      error("unknown " + option + " value: " + s);
  } else if (const char *reason = compression::getReasonIfUnsupported(
                 compression::formatFor(type))) {
    error(option + ": " + reason);
  }
  return type;
}

static StringRef getAliasSpelling(opt::Arg *arg) {
  if (const opt::Arg *alias = arg->getAlias())
    return alias->getSpelling();
  return arg->getSpelling();
}

static std::pair<StringRef, StringRef> getOldNewOptions(opt::InputArgList &args,
                                                        unsigned id) {
  auto *arg = args.getLastArg(id);
  if (!arg)
    return {"", ""};

  StringRef s = arg->getValue();
  std::pair<StringRef, StringRef> ret = s.split(';');
  if (ret.second.empty())
    error(getAliasSpelling(arg) + " expects 'old;new' format, but got " + s);
  return ret;
}

// Parse options of the form "old;new[;extra]".
static std::tuple<StringRef, StringRef, StringRef>
getOldNewOptionsExtra(opt::InputArgList &args, unsigned id) {
  auto [oldDir, second] = getOldNewOptions(args, id);
  auto [newDir, extraDir] = second.split(';');
  return {oldDir, newDir, extraDir};
}

// Parse the symbol ordering file and warn for any duplicate entries.
static SmallVector<StringRef, 0> getSymbolOrderingFile(MemoryBufferRef mb) {
  SetVector<StringRef, SmallVector<StringRef, 0>> names;
  for (StringRef s : args::getLines(mb))
    if (!names.insert(s) && config->warnSymbolOrdering)
      warn(mb.getBufferIdentifier() + ": duplicate ordered symbol: " + s);

  return names.takeVector();
}

static bool getIsRela(opt::InputArgList &args) {
  // If -z rel or -z rela is specified, use the last option.
  for (auto *arg : args.filtered_reverse(OPT_z)) {
    StringRef s(arg->getValue());
    if (s == "rel")
      return false;
    if (s == "rela")
      return true;
  }

  // Otherwise use the psABI defined relocation entry format.
  uint16_t m = config->emachine;
  return m == EM_AARCH64 || m == EM_AMDGPU || m == EM_HEXAGON || m == EM_PPC ||
         m == EM_PPC64 || m == EM_RISCV || m == EM_X86_64;
}

static void parseClangOption(StringRef opt, const Twine &msg) {
  std::string err;
  raw_string_ostream os(err);

  const char *argv[] = {config->progName.data(), opt.data()};
  if (cl::ParseCommandLineOptions(2, argv, "", &os))
    return;
  os.flush();
  error(msg + ": " + StringRef(err).trim());
}

// Checks the parameter of the bti-report and cet-report options.
static bool isValidReportString(StringRef arg) {
  return arg == "none" || arg == "warning" || arg == "error";
}

// Process a remap pattern 'from-glob=to-file'.
static bool remapInputs(StringRef line, const Twine &location) {
  SmallVector<StringRef, 0> fields;
  line.split(fields, '=');
  if (fields.size() != 2 || fields[1].empty()) {
    error(location + ": parse error, not 'from-glob=to-file'");
    return true;
  }
  if (!hasWildcard(fields[0]))
    config->remapInputs[fields[0]] = fields[1];
  else if (Expected<GlobPattern> pat = GlobPattern::create(fields[0]))
    config->remapInputsWildcards.emplace_back(std::move(*pat), fields[1]);
  else {
    error(location + ": " + toString(pat.takeError()));
    return true;
  }
  return false;
}

// Initializes Config members by the command line options.
static void readConfigs(opt::InputArgList &args) {
  errorHandler().verbose = args.hasArg(OPT_verbose);
  errorHandler().vsDiagnostics =
      args.hasArg(OPT_visual_studio_diagnostics_format, false);

  config->allowMultipleDefinition =
      args.hasFlag(OPT_allow_multiple_definition,
                   OPT_no_allow_multiple_definition, false) ||
      hasZOption(args, "muldefs");
  config->androidMemtagHeap =
      args.hasFlag(OPT_android_memtag_heap, OPT_no_android_memtag_heap, false);
  config->androidMemtagStack = args.hasFlag(OPT_android_memtag_stack,
                                            OPT_no_android_memtag_stack, false);
  config->androidMemtagMode = getMemtagMode(args);
  config->auxiliaryList = args::getStrings(args, OPT_auxiliary);
  config->armBe8 = args.hasArg(OPT_be8);
  if (opt::Arg *arg =
          args.getLastArg(OPT_Bno_symbolic, OPT_Bsymbolic_non_weak_functions,
                          OPT_Bsymbolic_functions, OPT_Bsymbolic)) {
    if (arg->getOption().matches(OPT_Bsymbolic_non_weak_functions))
      config->bsymbolic = BsymbolicKind::NonWeakFunctions;
    else if (arg->getOption().matches(OPT_Bsymbolic_functions))
      config->bsymbolic = BsymbolicKind::Functions;
    else if (arg->getOption().matches(OPT_Bsymbolic))
      config->bsymbolic = BsymbolicKind::All;
  }
  config->checkSections =
      args.hasFlag(OPT_check_sections, OPT_no_check_sections, true);
  config->chroot = args.getLastArgValue(OPT_chroot);
  config->compressDebugSections = getCompressionType(
      args.getLastArgValue(OPT_compress_debug_sections, "none"),
      "--compress-debug-sections");
  config->cref = args.hasArg(OPT_cref);
  config->optimizeBBJumps =
      args.hasFlag(OPT_optimize_bb_jumps, OPT_no_optimize_bb_jumps, false);
  config->demangle = args.hasFlag(OPT_demangle, OPT_no_demangle, true);
  config->dependencyFile = args.getLastArgValue(OPT_dependency_file);
  config->dependentLibraries = args.hasFlag(OPT_dependent_libraries, OPT_no_dependent_libraries, true);
  config->disableVerify = args.hasArg(OPT_disable_verify);
  config->discard = getDiscard(args);
  config->dwoDir = args.getLastArgValue(OPT_plugin_opt_dwo_dir_eq);
  config->dynamicLinker = getDynamicLinker(args);
  config->ehFrameHdr =
      args.hasFlag(OPT_eh_frame_hdr, OPT_no_eh_frame_hdr, false);
  config->emitLLVM = args.hasArg(OPT_plugin_opt_emit_llvm, false);
  config->emitRelocs = args.hasArg(OPT_emit_relocs);
  config->callGraphProfileSort = args.hasFlag(
      OPT_call_graph_profile_sort, OPT_no_call_graph_profile_sort, true);
  config->enableNewDtags =
      args.hasFlag(OPT_enable_new_dtags, OPT_disable_new_dtags, true);
  config->entry = args.getLastArgValue(OPT_entry);

  errorHandler().errorHandlingScript =
      args.getLastArgValue(OPT_error_handling_script);

  config->executeOnly =
      args.hasFlag(OPT_execute_only, OPT_no_execute_only, false);
  config->exportDynamic =
      args.hasFlag(OPT_export_dynamic, OPT_no_export_dynamic, false) ||
      args.hasArg(OPT_shared);
  config->filterList = args::getStrings(args, OPT_filter);
  config->fini = args.getLastArgValue(OPT_fini, "_fini");
  config->fixCortexA53Errata843419 = args.hasArg(OPT_fix_cortex_a53_843419) &&
                                     !args.hasArg(OPT_relocatable);
  config->cmseImplib = args.hasArg(OPT_cmse_implib);
  config->cmseInputLib = args.getLastArgValue(OPT_in_implib);
  config->cmseOutputLib = args.getLastArgValue(OPT_out_implib);
  config->fixCortexA8 =
      args.hasArg(OPT_fix_cortex_a8) && !args.hasArg(OPT_relocatable);
  config->fortranCommon =
      args.hasFlag(OPT_fortran_common, OPT_no_fortran_common, false);
  config->gcSections = args.hasFlag(OPT_gc_sections, OPT_no_gc_sections, false);
  config->gnuUnique = args.hasFlag(OPT_gnu_unique, OPT_no_gnu_unique, true);
  config->gdbIndex = args.hasFlag(OPT_gdb_index, OPT_no_gdb_index, false);
  config->icf = getICF(args);
  config->ignoreDataAddressEquality =
      args.hasArg(OPT_ignore_data_address_equality);
  config->ignoreFunctionAddressEquality =
      args.hasArg(OPT_ignore_function_address_equality);
  config->init = args.getLastArgValue(OPT_init, "_init");
  config->ltoAAPipeline = args.getLastArgValue(OPT_lto_aa_pipeline);
  config->ltoCSProfileGenerate = args.hasArg(OPT_lto_cs_profile_generate);
  config->ltoCSProfileFile = args.getLastArgValue(OPT_lto_cs_profile_file);
  config->ltoPGOWarnMismatch = args.hasFlag(OPT_lto_pgo_warn_mismatch,
                                            OPT_no_lto_pgo_warn_mismatch, true);
  config->ltoDebugPassManager = args.hasArg(OPT_lto_debug_pass_manager);
  config->ltoEmitAsm = args.hasArg(OPT_lto_emit_asm);
  config->ltoNewPmPasses = args.getLastArgValue(OPT_lto_newpm_passes);
  config->ltoWholeProgramVisibility =
      args.hasFlag(OPT_lto_whole_program_visibility,
                   OPT_no_lto_whole_program_visibility, false);
  config->ltoo = args::getInteger(args, OPT_lto_O, 2);
  if (config->ltoo > 3)
    error("invalid optimization level for LTO: " + Twine(config->ltoo));
  unsigned ltoCgo =
      args::getInteger(args, OPT_lto_CGO, args::getCGOptLevel(config->ltoo));
  if (auto level = CodeGenOpt::getLevel(ltoCgo))
    config->ltoCgo = *level;
  else
    error("invalid codegen optimization level for LTO: " + Twine(ltoCgo));
  config->ltoObjPath = args.getLastArgValue(OPT_lto_obj_path_eq);
  config->ltoPartitions = args::getInteger(args, OPT_lto_partitions, 1);
  config->ltoSampleProfile = args.getLastArgValue(OPT_lto_sample_profile);
  config->ltoBasicBlockSections =
      args.getLastArgValue(OPT_lto_basic_block_sections);
  config->ltoUniqueBasicBlockSectionNames =
      args.hasFlag(OPT_lto_unique_basic_block_section_names,
                   OPT_no_lto_unique_basic_block_section_names, false);
  config->mapFile = args.getLastArgValue(OPT_Map);
  config->mipsGotSize = args::getInteger(args, OPT_mips_got_size, 0xfff0);
  config->mergeArmExidx =
      args.hasFlag(OPT_merge_exidx_entries, OPT_no_merge_exidx_entries, true);
  config->mmapOutputFile =
      args.hasFlag(OPT_mmap_output_file, OPT_no_mmap_output_file, true);
  config->nmagic = args.hasFlag(OPT_nmagic, OPT_no_nmagic, false);
  config->noinhibitExec = args.hasArg(OPT_noinhibit_exec);
  config->nostdlib = args.hasArg(OPT_nostdlib);
  config->oFormatBinary = isOutputFormatBinary(args);
  config->omagic = args.hasFlag(OPT_omagic, OPT_no_omagic, false);
  config->opaquePointers = args.hasFlag(
      OPT_plugin_opt_opaque_pointers, OPT_plugin_opt_no_opaque_pointers, true);
  config->optRemarksFilename = args.getLastArgValue(OPT_opt_remarks_filename);
  config->optStatsFilename = args.getLastArgValue(OPT_plugin_opt_stats_file);

  // Parse remarks hotness threshold. Valid value is either integer or 'auto'.
  if (auto *arg = args.getLastArg(OPT_opt_remarks_hotness_threshold)) {
    auto resultOrErr = remarks::parseHotnessThresholdOption(arg->getValue());
    if (!resultOrErr)
      error(arg->getSpelling() + ": invalid argument '" + arg->getValue() +
            "', only integer or 'auto' is supported");
    else
      config->optRemarksHotnessThreshold = *resultOrErr;
  }

  config->optRemarksPasses = args.getLastArgValue(OPT_opt_remarks_passes);
  config->optRemarksWithHotness = args.hasArg(OPT_opt_remarks_with_hotness);
  config->optRemarksFormat = args.getLastArgValue(OPT_opt_remarks_format);
  config->optimize = args::getInteger(args, OPT_O, 1);
  config->orphanHandling = getOrphanHandling(args);
  config->outputFile = args.getLastArgValue(OPT_o);
  config->packageMetadata = args.getLastArgValue(OPT_package_metadata);
  config->pie = args.hasFlag(OPT_pie, OPT_no_pie, false);
  config->printIcfSections =
      args.hasFlag(OPT_print_icf_sections, OPT_no_print_icf_sections, false);
  config->printGcSections =
      args.hasFlag(OPT_print_gc_sections, OPT_no_print_gc_sections, false);
  config->printMemoryUsage = args.hasArg(OPT_print_memory_usage);
  config->printArchiveStats = args.getLastArgValue(OPT_print_archive_stats);
  config->printSymbolOrder =
      args.getLastArgValue(OPT_print_symbol_order);
  config->relax = args.hasFlag(OPT_relax, OPT_no_relax, true);
  config->relaxGP = args.hasFlag(OPT_relax_gp, OPT_no_relax_gp, false);
  config->rpath = getRpath(args);
  config->relocatable = args.hasArg(OPT_relocatable);

  if (args.hasArg(OPT_save_temps)) {
    // --save-temps implies saving all temps.
    for (const char *s : saveTempsValues)
      config->saveTempsArgs.insert(s);
  } else {
    for (auto *arg : args.filtered(OPT_save_temps_eq)) {
      StringRef s = arg->getValue();
      if (llvm::is_contained(saveTempsValues, s))
        config->saveTempsArgs.insert(s);
      else
        error("unknown --save-temps value: " + s);
    }
  }

  config->searchPaths = args::getStrings(args, OPT_library_path);
  config->sectionStartMap = getSectionStartMap(args);
  config->shared = args.hasArg(OPT_shared);
  config->singleRoRx = !args.hasFlag(OPT_rosegment, OPT_no_rosegment, true);
  config->soName = args.getLastArgValue(OPT_soname);
  config->sortSection = getSortSection(args);
  config->splitStackAdjustSize = args::getInteger(args, OPT_split_stack_adjust_size, 16384);
  config->strip = getStrip(args);
  config->sysroot = args.getLastArgValue(OPT_sysroot);
  config->target1Rel = args.hasFlag(OPT_target1_rel, OPT_target1_abs, false);
  config->target2 = getTarget2(args);
  config->thinLTOCacheDir = args.getLastArgValue(OPT_thinlto_cache_dir);
  config->thinLTOCachePolicy = CHECK(
      parseCachePruningPolicy(args.getLastArgValue(OPT_thinlto_cache_policy)),
      "--thinlto-cache-policy: invalid cache policy");
  config->thinLTOEmitImportsFiles = args.hasArg(OPT_thinlto_emit_imports_files);
  config->thinLTOEmitIndexFiles = args.hasArg(OPT_thinlto_emit_index_files) ||
                                  args.hasArg(OPT_thinlto_index_only) ||
                                  args.hasArg(OPT_thinlto_index_only_eq);
  config->thinLTOIndexOnly = args.hasArg(OPT_thinlto_index_only) ||
                             args.hasArg(OPT_thinlto_index_only_eq);
  config->thinLTOIndexOnlyArg = args.getLastArgValue(OPT_thinlto_index_only_eq);
  config->thinLTOObjectSuffixReplace =
      getOldNewOptions(args, OPT_thinlto_object_suffix_replace_eq);
  std::tie(config->thinLTOPrefixReplaceOld, config->thinLTOPrefixReplaceNew,
           config->thinLTOPrefixReplaceNativeObject) =
      getOldNewOptionsExtra(args, OPT_thinlto_prefix_replace_eq);
  if (config->thinLTOEmitIndexFiles && !config->thinLTOIndexOnly) {
    if (args.hasArg(OPT_thinlto_object_suffix_replace_eq))
      error("--thinlto-object-suffix-replace is not supported with "
            "--thinlto-emit-index-files");
    else if (args.hasArg(OPT_thinlto_prefix_replace_eq))
      error("--thinlto-prefix-replace is not supported with "
            "--thinlto-emit-index-files");
  }
  if (!config->thinLTOPrefixReplaceNativeObject.empty() &&
      config->thinLTOIndexOnlyArg.empty()) {
    error("--thinlto-prefix-replace=old_dir;new_dir;obj_dir must be used with "
          "--thinlto-index-only=");
  }
  config->thinLTOModulesToCompile =
      args::getStrings(args, OPT_thinlto_single_module_eq);
  config->timeTraceEnabled = args.hasArg(OPT_time_trace_eq);
  config->timeTraceGranularity =
      args::getInteger(args, OPT_time_trace_granularity, 500);
  config->trace = args.hasArg(OPT_trace);
  config->undefined = args::getStrings(args, OPT_undefined);
  config->undefinedVersion =
      args.hasFlag(OPT_undefined_version, OPT_no_undefined_version, false);
  config->unique = args.hasArg(OPT_unique);
  config->useAndroidRelrTags = args.hasFlag(
      OPT_use_android_relr_tags, OPT_no_use_android_relr_tags, false);
  config->warnBackrefs =
      args.hasFlag(OPT_warn_backrefs, OPT_no_warn_backrefs, false);
  config->warnCommon = args.hasFlag(OPT_warn_common, OPT_no_warn_common, false);
  config->warnSymbolOrdering =
      args.hasFlag(OPT_warn_symbol_ordering, OPT_no_warn_symbol_ordering, true);
  config->whyExtract = args.getLastArgValue(OPT_why_extract);
  config->zCombreloc = getZFlag(args, "combreloc", "nocombreloc", true);
  config->zCopyreloc = getZFlag(args, "copyreloc", "nocopyreloc", true);
  config->zForceBti = hasZOption(args, "force-bti");
  config->zForceIbt = hasZOption(args, "force-ibt");
  config->zGlobal = hasZOption(args, "global");
  config->zGnustack = getZGnuStack(args);
  config->zHazardplt = hasZOption(args, "hazardplt");
  config->zIfuncNoplt = hasZOption(args, "ifunc-noplt");
  config->zInitfirst = hasZOption(args, "initfirst");
  config->zInterpose = hasZOption(args, "interpose");
  config->zKeepTextSectionPrefix = getZFlag(
      args, "keep-text-section-prefix", "nokeep-text-section-prefix", false);
  config->zNodefaultlib = hasZOption(args, "nodefaultlib");
  config->zNodelete = hasZOption(args, "nodelete");
  config->zNodlopen = hasZOption(args, "nodlopen");
  config->zNow = getZFlag(args, "now", "lazy", false);
  config->zOrigin = hasZOption(args, "origin");
  config->zPacPlt = hasZOption(args, "pac-plt");
  config->zRelro = getZFlag(args, "relro", "norelro", true);
  config->zRetpolineplt = hasZOption(args, "retpolineplt");
  config->zRodynamic = hasZOption(args, "rodynamic");
  config->zSeparate = getZSeparate(args);
  config->zShstk = hasZOption(args, "shstk");
  config->zStackSize = args::getZOptionValue(args, OPT_z, "stack-size", 0);
  config->zStartStopGC =
      getZFlag(args, "start-stop-gc", "nostart-stop-gc", true);
  config->zStartStopVisibility = getZStartStopVisibility(args);
  config->zText = getZFlag(args, "text", "notext", true);
  config->zWxneeded = hasZOption(args, "wxneeded");
  setUnresolvedSymbolPolicy(args);
  config->power10Stubs = args.getLastArgValue(OPT_power10_stubs_eq) != "no";

  if (opt::Arg *arg = args.getLastArg(OPT_eb, OPT_el)) {
    if (arg->getOption().matches(OPT_eb))
      config->optEB = true;
    else
      config->optEL = true;
  }

  for (opt::Arg *arg : args.filtered(OPT_remap_inputs)) {
    StringRef value(arg->getValue());
    remapInputs(value, arg->getSpelling());
  }
  for (opt::Arg *arg : args.filtered(OPT_remap_inputs_file)) {
    StringRef filename(arg->getValue());
    std::optional<MemoryBufferRef> buffer = readFile(filename);
    if (!buffer)
      continue;
    // Parse 'from-glob=to-file' lines, ignoring #-led comments.
    for (auto [lineno, line] : llvm::enumerate(args::getLines(*buffer)))
      if (remapInputs(line, filename + ":" + Twine(lineno + 1)))
        break;
  }

  for (opt::Arg *arg : args.filtered(OPT_shuffle_sections)) {
    constexpr StringRef errPrefix = "--shuffle-sections=: ";
    std::pair<StringRef, StringRef> kv = StringRef(arg->getValue()).split('=');
    if (kv.first.empty() || kv.second.empty()) {
      error(errPrefix + "expected <section_glob>=<seed>, but got '" +
            arg->getValue() + "'");
      continue;
    }
    // Signed so that <section_glob>=-1 is allowed.
    int64_t v;
    if (!to_integer(kv.second, v))
      error(errPrefix + "expected an integer, but got '" + kv.second + "'");
    else if (Expected<GlobPattern> pat = GlobPattern::create(kv.first))
      config->shuffleSections.emplace_back(std::move(*pat), uint32_t(v));
    else
      error(errPrefix + toString(pat.takeError()));
  }

  auto reports = {std::make_pair("bti-report", &config->zBtiReport),
                  std::make_pair("cet-report", &config->zCetReport)};
  for (opt::Arg *arg : args.filtered(OPT_z)) {
    std::pair<StringRef, StringRef> option =
        StringRef(arg->getValue()).split('=');
    for (auto reportArg : reports) {
      if (option.first != reportArg.first)
        continue;
      if (!isValidReportString(option.second)) {
        error(Twine("-z ") + reportArg.first + "= parameter " + option.second +
              " is not recognized");
        continue;
      }
      *reportArg.second = option.second;
    }
  }

  for (opt::Arg *arg : args.filtered(OPT_z)) {
    std::pair<StringRef, StringRef> option =
        StringRef(arg->getValue()).split('=');
    if (option.first != "dead-reloc-in-nonalloc")
      continue;
    constexpr StringRef errPrefix = "-z dead-reloc-in-nonalloc=: ";
    std::pair<StringRef, StringRef> kv = option.second.split('=');
    if (kv.first.empty() || kv.second.empty()) {
      error(errPrefix + "expected <section_glob>=<value>");
      continue;
    }
    uint64_t v;
    if (!to_integer(kv.second, v))
      error(errPrefix + "expected a non-negative integer, but got '" +
            kv.second + "'");
    else if (Expected<GlobPattern> pat = GlobPattern::create(kv.first))
      config->deadRelocInNonAlloc.emplace_back(std::move(*pat), v);
    else
      error(errPrefix + toString(pat.takeError()));
  }

  cl::ResetAllOptionOccurrences();

  // Parse LTO options.
  if (auto *arg = args.getLastArg(OPT_plugin_opt_mcpu_eq))
    parseClangOption(saver().save("-mcpu=" + StringRef(arg->getValue())),
                     arg->getSpelling());

  for (opt::Arg *arg : args.filtered(OPT_plugin_opt_eq_minus))
    parseClangOption(std::string("-") + arg->getValue(), arg->getSpelling());

  // GCC collect2 passes -plugin-opt=path/to/lto-wrapper with an absolute or
  // relative path. Just ignore. If not ended with "lto-wrapper" (or
  // "lto-wrapper.exe" for GCC cross-compiled for Windows), consider it an
  // unsupported LLVMgold.so option and error.
  for (opt::Arg *arg : args.filtered(OPT_plugin_opt_eq)) {
    StringRef v(arg->getValue());
    if (!v.ends_with("lto-wrapper") && !v.ends_with("lto-wrapper.exe"))
      error(arg->getSpelling() + ": unknown plugin option '" + arg->getValue() +
            "'");
  }

  config->passPlugins = args::getStrings(args, OPT_load_pass_plugins);

  // Parse -mllvm options.
  for (const auto *arg : args.filtered(OPT_mllvm)) {
    parseClangOption(arg->getValue(), arg->getSpelling());
    config->mllvmOpts.emplace_back(arg->getValue());
  }

  // --threads= takes a positive integer and provides the default value for
  // --thinlto-jobs=. If unspecified, cap the number of threads since
  // overhead outweighs optimization for used parallel algorithms for the
  // non-LTO parts.
  if (auto *arg = args.getLastArg(OPT_threads)) {
    StringRef v(arg->getValue());
    unsigned threads = 0;
    if (!llvm::to_integer(v, threads, 0) || threads == 0)
      error(arg->getSpelling() + ": expected a positive integer, but got '" +
            arg->getValue() + "'");
    parallel::strategy = hardware_concurrency(threads);
    config->thinLTOJobs = v;
  } else if (parallel::strategy.compute_thread_count() > 16) {
    log("set maximum concurrency to 16, specify --threads= to change");
    parallel::strategy = hardware_concurrency(16);
  }
  if (auto *arg = args.getLastArg(OPT_thinlto_jobs_eq))
    config->thinLTOJobs = arg->getValue();
  config->threadCount = parallel::strategy.compute_thread_count();

  if (config->ltoPartitions == 0)
    error("--lto-partitions: number of threads must be > 0");
  if (!get_threadpool_strategy(config->thinLTOJobs))
    error("--thinlto-jobs: invalid job count: " + config->thinLTOJobs);

  if (config->splitStackAdjustSize < 0)
    error("--split-stack-adjust-size: size must be >= 0");

  // The text segment is traditionally the first segment, whose address equals
  // the base address. However, lld places the R PT_LOAD first. -Ttext-segment
  // is an old-fashioned option that does not play well with lld's layout.
  // Suggest --image-base as a likely alternative.
  if (args.hasArg(OPT_Ttext_segment))
    error("-Ttext-segment is not supported. Use --image-base if you "
          "intend to set the base address");

  // Parse ELF{32,64}{LE,BE} and CPU type.
  if (auto *arg = args.getLastArg(OPT_m)) {
    StringRef s = arg->getValue();
    std::tie(config->ekind, config->emachine, config->osabi) =
        parseEmulation(s);
    config->mipsN32Abi =
        (s.starts_with("elf32btsmipn32") || s.starts_with("elf32ltsmipn32"));
    config->emulation = s;
  }

  // Parse --hash-style={sysv,gnu,both}.
  if (auto *arg = args.getLastArg(OPT_hash_style)) {
    StringRef s = arg->getValue();
    if (s == "sysv")
      config->sysvHash = true;
    else if (s == "gnu")
      config->gnuHash = true;
    else if (s == "both")
      config->sysvHash = config->gnuHash = true;
    else
      error("unknown --hash-style: " + s);
  }

  if (args.hasArg(OPT_print_map))
    config->mapFile = "-";

  // Page alignment can be disabled by the -n (--nmagic) and -N (--omagic).
  // As PT_GNU_RELRO relies on Paging, do not create it when we have disabled
  // it.
  if (config->nmagic || config->omagic)
    config->zRelro = false;

  std::tie(config->buildId, config->buildIdVector) = getBuildId(args);

  if (getZFlag(args, "pack-relative-relocs", "nopack-relative-relocs", false)) {
    config->relrGlibc = true;
    config->relrPackDynRelocs = true;
  } else {
    std::tie(config->androidPackDynRelocs, config->relrPackDynRelocs) =
        getPackDynRelocs(args);
  }

  if (auto *arg = args.getLastArg(OPT_symbol_ordering_file)){
    if (args.hasArg(OPT_call_graph_ordering_file))
      error("--symbol-ordering-file and --call-graph-order-file "
            "may not be used together");
    if (std::optional<MemoryBufferRef> buffer = readFile(arg->getValue())) {
      config->symbolOrderingFile = getSymbolOrderingFile(*buffer);
      // Also need to disable CallGraphProfileSort to prevent
      // LLD order symbols with CGProfile
      config->callGraphProfileSort = false;
    }
  }

  assert(config->versionDefinitions.empty());
  config->versionDefinitions.push_back(
      {"local", (uint16_t)VER_NDX_LOCAL, {}, {}});
  config->versionDefinitions.push_back(
      {"global", (uint16_t)VER_NDX_GLOBAL, {}, {}});

  // If --retain-symbol-file is used, we'll keep only the symbols listed in
  // the file and discard all others.
  if (auto *arg = args.getLastArg(OPT_retain_symbols_file)) {
    config->versionDefinitions[VER_NDX_LOCAL].nonLocalPatterns.push_back(
        {"*", /*isExternCpp=*/false, /*hasWildcard=*/true});
    if (std::optional<MemoryBufferRef> buffer = readFile(arg->getValue()))
      for (StringRef s : args::getLines(*buffer))
        config->versionDefinitions[VER_NDX_GLOBAL].nonLocalPatterns.push_back(
            {s, /*isExternCpp=*/false, /*hasWildcard=*/false});
  }

  for (opt::Arg *arg : args.filtered(OPT_warn_backrefs_exclude)) {
    StringRef pattern(arg->getValue());
    if (Expected<GlobPattern> pat = GlobPattern::create(pattern))
      config->warnBackrefsExclude.push_back(std::move(*pat));
    else
      error(arg->getSpelling() + ": " + toString(pat.takeError()));
  }

  // For -no-pie and -pie, --export-dynamic-symbol specifies defined symbols
  // which should be exported. For -shared, references to matched non-local
  // STV_DEFAULT symbols are not bound to definitions within the shared object,
  // even if other options express a symbolic intention: -Bsymbolic,
  // -Bsymbolic-functions (if STT_FUNC), --dynamic-list.
  for (auto *arg : args.filtered(OPT_export_dynamic_symbol))
    config->dynamicList.push_back(
        {arg->getValue(), /*isExternCpp=*/false,
         /*hasWildcard=*/hasWildcard(arg->getValue())});

  // --export-dynamic-symbol-list specifies a list of --export-dynamic-symbol
  // patterns. --dynamic-list is --export-dynamic-symbol-list plus -Bsymbolic
  // like semantics.
  config->symbolic =
      config->bsymbolic == BsymbolicKind::All || args.hasArg(OPT_dynamic_list);
  for (auto *arg :
       args.filtered(OPT_dynamic_list, OPT_export_dynamic_symbol_list))
    if (std::optional<MemoryBufferRef> buffer = readFile(arg->getValue()))
      readDynamicList(*buffer);

  for (auto *arg : args.filtered(OPT_version_script))
    if (std::optional<std::string> path = searchScript(arg->getValue())) {
      if (std::optional<MemoryBufferRef> buffer = readFile(*path))
        readVersionScript(*buffer);
    } else {
      error(Twine("cannot find version script ") + arg->getValue());
    }
}

// Some Config members do not directly correspond to any particular
// command line options, but computed based on other Config values.
// This function initialize such members. See Config.h for the details
// of these values.
static void setConfigs(opt::InputArgList &args) {
  ELFKind k = config->ekind;
  uint16_t m = config->emachine;

  config->copyRelocs = (config->relocatable || config->emitRelocs);
  config->is64 = (k == ELF64LEKind || k == ELF64BEKind);
  config->isLE = (k == ELF32LEKind || k == ELF64LEKind);
  config->endianness = config->isLE ? endianness::little : endianness::big;
  config->isMips64EL = (k == ELF64LEKind && m == EM_MIPS);
  config->isPic = config->pie || config->shared;
  config->picThunk = args.hasArg(OPT_pic_veneer, config->isPic);
  config->wordsize = config->is64 ? 8 : 4;

  // ELF defines two different ways to store relocation addends as shown below:
  //
  //  Rel: Addends are stored to the location where relocations are applied. It
  //  cannot pack the full range of addend values for all relocation types, but
  //  this only affects relocation types that we don't support emitting as
  //  dynamic relocations (see getDynRel).
  //  Rela: Addends are stored as part of relocation entry.
  //
  // In other words, Rela makes it easy to read addends at the price of extra
  // 4 or 8 byte for each relocation entry.
  //
  // We pick the format for dynamic relocations according to the psABI for each
  // processor, but a contrary choice can be made if the dynamic loader
  // supports.
  config->isRela = getIsRela(args);

  // If the output uses REL relocations we must store the dynamic relocation
  // addends to the output sections. We also store addends for RELA relocations
  // if --apply-dynamic-relocs is used.
  // We default to not writing the addends when using RELA relocations since
  // any standard conforming tool can find it in r_addend.
  config->writeAddends = args.hasFlag(OPT_apply_dynamic_relocs,
                                      OPT_no_apply_dynamic_relocs, false) ||
                         !config->isRela;
  // Validation of dynamic relocation addends is on by default for assertions
  // builds (for supported targets) and disabled otherwise. Ideally we would
  // enable the debug checks for all targets, but currently not all targets
  // have support for reading Elf_Rel addends, so we only enable for a subset.
#ifndef NDEBUG
  bool checkDynamicRelocsDefault = m == EM_AARCH64 || m == EM_ARM ||
                                   m == EM_386 || m == EM_MIPS ||
                                   m == EM_X86_64 || m == EM_RISCV;
#else
  bool checkDynamicRelocsDefault = false;
#endif
  config->checkDynamicRelocs =
      args.hasFlag(OPT_check_dynamic_relocations,
                   OPT_no_check_dynamic_relocations, checkDynamicRelocsDefault);
  config->tocOptimize =
      args.hasFlag(OPT_toc_optimize, OPT_no_toc_optimize, m == EM_PPC64);
  config->pcRelOptimize =
      args.hasFlag(OPT_pcrel_optimize, OPT_no_pcrel_optimize, m == EM_PPC64);
}

static bool isFormatBinary(StringRef s) {
  if (s == "binary")
    return true;
  if (s == "elf" || s == "default")
    return false;
  error("unknown --format value: " + s +
        " (supported formats: elf, default, binary)");
  return false;
}

void LinkerDriver::createFiles(opt::InputArgList &args) {
  llvm::TimeTraceScope timeScope("Load input files");
  // For --{push,pop}-state.
  std::vector<std::tuple<bool, bool, bool>> stack;

  // Iterate over argv to process input files and positional arguments.
  InputFile::isInGroup = false;
  bool hasInput = false;
  for (auto *arg : args) {
    switch (arg->getOption().getID()) {
    case OPT_library:
      addLibrary(arg->getValue());
      hasInput = true;
      break;
    case OPT_INPUT:
      addFile(arg->getValue(), /*withLOption=*/false);
      hasInput = true;
      break;
    case OPT_defsym: {
      StringRef from;
      StringRef to;
      std::tie(from, to) = StringRef(arg->getValue()).split('=');
      if (from.empty() || to.empty())
        error("--defsym: syntax error: " + StringRef(arg->getValue()));
      else
        readDefsym(from, MemoryBufferRef(to, "--defsym"));
      break;
    }
    case OPT_script:
      if (std::optional<std::string> path = searchScript(arg->getValue())) {
        if (std::optional<MemoryBufferRef> mb = readFile(*path))
          readLinkerScript(*mb);
        break;
      }
      error(Twine("cannot find linker script ") + arg->getValue());
      break;
    case OPT_as_needed:
      config->asNeeded = true;
      break;
    case OPT_format:
      config->formatBinary = isFormatBinary(arg->getValue());
      break;
    case OPT_no_as_needed:
      config->asNeeded = false;
      break;
    case OPT_Bstatic:
    case OPT_omagic:
    case OPT_nmagic:
      config->isStatic = true;
      break;
    case OPT_Bdynamic:
      config->isStatic = false;
      break;
    case OPT_whole_archive:
      inWholeArchive = true;
      break;
    case OPT_no_whole_archive:
      inWholeArchive = false;
      break;
    case OPT_just_symbols:
      if (std::optional<MemoryBufferRef> mb = readFile(arg->getValue())) {
        files.push_back(createObjFile(*mb));
        files.back()->justSymbols = true;
      }
      break;
    case OPT_in_implib:
      if (armCmseImpLib)
        error("multiple CMSE import libraries not supported");
      else if (std::optional<MemoryBufferRef> mb = readFile(arg->getValue()))
        armCmseImpLib = createObjFile(*mb);
      break;
    case OPT_start_group:
      if (InputFile::isInGroup)
        error("nested --start-group");
      InputFile::isInGroup = true;
      break;
    case OPT_end_group:
      if (!InputFile::isInGroup)
        error("stray --end-group");
      InputFile::isInGroup = false;
      ++InputFile::nextGroupId;
      break;
    case OPT_start_lib:
      if (inLib)
        error("nested --start-lib");
      if (InputFile::isInGroup)
        error("may not nest --start-lib in --start-group");
      inLib = true;
      InputFile::isInGroup = true;
      break;
    case OPT_end_lib:
      if (!inLib)
        error("stray --end-lib");
      inLib = false;
      InputFile::isInGroup = false;
      ++InputFile::nextGroupId;
      break;
    case OPT_push_state:
      stack.emplace_back(config->asNeeded, config->isStatic, inWholeArchive);
      break;
    case OPT_pop_state:
      if (stack.empty()) {
        error("unbalanced --push-state/--pop-state");
        break;
      }
      std::tie(config->asNeeded, config->isStatic, inWholeArchive) = stack.back();
      stack.pop_back();
      break;
    }
  }

  if (files.empty() && !hasInput && errorCount() == 0)
    error("no input files");
}

// If -m <machine_type> was not given, infer it from object files.
void LinkerDriver::inferMachineType() {
  if (config->ekind != ELFNoneKind)
    return;

  for (InputFile *f : files) {
    if (f->ekind == ELFNoneKind)
      continue;
    config->ekind = f->ekind;
    config->emachine = f->emachine;
    config->osabi = f->osabi;
    config->mipsN32Abi = config->emachine == EM_MIPS && isMipsN32Abi(f);
    return;
  }
  error("target emulation unknown: -m or at least one .o file required");
}

// Parse -z max-page-size=<value>. The default value is defined by
// each target.
static uint64_t getMaxPageSize(opt::InputArgList &args) {
  uint64_t val = args::getZOptionValue(args, OPT_z, "max-page-size",
                                       target->defaultMaxPageSize);
  if (!isPowerOf2_64(val)) {
    error("max-page-size: value isn't a power of 2");
    return target->defaultMaxPageSize;
  }
  if (config->nmagic || config->omagic) {
    if (val != target->defaultMaxPageSize)
      warn("-z max-page-size set, but paging disabled by omagic or nmagic");
    return 1;
  }
  return val;
}

// Parse -z common-page-size=<value>. The default value is defined by
// each target.
static uint64_t getCommonPageSize(opt::InputArgList &args) {
  uint64_t val = args::getZOptionValue(args, OPT_z, "common-page-size",
                                       target->defaultCommonPageSize);
  if (!isPowerOf2_64(val)) {
    error("common-page-size: value isn't a power of 2");
    return target->defaultCommonPageSize;
  }
  if (config->nmagic || config->omagic) {
    if (val != target->defaultCommonPageSize)
      warn("-z common-page-size set, but paging disabled by omagic or nmagic");
    return 1;
  }
  // commonPageSize can't be larger than maxPageSize.
  if (val > config->maxPageSize)
    val = config->maxPageSize;
  return val;
}

// Parses --image-base option.
static std::optional<uint64_t> getImageBase(opt::InputArgList &args) {
  // Because we are using "Config->maxPageSize" here, this function has to be
  // called after the variable is initialized.
  auto *arg = args.getLastArg(OPT_image_base);
  if (!arg)
    return std::nullopt;

  StringRef s = arg->getValue();
  uint64_t v;
  if (!to_integer(s, v)) {
    error("--image-base: number expected, but got " + s);
    return 0;
  }
  if ((v % config->maxPageSize) != 0)
    warn("--image-base: address isn't multiple of page size: " + s);
  return v;
}

// Parses `--exclude-libs=lib,lib,...`.
// The library names may be delimited by commas or colons.
static DenseSet<StringRef> getExcludeLibs(opt::InputArgList &args) {
  DenseSet<StringRef> ret;
  for (auto *arg : args.filtered(OPT_exclude_libs)) {
    StringRef s = arg->getValue();
    for (;;) {
      size_t pos = s.find_first_of(",:");
      if (pos == StringRef::npos)
        break;
      ret.insert(s.substr(0, pos));
      s = s.substr(pos + 1);
    }
    ret.insert(s);
  }
  return ret;
}

// Handles the --exclude-libs option. If a static library file is specified
// by the --exclude-libs option, all public symbols from the archive become
// private unless otherwise specified by version scripts or something.
// A special library name "ALL" means all archive files.
//
// This is not a popular option, but some programs such as bionic libc use it.
static void excludeLibs(opt::InputArgList &args) {
  DenseSet<StringRef> libs = getExcludeLibs(args);
  bool all = libs.count("ALL");

  auto visit = [&](InputFile *file) {
    if (file->archiveName.empty() ||
        !(all || libs.count(path::filename(file->archiveName))))
      return;
    ArrayRef<Symbol *> symbols = file->getSymbols();
    if (isa<ELFFileBase>(file))
      symbols = cast<ELFFileBase>(file)->getGlobalSymbols();
    for (Symbol *sym : symbols)
      if (!sym->isUndefined() && sym->file == file)
        sym->versionId = VER_NDX_LOCAL;
  };

  for (ELFFileBase *file : ctx.objectFiles)
    visit(file);

  for (BitcodeFile *file : ctx.bitcodeFiles)
    visit(file);
}

// Force Sym to be entered in the output.
static void handleUndefined(Symbol *sym, const char *option) {
  // Since a symbol may not be used inside the program, LTO may
  // eliminate it. Mark the symbol as "used" to prevent it.
  sym->isUsedInRegularObj = true;

  if (!sym->isLazy())
    return;
  sym->extract();
  if (!config->whyExtract.empty())
    ctx.whyExtractRecords.emplace_back(option, sym->file, *sym);
}

// As an extension to GNU linkers, lld supports a variant of `-u`
// which accepts wildcard patterns. All symbols that match a given
// pattern are handled as if they were given by `-u`.
static void handleUndefinedGlob(StringRef arg) {
  Expected<GlobPattern> pat = GlobPattern::create(arg);
  if (!pat) {
    error("--undefined-glob: " + toString(pat.takeError()));
    return;
  }

  // Calling sym->extract() in the loop is not safe because it may add new
  // symbols to the symbol table, invalidating the current iterator.
  SmallVector<Symbol *, 0> syms;
  for (Symbol *sym : symtab.getSymbols())
    if (!sym->isPlaceholder() && pat->match(sym->getName()))
      syms.push_back(sym);

  for (Symbol *sym : syms)
    handleUndefined(sym, "--undefined-glob");
}

static void handleLibcall(StringRef name) {
  Symbol *sym = symtab.find(name);
  if (!sym || !sym->isLazy())
    return;

  MemoryBufferRef mb;
  mb = cast<LazyObject>(sym)->file->mb;

  if (isBitcode(mb))
    sym->extract();
}

static void writeArchiveStats() {
  if (config->printArchiveStats.empty())
    return;

  std::error_code ec;
  raw_fd_ostream os = ctx.openAuxiliaryFile(config->printArchiveStats, ec);
  if (ec) {
    error("--print-archive-stats=: cannot open " + config->printArchiveStats +
          ": " + ec.message());
    return;
  }

  os << "members\textracted\tarchive\n";

  SmallVector<StringRef, 0> archives;
  DenseMap<CachedHashStringRef, unsigned> all, extracted;
  for (ELFFileBase *file : ctx.objectFiles)
    if (file->archiveName.size())
      ++extracted[CachedHashStringRef(file->archiveName)];
  for (BitcodeFile *file : ctx.bitcodeFiles)
    if (file->archiveName.size())
      ++extracted[CachedHashStringRef(file->archiveName)];
  for (std::pair<StringRef, unsigned> f : ctx.driver.archiveFiles) {
    unsigned &v = extracted[CachedHashString(f.first)];
    os << f.second << '\t' << v << '\t' << f.first << '\n';
    // If the archive occurs multiple times, other instances have a count of 0.
    v = 0;
  }
}

static void writeWhyExtract() {
  if (config->whyExtract.empty())
    return;

  std::error_code ec;
  raw_fd_ostream os = ctx.openAuxiliaryFile(config->whyExtract, ec);
  if (ec) {
    error("cannot open --why-extract= file " + config->whyExtract + ": " +
          ec.message());
    return;
  }

  os << "reference\textracted\tsymbol\n";
  for (auto &entry : ctx.whyExtractRecords) {
    os << std::get<0>(entry) << '\t' << toString(std::get<1>(entry)) << '\t'
       << toString(std::get<2>(entry)) << '\n';
  }
}

static void reportBackrefs() {
  for (auto &ref : ctx.backwardReferences) {
    const Symbol &sym = *ref.first;
    std::string to = toString(ref.second.second);
    // Some libraries have known problems and can cause noise. Filter them out
    // with --warn-backrefs-exclude=. The value may look like (for --start-lib)
    // *.o or (archive member) *.a(*.o).
    bool exclude = false;
    for (const llvm::GlobPattern &pat : config->warnBackrefsExclude)
      if (pat.match(to)) {
        exclude = true;
        break;
      }
    if (!exclude)
      warn("backward reference detected: " + sym.getName() + " in " +
           toString(ref.second.first) + " refers to " + to);
  }
}

// Handle --dependency-file=<path>. If that option is given, lld creates a
// file at a given path with the following contents:
//
//   <output-file>: <input-file> ...
//
//   <input-file>:
//
// where <output-file> is a pathname of an output file and <input-file>
// ... is a list of pathnames of all input files. `make` command can read a
// file in the above format and interpret it as a dependency info. We write
// phony targets for every <input-file> to avoid an error when that file is
// removed.
//
// This option is useful if you want to make your final executable to depend
// on all input files including system libraries. Here is why.
//
// When you write a Makefile, you usually write it so that the final
// executable depends on all user-generated object files. Normally, you
// don't make your executable to depend on system libraries (such as libc)
// because you don't know the exact paths of libraries, even though system
// libraries that are linked to your executable statically are technically a
// part of your program. By using --dependency-file option, you can make
// lld to dump dependency info so that you can maintain exact dependencies
// easily.
static void writeDependencyFile() {
  std::error_code ec;
  raw_fd_ostream os = ctx.openAuxiliaryFile(config->dependencyFile, ec);
  if (ec) {
    error("cannot open " + config->dependencyFile + ": " + ec.message());
    return;
  }

  // We use the same escape rules as Clang/GCC which are accepted by Make/Ninja:
  // * A space is escaped by a backslash which itself must be escaped.
  // * A hash sign is escaped by a single backslash.
  // * $ is escapes as $$.
  auto printFilename = [](raw_fd_ostream &os, StringRef filename) {
    llvm::SmallString<256> nativePath;
    llvm::sys::path::native(filename.str(), nativePath);
    llvm::sys::path::remove_dots(nativePath, /*remove_dot_dot=*/true);
    for (unsigned i = 0, e = nativePath.size(); i != e; ++i) {
      if (nativePath[i] == '#') {
        os << '\\';
      } else if (nativePath[i] == ' ') {
        os << '\\';
        unsigned j = i;
        while (j > 0 && nativePath[--j] == '\\')
          os << '\\';
      } else if (nativePath[i] == '$') {
        os << '$';
      }
      os << nativePath[i];
    }
  };

  os << config->outputFile << ":";
  for (StringRef path : config->dependencyFiles) {
    os << " \\\n ";
    printFilename(os, path);
  }
  os << "\n";

  for (StringRef path : config->dependencyFiles) {
    os << "\n";
    printFilename(os, path);
    os << ":\n";
  }
}

// Replaces common symbols with defined symbols reside in .bss sections.
// This function is called after all symbol names are resolved. As a
// result, the passes after the symbol resolution won't see any
// symbols of type CommonSymbol.
static void replaceCommonSymbols() {
  llvm::TimeTraceScope timeScope("Replace common symbols");
  for (ELFFileBase *file : ctx.objectFiles) {
    if (!file->hasCommonSyms)
      continue;
    for (Symbol *sym : file->getGlobalSymbols()) {
      auto *s = dyn_cast<CommonSymbol>(sym);
      if (!s)
        continue;

      auto *bss = make<BssSection>("COMMON", s->size, s->alignment);
      bss->file = s->file;
      ctx.inputSections.push_back(bss);
      Defined(s->file, StringRef(), s->binding, s->stOther, s->type,
              /*value=*/0, s->size, bss)
          .overwrite(*s);
    }
  }
}

// If all references to a DSO happen to be weak, the DSO is not added to
// DT_NEEDED. If that happens, replace ShardSymbol with Undefined to avoid
// dangling references to an unneeded DSO. Use a weak binding to avoid
// --no-allow-shlib-undefined diagnostics. Similarly, demote lazy symbols.
static void demoteSharedAndLazySymbols() {
  llvm::TimeTraceScope timeScope("Demote shared and lazy symbols");
  for (Symbol *sym : symtab.getSymbols()) {
    auto *s = dyn_cast<SharedSymbol>(sym);
    if (!(s && !cast<SharedFile>(s->file)->isNeeded) && !sym->isLazy())
      continue;

    uint8_t binding = sym->isLazy() ? sym->binding : uint8_t(STB_WEAK);
    Undefined(nullptr, sym->getName(), binding, sym->stOther, sym->type)
        .overwrite(*sym);
    sym->versionId = VER_NDX_GLOBAL;
  }
}

// The section referred to by `s` is considered address-significant. Set the
// keepUnique flag on the section if appropriate.
static void markAddrsig(Symbol *s) {
  if (auto *d = dyn_cast_or_null<Defined>(s))
    if (d->section)
      // We don't need to keep text sections unique under --icf=all even if they
      // are address-significant.
      if (config->icf == ICFLevel::Safe || !(d->section->flags & SHF_EXECINSTR))
        d->section->keepUnique = true;
}

// Record sections that define symbols mentioned in --keep-unique <symbol>
// and symbols referred to by address-significance tables. These sections are
// ineligible for ICF.
template <class ELFT>
static void findKeepUniqueSections(opt::InputArgList &args) {
  for (auto *arg : args.filtered(OPT_keep_unique)) {
    StringRef name = arg->getValue();
    auto *d = dyn_cast_or_null<Defined>(symtab.find(name));
    if (!d || !d->section) {
      warn("could not find symbol " + name + " to keep unique");
      continue;
    }
    d->section->keepUnique = true;
  }

  // --icf=all --ignore-data-address-equality means that we can ignore
  // the dynsym and address-significance tables entirely.
  if (config->icf == ICFLevel::All && config->ignoreDataAddressEquality)
    return;

  // Symbols in the dynsym could be address-significant in other executables
  // or DSOs, so we conservatively mark them as address-significant.
  for (Symbol *sym : symtab.getSymbols())
    if (sym->includeInDynsym())
      markAddrsig(sym);

  // Visit the address-significance table in each object file and mark each
  // referenced symbol as address-significant.
  for (InputFile *f : ctx.objectFiles) {
    auto *obj = cast<ObjFile<ELFT>>(f);
    ArrayRef<Symbol *> syms = obj->getSymbols();
    if (obj->addrsigSec) {
      ArrayRef<uint8_t> contents =
          check(obj->getObj().getSectionContents(*obj->addrsigSec));
      const uint8_t *cur = contents.begin();
      while (cur != contents.end()) {
        unsigned size;
        const char *err;
        uint64_t symIndex = decodeULEB128(cur, &size, contents.end(), &err);
        if (err)
          fatal(toString(f) + ": could not decode addrsig section: " + err);
        markAddrsig(syms[symIndex]);
        cur += size;
      }
    } else {
      // If an object file does not have an address-significance table,
      // conservatively mark all of its symbols as address-significant.
      for (Symbol *s : syms)
        markAddrsig(s);
    }
  }
}

// This function reads a symbol partition specification section. These sections
// are used to control which partition a symbol is allocated to. See
// https://lld.llvm.org/Partitions.html for more details on partitions.
template <typename ELFT>
static void readSymbolPartitionSection(InputSectionBase *s) {
  // Read the relocation that refers to the partition's entry point symbol.
  Symbol *sym;
  const RelsOrRelas<ELFT> rels = s->template relsOrRelas<ELFT>();
  if (rels.areRelocsRel())
    sym = &s->getFile<ELFT>()->getRelocTargetSym(rels.rels[0]);
  else
    sym = &s->getFile<ELFT>()->getRelocTargetSym(rels.relas[0]);
  if (!isa<Defined>(sym) || !sym->includeInDynsym())
    return;

  StringRef partName = reinterpret_cast<const char *>(s->content().data());
  for (Partition &part : partitions) {
    if (part.name == partName) {
      sym->partition = part.getNumber();
      return;
    }
  }

  // Forbid partitions from being used on incompatible targets, and forbid them
  // from being used together with various linker features that assume a single
  // set of output sections.
  if (script->hasSectionsCommand)
    error(toString(s->file) +
          ": partitions cannot be used with the SECTIONS command");
  if (script->hasPhdrsCommands())
    error(toString(s->file) +
          ": partitions cannot be used with the PHDRS command");
  if (!config->sectionStartMap.empty())
    error(toString(s->file) + ": partitions cannot be used with "
                              "--section-start, -Ttext, -Tdata or -Tbss");
  if (config->emachine == EM_MIPS)
    error(toString(s->file) + ": partitions cannot be used on this target");

  // Impose a limit of no more than 254 partitions. This limit comes from the
  // sizes of the Partition fields in InputSectionBase and Symbol, as well as
  // the amount of space devoted to the partition number in RankFlags.
  if (partitions.size() == 254)
    fatal("may not have more than 254 partitions");

  partitions.emplace_back();
  Partition &newPart = partitions.back();
  newPart.name = partName;
  sym->partition = newPart.getNumber();
}

static Symbol *addUnusedUndefined(StringRef name,
                                  uint8_t binding = STB_GLOBAL) {
  return symtab.addSymbol(Undefined{nullptr, name, binding, STV_DEFAULT, 0});
}

static void markBuffersAsDontNeed(bool skipLinkedOutput) {
  // With --thinlto-index-only, all buffers are nearly unused from now on
  // (except symbol/section names used by infrequent passes). Mark input file
  // buffers as MADV_DONTNEED so that these pages can be reused by the expensive
  // thin link, saving memory.
  if (skipLinkedOutput) {
    for (MemoryBuffer &mb : llvm::make_pointee_range(ctx.memoryBuffers))
      mb.dontNeedIfMmap();
    return;
  }

  // Otherwise, just mark MemoryBuffers backing BitcodeFiles.
  DenseSet<const char *> bufs;
  for (BitcodeFile *file : ctx.bitcodeFiles)
    bufs.insert(file->mb.getBufferStart());
  for (BitcodeFile *file : ctx.lazyBitcodeFiles)
    bufs.insert(file->mb.getBufferStart());
  for (MemoryBuffer &mb : llvm::make_pointee_range(ctx.memoryBuffers))
    if (bufs.count(mb.getBufferStart()))
      mb.dontNeedIfMmap();
}

// This function is where all the optimizations of link-time
// optimization takes place. When LTO is in use, some input files are
// not in native object file format but in the LLVM bitcode format.
// This function compiles bitcode files into a few big native files
// using LLVM functions and replaces bitcode symbols with the results.
// Because all bitcode files that the program consists of are passed to
// the compiler at once, it can do a whole-program optimization.
template <class ELFT>
void LinkerDriver::compileBitcodeFiles(bool skipLinkedOutput) {
  llvm::TimeTraceScope timeScope("LTO");
  // Compile bitcode files and replace bitcode symbols.
  lto.reset(new BitcodeCompiler);
  for (BitcodeFile *file : ctx.bitcodeFiles)
    lto->add(*file);

  if (!ctx.bitcodeFiles.empty())
    markBuffersAsDontNeed(skipLinkedOutput);

  for (InputFile *file : lto->compile()) {
    auto *obj = cast<ObjFile<ELFT>>(file);
    obj->parse(/*ignoreComdats=*/true);

    // Parse '@' in symbol names for non-relocatable output.
    if (!config->relocatable)
      for (Symbol *sym : obj->getGlobalSymbols())
        if (sym->hasVersionSuffix)
          sym->parseSymbolVersion();
    ctx.objectFiles.push_back(obj);
  }
}

// The --wrap option is a feature to rename symbols so that you can write
// wrappers for existing functions. If you pass `--wrap=foo`, all
// occurrences of symbol `foo` are resolved to `__wrap_foo` (so, you are
// expected to write `__wrap_foo` function as a wrapper). The original
// symbol becomes accessible as `__real_foo`, so you can call that from your
// wrapper.
//
// This data structure is instantiated for each --wrap option.
struct WrappedSymbol {
  Symbol *sym;
  Symbol *real;
  Symbol *wrap;
};

// Handles --wrap option.
//
// This function instantiates wrapper symbols. At this point, they seem
// like they are not being used at all, so we explicitly set some flags so
// that LTO won't eliminate them.
static std::vector<WrappedSymbol> addWrappedSymbols(opt::InputArgList &args) {
  std::vector<WrappedSymbol> v;
  DenseSet<StringRef> seen;

  for (auto *arg : args.filtered(OPT_wrap)) {
    StringRef name = arg->getValue();
    if (!seen.insert(name).second)
      continue;

    Symbol *sym = symtab.find(name);
    if (!sym)
      continue;

    Symbol *wrap =
        addUnusedUndefined(saver().save("__wrap_" + name), sym->binding);

    // If __real_ is referenced, pull in the symbol if it is lazy. Do this after
    // processing __wrap_ as that may have referenced __real_.
    StringRef realName = saver().save("__real_" + name);
    if (symtab.find(realName))
      addUnusedUndefined(name, sym->binding);

    Symbol *real = addUnusedUndefined(realName);
    v.push_back({sym, real, wrap});

    // We want to tell LTO not to inline symbols to be overwritten
    // because LTO doesn't know the final symbol contents after renaming.
    real->scriptDefined = true;
    sym->scriptDefined = true;

    // If a symbol is referenced in any object file, bitcode file or shared
    // object, mark its redirection target (foo for __real_foo and __wrap_foo
    // for foo) as referenced after redirection, which will be used to tell LTO
    // to not eliminate the redirection target. If the object file defining the
    // symbol also references it, we cannot easily distinguish the case from
    // cases where the symbol is not referenced. Retain the redirection target
    // in this case because we choose to wrap symbol references regardless of
    // whether the symbol is defined
    // (https://sourceware.org/bugzilla/show_bug.cgi?id=26358).
    if (real->referenced || real->isDefined())
      sym->referencedAfterWrap = true;
    if (sym->referenced || sym->isDefined())
      wrap->referencedAfterWrap = true;
  }
  return v;
}

static void combineVersionedSymbol(Symbol &sym,
                                   DenseMap<Symbol *, Symbol *> &map) {
  const char *suffix1 = sym.getVersionSuffix();
  if (suffix1[0] != '@' || suffix1[1] == '@')
    return;

  // Check the existing symbol foo. We have two special cases to handle:
  //
  // * There is a definition of foo@v1 and foo@@v1.
  // * There is a definition of foo@v1 and foo.
  Defined *sym2 = dyn_cast_or_null<Defined>(symtab.find(sym.getName()));
  if (!sym2)
    return;
  const char *suffix2 = sym2->getVersionSuffix();
  if (suffix2[0] == '@' && suffix2[1] == '@' &&
      strcmp(suffix1 + 1, suffix2 + 2) == 0) {
    // foo@v1 and foo@@v1 should be merged, so redirect foo@v1 to foo@@v1.
    map.try_emplace(&sym, sym2);
    // If both foo@v1 and foo@@v1 are defined and non-weak, report a
    // duplicate definition error.
    if (sym.isDefined()) {
      sym2->checkDuplicate(cast<Defined>(sym));
      sym2->resolve(cast<Defined>(sym));
    } else if (sym.isUndefined()) {
      sym2->resolve(cast<Undefined>(sym));
    } else {
      sym2->resolve(cast<SharedSymbol>(sym));
    }
    // Eliminate foo@v1 from the symbol table.
    sym.symbolKind = Symbol::PlaceholderKind;
    sym.isUsedInRegularObj = false;
  } else if (auto *sym1 = dyn_cast<Defined>(&sym)) {
    if (sym2->versionId > VER_NDX_GLOBAL
            ? config->versionDefinitions[sym2->versionId].name == suffix1 + 1
            : sym1->section == sym2->section && sym1->value == sym2->value) {
      // Due to an assembler design flaw, if foo is defined, .symver foo,
      // foo@v1 defines both foo and foo@v1. Unless foo is bound to a
      // different version, GNU ld makes foo@v1 canonical and eliminates
      // foo. Emulate its behavior, otherwise we would have foo or foo@@v1
      // beside foo@v1. foo@v1 and foo combining does not apply if they are
      // not defined in the same place.
      map.try_emplace(sym2, &sym);
      sym2->symbolKind = Symbol::PlaceholderKind;
      sym2->isUsedInRegularObj = false;
    }
  }
}

// Do renaming for --wrap and foo@v1 by updating pointers to symbols.
//
// When this function is executed, only InputFiles and symbol table
// contain pointers to symbol objects. We visit them to replace pointers,
// so that wrapped symbols are swapped as instructed by the command line.
static void redirectSymbols(ArrayRef<WrappedSymbol> wrapped) {
  llvm::TimeTraceScope timeScope("Redirect symbols");
  DenseMap<Symbol *, Symbol *> map;
  for (const WrappedSymbol &w : wrapped) {
    map[w.sym] = w.wrap;
    map[w.real] = w.sym;
  }

  // If there are version definitions (versionDefinitions.size() > 2), enumerate
  // symbols with a non-default version (foo@v1) and check whether it should be
  // combined with foo or foo@@v1.
  if (config->versionDefinitions.size() > 2)
    for (Symbol *sym : symtab.getSymbols())
      if (sym->hasVersionSuffix)
        combineVersionedSymbol(*sym, map);

  if (map.empty())
    return;

  // Update pointers in input files.
  parallelForEach(ctx.objectFiles, [&](ELFFileBase *file) {
    for (Symbol *&sym : file->getMutableGlobalSymbols())
      if (Symbol *s = map.lookup(sym))
        sym = s;
  });

  // Update pointers in the symbol table.
  for (const WrappedSymbol &w : wrapped)
    symtab.wrap(w.sym, w.real, w.wrap);
}

static void checkAndReportMissingFeature(StringRef config, uint32_t features,
                                         uint32_t mask, const Twine &report) {
  if (!(features & mask)) {
    if (config == "error")
      error(report);
    else if (config == "warning")
      warn(report);
  }
}

// To enable CET (x86's hardware-assisted control flow enforcement), each
// source file must be compiled with -fcf-protection. Object files compiled
// with the flag contain feature flags indicating that they are compatible
// with CET. We enable the feature only when all object files are compatible
// with CET.
//
// This is also the case with AARCH64's BTI and PAC which use the similar
// GNU_PROPERTY_AARCH64_FEATURE_1_AND mechanism.
static uint32_t getAndFeatures() {
  if (config->emachine != EM_386 && config->emachine != EM_X86_64 &&
      config->emachine != EM_AARCH64)
    return 0;

  uint32_t ret = -1;
  for (ELFFileBase *f : ctx.objectFiles) {
    uint32_t features = f->andFeatures;

    checkAndReportMissingFeature(
        config->zBtiReport, features, GNU_PROPERTY_AARCH64_FEATURE_1_BTI,
        toString(f) + ": -z bti-report: file does not have "
                      "GNU_PROPERTY_AARCH64_FEATURE_1_BTI property");

    checkAndReportMissingFeature(
        config->zCetReport, features, GNU_PROPERTY_X86_FEATURE_1_IBT,
        toString(f) + ": -z cet-report: file does not have "
                      "GNU_PROPERTY_X86_FEATURE_1_IBT property");

    checkAndReportMissingFeature(
        config->zCetReport, features, GNU_PROPERTY_X86_FEATURE_1_SHSTK,
        toString(f) + ": -z cet-report: file does not have "
                      "GNU_PROPERTY_X86_FEATURE_1_SHSTK property");

    if (config->zForceBti && !(features & GNU_PROPERTY_AARCH64_FEATURE_1_BTI)) {
      features |= GNU_PROPERTY_AARCH64_FEATURE_1_BTI;
      if (config->zBtiReport == "none")
        warn(toString(f) + ": -z force-bti: file does not have "
                           "GNU_PROPERTY_AARCH64_FEATURE_1_BTI property");
    } else if (config->zForceIbt &&
               !(features & GNU_PROPERTY_X86_FEATURE_1_IBT)) {
      if (config->zCetReport == "none")
        warn(toString(f) + ": -z force-ibt: file does not have "
                           "GNU_PROPERTY_X86_FEATURE_1_IBT property");
      features |= GNU_PROPERTY_X86_FEATURE_1_IBT;
    }
    if (config->zPacPlt && !(features & GNU_PROPERTY_AARCH64_FEATURE_1_PAC)) {
      warn(toString(f) + ": -z pac-plt: file does not have "
                         "GNU_PROPERTY_AARCH64_FEATURE_1_PAC property");
      features |= GNU_PROPERTY_AARCH64_FEATURE_1_PAC;
    }
    ret &= features;
  }

  // Force enable Shadow Stack.
  if (config->zShstk)
    ret |= GNU_PROPERTY_X86_FEATURE_1_SHSTK;

  return ret;
}

static void initSectionsAndLocalSyms(ELFFileBase *file, bool ignoreComdats) {
  switch (file->ekind) {
  case ELF32LEKind:
    cast<ObjFile<ELF32LE>>(file)->initSectionsAndLocalSyms(ignoreComdats);
    break;
  case ELF32BEKind:
    cast<ObjFile<ELF32BE>>(file)->initSectionsAndLocalSyms(ignoreComdats);
    break;
  case ELF64LEKind:
    cast<ObjFile<ELF64LE>>(file)->initSectionsAndLocalSyms(ignoreComdats);
    break;
  case ELF64BEKind:
    cast<ObjFile<ELF64BE>>(file)->initSectionsAndLocalSyms(ignoreComdats);
    break;
  default:
    llvm_unreachable("");
  }
}

static void postParseObjectFile(ELFFileBase *file) {
  switch (file->ekind) {
  case ELF32LEKind:
    cast<ObjFile<ELF32LE>>(file)->postParse();
    break;
  case ELF32BEKind:
    cast<ObjFile<ELF32BE>>(file)->postParse();
    break;
  case ELF64LEKind:
    cast<ObjFile<ELF64LE>>(file)->postParse();
    break;
  case ELF64BEKind:
    cast<ObjFile<ELF64BE>>(file)->postParse();
    break;
  default:
    llvm_unreachable("");
  }
}

// Do actual linking. Note that when this function is called,
// all linker scripts have already been parsed.
void LinkerDriver::link(opt::InputArgList &args) {
  llvm::TimeTraceScope timeScope("Link", StringRef("LinkerDriver::Link"));
  // If a --hash-style option was not given, set to a default value,
  // which varies depending on the target.
  if (!args.hasArg(OPT_hash_style)) {
    if (config->emachine == EM_MIPS)
      config->sysvHash = true;
    else
      config->sysvHash = config->gnuHash = true;
  }

  // Default output filename is "a.out" by the Unix tradition.
  if (config->outputFile.empty())
    config->outputFile = "a.out";

  // Fail early if the output file or map file is not writable. If a user has a
  // long link, e.g. due to a large LTO link, they do not wish to run it and
  // find that it failed because there was a mistake in their command-line.
  {
    llvm::TimeTraceScope timeScope("Create output files");
    if (auto e = tryCreateFile(config->outputFile))
      error("cannot open output file " + config->outputFile + ": " +
            e.message());
    if (auto e = tryCreateFile(config->mapFile))
      error("cannot open map file " + config->mapFile + ": " + e.message());
    if (auto e = tryCreateFile(config->whyExtract))
      error("cannot open --why-extract= file " + config->whyExtract + ": " +
            e.message());
  }
  if (errorCount())
    return;

  // Use default entry point name if no name was given via the command
  // line nor linker scripts. For some reason, MIPS entry point name is
  // different from others.
  config->warnMissingEntry =
      (!config->entry.empty() || (!config->shared && !config->relocatable));
  if (config->entry.empty() && !config->relocatable)
    config->entry = (config->emachine == EM_MIPS) ? "__start" : "_start";

  // Handle --trace-symbol.
  for (auto *arg : args.filtered(OPT_trace_symbol))
    symtab.insert(arg->getValue())->traced = true;

  // Handle -u/--undefined before input files. If both a.a and b.so define foo,
  // -u foo a.a b.so will extract a.a.
  for (StringRef name : config->undefined)
    addUnusedUndefined(name)->referenced = true;

  // Add all files to the symbol table. This will add almost all
  // symbols that we need to the symbol table. This process might
  // add files to the link, via autolinking, these files are always
  // appended to the Files vector.
  {
    llvm::TimeTraceScope timeScope("Parse input files");
    for (size_t i = 0; i < files.size(); ++i) {
      llvm::TimeTraceScope timeScope("Parse input files", files[i]->getName());
      parseFile(files[i]);
    }
    if (armCmseImpLib)
      parseArmCMSEImportLib(*armCmseImpLib);
  }

  // Now that we have every file, we can decide if we will need a
  // dynamic symbol table.
  // We need one if we were asked to export dynamic symbols or if we are
  // producing a shared library.
  // We also need one if any shared libraries are used and for pie executables
  // (probably because the dynamic linker needs it).
  config->hasDynSymTab =
      !ctx.sharedFiles.empty() || config->isPic || config->exportDynamic;

  // Some symbols (such as __ehdr_start) are defined lazily only when there
  // are undefined symbols for them, so we add these to trigger that logic.
  for (StringRef name : script->referencedSymbols) {
    Symbol *sym = addUnusedUndefined(name);
    sym->isUsedInRegularObj = true;
    sym->referenced = true;
  }

  // Prevent LTO from removing any definition referenced by -u.
  for (StringRef name : config->undefined)
    if (Defined *sym = dyn_cast_or_null<Defined>(symtab.find(name)))
      sym->isUsedInRegularObj = true;

  // If an entry symbol is in a static archive, pull out that file now.
  if (Symbol *sym = symtab.find(config->entry))
    handleUndefined(sym, "--entry");

  // Handle the `--undefined-glob <pattern>` options.
  for (StringRef pat : args::getStrings(args, OPT_undefined_glob))
    handleUndefinedGlob(pat);

  // Mark -init and -fini symbols so that the LTO doesn't eliminate them.
  if (Symbol *sym = dyn_cast_or_null<Defined>(symtab.find(config->init)))
    sym->isUsedInRegularObj = true;
  if (Symbol *sym = dyn_cast_or_null<Defined>(symtab.find(config->fini)))
    sym->isUsedInRegularObj = true;

  // If any of our inputs are bitcode files, the LTO code generator may create
  // references to certain library functions that might not be explicit in the
  // bitcode file's symbol table. If any of those library functions are defined
  // in a bitcode file in an archive member, we need to arrange to use LTO to
  // compile those archive members by adding them to the link beforehand.
  //
  // However, adding all libcall symbols to the link can have undesired
  // consequences. For example, the libgcc implementation of
  // __sync_val_compare_and_swap_8 on 32-bit ARM pulls in an .init_array entry
  // that aborts the program if the Linux kernel does not support 64-bit
  // atomics, which would prevent the program from running even if it does not
  // use 64-bit atomics.
  //
  // Therefore, we only add libcall symbols to the link before LTO if we have
  // to, i.e. if the symbol's definition is in bitcode. Any other required
  // libcall symbols will be added to the link after LTO when we add the LTO
  // object file to the link.
  if (!ctx.bitcodeFiles.empty())
    for (auto *s : lto::LTO::getRuntimeLibcallSymbols())
      handleLibcall(s);

  // Archive members defining __wrap symbols may be extracted.
  std::vector<WrappedSymbol> wrapped = addWrappedSymbols(args);

  // No more lazy bitcode can be extracted at this point. Do post parse work
  // like checking duplicate symbols.
  parallelForEach(ctx.objectFiles, [](ELFFileBase *file) {
    initSectionsAndLocalSyms(file, /*ignoreComdats=*/false);
  });
  parallelForEach(ctx.objectFiles, postParseObjectFile);
  parallelForEach(ctx.bitcodeFiles,
                  [](BitcodeFile *file) { file->postParse(); });
  for (auto &it : ctx.nonPrevailingSyms) {
    Symbol &sym = *it.first;
    Undefined(sym.file, sym.getName(), sym.binding, sym.stOther, sym.type,
              it.second)
        .overwrite(sym);
    cast<Undefined>(sym).nonPrevailing = true;
  }
  ctx.nonPrevailingSyms.clear();
  for (const DuplicateSymbol &d : ctx.duplicates)
    reportDuplicate(*d.sym, d.file, d.section, d.value);
  ctx.duplicates.clear();

  // Return if there were name resolution errors.
  if (errorCount())
    return;

  // We want to declare linker script's symbols early,
  // so that we can version them.
  // They also might be exported if referenced by DSOs.
  script->declareSymbols();

  // Handle --exclude-libs. This is before scanVersionScript() due to a
  // workaround for Android ndk: for a defined versioned symbol in an archive
  // without a version node in the version script, Android does not expect a
  // 'has undefined version' error in -shared --exclude-libs=ALL mode (PR36295).
  // GNU ld errors in this case.
  if (args.hasArg(OPT_exclude_libs))
    excludeLibs(args);

  // Create elfHeader early. We need a dummy section in
  // addReservedSymbols to mark the created symbols as not absolute.
  Out::elfHeader = make<OutputSection>("", 0, SHF_ALLOC);

  // We need to create some reserved symbols such as _end. Create them.
  if (!config->relocatable)
    addReservedSymbols();

  // Apply version scripts.
  //
  // For a relocatable output, version scripts don't make sense, and
  // parsing a symbol version string (e.g. dropping "@ver1" from a symbol
  // name "foo@ver1") rather do harm, so we don't call this if -r is given.
  if (!config->relocatable) {
    llvm::TimeTraceScope timeScope("Process symbol versions");
    symtab.scanVersionScript();
  }

  // Skip the normal linked output if some LTO options are specified.
  //
  // For --thinlto-index-only, index file creation is performed in
  // compileBitcodeFiles, so we are done afterwards. --plugin-opt=emit-llvm and
  // --plugin-opt=emit-asm create output files in bitcode or assembly code,
  // respectively. When only certain thinLTO modules are specified for
  // compilation, the intermediate object file are the expected output.
  const bool skipLinkedOutput = config->thinLTOIndexOnly || config->emitLLVM ||
                                config->ltoEmitAsm ||
                                !config->thinLTOModulesToCompile.empty();

  // Do link-time optimization if given files are LLVM bitcode files.
  // This compiles bitcode files into real object files.
  //
  // With this the symbol table should be complete. After this, no new names
  // except a few linker-synthesized ones will be added to the symbol table.
  const size_t numObjsBeforeLTO = ctx.objectFiles.size();
  invokeELFT(compileBitcodeFiles, skipLinkedOutput);

  // Symbol resolution finished. Report backward reference problems,
  // --print-archive-stats=, and --why-extract=.
  reportBackrefs();
  writeArchiveStats();
  writeWhyExtract();
  if (errorCount())
    return;

  // Bail out if normal linked output is skipped due to LTO.
  if (skipLinkedOutput)
    return;

  // compileBitcodeFiles may have produced lto.tmp object files. After this, no
  // more file will be added.
  auto newObjectFiles = ArrayRef(ctx.objectFiles).slice(numObjsBeforeLTO);
  parallelForEach(newObjectFiles, [](ELFFileBase *file) {
    initSectionsAndLocalSyms(file, /*ignoreComdats=*/true);
  });
  parallelForEach(newObjectFiles, postParseObjectFile);
  for (const DuplicateSymbol &d : ctx.duplicates)
    reportDuplicate(*d.sym, d.file, d.section, d.value);

  // Handle --exclude-libs again because lto.tmp may reference additional
  // libcalls symbols defined in an excluded archive. This may override
  // versionId set by scanVersionScript().
  if (args.hasArg(OPT_exclude_libs))
    excludeLibs(args);

  // Record [__acle_se_<sym>, <sym>] pairs for later processing.
  processArmCmseSymbols();

  // Apply symbol renames for --wrap and combine foo@v1 and foo@@v1.
  redirectSymbols(wrapped);

  // Replace common symbols with regular symbols.
  replaceCommonSymbols();

  {
    llvm::TimeTraceScope timeScope("Aggregate sections");
    // Now that we have a complete list of input files.
    // Beyond this point, no new files are added.
    // Aggregate all input sections into one place.
    for (InputFile *f : ctx.objectFiles) {
      for (InputSectionBase *s : f->getSections()) {
        if (!s || s == &InputSection::discarded)
          continue;
        if (LLVM_UNLIKELY(isa<EhInputSection>(s)))
          ctx.ehInputSections.push_back(cast<EhInputSection>(s));
        else
          ctx.inputSections.push_back(s);
      }
    }
    for (BinaryFile *f : ctx.binaryFiles)
      for (InputSectionBase *s : f->getSections())
        ctx.inputSections.push_back(cast<InputSection>(s));
  }

  {
    llvm::TimeTraceScope timeScope("Strip sections");
    if (ctx.hasSympart.load(std::memory_order_relaxed)) {
      llvm::erase_if(ctx.inputSections, [](InputSectionBase *s) {
        if (s->type != SHT_LLVM_SYMPART)
          return false;
        invokeELFT(readSymbolPartitionSection, s);
        return true;
      });
    }
    // We do not want to emit debug sections if --strip-all
    // or --strip-debug are given.
    if (config->strip != StripPolicy::None) {
      llvm::erase_if(ctx.inputSections, [](InputSectionBase *s) {
        if (isDebugSection(*s))
          return true;
        if (auto *isec = dyn_cast<InputSection>(s))
          if (InputSectionBase *rel = isec->getRelocatedSection())
            if (isDebugSection(*rel))
              return true;

        return false;
      });
    }
  }

  // Since we now have a complete set of input files, we can create
  // a .d file to record build dependencies.
  if (!config->dependencyFile.empty())
    writeDependencyFile();

  // Now that the number of partitions is fixed, save a pointer to the main
  // partition.
  mainPart = &partitions[0];

  // Read .note.gnu.property sections from input object files which
  // contain a hint to tweak linker's and loader's behaviors.
  config->andFeatures = getAndFeatures();

  // The Target instance handles target-specific stuff, such as applying
  // relocations or writing a PLT section. It also contains target-dependent
  // values such as a default image base address.
  target = getTarget();

  config->eflags = target->calcEFlags();
  // maxPageSize (sometimes called abi page size) is the maximum page size that
  // the output can be run on. For example if the OS can use 4k or 64k page
  // sizes then maxPageSize must be 64k for the output to be useable on both.
  // All important alignment decisions must use this value.
  config->maxPageSize = getMaxPageSize(args);
  // commonPageSize is the most common page size that the output will be run on.
  // For example if an OS can use 4k or 64k page sizes and 4k is more common
  // than 64k then commonPageSize is set to 4k. commonPageSize can be used for
  // optimizations such as DATA_SEGMENT_ALIGN in linker scripts. LLD's use of it
  // is limited to writing trap instructions on the last executable segment.
  config->commonPageSize = getCommonPageSize(args);

  config->imageBase = getImageBase(args);

  // This adds a .comment section containing a version string.
  if (!config->relocatable)
    ctx.inputSections.push_back(createCommentSection());

  // Split SHF_MERGE and .eh_frame sections into pieces in preparation for garbage collection.
  invokeELFT(splitSections,);

  // Garbage collection and removal of shared symbols from unused shared objects.
  invokeELFT(markLive,);
  demoteSharedAndLazySymbols();

  // Make copies of any input sections that need to be copied into each
  // partition.
  copySectionsIntoPartitions();

  // Create synthesized sections such as .got and .plt. This is called before
  // processSectionCommands() so that they can be placed by SECTIONS commands.
  invokeELFT(createSyntheticSections,);

  // Some input sections that are used for exception handling need to be moved
  // into synthetic sections. Do that now so that they aren't assigned to
  // output sections in the usual way.
  if (!config->relocatable)
    combineEhSections();

  // Merge .riscv.attributes sections.
  if (config->emachine == EM_RISCV)
    mergeRISCVAttributesSections();

  {
    llvm::TimeTraceScope timeScope("Assign sections");

    // Create output sections described by SECTIONS commands.
    script->processSectionCommands();

    // Linker scripts control how input sections are assigned to output
    // sections. Input sections that were not handled by scripts are called
    // "orphans", and they are assigned to output sections by the default rule.
    // Process that.
    script->addOrphanSections();
  }

  {
    llvm::TimeTraceScope timeScope("Merge/finalize input sections");

    // Migrate InputSectionDescription::sectionBases to sections. This includes
    // merging MergeInputSections into a single MergeSyntheticSection. From this
    // point onwards InputSectionDescription::sections should be used instead of
    // sectionBases.
    for (SectionCommand *cmd : script->sectionCommands)
      if (auto *osd = dyn_cast<OutputDesc>(cmd))
        osd->osec.finalizeInputSections();
  }

  // Two input sections with different output sections should not be folded.
  // ICF runs after processSectionCommands() so that we know the output sections.
  if (config->icf != ICFLevel::None) {
    invokeELFT(findKeepUniqueSections, args);
    invokeELFT(doIcf,);
  }

  // Read the callgraph now that we know what was gced or icfed
  if (config->callGraphProfileSort) {
    if (auto *arg = args.getLastArg(OPT_call_graph_ordering_file))
      if (std::optional<MemoryBufferRef> buffer = readFile(arg->getValue()))
        readCallGraph(*buffer);
    invokeELFT(readCallGraphsFromObjectFiles,);
  }

  // Write the result to the file.
  invokeELFT(writeResult,);
}<|MERGE_RESOLUTION|>--- conflicted
+++ resolved
@@ -107,7 +107,6 @@
   needsTlsLd.store(false, std::memory_order_relaxed);
 }
 
-<<<<<<< HEAD
 llvm::raw_fd_ostream Ctx::openAuxiliaryFile(llvm::StringRef filename,
                                             std::error_code &ec) {
   using namespace llvm::sys::fs;
@@ -116,8 +115,6 @@
   return {filename, ec, flags};
 }
 
-=======
->>>>>>> d3b5b597
 namespace lld {
 namespace elf {
 bool link(ArrayRef<const char *> args, llvm::raw_ostream &stdoutOS,
@@ -355,22 +352,6 @@
   // table which is a relatively new feature.
   if (config->emachine == EM_MIPS && config->gnuHash)
     error("the .gnu.hash section is not compatible with the MIPS target");
-
-  if (config->emachine == EM_ARM) {
-    if (!config->cmseImplib) {
-      if (!config->cmseInputLib.empty())
-        error("--in-implib may not be used without --cmse-implib");
-      if (!config->cmseOutputLib.empty())
-        error("--out-implib may not be used without --cmse-implib");
-    }
-  } else {
-    if (config->cmseImplib)
-      error("--cmse-implib is only supported on ARM targets");
-    if (!config->cmseInputLib.empty())
-      error("--in-implib is only supported on ARM targets");
-    if (!config->cmseOutputLib.empty())
-      error("--out-implib is only supported on ARM targets");
-  }
 
   if (config->fixCortexA53Errata843419 && config->emachine != EM_AARCH64)
     error("--fix-cortex-a53-843419 is only supported on AArch64 targets");
@@ -1192,9 +1173,6 @@
   config->fini = args.getLastArgValue(OPT_fini, "_fini");
   config->fixCortexA53Errata843419 = args.hasArg(OPT_fix_cortex_a53_843419) &&
                                      !args.hasArg(OPT_relocatable);
-  config->cmseImplib = args.hasArg(OPT_cmse_implib);
-  config->cmseInputLib = args.getLastArgValue(OPT_in_implib);
-  config->cmseOutputLib = args.getLastArgValue(OPT_out_implib);
   config->fixCortexA8 =
       args.hasArg(OPT_fix_cortex_a8) && !args.hasArg(OPT_relocatable);
   config->fortranCommon =
@@ -1774,12 +1752,6 @@
         files.back()->justSymbols = true;
       }
       break;
-    case OPT_in_implib:
-      if (armCmseImpLib)
-        error("multiple CMSE import libraries not supported");
-      else if (std::optional<MemoryBufferRef> mb = readFile(arg->getValue()))
-        armCmseImpLib = createObjFile(*mb);
-      break;
     case OPT_start_group:
       if (InputFile::isInGroup)
         error("nested --start-group");
@@ -2659,8 +2631,6 @@
       llvm::TimeTraceScope timeScope("Parse input files", files[i]->getName());
       parseFile(files[i]);
     }
-    if (armCmseImpLib)
-      parseArmCMSEImportLib(*armCmseImpLib);
   }
 
   // Now that we have every file, we can decide if we will need a
@@ -2825,9 +2795,6 @@
   if (args.hasArg(OPT_exclude_libs))
     excludeLibs(args);
 
-  // Record [__acle_se_<sym>, <sym>] pairs for later processing.
-  processArmCmseSymbols();
-
   // Apply symbol renames for --wrap and combine foo@v1 and foo@@v1.
   redirectSymbols(wrapped);
 
