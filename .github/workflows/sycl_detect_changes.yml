--- conflicted
+++ resolved
@@ -60,15 +60,6 @@
               - .github/workflows/**
               # devops/* contains config files, including drivers versions.
               # Allow them to be tested in pre-commit.
-<<<<<<< HEAD
-            drivers_and_configs: &drivers_and_configs
-              - devops/*
-            test_build:
-              - *cgeist
-              - *drivers_and_configs
-              # Temporary, until plugins are enabled in nightly image.
-              - sycl/**
-=======
               - devops/*/**
 
       - name: Set output
@@ -82,7 +73,6 @@
               return '${{ steps.changes.outputs.changes }}';
             }
             // Treat everything as changed for huge PRs.
-            return ["llvm", "llvm_spirv", "clang", "sycl_fusion", "xptifw", "libclc", "sycl", "ci"];
+            return ["llvm", "llvm_spirv", "clang", "sycl_fusion", "xptifw", "libclc", "sycl", "mlir_sycl", "polygeist", "cgeist", "ci"];
 
-      - run: echo '${{ steps.result.outputs.result }}'
->>>>>>> 1a8941c7
+      - run: echo '${{ steps.result.outputs.result }}'