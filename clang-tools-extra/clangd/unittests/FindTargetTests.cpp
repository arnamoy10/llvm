--- conflicted
+++ resolved
@@ -1607,8 +1607,6 @@
            "5: targets = {t}, decl\n"
            "6: targets = {t}\n"
            "7: targets = {}\n"},
-<<<<<<< HEAD
-=======
        // Objective-C: instance variables
        {
            R"cpp(
@@ -1624,7 +1622,6 @@
           )cpp",
            "0: targets = {f}\n"
            "1: targets = {I::_z}\n"},
->>>>>>> 3f9ee3c9
        // Objective-C: properties
        {
            R"cpp(
