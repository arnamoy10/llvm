--- conflicted
+++ resolved
@@ -524,13 +524,8 @@
   F.Name = "moduleFunction";
   F.ReturnType = TypeInfo("int");
   F.Loc.emplace_back(0, llvm::SmallString<16>{"test.cpp"});
-<<<<<<< HEAD
-  F.Params.emplace_back("int", "x");
-  F.Params.emplace_back("double", "d");
-=======
   F.Params.emplace_back(TypeInfo("int"), "x");
   F.Params.emplace_back(TypeInfo("double"), "d");
->>>>>>> f788a4d7
   F.Params.back().DefaultValue = "3.2 - 1.0";
   F.Access = AccessSpecifier::AS_none;
   ExpectedBWithFunction.ChildFunctions.emplace_back(std::move(F));
