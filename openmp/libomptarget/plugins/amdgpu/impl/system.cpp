/*===--------------------------------------------------------------------------
 *              ATMI (Asynchronous Task and Memory Interface)
 *
 * This file is distributed under the MIT License. See LICENSE.txt for details.
 *===------------------------------------------------------------------------*/
#include <gelf.h>
#include <libelf.h>

#include <cassert>
#include <cstdarg>
#include <fstream>
#include <iomanip>
#include <iostream>
#include <set>
#include <string>

#include "internal.h"
#include "machine.h"
#include "rt.h"

#include "msgpack.h"

typedef unsigned char *address;
/*
 * Note descriptors.
 */
typedef struct {
  uint32_t n_namesz; /* Length of note's name. */
  uint32_t n_descsz; /* Length of note's value. */
  uint32_t n_type;   /* Type of note. */
  // then name
  // then padding, optional
  // then desc, at 4 byte alignment (not 8, despite being elf64)
} Elf_Note;

// The following include file and following structs/enums
// have been replicated on a per-use basis below. For example,
// llvm::AMDGPU::HSAMD::Kernel::Metadata has several fields,
// but we may care only about kernargSegmentSize_ for now, so
// we just include that field in our KernelMD implementation. We
// chose this approach to replicate in order to avoid forcing
// a dependency on LLVM_INCLUDE_DIR just to compile the runtime.
// #include "llvm/Support/AMDGPUMetadata.h"
// typedef llvm::AMDGPU::HSAMD::Metadata CodeObjectMD;
// typedef llvm::AMDGPU::HSAMD::Kernel::Metadata KernelMD;
// typedef llvm::AMDGPU::HSAMD::Kernel::Arg::Metadata KernelArgMD;
// using llvm::AMDGPU::HSAMD::AccessQualifier;
// using llvm::AMDGPU::HSAMD::AddressSpaceQualifier;
// using llvm::AMDGPU::HSAMD::ValueKind;
// using llvm::AMDGPU::HSAMD::ValueType;

class KernelArgMD {
public:
  enum class ValueKind {
    HiddenGlobalOffsetX,
    HiddenGlobalOffsetY,
    HiddenGlobalOffsetZ,
    HiddenNone,
    HiddenPrintfBuffer,
    HiddenDefaultQueue,
    HiddenCompletionAction,
    HiddenMultiGridSyncArg,
    HiddenHostcallBuffer,
    Unknown
  };

  KernelArgMD()
      : name_(std::string()), typeName_(std::string()), size_(0), offset_(0),
        align_(0), valueKind_(ValueKind::Unknown) {}

  // fields
  std::string name_;
  std::string typeName_;
  uint32_t size_;
  uint32_t offset_;
  uint32_t align_;
  ValueKind valueKind_;
};

class KernelMD {
public:
  KernelMD() : kernargSegmentSize_(0ull) {}

  // fields
  uint64_t kernargSegmentSize_;
};

static const std::map<std::string, KernelArgMD::ValueKind> ArgValueKind = {
    //    Including only those fields that are relevant to the runtime.
    //    {"ByValue", KernelArgMD::ValueKind::ByValue},
    //    {"GlobalBuffer", KernelArgMD::ValueKind::GlobalBuffer},
    //    {"DynamicSharedPointer",
    //    KernelArgMD::ValueKind::DynamicSharedPointer},
    //    {"Sampler", KernelArgMD::ValueKind::Sampler},
    //    {"Image", KernelArgMD::ValueKind::Image},
    //    {"Pipe", KernelArgMD::ValueKind::Pipe},
    //    {"Queue", KernelArgMD::ValueKind::Queue},
    {"HiddenGlobalOffsetX", KernelArgMD::ValueKind::HiddenGlobalOffsetX},
    {"HiddenGlobalOffsetY", KernelArgMD::ValueKind::HiddenGlobalOffsetY},
    {"HiddenGlobalOffsetZ", KernelArgMD::ValueKind::HiddenGlobalOffsetZ},
    {"HiddenNone", KernelArgMD::ValueKind::HiddenNone},
    {"HiddenPrintfBuffer", KernelArgMD::ValueKind::HiddenPrintfBuffer},
    {"HiddenDefaultQueue", KernelArgMD::ValueKind::HiddenDefaultQueue},
    {"HiddenCompletionAction", KernelArgMD::ValueKind::HiddenCompletionAction},
    {"HiddenMultiGridSyncArg", KernelArgMD::ValueKind::HiddenMultiGridSyncArg},
    {"HiddenHostcallBuffer", KernelArgMD::ValueKind::HiddenHostcallBuffer},
    // v3
    //    {"by_value", KernelArgMD::ValueKind::ByValue},
    //    {"global_buffer", KernelArgMD::ValueKind::GlobalBuffer},
    //    {"dynamic_shared_pointer",
    //    KernelArgMD::ValueKind::DynamicSharedPointer},
    //    {"sampler", KernelArgMD::ValueKind::Sampler},
    //    {"image", KernelArgMD::ValueKind::Image},
    //    {"pipe", KernelArgMD::ValueKind::Pipe},
    //    {"queue", KernelArgMD::ValueKind::Queue},
    {"hidden_global_offset_x", KernelArgMD::ValueKind::HiddenGlobalOffsetX},
    {"hidden_global_offset_y", KernelArgMD::ValueKind::HiddenGlobalOffsetY},
    {"hidden_global_offset_z", KernelArgMD::ValueKind::HiddenGlobalOffsetZ},
    {"hidden_none", KernelArgMD::ValueKind::HiddenNone},
    {"hidden_printf_buffer", KernelArgMD::ValueKind::HiddenPrintfBuffer},
    {"hidden_default_queue", KernelArgMD::ValueKind::HiddenDefaultQueue},
    {"hidden_completion_action",
     KernelArgMD::ValueKind::HiddenCompletionAction},
    {"hidden_multigrid_sync_arg",
     KernelArgMD::ValueKind::HiddenMultiGridSyncArg},
    {"hidden_hostcall_buffer", KernelArgMD::ValueKind::HiddenHostcallBuffer},
};

// global variables. TODO: Get rid of these
atmi_machine_t g_atmi_machine;
ATLMachine g_atl_machine;

std::vector<hsa_amd_memory_pool_t> atl_gpu_kernarg_pools;

<<<<<<< HEAD
std::map<std::string, std::string> KernelNameMap;
=======
>>>>>>> 21f3f750
std::vector<std::map<std::string, atl_kernel_info_t>> KernelInfoTable;
std::vector<std::map<std::string, atl_symbol_info_t>> SymbolInfoTable;

bool g_atmi_initialized = false;
bool g_atmi_hostcall_required = false;

/*
   atlc is all internal global values.
   The structure atl_context_t is defined in atl_internal.h
   Most references will use the global structure prefix atlc.
*/
atl_context_t atlc = {.struct_initialized = false};

namespace core {
/* Machine Info */
atmi_machine_t *Runtime::GetMachineInfo() {
  if (!atlc.g_hsa_initialized)
    return NULL;
  return &g_atmi_machine;
}

static void atl_set_atmi_initialized() {
  // FIXME: thread safe? locks?
  g_atmi_initialized = true;
}

static void atl_reset_atmi_initialized() {
  // FIXME: thread safe? locks?
  g_atmi_initialized = false;
}

bool atl_is_atmi_initialized() { return g_atmi_initialized; }

hsa_status_t allow_access_to_all_gpu_agents(void *ptr) {
  std::vector<ATLGPUProcessor> &gpu_procs =
      g_atl_machine.processors<ATLGPUProcessor>();
  std::vector<hsa_agent_t> agents;
  for (uint32_t i = 0; i < gpu_procs.size(); i++) {
    agents.push_back(gpu_procs[i].agent());
  }
<<<<<<< HEAD
  err = hsa_amd_agents_allow_access(agents.size(), &agents[0], NULL, ptr);
  if (err != HSA_STATUS_SUCCESS) {
    printf("[%s:%d] %s failed: %s\n", __FILE__, __LINE__,
           "Allow agents ptr access", get_error_string(err));
    exit(1);
  }
=======
  return hsa_amd_agents_allow_access(agents.size(), &agents[0], NULL, ptr);
>>>>>>> 21f3f750
}

atmi_status_t Runtime::Initialize() {
  atmi_devtype_t devtype = ATMI_DEVTYPE_GPU;
  if (atl_is_atmi_initialized())
    return ATMI_STATUS_SUCCESS;

  if (devtype == ATMI_DEVTYPE_ALL || devtype & ATMI_DEVTYPE_GPU) {
<<<<<<< HEAD
    if (atl_init_gpu_context() != ATMI_STATUS_SUCCESS) {
      printf("[%s:%d] %s failed: %s\n", __FILE__, __LINE__, "GPU context init",
             get_atmi_error_string(atl_init_gpu_context()));
      exit(1);
=======
    atmi_status_t rc = atl_init_gpu_context();
    if (rc != ATMI_STATUS_SUCCESS) {
      printf("[%s:%d] %s failed: %s\n", __FILE__, __LINE__, "GPU context init",
             get_atmi_error_string(atl_init_gpu_context()));
      return rc;
>>>>>>> 21f3f750
    }
  }

  atl_set_atmi_initialized();
  return ATMI_STATUS_SUCCESS;
}

atmi_status_t Runtime::Finalize() {
<<<<<<< HEAD
  hsa_status_t err;

=======
  atmi_status_t rc = ATMI_STATUS_SUCCESS;
>>>>>>> 21f3f750
  for (uint32_t i = 0; i < SymbolInfoTable.size(); i++) {
    SymbolInfoTable[i].clear();
  }
  SymbolInfoTable.clear();
  for (uint32_t i = 0; i < KernelInfoTable.size(); i++) {
    KernelInfoTable[i].clear();
  }
  KernelInfoTable.clear();

  atl_reset_atmi_initialized();
<<<<<<< HEAD
  err = hsa_shut_down();
  if (err != HSA_STATUS_SUCCESS) {
    printf("[%s:%d] %s failed: %s\n", __FILE__, __LINE__, "Shutting down HSA",
           get_error_string(err));
    exit(1);
=======
  hsa_status_t err = hsa_shut_down();
  if (err != HSA_STATUS_SUCCESS) {
    printf("[%s:%d] %s failed: %s\n", __FILE__, __LINE__, "Shutting down HSA",
           get_error_string(err));
    rc = ATMI_STATUS_ERROR;
>>>>>>> 21f3f750
  }

  return rc;
}

static void atmi_init_context_structs() {
  atlc.struct_initialized = true; /* This only gets called one time */
  atlc.g_hsa_initialized = false;
  atlc.g_gpu_initialized = false;
  atlc.g_tasks_initialized = false;
}

// Implement memory_pool iteration function
static hsa_status_t get_memory_pool_info(hsa_amd_memory_pool_t memory_pool,
                                         void *data) {
  ATLProcessor *proc = reinterpret_cast<ATLProcessor *>(data);
  hsa_status_t err = HSA_STATUS_SUCCESS;
  // Check if the memory_pool is allowed to allocate, i.e. do not return group
  // memory
  bool alloc_allowed = false;
  err = hsa_amd_memory_pool_get_info(
      memory_pool, HSA_AMD_MEMORY_POOL_INFO_RUNTIME_ALLOC_ALLOWED,
      &alloc_allowed);
  if (err != HSA_STATUS_SUCCESS) {
    printf("[%s:%d] %s failed: %s\n", __FILE__, __LINE__,
           "Alloc allowed in memory pool check", get_error_string(err));
<<<<<<< HEAD
    exit(1);
=======
    return err;
>>>>>>> 21f3f750
  }
  if (alloc_allowed) {
    uint32_t global_flag = 0;
    err = hsa_amd_memory_pool_get_info(
        memory_pool, HSA_AMD_MEMORY_POOL_INFO_GLOBAL_FLAGS, &global_flag);
    if (err != HSA_STATUS_SUCCESS) {
      printf("[%s:%d] %s failed: %s\n", __FILE__, __LINE__,
             "Get memory pool info", get_error_string(err));
<<<<<<< HEAD
      exit(1);
=======
      return err;
>>>>>>> 21f3f750
    }
    if (HSA_AMD_MEMORY_POOL_GLOBAL_FLAG_FINE_GRAINED & global_flag) {
      ATLMemory new_mem(memory_pool, *proc, ATMI_MEMTYPE_FINE_GRAINED);
      proc->addMemory(new_mem);
      if (HSA_AMD_MEMORY_POOL_GLOBAL_FLAG_KERNARG_INIT & global_flag) {
        DEBUG_PRINT("GPU kernel args pool handle: %lu\n", memory_pool.handle);
        atl_gpu_kernarg_pools.push_back(memory_pool);
      }
    } else {
      ATLMemory new_mem(memory_pool, *proc, ATMI_MEMTYPE_COARSE_GRAINED);
      proc->addMemory(new_mem);
    }
  }

  return err;
}

static hsa_status_t get_agent_info(hsa_agent_t agent, void *data) {
  hsa_status_t err = HSA_STATUS_SUCCESS;
  hsa_device_type_t device_type;
  err = hsa_agent_get_info(agent, HSA_AGENT_INFO_DEVICE, &device_type);
  if (err != HSA_STATUS_SUCCESS) {
    printf("[%s:%d] %s failed: %s\n", __FILE__, __LINE__,
           "Get device type info", get_error_string(err));
<<<<<<< HEAD
    exit(1);
=======
    return err;
>>>>>>> 21f3f750
  }
  switch (device_type) {
  case HSA_DEVICE_TYPE_CPU: {
    ATLCPUProcessor new_proc(agent);
    err = hsa_amd_agent_iterate_memory_pools(agent, get_memory_pool_info,
                                             &new_proc);
    if (err != HSA_STATUS_SUCCESS) {
      printf("[%s:%d] %s failed: %s\n", __FILE__, __LINE__,
             "Iterate all memory pools", get_error_string(err));
<<<<<<< HEAD
      exit(1);
=======
      return err;
>>>>>>> 21f3f750
    }
    g_atl_machine.addProcessor(new_proc);
  } break;
  case HSA_DEVICE_TYPE_GPU: {
    hsa_profile_t profile;
    err = hsa_agent_get_info(agent, HSA_AGENT_INFO_PROFILE, &profile);
    if (err != HSA_STATUS_SUCCESS) {
      printf("[%s:%d] %s failed: %s\n", __FILE__, __LINE__,
             "Query the agent profile", get_error_string(err));
<<<<<<< HEAD
      exit(1);
=======
      return err;
>>>>>>> 21f3f750
    }
    atmi_devtype_t gpu_type;
    gpu_type =
        (profile == HSA_PROFILE_FULL) ? ATMI_DEVTYPE_iGPU : ATMI_DEVTYPE_dGPU;
    ATLGPUProcessor new_proc(agent, gpu_type);
    err = hsa_amd_agent_iterate_memory_pools(agent, get_memory_pool_info,
                                             &new_proc);
    if (err != HSA_STATUS_SUCCESS) {
      printf("[%s:%d] %s failed: %s\n", __FILE__, __LINE__,
             "Iterate all memory pools", get_error_string(err));
<<<<<<< HEAD
      exit(1);
=======
      return err;
>>>>>>> 21f3f750
    }
    g_atl_machine.addProcessor(new_proc);
  } break;
  case HSA_DEVICE_TYPE_DSP: {
    err = HSA_STATUS_ERROR_INVALID_CODE_OBJECT;
  } break;
  }

  return err;
}

hsa_status_t get_fine_grained_region(hsa_region_t region, void *data) {
  hsa_region_segment_t segment;
  hsa_region_get_info(region, HSA_REGION_INFO_SEGMENT, &segment);
  if (segment != HSA_REGION_SEGMENT_GLOBAL) {
    return HSA_STATUS_SUCCESS;
  }
  hsa_region_global_flag_t flags;
  hsa_region_get_info(region, HSA_REGION_INFO_GLOBAL_FLAGS, &flags);
  if (flags & HSA_REGION_GLOBAL_FLAG_FINE_GRAINED) {
    hsa_region_t *ret = reinterpret_cast<hsa_region_t *>(data);
    *ret = region;
    return HSA_STATUS_INFO_BREAK;
  }
  return HSA_STATUS_SUCCESS;
}

/* Determines if a memory region can be used for kernarg allocations.  */
static hsa_status_t get_kernarg_memory_region(hsa_region_t region, void *data) {
  hsa_region_segment_t segment;
  hsa_region_get_info(region, HSA_REGION_INFO_SEGMENT, &segment);
  if (HSA_REGION_SEGMENT_GLOBAL != segment) {
    return HSA_STATUS_SUCCESS;
  }

  hsa_region_global_flag_t flags;
  hsa_region_get_info(region, HSA_REGION_INFO_GLOBAL_FLAGS, &flags);
  if (flags & HSA_REGION_GLOBAL_FLAG_KERNARG) {
    hsa_region_t *ret = reinterpret_cast<hsa_region_t *>(data);
    *ret = region;
    return HSA_STATUS_INFO_BREAK;
  }

  return HSA_STATUS_SUCCESS;
}

static hsa_status_t init_compute_and_memory() {
  hsa_status_t err;

  /* Iterate over the agents and pick the gpu agent */
  err = hsa_iterate_agents(get_agent_info, NULL);
  if (err == HSA_STATUS_INFO_BREAK) {
    err = HSA_STATUS_SUCCESS;
  }
  if (err != HSA_STATUS_SUCCESS) {
    printf("[%s:%d] %s failed: %s\n", __FILE__, __LINE__, "Getting a gpu agent",
           get_error_string(err));
<<<<<<< HEAD
    exit(1);
  }
  if (err != HSA_STATUS_SUCCESS)
=======
>>>>>>> 21f3f750
    return err;
  }

  /* Init all devices or individual device types? */
  std::vector<ATLCPUProcessor> &cpu_procs =
      g_atl_machine.processors<ATLCPUProcessor>();
  std::vector<ATLGPUProcessor> &gpu_procs =
      g_atl_machine.processors<ATLGPUProcessor>();
  /* For CPU memory pools, add other devices that can access them directly
   * or indirectly */
  for (auto &cpu_proc : cpu_procs) {
    for (auto &cpu_mem : cpu_proc.memories()) {
      hsa_amd_memory_pool_t pool = cpu_mem.memory();
      for (auto &gpu_proc : gpu_procs) {
        hsa_agent_t agent = gpu_proc.agent();
        hsa_amd_memory_pool_access_t access;
        hsa_amd_agent_memory_pool_get_info(
            agent, pool, HSA_AMD_AGENT_MEMORY_POOL_INFO_ACCESS, &access);
        if (access != 0) {
          // this means not NEVER, but could be YES or NO
          // add this memory pool to the proc
          gpu_proc.addMemory(cpu_mem);
        }
      }
    }
  }

  /* FIXME: are the below combinations of procs and memory pools needed?
   * all to all compare procs with their memory pools and add those memory
   * pools that are accessible by the target procs */
  for (auto &gpu_proc : gpu_procs) {
    for (auto &gpu_mem : gpu_proc.memories()) {
      hsa_amd_memory_pool_t pool = gpu_mem.memory();
      for (auto &cpu_proc : cpu_procs) {
        hsa_agent_t agent = cpu_proc.agent();
        hsa_amd_memory_pool_access_t access;
        hsa_amd_agent_memory_pool_get_info(
            agent, pool, HSA_AMD_AGENT_MEMORY_POOL_INFO_ACCESS, &access);
        if (access != 0) {
          // this means not NEVER, but could be YES or NO
          // add this memory pool to the proc
          cpu_proc.addMemory(gpu_mem);
        }
      }
    }
  }

  g_atmi_machine.device_count_by_type[ATMI_DEVTYPE_CPU] = cpu_procs.size();
  g_atmi_machine.device_count_by_type[ATMI_DEVTYPE_GPU] = gpu_procs.size();

  size_t num_procs = cpu_procs.size() + gpu_procs.size();
  // g_atmi_machine.devices = (atmi_device_t *)malloc(num_procs *
  // sizeof(atmi_device_t));
  atmi_device_t *all_devices = reinterpret_cast<atmi_device_t *>(
      malloc(num_procs * sizeof(atmi_device_t)));
  int num_iGPUs = 0;
  int num_dGPUs = 0;
  for (uint32_t i = 0; i < gpu_procs.size(); i++) {
    if (gpu_procs[i].type() == ATMI_DEVTYPE_iGPU)
      num_iGPUs++;
    else
      num_dGPUs++;
  }
  assert(num_iGPUs + num_dGPUs == gpu_procs.size() &&
         "Number of dGPUs and iGPUs do not add up");
  DEBUG_PRINT("CPU Agents: %lu\n", cpu_procs.size());
  DEBUG_PRINT("iGPU Agents: %d\n", num_iGPUs);
  DEBUG_PRINT("dGPU Agents: %d\n", num_dGPUs);
  DEBUG_PRINT("GPU Agents: %lu\n", gpu_procs.size());

  g_atmi_machine.device_count_by_type[ATMI_DEVTYPE_iGPU] = num_iGPUs;
  g_atmi_machine.device_count_by_type[ATMI_DEVTYPE_dGPU] = num_dGPUs;

  int cpus_begin = 0;
  int cpus_end = cpu_procs.size();
  int gpus_begin = cpu_procs.size();
  int gpus_end = cpu_procs.size() + gpu_procs.size();
  g_atmi_machine.devices_by_type[ATMI_DEVTYPE_CPU] = &all_devices[cpus_begin];
  g_atmi_machine.devices_by_type[ATMI_DEVTYPE_GPU] = &all_devices[gpus_begin];
  g_atmi_machine.devices_by_type[ATMI_DEVTYPE_iGPU] = &all_devices[gpus_begin];
  g_atmi_machine.devices_by_type[ATMI_DEVTYPE_dGPU] = &all_devices[gpus_begin];
  int proc_index = 0;
  for (int i = cpus_begin; i < cpus_end; i++) {
    all_devices[i].type = cpu_procs[proc_index].type();

    std::vector<ATLMemory> memories = cpu_procs[proc_index].memories();
    int fine_memories_size = 0;
    int coarse_memories_size = 0;
    DEBUG_PRINT("CPU memory types:\t");
    for (auto &memory : memories) {
      atmi_memtype_t type = memory.type();
      if (type == ATMI_MEMTYPE_FINE_GRAINED) {
        fine_memories_size++;
        DEBUG_PRINT("Fine\t");
      } else {
        coarse_memories_size++;
        DEBUG_PRINT("Coarse\t");
      }
    }
    DEBUG_PRINT("\nFine Memories : %d", fine_memories_size);
    DEBUG_PRINT("\tCoarse Memories : %d\n", coarse_memories_size);
    proc_index++;
  }
  proc_index = 0;
  for (int i = gpus_begin; i < gpus_end; i++) {
    all_devices[i].type = gpu_procs[proc_index].type();

    std::vector<ATLMemory> memories = gpu_procs[proc_index].memories();
    int fine_memories_size = 0;
    int coarse_memories_size = 0;
    DEBUG_PRINT("GPU memory types:\t");
    for (auto &memory : memories) {
      atmi_memtype_t type = memory.type();
      if (type == ATMI_MEMTYPE_FINE_GRAINED) {
        fine_memories_size++;
        DEBUG_PRINT("Fine\t");
      } else {
        coarse_memories_size++;
        DEBUG_PRINT("Coarse\t");
      }
    }
    DEBUG_PRINT("\nFine Memories : %d", fine_memories_size);
    DEBUG_PRINT("\tCoarse Memories : %d\n", coarse_memories_size);
    proc_index++;
  }
  proc_index = 0;
  hsa_region_t atl_cpu_kernarg_region;
  atl_cpu_kernarg_region.handle = (uint64_t)-1;
  if (cpu_procs.size() > 0) {
    err = hsa_agent_iterate_regions(
        cpu_procs[0].agent(), get_fine_grained_region, &atl_cpu_kernarg_region);
    if (err == HSA_STATUS_INFO_BREAK) {
      err = HSA_STATUS_SUCCESS;
    }
    err = (atl_cpu_kernarg_region.handle == (uint64_t)-1) ? HSA_STATUS_ERROR
                                                          : HSA_STATUS_SUCCESS;
    if (err != HSA_STATUS_SUCCESS) {
      printf("[%s:%d] %s failed: %s\n", __FILE__, __LINE__,
             "Finding a CPU kernarg memory region handle",
             get_error_string(err));
<<<<<<< HEAD
      exit(1);
=======
      return err;
>>>>>>> 21f3f750
    }
  }
  hsa_region_t atl_gpu_kernarg_region;
  /* Find a memory region that supports kernel arguments.  */
  atl_gpu_kernarg_region.handle = (uint64_t)-1;
  if (gpu_procs.size() > 0) {
    hsa_agent_iterate_regions(gpu_procs[0].agent(), get_kernarg_memory_region,
                              &atl_gpu_kernarg_region);
    err = (atl_gpu_kernarg_region.handle == (uint64_t)-1) ? HSA_STATUS_ERROR
                                                          : HSA_STATUS_SUCCESS;
    if (err != HSA_STATUS_SUCCESS) {
      printf("[%s:%d] %s failed: %s\n", __FILE__, __LINE__,
             "Finding a kernarg memory region", get_error_string(err));
<<<<<<< HEAD
      exit(1);
=======
      return err;
>>>>>>> 21f3f750
    }
  }
  if (num_procs > 0)
    return HSA_STATUS_SUCCESS;
  else
    return HSA_STATUS_ERROR_NOT_INITIALIZED;
}

hsa_status_t init_hsa() {
  if (atlc.g_hsa_initialized == false) {
    DEBUG_PRINT("Initializing HSA...");
    hsa_status_t err = hsa_init();
    if (err != HSA_STATUS_SUCCESS) {
      printf("[%s:%d] %s failed: %s\n", __FILE__, __LINE__,
             "Initializing the hsa runtime", get_error_string(err));
<<<<<<< HEAD
      exit(1);
=======
      return err;
>>>>>>> 21f3f750
    }
    if (err != HSA_STATUS_SUCCESS)
      return err;

    err = init_compute_and_memory();
    if (err != HSA_STATUS_SUCCESS)
      return err;
    if (err != HSA_STATUS_SUCCESS) {
      printf("[%s:%d] %s failed: %s\n", __FILE__, __LINE__,
             "After initializing compute and memory", get_error_string(err));
<<<<<<< HEAD
      exit(1);
=======
      return err;
>>>>>>> 21f3f750
    }

    int gpu_count = g_atl_machine.processorCount<ATLGPUProcessor>();
    KernelInfoTable.resize(gpu_count);
    SymbolInfoTable.resize(gpu_count);
    for (uint32_t i = 0; i < SymbolInfoTable.size(); i++)
      SymbolInfoTable[i].clear();
    for (uint32_t i = 0; i < KernelInfoTable.size(); i++)
      KernelInfoTable[i].clear();
    atlc.g_hsa_initialized = true;
    DEBUG_PRINT("done\n");
  }
  return HSA_STATUS_SUCCESS;
}

void init_tasks() {
  if (atlc.g_tasks_initialized != false)
    return;
  std::vector<hsa_agent_t> gpu_agents;
  int gpu_count = g_atl_machine.processorCount<ATLGPUProcessor>();
  for (int gpu = 0; gpu < gpu_count; gpu++) {
    atmi_place_t place = ATMI_PLACE_GPU(0, gpu);
    ATLGPUProcessor &proc = get_processor<ATLGPUProcessor>(place);
    gpu_agents.push_back(proc.agent());
  }
  atlc.g_tasks_initialized = true;
}

hsa_status_t callbackEvent(const hsa_amd_event_t *event, void *data) {
#if (ROCM_VERSION_MAJOR >= 3) ||                                               \
    (ROCM_VERSION_MAJOR >= 2 && ROCM_VERSION_MINOR >= 3)
  if (event->event_type == HSA_AMD_GPU_MEMORY_FAULT_EVENT) {
#else
  if (event->event_type == GPU_MEMORY_FAULT_EVENT) {
#endif
    hsa_amd_gpu_memory_fault_info_t memory_fault = event->memory_fault;
    // memory_fault.agent
    // memory_fault.virtual_address
    // memory_fault.fault_reason_mask
    // fprintf("[GPU Error at %p: Reason is ", memory_fault.virtual_address);
    std::stringstream stream;
    stream << std::hex << (uintptr_t)memory_fault.virtual_address;
    std::string addr("0x" + stream.str());

    std::string err_string = "[GPU Memory Error] Addr: " + addr;
    err_string += " Reason: ";
    if (!(memory_fault.fault_reason_mask & 0x00111111)) {
      err_string += "No Idea! ";
    } else {
      if (memory_fault.fault_reason_mask & 0x00000001)
        err_string += "Page not present or supervisor privilege. ";
      if (memory_fault.fault_reason_mask & 0x00000010)
        err_string += "Write access to a read-only page. ";
      if (memory_fault.fault_reason_mask & 0x00000100)
        err_string += "Execute access to a page marked NX. ";
      if (memory_fault.fault_reason_mask & 0x00001000)
        err_string += "Host access only. ";
      if (memory_fault.fault_reason_mask & 0x00010000)
        err_string += "ECC failure (if supported by HW). ";
      if (memory_fault.fault_reason_mask & 0x00100000)
        err_string += "Can't determine the exact fault address. ";
    }
    fprintf(stderr, "%s\n", err_string.c_str());
    return HSA_STATUS_ERROR;
  }
  return HSA_STATUS_SUCCESS;
}

atmi_status_t atl_init_gpu_context() {
  if (atlc.struct_initialized == false)
    atmi_init_context_structs();
  if (atlc.g_gpu_initialized != false)
    return ATMI_STATUS_SUCCESS;

  hsa_status_t err;
  err = init_hsa();
  if (err != HSA_STATUS_SUCCESS)
    return ATMI_STATUS_ERROR;

  err = hsa_amd_register_system_event_handler(callbackEvent, NULL);
  if (err != HSA_STATUS_SUCCESS) {
    printf("[%s:%d] %s failed: %s\n", __FILE__, __LINE__,
           "Registering the system for memory faults", get_error_string(err));
<<<<<<< HEAD
    exit(1);
=======
    return ATMI_STATUS_ERROR;
>>>>>>> 21f3f750
  }

  init_tasks();
  atlc.g_gpu_initialized = true;
  return ATMI_STATUS_SUCCESS;
}

static bool isImplicit(KernelArgMD::ValueKind value_kind) {
  switch (value_kind) {
  case KernelArgMD::ValueKind::HiddenGlobalOffsetX:
  case KernelArgMD::ValueKind::HiddenGlobalOffsetY:
  case KernelArgMD::ValueKind::HiddenGlobalOffsetZ:
  case KernelArgMD::ValueKind::HiddenNone:
  case KernelArgMD::ValueKind::HiddenPrintfBuffer:
  case KernelArgMD::ValueKind::HiddenDefaultQueue:
  case KernelArgMD::ValueKind::HiddenCompletionAction:
  case KernelArgMD::ValueKind::HiddenMultiGridSyncArg:
  case KernelArgMD::ValueKind::HiddenHostcallBuffer:
    return true;
  default:
    return false;
  }
}

static std::pair<unsigned char *, unsigned char *>
find_metadata(void *binary, size_t binSize) {
  std::pair<unsigned char *, unsigned char *> failure = {nullptr, nullptr};

  Elf *e = elf_memory(static_cast<char *>(binary), binSize);
  if (elf_kind(e) != ELF_K_ELF) {
    return failure;
  }

  size_t numpHdrs;
  if (elf_getphdrnum(e, &numpHdrs) != 0) {
    return failure;
  }

  for (size_t i = 0; i < numpHdrs; ++i) {
    GElf_Phdr pHdr;
    if (gelf_getphdr(e, i, &pHdr) != &pHdr) {
      continue;
    }
    // Look for the runtime metadata note
    if (pHdr.p_type == PT_NOTE && pHdr.p_align >= sizeof(int)) {
      // Iterate over the notes in this segment
      address ptr = (address)binary + pHdr.p_offset;
      address segmentEnd = ptr + pHdr.p_filesz;

      while (ptr < segmentEnd) {
        Elf_Note *note = reinterpret_cast<Elf_Note *>(ptr);
        address name = (address)&note[1];

        if (note->n_type == 7 || note->n_type == 8) {
          return failure;
        } else if (note->n_type == 10 /* NT_AMD_AMDGPU_HSA_METADATA */ &&
                   note->n_namesz == sizeof "AMD" &&
                   !memcmp(name, "AMD", note->n_namesz)) {
          // code object v2 uses yaml metadata, no longer supported
          return failure;
        } else if (note->n_type == 32 /* NT_AMDGPU_METADATA */ &&
                   note->n_namesz == sizeof "AMDGPU" &&
                   !memcmp(name, "AMDGPU", note->n_namesz)) {

          // n_descsz = 485
          // value is padded to 4 byte alignment, may want to move end up to
          // match
          size_t offset = sizeof(uint32_t) * 3 /* fields */
                          + sizeof("AMDGPU")   /* name */
                          + 1 /* padding to 4 byte alignment */;

          // Including the trailing padding means both pointers are 4 bytes
          // aligned, which may be useful later.
          unsigned char *metadata_start = (unsigned char *)ptr + offset;
          unsigned char *metadata_end =
              metadata_start + core::alignUp(note->n_descsz, 4);
          return {metadata_start, metadata_end};
        }
        ptr += sizeof(*note) + core::alignUp(note->n_namesz, sizeof(int)) +
               core::alignUp(note->n_descsz, sizeof(int));
      }
    }
  }

  return failure;
}

namespace {
int map_lookup_array(msgpack::byte_range message, const char *needle,
                     msgpack::byte_range *res, uint64_t *size) {
  unsigned count = 0;
  struct s : msgpack::functors_defaults<s> {
    s(unsigned &count, uint64_t *size) : count(count), size(size) {}
    unsigned &count;
    uint64_t *size;
    const unsigned char *handle_array(uint64_t N, msgpack::byte_range bytes) {
      count++;
      *size = N;
      return bytes.end;
    }
  };

  msgpack::foreach_map(message,
                       [&](msgpack::byte_range key, msgpack::byte_range value) {
                         if (msgpack::message_is_string(key, needle)) {
                           // If the message is an array, record number of
                           // elements in *size
                           msgpack::handle_msgpack<s>(value, {count, size});
                           // return the whole array
                           *res = value;
                         }
                       });
  // Only claim success if exactly one key/array pair matched
  return count != 1;
}

int map_lookup_string(msgpack::byte_range message, const char *needle,
                      std::string *res) {
  unsigned count = 0;
  struct s : public msgpack::functors_defaults<s> {
    s(unsigned &count, std::string *res) : count(count), res(res) {}
    unsigned &count;
    std::string *res;
    void handle_string(size_t N, const unsigned char *str) {
      count++;
      *res = std::string(str, str + N);
    }
  };
  msgpack::foreach_map(message,
                       [&](msgpack::byte_range key, msgpack::byte_range value) {
                         if (msgpack::message_is_string(key, needle)) {
                           msgpack::handle_msgpack<s>(value, {count, res});
                         }
                       });
  return count != 1;
}

int map_lookup_uint64_t(msgpack::byte_range message, const char *needle,
                        uint64_t *res) {
  unsigned count = 0;
  msgpack::foreach_map(message,
                       [&](msgpack::byte_range key, msgpack::byte_range value) {
                         if (msgpack::message_is_string(key, needle)) {
                           msgpack::foronly_unsigned(value, [&](uint64_t x) {
                             count++;
                             *res = x;
                           });
                         }
                       });
  return count != 1;
}

int array_lookup_element(msgpack::byte_range message, uint64_t elt,
                         msgpack::byte_range *res) {
  int rc = 1;
  uint64_t i = 0;
  msgpack::foreach_array(message, [&](msgpack::byte_range value) {
    if (i == elt) {
      *res = value;
      rc = 0;
    }
    i++;
  });
  return rc;
}

int populate_kernelArgMD(msgpack::byte_range args_element,
                         KernelArgMD *kernelarg) {
  using namespace msgpack;
  int error = 0;
  foreach_map(args_element, [&](byte_range key, byte_range value) -> void {
    if (message_is_string(key, ".name")) {
      foronly_string(value, [&](size_t N, const unsigned char *str) {
        kernelarg->name_ = std::string(str, str + N);
      });
    } else if (message_is_string(key, ".type_name")) {
      foronly_string(value, [&](size_t N, const unsigned char *str) {
        kernelarg->typeName_ = std::string(str, str + N);
      });
    } else if (message_is_string(key, ".size")) {
      foronly_unsigned(value, [&](uint64_t x) { kernelarg->size_ = x; });
    } else if (message_is_string(key, ".offset")) {
      foronly_unsigned(value, [&](uint64_t x) { kernelarg->offset_ = x; });
    } else if (message_is_string(key, ".value_kind")) {
      foronly_string(value, [&](size_t N, const unsigned char *str) {
        std::string s = std::string(str, str + N);
        auto itValueKind = ArgValueKind.find(s);
        if (itValueKind != ArgValueKind.end()) {
          kernelarg->valueKind_ = itValueKind->second;
        }
      });
    }
  });
  return error;
}
} // namespace

static hsa_status_t get_code_object_custom_metadata(void *binary,
                                                    size_t binSize, int gpu) {
  // parse code object with different keys from v2
  // also, the kernel name is not the same as the symbol name -- so a
  // symbol->name map is needed

  std::pair<unsigned char *, unsigned char *> metadata =
      find_metadata(binary, binSize);
  if (!metadata.first) {
    return HSA_STATUS_ERROR_INVALID_CODE_OBJECT;
  }

  uint64_t kernelsSize = 0;
  int msgpack_errors = 0;
  msgpack::byte_range kernel_array;
  msgpack_errors =
      map_lookup_array({metadata.first, metadata.second}, "amdhsa.kernels",
                       &kernel_array, &kernelsSize);
  if (msgpack_errors != 0) {
    printf("[%s:%d] %s failed\n", __FILE__, __LINE__,
           "kernels lookup in program metadata");
    return HSA_STATUS_ERROR_INVALID_CODE_OBJECT;
  }

  for (size_t i = 0; i < kernelsSize; i++) {
    assert(msgpack_errors == 0);
    std::string kernelName;
    std::string symbolName;

    msgpack::byte_range element;
    msgpack_errors += array_lookup_element(kernel_array, i, &element);
    if (msgpack_errors != 0) {
      printf("[%s:%d] %s failed\n", __FILE__, __LINE__,
             "element lookup in kernel metadata");
      return HSA_STATUS_ERROR_INVALID_CODE_OBJECT;
    }

    msgpack_errors += map_lookup_string(element, ".name", &kernelName);
    msgpack_errors += map_lookup_string(element, ".symbol", &symbolName);
    if (msgpack_errors != 0) {
      printf("[%s:%d] %s failed\n", __FILE__, __LINE__,
             "strings lookup in kernel metadata");
      return HSA_STATUS_ERROR_INVALID_CODE_OBJECT;
    }
<<<<<<< HEAD
=======

    // Make sure that kernelName + ".kd" == symbolName
    if ((kernelName + ".kd") != symbolName) {
      printf("[%s:%d] Kernel name mismatching symbol: %s != %s + .kd\n",
             __FILE__, __LINE__, symbolName.c_str(), kernelName.c_str());
      return HSA_STATUS_ERROR_INVALID_CODE_OBJECT;
    }
>>>>>>> 21f3f750

    atl_kernel_info_t info = {0, 0, 0, 0, 0, 0, 0, 0, 0, {}, {}, {}};

    uint64_t sgpr_count, vgpr_count, sgpr_spill_count, vgpr_spill_count;
    msgpack_errors += map_lookup_uint64_t(element, ".sgpr_count", &sgpr_count);
    if (msgpack_errors != 0) {
      printf("[%s:%d] %s failed\n", __FILE__, __LINE__,
             "sgpr count metadata lookup in kernel metadata");
      return HSA_STATUS_ERROR_INVALID_CODE_OBJECT;
    }

    info.sgpr_count = sgpr_count;

    msgpack_errors += map_lookup_uint64_t(element, ".vgpr_count", &vgpr_count);
    if (msgpack_errors != 0) {
      printf("[%s:%d] %s failed\n", __FILE__, __LINE__,
             "vgpr count metadata lookup in kernel metadata");
      return HSA_STATUS_ERROR_INVALID_CODE_OBJECT;
    }

    info.vgpr_count = vgpr_count;

    msgpack_errors +=
        map_lookup_uint64_t(element, ".sgpr_spill_count", &sgpr_spill_count);
    if (msgpack_errors != 0) {
      printf("[%s:%d] %s failed\n", __FILE__, __LINE__,
             "sgpr spill count metadata lookup in kernel metadata");
      return HSA_STATUS_ERROR_INVALID_CODE_OBJECT;
    }

    info.sgpr_spill_count = sgpr_spill_count;

    msgpack_errors +=
        map_lookup_uint64_t(element, ".vgpr_spill_count", &vgpr_spill_count);
    if (msgpack_errors != 0) {
      printf("[%s:%d] %s failed\n", __FILE__, __LINE__,
             "vgpr spill count metadata lookup in kernel metadata");
      return HSA_STATUS_ERROR_INVALID_CODE_OBJECT;
    }

    info.vgpr_spill_count = vgpr_spill_count;

    size_t kernel_explicit_args_size = 0;
    uint64_t kernel_segment_size;
    msgpack_errors += map_lookup_uint64_t(element, ".kernarg_segment_size",
                                          &kernel_segment_size);
    if (msgpack_errors != 0) {
      printf("[%s:%d] %s failed\n", __FILE__, __LINE__,
             "kernarg segment size metadata lookup in kernel metadata");
      return HSA_STATUS_ERROR_INVALID_CODE_OBJECT;
    }
<<<<<<< HEAD

    // create a map from symbol to name
    DEBUG_PRINT("Kernel symbol %s; Name: %s; Size: %lu\n", symbolName.c_str(),
                kernelName.c_str(), kernel_segment_size);
    KernelNameMap[symbolName] = kernelName;
=======
>>>>>>> 21f3f750

    bool hasHiddenArgs = false;
    if (kernel_segment_size > 0) {
      uint64_t argsSize;
      size_t offset = 0;

      msgpack::byte_range args_array;
      msgpack_errors +=
          map_lookup_array(element, ".args", &args_array, &argsSize);
      if (msgpack_errors != 0) {
        printf("[%s:%d] %s failed\n", __FILE__, __LINE__,
               "kernel args metadata lookup in kernel metadata");
        return HSA_STATUS_ERROR_INVALID_CODE_OBJECT;
      }

      info.num_args = argsSize;

      for (size_t i = 0; i < argsSize; ++i) {
        KernelArgMD lcArg;

        msgpack::byte_range args_element;
        msgpack_errors += array_lookup_element(args_array, i, &args_element);
        if (msgpack_errors != 0) {
          printf("[%s:%d] %s failed\n", __FILE__, __LINE__,
                 "iterate args map in kernel args metadata");
          return HSA_STATUS_ERROR_INVALID_CODE_OBJECT;
        }

        msgpack_errors += populate_kernelArgMD(args_element, &lcArg);
        if (msgpack_errors != 0) {
          printf("[%s:%d] %s failed\n", __FILE__, __LINE__,
                 "iterate args map in kernel args metadata");
          return HSA_STATUS_ERROR_INVALID_CODE_OBJECT;
        }
        // populate info with sizes and offsets
        info.arg_sizes.push_back(lcArg.size_);
        // v3 has offset field and not align field
        size_t new_offset = lcArg.offset_;
        size_t padding = new_offset - offset;
        offset = new_offset;
        info.arg_offsets.push_back(lcArg.offset_);
        DEBUG_PRINT("Arg[%lu] \"%s\" (%u, %u)\n", i, lcArg.name_.c_str(),
                    lcArg.size_, lcArg.offset_);
        offset += lcArg.size_;

        // check if the arg is a hidden/implicit arg
        // this logic assumes that all hidden args are 8-byte aligned
        if (!isImplicit(lcArg.valueKind_)) {
          kernel_explicit_args_size += lcArg.size_;
        } else {
          hasHiddenArgs = true;
        }
        kernel_explicit_args_size += padding;
      }
    }

    // add size of implicit args, e.g.: offset x, y and z and pipe pointer, but
    // in ATMI, do not count the compiler set implicit args, but set your own
    // implicit args by discounting the compiler set implicit args
    info.kernel_segment_size =
        (hasHiddenArgs ? kernel_explicit_args_size : kernel_segment_size) +
        sizeof(atmi_implicit_args_t);
    DEBUG_PRINT("[%s: kernarg seg size] (%lu --> %u)\n", kernelName.c_str(),
                kernel_segment_size, info.kernel_segment_size);

    // kernel received, now add it to the kernel info table
    KernelInfoTable[gpu][kernelName] = info;
  }

  return HSA_STATUS_SUCCESS;
}

static hsa_status_t populate_InfoTables(hsa_executable_t executable,
                                        hsa_executable_symbol_t symbol,
                                        void *data) {
  int gpu = *static_cast<int *>(data);
  hsa_symbol_kind_t type;

  uint32_t name_length;
  hsa_status_t err;
  err = hsa_executable_symbol_get_info(symbol, HSA_EXECUTABLE_SYMBOL_INFO_TYPE,
                                       &type);
  if (err != HSA_STATUS_SUCCESS) {
    printf("[%s:%d] %s failed: %s\n", __FILE__, __LINE__,
           "Symbol info extraction", get_error_string(err));
<<<<<<< HEAD
    exit(1);
=======
    return err;
>>>>>>> 21f3f750
  }
  DEBUG_PRINT("Exec Symbol type: %d\n", type);
  if (type == HSA_SYMBOL_KIND_KERNEL) {
    err = hsa_executable_symbol_get_info(
        symbol, HSA_EXECUTABLE_SYMBOL_INFO_NAME_LENGTH, &name_length);
    if (err != HSA_STATUS_SUCCESS) {
      printf("[%s:%d] %s failed: %s\n", __FILE__, __LINE__,
             "Symbol info extraction", get_error_string(err));
<<<<<<< HEAD
      exit(1);
=======
      return err;
>>>>>>> 21f3f750
    }
    char *name = reinterpret_cast<char *>(malloc(name_length + 1));
    err = hsa_executable_symbol_get_info(symbol,
                                         HSA_EXECUTABLE_SYMBOL_INFO_NAME, name);
    if (err != HSA_STATUS_SUCCESS) {
      printf("[%s:%d] %s failed: %s\n", __FILE__, __LINE__,
             "Symbol info extraction", get_error_string(err));
<<<<<<< HEAD
      exit(1);
    }
    name[name_length] = 0;

    if (KernelNameMap.find(std::string(name)) == KernelNameMap.end()) {
      // did not find kernel name in the kernel map; this can happen only
      // if the ROCr API for getting symbol info (name) is different from
      // the comgr method of getting symbol info
      if (HSA_STATUS_ERROR_INVALID_CODE_OBJECT != HSA_STATUS_SUCCESS) {
        printf("[%s:%d] %s failed: %s\n", __FILE__, __LINE__,
               "Invalid kernel name",
               get_error_string(HSA_STATUS_ERROR_INVALID_CODE_OBJECT));
        exit(1);
      }
=======
      return err;
>>>>>>> 21f3f750
    }
    // remove the suffix .kd from symbol name.
    name[name_length - 3] = 0;

    atl_kernel_info_t info;
    std::string kernelName(name);
    // by now, the kernel info table should already have an entry
    // because the non-ROCr custom code object parsing is called before
    // iterating over the code object symbols using ROCr
    if (KernelInfoTable[gpu].find(kernelName) == KernelInfoTable[gpu].end()) {
<<<<<<< HEAD
      if (HSA_STATUS_ERROR_INVALID_CODE_OBJECT != HSA_STATUS_SUCCESS) {
        printf("[%s:%d] %s failed: %s\n", __FILE__, __LINE__,
               "Finding the entry kernel info table",
               get_error_string(HSA_STATUS_ERROR_INVALID_CODE_OBJECT));
        exit(1);
      }
=======
      return HSA_STATUS_ERROR;
>>>>>>> 21f3f750
    }
    // found, so assign and update
    info = KernelInfoTable[gpu][kernelName];

    /* Extract dispatch information from the symbol */
    err = hsa_executable_symbol_get_info(
        symbol, HSA_EXECUTABLE_SYMBOL_INFO_KERNEL_OBJECT,
        &(info.kernel_object));
    if (err != HSA_STATUS_SUCCESS) {
      printf("[%s:%d] %s failed: %s\n", __FILE__, __LINE__,
             "Extracting the symbol from the executable",
             get_error_string(err));
<<<<<<< HEAD
      exit(1);
=======
      return err;
>>>>>>> 21f3f750
    }
    err = hsa_executable_symbol_get_info(
        symbol, HSA_EXECUTABLE_SYMBOL_INFO_KERNEL_GROUP_SEGMENT_SIZE,
        &(info.group_segment_size));
    if (err != HSA_STATUS_SUCCESS) {
      printf("[%s:%d] %s failed: %s\n", __FILE__, __LINE__,
             "Extracting the group segment size from the executable",
             get_error_string(err));
<<<<<<< HEAD
      exit(1);
=======
      return err;
>>>>>>> 21f3f750
    }
    err = hsa_executable_symbol_get_info(
        symbol, HSA_EXECUTABLE_SYMBOL_INFO_KERNEL_PRIVATE_SEGMENT_SIZE,
        &(info.private_segment_size));
    if (err != HSA_STATUS_SUCCESS) {
      printf("[%s:%d] %s failed: %s\n", __FILE__, __LINE__,
             "Extracting the private segment from the executable",
             get_error_string(err));
<<<<<<< HEAD
      exit(1);
=======
      return err;
>>>>>>> 21f3f750
    }

    DEBUG_PRINT(
        "Kernel %s --> %lx symbol %u group segsize %u pvt segsize %u bytes "
        "kernarg\n",
        kernelName.c_str(), info.kernel_object, info.group_segment_size,
        info.private_segment_size, info.kernel_segment_size);

    // assign it back to the kernel info table
    KernelInfoTable[gpu][kernelName] = info;
    free(name);
  } else if (type == HSA_SYMBOL_KIND_VARIABLE) {
    err = hsa_executable_symbol_get_info(
        symbol, HSA_EXECUTABLE_SYMBOL_INFO_NAME_LENGTH, &name_length);
    if (err != HSA_STATUS_SUCCESS) {
      printf("[%s:%d] %s failed: %s\n", __FILE__, __LINE__,
             "Symbol info extraction", get_error_string(err));
<<<<<<< HEAD
      exit(1);
=======
      return err;
>>>>>>> 21f3f750
    }
    char *name = reinterpret_cast<char *>(malloc(name_length + 1));
    err = hsa_executable_symbol_get_info(symbol,
                                         HSA_EXECUTABLE_SYMBOL_INFO_NAME, name);
    if (err != HSA_STATUS_SUCCESS) {
      printf("[%s:%d] %s failed: %s\n", __FILE__, __LINE__,
             "Symbol info extraction", get_error_string(err));
<<<<<<< HEAD
      exit(1);
=======
      return err;
>>>>>>> 21f3f750
    }
    name[name_length] = 0;

    atl_symbol_info_t info;

    err = hsa_executable_symbol_get_info(
        symbol, HSA_EXECUTABLE_SYMBOL_INFO_VARIABLE_ADDRESS, &(info.addr));
    if (err != HSA_STATUS_SUCCESS) {
      printf("[%s:%d] %s failed: %s\n", __FILE__, __LINE__,
             "Symbol info address extraction", get_error_string(err));
<<<<<<< HEAD
      exit(1);
=======
      return err;
>>>>>>> 21f3f750
    }

    err = hsa_executable_symbol_get_info(
        symbol, HSA_EXECUTABLE_SYMBOL_INFO_VARIABLE_SIZE, &(info.size));
    if (err != HSA_STATUS_SUCCESS) {
      printf("[%s:%d] %s failed: %s\n", __FILE__, __LINE__,
             "Symbol info size extraction", get_error_string(err));
<<<<<<< HEAD
      exit(1);
=======
      return err;
>>>>>>> 21f3f750
    }

    atmi_mem_place_t place = ATMI_MEM_PLACE(ATMI_DEVTYPE_GPU, gpu, 0);
    DEBUG_PRINT("Symbol %s = %p (%u bytes)\n", name, (void *)info.addr,
                info.size);
    err = register_allocation(reinterpret_cast<void *>(info.addr),
                              (size_t)info.size, place);
    if (err != HSA_STATUS_SUCCESS) {
      return err;
    }
    SymbolInfoTable[gpu][std::string(name)] = info;
    if (strcmp(name, "needs_hostcall_buffer") == 0)
      g_atmi_hostcall_required = true;
    free(name);
  } else {
    DEBUG_PRINT("Symbol is an indirect function\n");
  }
  return HSA_STATUS_SUCCESS;
}

atmi_status_t Runtime::RegisterModuleFromMemory(
    void *module_bytes, size_t module_size, atmi_place_t place,
    atmi_status_t (*on_deserialized_data)(void *data, size_t size,
                                          void *cb_state),
    void *cb_state, std::vector<hsa_executable_t> &HSAExecutables) {
  hsa_status_t err;
  int gpu = place.device_id;
  assert(gpu >= 0);

  DEBUG_PRINT("Trying to load module to GPU-%d\n", gpu);
  ATLGPUProcessor &proc = get_processor<ATLGPUProcessor>(place);
  hsa_agent_t agent = proc.agent();
  hsa_executable_t executable = {0};
  hsa_profile_t agent_profile;

  err = hsa_agent_get_info(agent, HSA_AGENT_INFO_PROFILE, &agent_profile);
  if (err != HSA_STATUS_SUCCESS) {
    printf("[%s:%d] %s failed: %s\n", __FILE__, __LINE__,
           "Query the agent profile", get_error_string(err));
<<<<<<< HEAD
    exit(1);
=======
    return ATMI_STATUS_ERROR;
>>>>>>> 21f3f750
  }
  // FIXME: Assume that every profile is FULL until we understand how to build
  // GCN with base profile
  agent_profile = HSA_PROFILE_FULL;
  /* Create the empty executable.  */
  err = hsa_executable_create(agent_profile, HSA_EXECUTABLE_STATE_UNFROZEN, "",
                              &executable);
  if (err != HSA_STATUS_SUCCESS) {
    printf("[%s:%d] %s failed: %s\n", __FILE__, __LINE__,
           "Create the executable", get_error_string(err));
<<<<<<< HEAD
    exit(1);
=======
    return ATMI_STATUS_ERROR;
>>>>>>> 21f3f750
  }

  bool module_load_success = false;
  do // Existing control flow used continue, preserve that for this patch
  {
    {
      // Some metadata info is not available through ROCr API, so use custom
      // code object metadata parsing to collect such metadata info

      err = get_code_object_custom_metadata(module_bytes, module_size, gpu);
      if (err != HSA_STATUS_SUCCESS) {
        DEBUG_PRINT("[%s:%d] %s failed: %s\n", __FILE__, __LINE__,
                    "Getting custom code object metadata",
                    get_error_string(err));
        continue;
      }

      // Deserialize code object.
      hsa_code_object_t code_object = {0};
      err = hsa_code_object_deserialize(module_bytes, module_size, NULL,
                                        &code_object);
      if (err != HSA_STATUS_SUCCESS) {
        DEBUG_PRINT("[%s:%d] %s failed: %s\n", __FILE__, __LINE__,
                    "Code Object Deserialization", get_error_string(err));
        continue;
      }
      assert(0 != code_object.handle);

      // Mutating the device image here avoids another allocation & memcpy
      void *code_object_alloc_data =
          reinterpret_cast<void *>(code_object.handle);
      atmi_status_t atmi_err =
          on_deserialized_data(code_object_alloc_data, module_size, cb_state);
      if (atmi_err != ATMI_STATUS_SUCCESS) {
        printf("[%s:%d] %s failed: %s\n", __FILE__, __LINE__,
               "Error in deserialized_data callback",
               get_atmi_error_string(atmi_err));
<<<<<<< HEAD
        exit(1);
=======
        return atmi_err;
>>>>>>> 21f3f750
      }

      /* Load the code object.  */
      err =
          hsa_executable_load_code_object(executable, agent, code_object, NULL);
      if (err != HSA_STATUS_SUCCESS) {
        DEBUG_PRINT("[%s:%d] %s failed: %s\n", __FILE__, __LINE__,
                    "Loading the code object", get_error_string(err));
        continue;
      }

      // cannot iterate over symbols until executable is frozen
    }
    module_load_success = true;
  } while (0);
  DEBUG_PRINT("Modules loaded successful? %d\n", module_load_success);
  if (module_load_success) {
    /* Freeze the executable; it can now be queried for symbols.  */
    err = hsa_executable_freeze(executable, "");
    if (err != HSA_STATUS_SUCCESS) {
      printf("[%s:%d] %s failed: %s\n", __FILE__, __LINE__,
             "Freeze the executable", get_error_string(err));
<<<<<<< HEAD
      exit(1);
=======
      return ATMI_STATUS_ERROR;
>>>>>>> 21f3f750
    }

    err = hsa_executable_iterate_symbols(executable, populate_InfoTables,
                                         static_cast<void *>(&gpu));
    if (err != HSA_STATUS_SUCCESS) {
      printf("[%s:%d] %s failed: %s\n", __FILE__, __LINE__,
             "Iterating over symbols for execuatable", get_error_string(err));
<<<<<<< HEAD
      exit(1);
=======
      return ATMI_STATUS_ERROR;
>>>>>>> 21f3f750
    }

    // save the executable and destroy during finalize
    HSAExecutables.push_back(executable);
    return ATMI_STATUS_SUCCESS;
  } else {
    return ATMI_STATUS_ERROR;
  }
}

} // namespace core<|MERGE_RESOLUTION|>--- conflicted
+++ resolved
@@ -132,10 +132,6 @@
 
 std::vector<hsa_amd_memory_pool_t> atl_gpu_kernarg_pools;
 
-<<<<<<< HEAD
-std::map<std::string, std::string> KernelNameMap;
-=======
->>>>>>> 21f3f750
 std::vector<std::map<std::string, atl_kernel_info_t>> KernelInfoTable;
 std::vector<std::map<std::string, atl_symbol_info_t>> SymbolInfoTable;
 
@@ -176,16 +172,7 @@
   for (uint32_t i = 0; i < gpu_procs.size(); i++) {
     agents.push_back(gpu_procs[i].agent());
   }
-<<<<<<< HEAD
-  err = hsa_amd_agents_allow_access(agents.size(), &agents[0], NULL, ptr);
-  if (err != HSA_STATUS_SUCCESS) {
-    printf("[%s:%d] %s failed: %s\n", __FILE__, __LINE__,
-           "Allow agents ptr access", get_error_string(err));
-    exit(1);
-  }
-=======
   return hsa_amd_agents_allow_access(agents.size(), &agents[0], NULL, ptr);
->>>>>>> 21f3f750
 }
 
 atmi_status_t Runtime::Initialize() {
@@ -194,18 +181,11 @@
     return ATMI_STATUS_SUCCESS;
 
   if (devtype == ATMI_DEVTYPE_ALL || devtype & ATMI_DEVTYPE_GPU) {
-<<<<<<< HEAD
-    if (atl_init_gpu_context() != ATMI_STATUS_SUCCESS) {
-      printf("[%s:%d] %s failed: %s\n", __FILE__, __LINE__, "GPU context init",
-             get_atmi_error_string(atl_init_gpu_context()));
-      exit(1);
-=======
     atmi_status_t rc = atl_init_gpu_context();
     if (rc != ATMI_STATUS_SUCCESS) {
       printf("[%s:%d] %s failed: %s\n", __FILE__, __LINE__, "GPU context init",
              get_atmi_error_string(atl_init_gpu_context()));
       return rc;
->>>>>>> 21f3f750
     }
   }
 
@@ -214,12 +194,7 @@
 }
 
 atmi_status_t Runtime::Finalize() {
-<<<<<<< HEAD
-  hsa_status_t err;
-
-=======
   atmi_status_t rc = ATMI_STATUS_SUCCESS;
->>>>>>> 21f3f750
   for (uint32_t i = 0; i < SymbolInfoTable.size(); i++) {
     SymbolInfoTable[i].clear();
   }
@@ -230,19 +205,11 @@
   KernelInfoTable.clear();
 
   atl_reset_atmi_initialized();
-<<<<<<< HEAD
-  err = hsa_shut_down();
-  if (err != HSA_STATUS_SUCCESS) {
-    printf("[%s:%d] %s failed: %s\n", __FILE__, __LINE__, "Shutting down HSA",
-           get_error_string(err));
-    exit(1);
-=======
   hsa_status_t err = hsa_shut_down();
   if (err != HSA_STATUS_SUCCESS) {
     printf("[%s:%d] %s failed: %s\n", __FILE__, __LINE__, "Shutting down HSA",
            get_error_string(err));
     rc = ATMI_STATUS_ERROR;
->>>>>>> 21f3f750
   }
 
   return rc;
@@ -269,11 +236,7 @@
   if (err != HSA_STATUS_SUCCESS) {
     printf("[%s:%d] %s failed: %s\n", __FILE__, __LINE__,
            "Alloc allowed in memory pool check", get_error_string(err));
-<<<<<<< HEAD
-    exit(1);
-=======
     return err;
->>>>>>> 21f3f750
   }
   if (alloc_allowed) {
     uint32_t global_flag = 0;
@@ -282,11 +245,7 @@
     if (err != HSA_STATUS_SUCCESS) {
       printf("[%s:%d] %s failed: %s\n", __FILE__, __LINE__,
              "Get memory pool info", get_error_string(err));
-<<<<<<< HEAD
-      exit(1);
-=======
-      return err;
->>>>>>> 21f3f750
+      return err;
     }
     if (HSA_AMD_MEMORY_POOL_GLOBAL_FLAG_FINE_GRAINED & global_flag) {
       ATLMemory new_mem(memory_pool, *proc, ATMI_MEMTYPE_FINE_GRAINED);
@@ -311,11 +270,7 @@
   if (err != HSA_STATUS_SUCCESS) {
     printf("[%s:%d] %s failed: %s\n", __FILE__, __LINE__,
            "Get device type info", get_error_string(err));
-<<<<<<< HEAD
-    exit(1);
-=======
     return err;
->>>>>>> 21f3f750
   }
   switch (device_type) {
   case HSA_DEVICE_TYPE_CPU: {
@@ -325,11 +280,7 @@
     if (err != HSA_STATUS_SUCCESS) {
       printf("[%s:%d] %s failed: %s\n", __FILE__, __LINE__,
              "Iterate all memory pools", get_error_string(err));
-<<<<<<< HEAD
-      exit(1);
-=======
-      return err;
->>>>>>> 21f3f750
+      return err;
     }
     g_atl_machine.addProcessor(new_proc);
   } break;
@@ -339,11 +290,7 @@
     if (err != HSA_STATUS_SUCCESS) {
       printf("[%s:%d] %s failed: %s\n", __FILE__, __LINE__,
              "Query the agent profile", get_error_string(err));
-<<<<<<< HEAD
-      exit(1);
-=======
-      return err;
->>>>>>> 21f3f750
+      return err;
     }
     atmi_devtype_t gpu_type;
     gpu_type =
@@ -354,11 +301,7 @@
     if (err != HSA_STATUS_SUCCESS) {
       printf("[%s:%d] %s failed: %s\n", __FILE__, __LINE__,
              "Iterate all memory pools", get_error_string(err));
-<<<<<<< HEAD
-      exit(1);
-=======
-      return err;
->>>>>>> 21f3f750
+      return err;
     }
     g_atl_machine.addProcessor(new_proc);
   } break;
@@ -416,12 +359,6 @@
   if (err != HSA_STATUS_SUCCESS) {
     printf("[%s:%d] %s failed: %s\n", __FILE__, __LINE__, "Getting a gpu agent",
            get_error_string(err));
-<<<<<<< HEAD
-    exit(1);
-  }
-  if (err != HSA_STATUS_SUCCESS)
-=======
->>>>>>> 21f3f750
     return err;
   }
 
@@ -562,11 +499,7 @@
       printf("[%s:%d] %s failed: %s\n", __FILE__, __LINE__,
              "Finding a CPU kernarg memory region handle",
              get_error_string(err));
-<<<<<<< HEAD
-      exit(1);
-=======
-      return err;
->>>>>>> 21f3f750
+      return err;
     }
   }
   hsa_region_t atl_gpu_kernarg_region;
@@ -580,11 +513,7 @@
     if (err != HSA_STATUS_SUCCESS) {
       printf("[%s:%d] %s failed: %s\n", __FILE__, __LINE__,
              "Finding a kernarg memory region", get_error_string(err));
-<<<<<<< HEAD
-      exit(1);
-=======
-      return err;
->>>>>>> 21f3f750
+      return err;
     }
   }
   if (num_procs > 0)
@@ -600,11 +529,7 @@
     if (err != HSA_STATUS_SUCCESS) {
       printf("[%s:%d] %s failed: %s\n", __FILE__, __LINE__,
              "Initializing the hsa runtime", get_error_string(err));
-<<<<<<< HEAD
-      exit(1);
-=======
-      return err;
->>>>>>> 21f3f750
+      return err;
     }
     if (err != HSA_STATUS_SUCCESS)
       return err;
@@ -615,11 +540,7 @@
     if (err != HSA_STATUS_SUCCESS) {
       printf("[%s:%d] %s failed: %s\n", __FILE__, __LINE__,
              "After initializing compute and memory", get_error_string(err));
-<<<<<<< HEAD
-      exit(1);
-=======
-      return err;
->>>>>>> 21f3f750
+      return err;
     }
 
     int gpu_count = g_atl_machine.processorCount<ATLGPUProcessor>();
@@ -703,11 +624,7 @@
   if (err != HSA_STATUS_SUCCESS) {
     printf("[%s:%d] %s failed: %s\n", __FILE__, __LINE__,
            "Registering the system for memory faults", get_error_string(err));
-<<<<<<< HEAD
-    exit(1);
-=======
     return ATMI_STATUS_ERROR;
->>>>>>> 21f3f750
   }
 
   init_tasks();
@@ -949,8 +866,6 @@
              "strings lookup in kernel metadata");
       return HSA_STATUS_ERROR_INVALID_CODE_OBJECT;
     }
-<<<<<<< HEAD
-=======
 
     // Make sure that kernelName + ".kd" == symbolName
     if ((kernelName + ".kd") != symbolName) {
@@ -958,7 +873,6 @@
              __FILE__, __LINE__, symbolName.c_str(), kernelName.c_str());
       return HSA_STATUS_ERROR_INVALID_CODE_OBJECT;
     }
->>>>>>> 21f3f750
 
     atl_kernel_info_t info = {0, 0, 0, 0, 0, 0, 0, 0, 0, {}, {}, {}};
 
@@ -1010,14 +924,6 @@
              "kernarg segment size metadata lookup in kernel metadata");
       return HSA_STATUS_ERROR_INVALID_CODE_OBJECT;
     }
-<<<<<<< HEAD
-
-    // create a map from symbol to name
-    DEBUG_PRINT("Kernel symbol %s; Name: %s; Size: %lu\n", symbolName.c_str(),
-                kernelName.c_str(), kernel_segment_size);
-    KernelNameMap[symbolName] = kernelName;
-=======
->>>>>>> 21f3f750
 
     bool hasHiddenArgs = false;
     if (kernel_segment_size > 0) {
@@ -1103,11 +1009,7 @@
   if (err != HSA_STATUS_SUCCESS) {
     printf("[%s:%d] %s failed: %s\n", __FILE__, __LINE__,
            "Symbol info extraction", get_error_string(err));
-<<<<<<< HEAD
-    exit(1);
-=======
     return err;
->>>>>>> 21f3f750
   }
   DEBUG_PRINT("Exec Symbol type: %d\n", type);
   if (type == HSA_SYMBOL_KIND_KERNEL) {
@@ -1116,11 +1018,7 @@
     if (err != HSA_STATUS_SUCCESS) {
       printf("[%s:%d] %s failed: %s\n", __FILE__, __LINE__,
              "Symbol info extraction", get_error_string(err));
-<<<<<<< HEAD
-      exit(1);
-=======
-      return err;
->>>>>>> 21f3f750
+      return err;
     }
     char *name = reinterpret_cast<char *>(malloc(name_length + 1));
     err = hsa_executable_symbol_get_info(symbol,
@@ -1128,24 +1026,7 @@
     if (err != HSA_STATUS_SUCCESS) {
       printf("[%s:%d] %s failed: %s\n", __FILE__, __LINE__,
              "Symbol info extraction", get_error_string(err));
-<<<<<<< HEAD
-      exit(1);
-    }
-    name[name_length] = 0;
-
-    if (KernelNameMap.find(std::string(name)) == KernelNameMap.end()) {
-      // did not find kernel name in the kernel map; this can happen only
-      // if the ROCr API for getting symbol info (name) is different from
-      // the comgr method of getting symbol info
-      if (HSA_STATUS_ERROR_INVALID_CODE_OBJECT != HSA_STATUS_SUCCESS) {
-        printf("[%s:%d] %s failed: %s\n", __FILE__, __LINE__,
-               "Invalid kernel name",
-               get_error_string(HSA_STATUS_ERROR_INVALID_CODE_OBJECT));
-        exit(1);
-      }
-=======
-      return err;
->>>>>>> 21f3f750
+      return err;
     }
     // remove the suffix .kd from symbol name.
     name[name_length - 3] = 0;
@@ -1156,16 +1037,7 @@
     // because the non-ROCr custom code object parsing is called before
     // iterating over the code object symbols using ROCr
     if (KernelInfoTable[gpu].find(kernelName) == KernelInfoTable[gpu].end()) {
-<<<<<<< HEAD
-      if (HSA_STATUS_ERROR_INVALID_CODE_OBJECT != HSA_STATUS_SUCCESS) {
-        printf("[%s:%d] %s failed: %s\n", __FILE__, __LINE__,
-               "Finding the entry kernel info table",
-               get_error_string(HSA_STATUS_ERROR_INVALID_CODE_OBJECT));
-        exit(1);
-      }
-=======
       return HSA_STATUS_ERROR;
->>>>>>> 21f3f750
     }
     // found, so assign and update
     info = KernelInfoTable[gpu][kernelName];
@@ -1178,11 +1050,7 @@
       printf("[%s:%d] %s failed: %s\n", __FILE__, __LINE__,
              "Extracting the symbol from the executable",
              get_error_string(err));
-<<<<<<< HEAD
-      exit(1);
-=======
-      return err;
->>>>>>> 21f3f750
+      return err;
     }
     err = hsa_executable_symbol_get_info(
         symbol, HSA_EXECUTABLE_SYMBOL_INFO_KERNEL_GROUP_SEGMENT_SIZE,
@@ -1191,11 +1059,7 @@
       printf("[%s:%d] %s failed: %s\n", __FILE__, __LINE__,
              "Extracting the group segment size from the executable",
              get_error_string(err));
-<<<<<<< HEAD
-      exit(1);
-=======
-      return err;
->>>>>>> 21f3f750
+      return err;
     }
     err = hsa_executable_symbol_get_info(
         symbol, HSA_EXECUTABLE_SYMBOL_INFO_KERNEL_PRIVATE_SEGMENT_SIZE,
@@ -1204,11 +1068,7 @@
       printf("[%s:%d] %s failed: %s\n", __FILE__, __LINE__,
              "Extracting the private segment from the executable",
              get_error_string(err));
-<<<<<<< HEAD
-      exit(1);
-=======
-      return err;
->>>>>>> 21f3f750
+      return err;
     }
 
     DEBUG_PRINT(
@@ -1226,11 +1086,7 @@
     if (err != HSA_STATUS_SUCCESS) {
       printf("[%s:%d] %s failed: %s\n", __FILE__, __LINE__,
              "Symbol info extraction", get_error_string(err));
-<<<<<<< HEAD
-      exit(1);
-=======
-      return err;
->>>>>>> 21f3f750
+      return err;
     }
     char *name = reinterpret_cast<char *>(malloc(name_length + 1));
     err = hsa_executable_symbol_get_info(symbol,
@@ -1238,11 +1094,7 @@
     if (err != HSA_STATUS_SUCCESS) {
       printf("[%s:%d] %s failed: %s\n", __FILE__, __LINE__,
              "Symbol info extraction", get_error_string(err));
-<<<<<<< HEAD
-      exit(1);
-=======
-      return err;
->>>>>>> 21f3f750
+      return err;
     }
     name[name_length] = 0;
 
@@ -1253,11 +1105,7 @@
     if (err != HSA_STATUS_SUCCESS) {
       printf("[%s:%d] %s failed: %s\n", __FILE__, __LINE__,
              "Symbol info address extraction", get_error_string(err));
-<<<<<<< HEAD
-      exit(1);
-=======
-      return err;
->>>>>>> 21f3f750
+      return err;
     }
 
     err = hsa_executable_symbol_get_info(
@@ -1265,11 +1113,7 @@
     if (err != HSA_STATUS_SUCCESS) {
       printf("[%s:%d] %s failed: %s\n", __FILE__, __LINE__,
              "Symbol info size extraction", get_error_string(err));
-<<<<<<< HEAD
-      exit(1);
-=======
-      return err;
->>>>>>> 21f3f750
+      return err;
     }
 
     atmi_mem_place_t place = ATMI_MEM_PLACE(ATMI_DEVTYPE_GPU, gpu, 0);
@@ -1309,11 +1153,7 @@
   if (err != HSA_STATUS_SUCCESS) {
     printf("[%s:%d] %s failed: %s\n", __FILE__, __LINE__,
            "Query the agent profile", get_error_string(err));
-<<<<<<< HEAD
-    exit(1);
-=======
     return ATMI_STATUS_ERROR;
->>>>>>> 21f3f750
   }
   // FIXME: Assume that every profile is FULL until we understand how to build
   // GCN with base profile
@@ -1324,11 +1164,7 @@
   if (err != HSA_STATUS_SUCCESS) {
     printf("[%s:%d] %s failed: %s\n", __FILE__, __LINE__,
            "Create the executable", get_error_string(err));
-<<<<<<< HEAD
-    exit(1);
-=======
     return ATMI_STATUS_ERROR;
->>>>>>> 21f3f750
   }
 
   bool module_load_success = false;
@@ -1366,11 +1202,7 @@
         printf("[%s:%d] %s failed: %s\n", __FILE__, __LINE__,
                "Error in deserialized_data callback",
                get_atmi_error_string(atmi_err));
-<<<<<<< HEAD
-        exit(1);
-=======
         return atmi_err;
->>>>>>> 21f3f750
       }
 
       /* Load the code object.  */
@@ -1393,11 +1225,7 @@
     if (err != HSA_STATUS_SUCCESS) {
       printf("[%s:%d] %s failed: %s\n", __FILE__, __LINE__,
              "Freeze the executable", get_error_string(err));
-<<<<<<< HEAD
-      exit(1);
-=======
       return ATMI_STATUS_ERROR;
->>>>>>> 21f3f750
     }
 
     err = hsa_executable_iterate_symbols(executable, populate_InfoTables,
@@ -1405,11 +1233,7 @@
     if (err != HSA_STATUS_SUCCESS) {
       printf("[%s:%d] %s failed: %s\n", __FILE__, __LINE__,
              "Iterating over symbols for execuatable", get_error_string(err));
-<<<<<<< HEAD
-      exit(1);
-=======
       return ATMI_STATUS_ERROR;
->>>>>>> 21f3f750
     }
 
     // save the executable and destroy during finalize
