--- conflicted
+++ resolved
@@ -706,11 +706,7 @@
 endif()
 option(LLVM_ENABLE_PLUGINS "Enable plugin support" ${LLVM_ENABLE_PLUGINS_default})
 
-<<<<<<< HEAD
-set(ENABLE_EXPERIMENTAL_NEW_PASS_MANAGER FALSE CACHE BOOL
-=======
-set(LLVM_ENABLE_NEW_PASS_MANAGER TRUE CACHE BOOL
->>>>>>> a42bd1b5
+set(LLVM_ENABLE_NEW_PASS_MANAGER FALSE CACHE BOOL
   "Enable the new pass manager by default.")
 if(NOT LLVM_ENABLE_NEW_PASS_MANAGER)
   message(WARNING "Using the legacy pass manager for the optimization pipeline"
