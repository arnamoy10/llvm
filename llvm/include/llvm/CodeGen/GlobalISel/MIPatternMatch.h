--- conflicted
+++ resolved
@@ -79,27 +79,6 @@
   bool match(const MachineRegisterInfo &MRI, Register Reg) {
     ValReg = getIConstantVRegValWithLookThrough(Reg, MRI);
     return ValReg ? true : false;
-<<<<<<< HEAD
-  }
-};
-
-inline GCstAndRegMatch m_GCst(Optional<ValueAndVReg> &ValReg) {
-  return GCstAndRegMatch(ValReg);
-}
-
-struct GFCstAndRegMatch {
-  Optional<FPValueAndVReg> &FPValReg;
-  GFCstAndRegMatch(Optional<FPValueAndVReg> &FPValReg) : FPValReg(FPValReg) {}
-  bool match(const MachineRegisterInfo &MRI, Register Reg) {
-    FPValReg = getFConstantVRegValWithLookThrough(Reg, MRI);
-    return FPValReg ? true : false;
-  }
-};
-
-inline GFCstAndRegMatch m_GFCst(Optional<FPValueAndVReg> &FPValReg) {
-  return GFCstAndRegMatch(FPValReg);
-}
-=======
   }
 };
 
@@ -134,7 +113,6 @@
 m_GFCstOrSplat(Optional<FPValueAndVReg> &FPValReg) {
   return GFCstOrSplatGFCstMatch(FPValReg);
 }
->>>>>>> 3e87a12c
 
 /// Matcher for a specific constant value.
 struct SpecificConstantMatch {
