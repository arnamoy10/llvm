//===- llvm/Analysis/MemoryDependenceAnalysis.h - Memory Deps ---*- C++ -*-===//
//
// Part of the LLVM Project, under the Apache License v2.0 with LLVM Exceptions.
// See https://llvm.org/LICENSE.txt for license information.
// SPDX-License-Identifier: Apache-2.0 WITH LLVM-exception
//
//===----------------------------------------------------------------------===//
//
// This file defines the MemoryDependenceAnalysis analysis pass.
//
//===----------------------------------------------------------------------===//

#ifndef LLVM_ANALYSIS_MEMORYDEPENDENCEANALYSIS_H
#define LLVM_ANALYSIS_MEMORYDEPENDENCEANALYSIS_H

#include "llvm/ADT/DenseMap.h"
#include "llvm/ADT/Optional.h"
#include "llvm/ADT/PointerEmbeddedInt.h"
#include "llvm/ADT/PointerIntPair.h"
#include "llvm/ADT/PointerSumType.h"
#include "llvm/ADT/SmallPtrSet.h"
#include "llvm/Analysis/MemoryLocation.h"
#include "llvm/IR/BasicBlock.h"
#include "llvm/IR/Metadata.h"
#include "llvm/IR/PassManager.h"
#include "llvm/IR/PredIteratorCache.h"
#include "llvm/IR/ValueHandle.h"
#include "llvm/Pass.h"
#include "llvm/Support/ErrorHandling.h"
#include <cassert>
#include <cstdint>
#include <utility>
#include <vector>

namespace llvm {

class AAResults;
class AssumptionCache;
class DominatorTree;
class Function;
class Instruction;
class LoadInst;
class PHITransAddr;
class TargetLibraryInfo;
class PhiValues;
class Value;

/// A memory dependence query can return one of three different answers.
class MemDepResult {
  enum DepType {
    /// Clients of MemDep never see this.
    ///
    /// Entries with this marker occur in a LocalDeps map or NonLocalDeps map
    /// when the instruction they previously referenced was removed from
    /// MemDep.  In either case, the entry may include an instruction pointer.
    /// If so, the pointer is an instruction in the block where scanning can
    /// start from, saving some work.
    ///
    /// In a default-constructed MemDepResult object, the type will be Invalid
    /// and the instruction pointer will be null.
    Invalid = 0,

    /// This is a dependence on the specified instruction which clobbers the
    /// desired value.  The pointer member of the MemDepResult pair holds the
    /// instruction that clobbers the memory.  For example, this occurs when we
    /// see a may-aliased store to the memory location we care about.
    ///
    /// There are several cases that may be interesting here:
    ///   1. Loads are clobbered by may-alias stores.
    ///   2. Loads are considered clobbered by partially-aliased loads.  The
    ///      client may choose to analyze deeper into these cases.
    Clobber,

    /// This is a dependence on the specified instruction which defines or
    /// produces the desired memory location.  The pointer member of the
    /// MemDepResult pair holds the instruction that defines the memory.
    ///
    /// Cases of interest:
    ///   1. This could be a load or store for dependence queries on
    ///      load/store.  The value loaded or stored is the produced value.
    ///      Note that the pointer operand may be different than that of the
    ///      queried pointer due to must aliases and phi translation. Note
    ///      that the def may not be the same type as the query, the pointers
    ///      may just be must aliases.
    ///   2. For loads and stores, this could be an allocation instruction. In
    ///      this case, the load is loading an undef value or a store is the
    ///      first store to (that part of) the allocation.
    ///   3. Dependence queries on calls return Def only when they are readonly
    ///      calls or memory use intrinsics with identical callees and no
    ///      intervening clobbers.  No validation is done that the operands to
    ///      the calls are the same.
    Def,

    /// This marker indicates that the query has no known dependency in the
    /// specified block.
    ///
    /// More detailed state info is encoded in the upper part of the pair (i.e.
    /// the Instruction*)
    Other
  };

  /// If DepType is "Other", the upper part of the sum type is an encoding of
  /// the following more detailed type information.
  enum OtherType {
    /// This marker indicates that the query has no dependency in the specified
    /// block.
    ///
    /// To find out more, the client should query other predecessor blocks.
    NonLocal = 1,
    /// This marker indicates that the query has no dependency in the specified
    /// function.
    NonFuncLocal,
    /// This marker indicates that the query dependency is unknown.
    Unknown
  };

  using ValueTy = PointerSumType<
      DepType, PointerSumTypeMember<Invalid, Instruction *>,
      PointerSumTypeMember<Clobber, Instruction *>,
      PointerSumTypeMember<Def, Instruction *>,
      PointerSumTypeMember<Other, PointerEmbeddedInt<OtherType, 3>>>;
  ValueTy Value;

  explicit MemDepResult(ValueTy V) : Value(V) {}

public:
  MemDepResult() = default;

  /// get methods: These are static ctor methods for creating various
  /// MemDepResult kinds.
  static MemDepResult getDef(Instruction *Inst) {
    assert(Inst && "Def requires inst");
    return MemDepResult(ValueTy::create<Def>(Inst));
  }
  static MemDepResult getClobber(Instruction *Inst) {
    assert(Inst && "Clobber requires inst");
    return MemDepResult(ValueTy::create<Clobber>(Inst));
  }
  static MemDepResult getNonLocal() {
    return MemDepResult(ValueTy::create<Other>(NonLocal));
  }
  static MemDepResult getNonFuncLocal() {
    return MemDepResult(ValueTy::create<Other>(NonFuncLocal));
  }
  static MemDepResult getUnknown() {
    return MemDepResult(ValueTy::create<Other>(Unknown));
  }

  /// Tests if this MemDepResult represents a query that is an instruction
  /// clobber dependency.
  bool isClobber() const { return Value.is<Clobber>(); }

  /// Tests if this MemDepResult represents a query that is an instruction
  /// definition dependency.
  bool isDef() const { return Value.is<Def>(); }

  /// Tests if this MemDepResult represents a query that is transparent to the
  /// start of the block, but where a non-local hasn't been done.
  bool isNonLocal() const {
    return Value.is<Other>() && Value.cast<Other>() == NonLocal;
  }

  /// Tests if this MemDepResult represents a query that is transparent to the
  /// start of the function.
  bool isNonFuncLocal() const {
    return Value.is<Other>() && Value.cast<Other>() == NonFuncLocal;
  }

  /// Tests if this MemDepResult represents a query which cannot and/or will
  /// not be computed.
  bool isUnknown() const {
    return Value.is<Other>() && Value.cast<Other>() == Unknown;
  }

  /// If this is a normal dependency, returns the instruction that is depended
  /// on.  Otherwise, returns null.
  Instruction *getInst() const {
    switch (Value.getTag()) {
    case Invalid:
      return Value.cast<Invalid>();
    case Clobber:
      return Value.cast<Clobber>();
    case Def:
      return Value.cast<Def>();
    case Other:
      return nullptr;
    }
    llvm_unreachable("Unknown discriminant!");
  }

  bool operator==(const MemDepResult &M) const { return Value == M.Value; }
  bool operator!=(const MemDepResult &M) const { return Value != M.Value; }
  bool operator<(const MemDepResult &M) const { return Value < M.Value; }
  bool operator>(const MemDepResult &M) const { return Value > M.Value; }

private:
  friend class MemoryDependenceResults;

  /// Tests if this is a MemDepResult in its dirty/invalid. state.
  bool isDirty() const { return Value.is<Invalid>(); }

  static MemDepResult getDirty(Instruction *Inst) {
    return MemDepResult(ValueTy::create<Invalid>(Inst));
  }
};

/// This is an entry in the NonLocalDepInfo cache.
///
/// For each BasicBlock (the BB entry) it keeps a MemDepResult.
class NonLocalDepEntry {
  BasicBlock *BB;
  MemDepResult Result;

public:
  NonLocalDepEntry(BasicBlock *bb, MemDepResult result)
      : BB(bb), Result(result) {}

  // This is used for searches.
  NonLocalDepEntry(BasicBlock *bb) : BB(bb) {}

  // BB is the sort key, it can't be changed.
  BasicBlock *getBB() const { return BB; }

  void setResult(const MemDepResult &R) { Result = R; }

  const MemDepResult &getResult() const { return Result; }

  bool operator<(const NonLocalDepEntry &RHS) const { return BB < RHS.BB; }
};

/// This is a result from a NonLocal dependence query.
///
/// For each BasicBlock (the BB entry) it keeps a MemDepResult and the
/// (potentially phi translated) address that was live in the block.
class NonLocalDepResult {
  NonLocalDepEntry Entry;
  Value *Address;

public:
  NonLocalDepResult(BasicBlock *bb, MemDepResult result, Value *address)
      : Entry(bb, result), Address(address) {}

  // BB is the sort key, it can't be changed.
  BasicBlock *getBB() const { return Entry.getBB(); }

  void setResult(const MemDepResult &R, Value *Addr) {
    Entry.setResult(R);
    Address = Addr;
  }

  const MemDepResult &getResult() const { return Entry.getResult(); }

  /// Returns the address of this pointer in this block.
  ///
  /// This can be different than the address queried for the non-local result
  /// because of phi translation.  This returns null if the address was not
  /// available in a block (i.e. because phi translation failed) or if this is
  /// a cached result and that address was deleted.
  ///
  /// The address is always null for a non-local 'call' dependence.
  Value *getAddress() const { return Address; }
};

/// Provides a lazy, caching interface for making common memory aliasing
/// information queries, backed by LLVM's alias analysis passes.
///
/// The dependency information returned is somewhat unusual, but is pragmatic.
/// If queried about a store or call that might modify memory, the analysis
/// will return the instruction[s] that may either load from that memory or
/// store to it.  If queried with a load or call that can never modify memory,
/// the analysis will return calls and stores that might modify the pointer,
/// but generally does not return loads unless a) they are volatile, or
/// b) they load from *must-aliased* pointers.  Returning a dependence on
/// must-alias'd pointers instead of all pointers interacts well with the
/// internal caching mechanism.
class MemoryDependenceResults {
  // A map from instructions to their dependency.
  using LocalDepMapType = DenseMap<Instruction *, MemDepResult>;
  LocalDepMapType LocalDeps;

public:
  using NonLocalDepInfo = std::vector<NonLocalDepEntry>;

private:
  /// A pair<Value*, bool> where the bool is true if the dependence is a read
  /// only dependence, false if read/write.
  using ValueIsLoadPair = PointerIntPair<const Value *, 1, bool>;

  /// This pair is used when caching information for a block.
  ///
  /// If the pointer is null, the cache value is not a full query that starts
  /// at the specified block.  If non-null, the bool indicates whether or not
  /// the contents of the block was skipped.
  using BBSkipFirstBlockPair = PointerIntPair<BasicBlock *, 1, bool>;

  /// This record is the information kept for each (value, is load) pair.
  struct NonLocalPointerInfo {
    /// The pair of the block and the skip-first-block flag.
    BBSkipFirstBlockPair Pair;
    /// The results of the query for each relevant block.
    NonLocalDepInfo NonLocalDeps;
    /// The maximum size of the dereferences of the pointer.
    ///
    /// May be UnknownSize if the sizes are unknown.
    LocationSize Size = LocationSize::afterPointer();
    /// The AA tags associated with dereferences of the pointer.
    ///
    /// The members may be null if there are no tags or conflicting tags.
    AAMDNodes AATags;

    NonLocalPointerInfo() = default;
  };

  /// Cache storing single nonlocal def for the instruction.
  /// It is set when nonlocal def would be found in function returning only
  /// local dependencies.
  DenseMap<AssertingVH<const Value>, NonLocalDepResult> NonLocalDefsCache;
  using ReverseNonLocalDefsCacheTy =
    DenseMap<Instruction *, SmallPtrSet<const Value*, 4>>;
  ReverseNonLocalDefsCacheTy ReverseNonLocalDefsCache;

  /// This map stores the cached results of doing a pointer lookup at the
  /// bottom of a block.
  ///
  /// The key of this map is the pointer+isload bit, the value is a list of
  /// <bb->result> mappings.
  using CachedNonLocalPointerInfo =
      DenseMap<ValueIsLoadPair, NonLocalPointerInfo>;
  CachedNonLocalPointerInfo NonLocalPointerDeps;

  // A map from instructions to their non-local pointer dependencies.
  using ReverseNonLocalPtrDepTy =
      DenseMap<Instruction *, SmallPtrSet<ValueIsLoadPair, 4>>;
  ReverseNonLocalPtrDepTy ReverseNonLocalPtrDeps;

  /// This is the instruction we keep for each cached access that we have for
  /// an instruction.
  ///
  /// The pointer is an owning pointer and the bool indicates whether we have
  /// any dirty bits in the set.
  using PerInstNLInfo = std::pair<NonLocalDepInfo, bool>;

  // A map from instructions to their non-local dependencies.
  using NonLocalDepMapType = DenseMap<Instruction *, PerInstNLInfo>;

  NonLocalDepMapType NonLocalDeps;

  // A reverse mapping from dependencies to the dependees.  This is
  // used when removing instructions to keep the cache coherent.
  using ReverseDepMapType =
      DenseMap<Instruction *, SmallPtrSet<Instruction *, 4>>;
  ReverseDepMapType ReverseLocalDeps;

  // A reverse mapping from dependencies to the non-local dependees.
  ReverseDepMapType ReverseNonLocalDeps;

  /// Current AA implementation, just a cache.
  AAResults &AA;
  AssumptionCache &AC;
  const TargetLibraryInfo &TLI;
  DominatorTree &DT;
  PhiValues &PV;
  PredIteratorCache PredCache;

  unsigned DefaultBlockScanLimit;
  Optional<int32_t> ClobberOffset;

  /// Offsets to dependant clobber loads.
  using ClobberOffsetsMapType = DenseMap<LoadInst *, int32_t>;
  ClobberOffsetsMapType ClobberOffsets;

public:
  MemoryDependenceResults(AAResults &AA, AssumptionCache &AC,
                          const TargetLibraryInfo &TLI, DominatorTree &DT,
                          PhiValues &PV, unsigned DefaultBlockScanLimit)
      : AA(AA), AC(AC), TLI(TLI), DT(DT), PV(PV),
        DefaultBlockScanLimit(DefaultBlockScanLimit) {}

  /// Handle invalidation in the new PM.
  bool invalidate(Function &F, const PreservedAnalyses &PA,
                  FunctionAnalysisManager::Invalidator &Inv);

  /// Some methods limit the number of instructions they will examine.
  /// The return value of this method is the default limit that will be
  /// used if no limit is explicitly passed in.
  unsigned getDefaultBlockScanLimit() const;

  /// Returns the instruction on which a memory operation depends.
  ///
  /// See the class comment for more details. It is illegal to call this on
  /// non-memory instructions.
  MemDepResult getDependency(Instruction *QueryInst);

  /// Perform a full dependency query for the specified call, returning the set
  /// of blocks that the value is potentially live across.
  ///
  /// The returned set of results will include a "NonLocal" result for all
  /// blocks where the value is live across.
  ///
  /// This method assumes the instruction returns a "NonLocal" dependency
  /// within its own block.
  ///
  /// This returns a reference to an internal data structure that may be
  /// invalidated on the next non-local query or when an instruction is
  /// removed.  Clients must copy this data if they want it around longer than
  /// that.
  const NonLocalDepInfo &getNonLocalCallDependency(CallBase *QueryCall);

  /// Perform a full dependency query for an access to the QueryInst's
  /// specified memory location, returning the set of instructions that either
  /// define or clobber the value.
  ///
  /// Warning: For a volatile query instruction, the dependencies will be
  /// accurate, and thus usable for reordering, but it is never legal to
  /// remove the query instruction.
  ///
  /// This method assumes the pointer has a "NonLocal" dependency within
  /// QueryInst's parent basic block.
  void getNonLocalPointerDependency(Instruction *QueryInst,
                                    SmallVectorImpl<NonLocalDepResult> &Result);

  /// Removes an instruction from the dependence analysis, updating the
  /// dependence of instructions that previously depended on it.
  void removeInstruction(Instruction *InstToRemove);

  /// Invalidates cached information about the specified pointer, because it
  /// may be too conservative in memdep.
  ///
  /// This is an optional call that can be used when the client detects an
  /// equivalence between the pointer and some other value and replaces the
  /// other value with ptr. This can make Ptr available in more places that
  /// cached info does not necessarily keep.
  void invalidateCachedPointerInfo(Value *Ptr);

  /// Clears the PredIteratorCache info.
  ///
  /// This needs to be done when the CFG changes, e.g., due to splitting
  /// critical edges.
  void invalidateCachedPredecessors();

  /// Returns the instruction on which a memory location depends.
  ///
  /// If isLoad is true, this routine ignores may-aliases with read-only
  /// operations.  If isLoad is false, this routine ignores may-aliases
  /// with reads from read-only locations. If possible, pass the query
  /// instruction as well; this function may take advantage of the metadata
  /// annotated to the query instruction to refine the result. \p Limit
  /// can be used to set the maximum number of instructions that will be
  /// examined to find the pointer dependency. On return, it will be set to
  /// the number of instructions left to examine. If a null pointer is passed
  /// in, the limit will default to the value of -memdep-block-scan-limit.
  ///
  /// Note that this is an uncached query, and thus may be inefficient.
  MemDepResult getPointerDependencyFrom(const MemoryLocation &Loc, bool isLoad,
                                        BasicBlock::iterator ScanIt,
                                        BasicBlock *BB,
                                        Instruction *QueryInst = nullptr,
                                        unsigned *Limit = nullptr);

  MemDepResult
  getSimplePointerDependencyFrom(const MemoryLocation &MemLoc, bool isLoad,
                                 BasicBlock::iterator ScanIt, BasicBlock *BB,
                                 Instruction *QueryInst, unsigned *Limit);

  /// This analysis looks for other loads and stores with invariant.group
  /// metadata and the same pointer operand. Returns Unknown if it does not
  /// find anything, and Def if it can be assumed that 2 instructions load or
  /// store the same value and NonLocal which indicate that non-local Def was
  /// found, which can be retrieved by calling getNonLocalPointerDependency
  /// with the same queried instruction.
  MemDepResult getInvariantGroupPointerDependency(LoadInst *LI, BasicBlock *BB);

  /// Release memory in caches.
  void releaseMemory();

<<<<<<< HEAD
  Optional<int32_t> getClobberOffset() const { return ClobberOffset; }
=======
  /// Return the clobber offset to dependent instruction.
  Optional<int32_t> getClobberOffset(LoadInst *DepInst) const {
    const auto Off = ClobberOffsets.find(DepInst);
    if (Off != ClobberOffsets.end())
      return Off->getSecond();
    return None;
  }
>>>>>>> 3f9ee3c9

private:
  MemDepResult getCallDependencyFrom(CallBase *Call, bool isReadOnlyCall,
                                     BasicBlock::iterator ScanIt,
                                     BasicBlock *BB);
  bool getNonLocalPointerDepFromBB(Instruction *QueryInst,
                                   const PHITransAddr &Pointer,
                                   const MemoryLocation &Loc, bool isLoad,
                                   BasicBlock *BB,
                                   SmallVectorImpl<NonLocalDepResult> &Result,
                                   DenseMap<BasicBlock *, Value *> &Visited,
                                   bool SkipFirstBlock = false,
                                   bool IsIncomplete = false);
  MemDepResult GetNonLocalInfoForBlock(Instruction *QueryInst,
                                       const MemoryLocation &Loc, bool isLoad,
                                       BasicBlock *BB, NonLocalDepInfo *Cache,
                                       unsigned NumSortedEntries);

  void RemoveCachedNonLocalPointerDependencies(ValueIsLoadPair P);

  void verifyRemoved(Instruction *Inst) const;
};

/// An analysis that produces \c MemoryDependenceResults for a function.
///
/// This is essentially a no-op because the results are computed entirely
/// lazily.
class MemoryDependenceAnalysis
    : public AnalysisInfoMixin<MemoryDependenceAnalysis> {
  friend AnalysisInfoMixin<MemoryDependenceAnalysis>;

  static AnalysisKey Key;

  unsigned DefaultBlockScanLimit;

public:
  using Result = MemoryDependenceResults;

  MemoryDependenceAnalysis();
  MemoryDependenceAnalysis(unsigned DefaultBlockScanLimit) : DefaultBlockScanLimit(DefaultBlockScanLimit) { }

  MemoryDependenceResults run(Function &F, FunctionAnalysisManager &AM);
};

/// A wrapper analysis pass for the legacy pass manager that exposes a \c
/// MemoryDepnedenceResults instance.
class MemoryDependenceWrapperPass : public FunctionPass {
  Optional<MemoryDependenceResults> MemDep;

public:
  static char ID;

  MemoryDependenceWrapperPass();
  ~MemoryDependenceWrapperPass() override;

  /// Pass Implementation stuff.  This doesn't do any analysis eagerly.
  bool runOnFunction(Function &) override;

  /// Clean up memory in between runs
  void releaseMemory() override;

  /// Does not modify anything.  It uses Value Numbering and Alias Analysis.
  void getAnalysisUsage(AnalysisUsage &AU) const override;

  MemoryDependenceResults &getMemDep() { return *MemDep; }
};

} // end namespace llvm

#endif // LLVM_ANALYSIS_MEMORYDEPENDENCEANALYSIS_H<|MERGE_RESOLUTION|>--- conflicted
+++ resolved
@@ -363,7 +363,6 @@
   PredIteratorCache PredCache;
 
   unsigned DefaultBlockScanLimit;
-  Optional<int32_t> ClobberOffset;
 
   /// Offsets to dependant clobber loads.
   using ClobberOffsetsMapType = DenseMap<LoadInst *, int32_t>;
@@ -473,9 +472,6 @@
   /// Release memory in caches.
   void releaseMemory();
 
-<<<<<<< HEAD
-  Optional<int32_t> getClobberOffset() const { return ClobberOffset; }
-=======
   /// Return the clobber offset to dependent instruction.
   Optional<int32_t> getClobberOffset(LoadInst *DepInst) const {
     const auto Off = ClobberOffsets.find(DepInst);
@@ -483,7 +479,6 @@
       return Off->getSecond();
     return None;
   }
->>>>>>> 3f9ee3c9
 
 private:
   MemDepResult getCallDependencyFrom(CallBase *Call, bool isReadOnlyCall,
