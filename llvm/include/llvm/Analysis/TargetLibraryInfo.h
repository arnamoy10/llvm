//===-- TargetLibraryInfo.h - Library information ---------------*- C++ -*-===//
//
// Part of the LLVM Project, under the Apache License v2.0 with LLVM Exceptions.
// See https://llvm.org/LICENSE.txt for license information.
// SPDX-License-Identifier: Apache-2.0 WITH LLVM-exception
//
//===----------------------------------------------------------------------===//

#ifndef LLVM_ANALYSIS_TARGETLIBRARYINFO_H
#define LLVM_ANALYSIS_TARGETLIBRARYINFO_H

#include "llvm/ADT/BitVector.h"
#include "llvm/ADT/DenseMap.h"
#include "llvm/IR/InstrTypes.h"
#include "llvm/IR/IntrinsicInst.h"
#include "llvm/IR/PassManager.h"
#include "llvm/Pass.h"
#include "llvm/TargetParser/Triple.h"
#include <optional>

namespace llvm {

template <typename T> class ArrayRef;
class Function;
class Module;
class Triple;

/// Describes a possible implementation of a floating point builtin operation.
struct AltMathDesc {
  Intrinsic::ID IntrinID;
  Type::TypeID BaseFPType;
  ElementCount VectorizationFactor;
  StringRef FnImplName;
  float Accuracy;
};

/// Describes a possible vectorization of a function.
/// Function 'VectorFnName' is equivalent to 'ScalarFnName' vectorized
/// by a factor 'VectorizationFactor'.
struct VecDesc {
  StringRef ScalarFnName;
  StringRef VectorFnName;
  ElementCount VectorizationFactor;
  bool Masked;
};

  enum LibFunc : unsigned {
#define TLI_DEFINE_ENUM
#include "llvm/Analysis/TargetLibraryInfo.def"

    NumLibFuncs,
    NotLibFunc
  };

/// Implementation of the target library information.
///
/// This class constructs tables that hold the target library information and
/// make it available. However, it is somewhat expensive to compute and only
/// depends on the triple. So users typically interact with the \c
/// TargetLibraryInfo wrapper below.
class TargetLibraryInfoImpl {
  friend class TargetLibraryInfo;

  unsigned char AvailableArray[(NumLibFuncs+3)/4];
  DenseMap<unsigned, std::string> CustomNames;
  static StringLiteral const StandardNames[NumLibFuncs];
  bool ShouldExtI32Param, ShouldExtI32Return, ShouldSignExtI32Param, ShouldSignExtI32Return;
  unsigned SizeOfInt;

  enum AvailabilityState {
    StandardName = 3, // (memset to all ones)
    CustomName = 1,
    Unavailable = 0  // (memset to all zeros)
  };
  void setState(LibFunc F, AvailabilityState State) {
    AvailableArray[F/4] &= ~(3 << 2*(F&3));
    AvailableArray[F/4] |= State << 2*(F&3);
  }
  AvailabilityState getState(LibFunc F) const {
    return static_cast<AvailabilityState>((AvailableArray[F/4] >> 2*(F&3)) & 3);
  }

  /// Alternate math library functions - sorted by intrinsic ID, then type,
  /// then vector size, then accuracy
  std::vector<AltMathDesc> AltMathFuncDescs;

  /// Vectorization descriptors - sorted by ScalarFnName.
  std::vector<VecDesc> VectorDescs;
  /// Scalarization descriptors - same content as VectorDescs but sorted based
  /// on VectorFnName rather than ScalarFnName.
  std::vector<VecDesc> ScalarDescs;

  /// Return true if the function type FTy is valid for the library function
  /// F, regardless of whether the function is available.
  bool isValidProtoForLibFunc(const FunctionType &FTy, LibFunc F,
                              const Module &M) const;

public:
  /// List of known vector-functions libraries.
  ///
  /// The vector-functions library defines, which functions are vectorizable
  /// and with which factor. The library can be specified by either frontend,
  /// or a commandline option, and then used by
  /// addVectorizableFunctionsFromVecLib for filling up the tables of
  /// vectorizable functions.
  enum VectorLibrary {
    NoLibrary,        // Don't use any vector library.
    Accelerate,       // Use Accelerate framework.
    DarwinLibSystemM, // Use Darwin's libsystem_m.
    LIBMVEC_X86,      // GLIBC Vector Math library.
    MASSV,            // IBM MASS vector library.
    SVML,             // Intel short vector math library.
    SLEEFGNUABI       // SLEEF - SIMD Library for Evaluating Elementary Functions.
  };

  /// List of known alternate math libraries.
  ///
  /// The alternate math library provides a set of functions that can ve used
  /// to replace llvm.fpbuiltin intrinsic calls when one or more constraining
  /// attributes are specified.
  /// The library can be specified by either frontend or a commandline option,
  /// and then used by addAltMathFunctionsFromLib for populating the tables of
  /// math function implementations.
  enum AltMathLibrary {
    NoAltMathLibrary,  // Don't use any alternate math library
    TestAltMathLibrary // Use a fake alternate math library for testing
  };

  TargetLibraryInfoImpl();
  explicit TargetLibraryInfoImpl(const Triple &T);

  // Provide value semantics.
  TargetLibraryInfoImpl(const TargetLibraryInfoImpl &TLI);
  TargetLibraryInfoImpl(TargetLibraryInfoImpl &&TLI);
  TargetLibraryInfoImpl &operator=(const TargetLibraryInfoImpl &TLI);
  TargetLibraryInfoImpl &operator=(TargetLibraryInfoImpl &&TLI);

  /// Searches for a particular function name.
  ///
  /// If it is one of the known library functions, return true and set F to the
  /// corresponding value.
  bool getLibFunc(StringRef funcName, LibFunc &F) const;

  /// Searches for a particular function name, also checking that its type is
  /// valid for the library function matching that name.
  ///
  /// If it is one of the known library functions, return true and set F to the
  /// corresponding value.
  ///
  /// FDecl is assumed to have a parent Module when using this function.
  bool getLibFunc(const Function &FDecl, LibFunc &F) const;

  /// Forces a function to be marked as unavailable.
  void setUnavailable(LibFunc F) {
    setState(F, Unavailable);
  }

  /// Forces a function to be marked as available.
  void setAvailable(LibFunc F) {
    setState(F, StandardName);
  }

  /// Forces a function to be marked as available and provide an alternate name
  /// that must be used.
  void setAvailableWithName(LibFunc F, StringRef Name) {
    if (StandardNames[F] != Name) {
      setState(F, CustomName);
      CustomNames[F] = std::string(Name);
      assert(CustomNames.contains(F));
    } else {
      setState(F, StandardName);
    }
  }

  /// Disables all builtins.
  ///
  /// This can be used for options like -fno-builtin.
  void disableAllFunctions();

  /// Add a set of alternate math library function implementations with
  /// attributes that can be used to select an implementation for an
  /// llvm.fpbuiltin intrinsic
  void addAltMathFunctions(ArrayRef<AltMathDesc> Fns);

  /// Calls addAltMathFunctions with a known preset of functions for the
  /// given alternate math library.
  void addAltMathFunctionsFromLib(enum AltMathLibrary AltLib);

  /// Select an alternate math library implementation that meets the criteria
  /// described by an FPBuiltinIntrinsic call.
  StringRef selectFPBuiltinImplementation(FPBuiltinIntrinsic *Builtin) const;

  /// Add a set of scalar -> vector mappings, queryable via
  /// getVectorizedFunction and getScalarizedFunction.
  void addVectorizableFunctions(ArrayRef<VecDesc> Fns);

  /// Calls addVectorizableFunctions with a known preset of functions for the
  /// given vector library.
  void addVectorizableFunctionsFromVecLib(enum VectorLibrary VecLib,
                                          const llvm::Triple &TargetTriple);

  /// Return true if the function F has a vector equivalent with vectorization
  /// factor VF.
  bool isFunctionVectorizable(StringRef F, const ElementCount &VF) const {
    return !(getVectorizedFunction(F, VF, false).empty() &&
             getVectorizedFunction(F, VF, true).empty());
  }

  /// Return true if the function F has a vector equivalent with any
  /// vectorization factor.
  bool isFunctionVectorizable(StringRef F) const;

  /// Return the name of the equivalent of F, vectorized with factor VF. If no
  /// such mapping exists, return the empty string.
  StringRef getVectorizedFunction(StringRef F, const ElementCount &VF,
                                  bool Masked) const;

  /// Set to true iff i32 parameters to library functions should have signext
  /// or zeroext attributes if they correspond to C-level int or unsigned int,
  /// respectively.
  void setShouldExtI32Param(bool Val) {
    ShouldExtI32Param = Val;
  }

  /// Set to true iff i32 results from library functions should have signext
  /// or zeroext attributes if they correspond to C-level int or unsigned int,
  /// respectively.
  void setShouldExtI32Return(bool Val) {
    ShouldExtI32Return = Val;
  }

  /// Set to true iff i32 parameters to library functions should have signext
  /// attribute if they correspond to C-level int or unsigned int.
  void setShouldSignExtI32Param(bool Val) {
    ShouldSignExtI32Param = Val;
  }

  /// Set to true iff i32 results from library functions should have signext
  /// attribute if they correspond to C-level int or unsigned int.
  void setShouldSignExtI32Return(bool Val) {
    ShouldSignExtI32Return = Val;
  }

  /// Returns the size of the wchar_t type in bytes or 0 if the size is unknown.
  /// This queries the 'wchar_size' metadata.
  unsigned getWCharSize(const Module &M) const;

  /// Returns the size of the size_t type in bits.
  unsigned getSizeTSize(const Module &M) const;

  /// Get size of a C-level int or unsigned int, in bits.
  unsigned getIntSize() const {
    return SizeOfInt;
  }

  /// Initialize the C-level size of an integer.
  void setIntSize(unsigned Bits) {
    SizeOfInt = Bits;
  }

  /// Returns the largest vectorization factor used in the list of
  /// vector functions.
  void getWidestVF(StringRef ScalarF, ElementCount &FixedVF,
                   ElementCount &Scalable) const;

  /// Returns true if call site / callee has cdecl-compatible calling
  /// conventions.
  static bool isCallingConvCCompatible(CallBase *CI);
  static bool isCallingConvCCompatible(Function *Callee);
};

/// Provides information about what library functions are available for
/// the current target.
///
/// This both allows optimizations to handle them specially and frontends to
/// disable such optimizations through -fno-builtin etc.
class TargetLibraryInfo {
  friend class TargetLibraryAnalysis;
  friend class TargetLibraryInfoWrapperPass;

  /// The global (module level) TLI info.
  const TargetLibraryInfoImpl *Impl;

  /// Support for -fno-builtin* options as function attributes, overrides
  /// information in global TargetLibraryInfoImpl.
  BitVector OverrideAsUnavailable;

public:
  explicit TargetLibraryInfo(const TargetLibraryInfoImpl &Impl,
                             std::optional<const Function *> F = std::nullopt)
      : Impl(&Impl), OverrideAsUnavailable(NumLibFuncs) {
    if (!F)
      return;
    if ((*F)->hasFnAttribute("no-builtins"))
      disableAllFunctions();
    else {
      // Disable individual libc/libm calls in TargetLibraryInfo.
      LibFunc LF;
      AttributeSet FnAttrs = (*F)->getAttributes().getFnAttrs();
      for (const Attribute &Attr : FnAttrs) {
        if (!Attr.isStringAttribute())
          continue;
        auto AttrStr = Attr.getKindAsString();
        if (!AttrStr.consume_front("no-builtin-"))
          continue;
        if (getLibFunc(AttrStr, LF))
          setUnavailable(LF);
      }
    }
  }

  // Provide value semantics.
  TargetLibraryInfo(const TargetLibraryInfo &TLI) = default;
  TargetLibraryInfo(TargetLibraryInfo &&TLI)
      : Impl(TLI.Impl), OverrideAsUnavailable(TLI.OverrideAsUnavailable) {}
  TargetLibraryInfo &operator=(const TargetLibraryInfo &TLI) = default;
  TargetLibraryInfo &operator=(TargetLibraryInfo &&TLI) {
    Impl = TLI.Impl;
    OverrideAsUnavailable = TLI.OverrideAsUnavailable;
    return *this;
  }

  /// Determine whether a callee with the given TLI can be inlined into
  /// caller with this TLI, based on 'nobuiltin' attributes. When requested,
  /// allow inlining into a caller with a superset of the callee's nobuiltin
  /// attributes, which is conservatively correct.
  bool areInlineCompatible(const TargetLibraryInfo &CalleeTLI,
                           bool AllowCallerSuperset) const {
    if (!AllowCallerSuperset)
      return OverrideAsUnavailable == CalleeTLI.OverrideAsUnavailable;
    BitVector B = OverrideAsUnavailable;
    B |= CalleeTLI.OverrideAsUnavailable;
    // We can inline if the union of the caller and callee's nobuiltin
    // attributes is no stricter than the caller's nobuiltin attributes.
    return B == OverrideAsUnavailable;
  }

  /// Return true if the function type FTy is valid for the library function
  /// F, regardless of whether the function is available.
  bool isValidProtoForLibFunc(const FunctionType &FTy, LibFunc F,
                              const Module &M) const {
    return Impl->isValidProtoForLibFunc(FTy, F, M);
  }

  /// Searches for a particular function name.
  ///
  /// If it is one of the known library functions, return true and set F to the
  /// corresponding value.
  bool getLibFunc(StringRef funcName, LibFunc &F) const {
    return Impl->getLibFunc(funcName, F);
  }

  bool getLibFunc(const Function &FDecl, LibFunc &F) const {
    return Impl->getLibFunc(FDecl, F);
  }

  /// If a callbase does not have the 'nobuiltin' attribute, return if the
  /// called function is a known library function and set F to that function.
  bool getLibFunc(const CallBase &CB, LibFunc &F) const {
    return !CB.isNoBuiltin() && CB.getCalledFunction() &&
           getLibFunc(*(CB.getCalledFunction()), F);
  }

  /// Disables all builtins.
  ///
  /// This can be used for options like -fno-builtin.
  void disableAllFunctions() LLVM_ATTRIBUTE_UNUSED {
    OverrideAsUnavailable.set();
  }

  /// Forces a function to be marked as unavailable.
  void setUnavailable(LibFunc F) LLVM_ATTRIBUTE_UNUSED {
    OverrideAsUnavailable.set(F);
  }

  TargetLibraryInfoImpl::AvailabilityState getState(LibFunc F) const {
    if (OverrideAsUnavailable[F])
      return TargetLibraryInfoImpl::Unavailable;
    return Impl->getState(F);
  }

  /// Tests whether a library function is available.
  bool has(LibFunc F) const {
    return getState(F) != TargetLibraryInfoImpl::Unavailable;
  }
  bool isFunctionVectorizable(StringRef F, const ElementCount &VF) const {
    return Impl->isFunctionVectorizable(F, VF);
  }
  bool isFunctionVectorizable(StringRef F) const {
    return Impl->isFunctionVectorizable(F);
  }
<<<<<<< HEAD
  StringRef selectFPBuiltinImplementation(FPBuiltinIntrinsic *Builtin) const {
    return Impl->selectFPBuiltinImplementation(Builtin);
  }
  StringRef getVectorizedFunction(StringRef F, const ElementCount &VF) const {
    return Impl->getVectorizedFunction(F, VF);
=======
  StringRef getVectorizedFunction(StringRef F, const ElementCount &VF,
                                  bool Masked = false) const {
    return Impl->getVectorizedFunction(F, VF, Masked);
>>>>>>> 6b6f312c
  }

  /// Tests if the function is both available and a candidate for optimized code
  /// generation.
  bool hasOptimizedCodeGen(LibFunc F) const {
    if (getState(F) == TargetLibraryInfoImpl::Unavailable)
      return false;
    switch (F) {
    default: break;
    case LibFunc_copysign:     case LibFunc_copysignf:  case LibFunc_copysignl:
    case LibFunc_fabs:         case LibFunc_fabsf:      case LibFunc_fabsl:
    case LibFunc_sin:          case LibFunc_sinf:       case LibFunc_sinl:
    case LibFunc_cos:          case LibFunc_cosf:       case LibFunc_cosl:
    case LibFunc_sqrt:         case LibFunc_sqrtf:      case LibFunc_sqrtl:
    case LibFunc_sqrt_finite:  case LibFunc_sqrtf_finite:
                                                   case LibFunc_sqrtl_finite:
    case LibFunc_fmax:         case LibFunc_fmaxf:      case LibFunc_fmaxl:
    case LibFunc_fmin:         case LibFunc_fminf:      case LibFunc_fminl:
    case LibFunc_floor:        case LibFunc_floorf:     case LibFunc_floorl:
    case LibFunc_nearbyint:    case LibFunc_nearbyintf: case LibFunc_nearbyintl:
    case LibFunc_ceil:         case LibFunc_ceilf:      case LibFunc_ceill:
    case LibFunc_rint:         case LibFunc_rintf:      case LibFunc_rintl:
    case LibFunc_round:        case LibFunc_roundf:     case LibFunc_roundl:
    case LibFunc_trunc:        case LibFunc_truncf:     case LibFunc_truncl:
    case LibFunc_log2:         case LibFunc_log2f:      case LibFunc_log2l:
    case LibFunc_exp2:         case LibFunc_exp2f:      case LibFunc_exp2l:
    case LibFunc_memcpy:       case LibFunc_memset:     case LibFunc_memmove:
    case LibFunc_memcmp:       case LibFunc_bcmp:       case LibFunc_strcmp:
    case LibFunc_strcpy:       case LibFunc_stpcpy:     case LibFunc_strlen:
    case LibFunc_strnlen:      case LibFunc_memchr:     case LibFunc_mempcpy:
      return true;
    }
    return false;
  }

  StringRef getName(LibFunc F) const {
    auto State = getState(F);
    if (State == TargetLibraryInfoImpl::Unavailable)
      return StringRef();
    if (State == TargetLibraryInfoImpl::StandardName)
      return Impl->StandardNames[F];
    assert(State == TargetLibraryInfoImpl::CustomName);
    return Impl->CustomNames.find(F)->second;
  }

  static void initExtensionsForTriple(bool &ShouldExtI32Param,
                                      bool &ShouldExtI32Return,
                                      bool &ShouldSignExtI32Param,
                                      bool &ShouldSignExtI32Return,
                                      const Triple &T) {
    ShouldExtI32Param     = ShouldExtI32Return     = false;
    ShouldSignExtI32Param = ShouldSignExtI32Return = false;

    // PowerPC64, Sparc64, SystemZ need signext/zeroext on i32 parameters and
    // returns corresponding to C-level ints and unsigned ints.
    if (T.isPPC64() || T.getArch() == Triple::sparcv9 ||
        T.getArch() == Triple::systemz) {
      ShouldExtI32Param = true;
      ShouldExtI32Return = true;
    }
    // Mips and riscv64, on the other hand, needs signext on i32 parameters
    // corresponding to both signed and unsigned ints.
    if (T.isMIPS() || T.isRISCV64()) {
      ShouldSignExtI32Param = true;
    }
    // riscv64 needs signext on i32 returns corresponding to both signed and
    // unsigned ints.
    if (T.isRISCV64()) {
      ShouldSignExtI32Return = true;
    }
  }

  /// Returns extension attribute kind to be used for i32 parameters
  /// corresponding to C-level int or unsigned int.  May be zeroext, signext,
  /// or none.
private:
  static Attribute::AttrKind getExtAttrForI32Param(bool ShouldExtI32Param_,
                                                   bool ShouldSignExtI32Param_,
                                                   bool Signed = true) {
    if (ShouldExtI32Param_)
      return Signed ? Attribute::SExt : Attribute::ZExt;
    if (ShouldSignExtI32Param_)
      return Attribute::SExt;
    return Attribute::None;
  }

public:
  static Attribute::AttrKind getExtAttrForI32Param(const Triple &T,
                                                   bool Signed = true) {
    bool ShouldExtI32Param, ShouldExtI32Return;
    bool ShouldSignExtI32Param, ShouldSignExtI32Return;
    initExtensionsForTriple(ShouldExtI32Param, ShouldExtI32Return,
                            ShouldSignExtI32Param, ShouldSignExtI32Return, T);
    return getExtAttrForI32Param(ShouldExtI32Param, ShouldSignExtI32Param,
                                 Signed);
  }

  Attribute::AttrKind getExtAttrForI32Param(bool Signed = true) const {
    return getExtAttrForI32Param(Impl->ShouldExtI32Param,
                                 Impl->ShouldSignExtI32Param, Signed);
  }

  /// Returns extension attribute kind to be used for i32 return values
  /// corresponding to C-level int or unsigned int.  May be zeroext, signext,
  /// or none.
private:
  static Attribute::AttrKind getExtAttrForI32Return(bool ShouldExtI32Return_,
                                                    bool ShouldSignExtI32Return_,
                                                    bool Signed) {
    if (ShouldExtI32Return_)
      return Signed ? Attribute::SExt : Attribute::ZExt;
    if (ShouldSignExtI32Return_)
      return Attribute::SExt;
    return Attribute::None;
  }

public:
  static Attribute::AttrKind getExtAttrForI32Return(const Triple &T,
                                                   bool Signed = true) {
    bool ShouldExtI32Param, ShouldExtI32Return;
    bool ShouldSignExtI32Param, ShouldSignExtI32Return;
    initExtensionsForTriple(ShouldExtI32Param, ShouldExtI32Return,
                            ShouldSignExtI32Param, ShouldSignExtI32Return, T);
    return getExtAttrForI32Return(ShouldExtI32Return, ShouldSignExtI32Return,
                                  Signed);
  }

  Attribute::AttrKind getExtAttrForI32Return(bool Signed = true) const {
    return getExtAttrForI32Return(Impl->ShouldExtI32Return,
                                  Impl->ShouldSignExtI32Return, Signed);
  }

  // Helper to create an AttributeList for args (and ret val) which all have
  // the same signedness. Attributes in AL may be passed in to include them
  // as well in the returned AttributeList.
  AttributeList getAttrList(LLVMContext *C, ArrayRef<unsigned> ArgNos,
                            bool Signed, bool Ret = false,
                            AttributeList AL = AttributeList()) const {
    if (auto AK = getExtAttrForI32Param(Signed))
      for (auto ArgNo : ArgNos)
        AL = AL.addParamAttribute(*C, ArgNo, AK);
    if (Ret)
      if (auto AK = getExtAttrForI32Return(Signed))
        AL = AL.addRetAttribute(*C, AK);
    return AL;
  }

  /// \copydoc TargetLibraryInfoImpl::getWCharSize()
  unsigned getWCharSize(const Module &M) const {
    return Impl->getWCharSize(M);
  }

  /// \copydoc TargetLibraryInfoImpl::getSizeTSize()
  unsigned getSizeTSize(const Module &M) const { return Impl->getSizeTSize(M); }

  /// \copydoc TargetLibraryInfoImpl::getIntSize()
  unsigned getIntSize() const {
    return Impl->getIntSize();
  }

  /// Handle invalidation from the pass manager.
  ///
  /// If we try to invalidate this info, just return false. It cannot become
  /// invalid even if the module or function changes.
  bool invalidate(Module &, const PreservedAnalyses &,
                  ModuleAnalysisManager::Invalidator &) {
    return false;
  }
  bool invalidate(Function &, const PreservedAnalyses &,
                  FunctionAnalysisManager::Invalidator &) {
    return false;
  }
  /// Returns the largest vectorization factor used in the list of
  /// vector functions.
  void getWidestVF(StringRef ScalarF, ElementCount &FixedVF,
                   ElementCount &ScalableVF) const {
    Impl->getWidestVF(ScalarF, FixedVF, ScalableVF);
  }

  /// Check if the function "F" is listed in a library known to LLVM.
  bool isKnownVectorFunctionInLibrary(StringRef F) const {
    return this->isFunctionVectorizable(F);
  }
};

/// Analysis pass providing the \c TargetLibraryInfo.
///
/// Note that this pass's result cannot be invalidated, it is immutable for the
/// life of the module.
class TargetLibraryAnalysis : public AnalysisInfoMixin<TargetLibraryAnalysis> {
public:
  typedef TargetLibraryInfo Result;

  /// Default construct the library analysis.
  ///
  /// This will use the module's triple to construct the library info for that
  /// module.
  TargetLibraryAnalysis() = default;

  /// Construct a library analysis with baseline Module-level info.
  ///
  /// This will be supplemented with Function-specific info in the Result.
  TargetLibraryAnalysis(TargetLibraryInfoImpl BaselineInfoImpl)
      : BaselineInfoImpl(std::move(BaselineInfoImpl)) {}

  TargetLibraryInfo run(const Function &F, FunctionAnalysisManager &);

private:
  friend AnalysisInfoMixin<TargetLibraryAnalysis>;
  static AnalysisKey Key;

  std::optional<TargetLibraryInfoImpl> BaselineInfoImpl;
};

class TargetLibraryInfoWrapperPass : public ImmutablePass {
  TargetLibraryAnalysis TLA;
  std::optional<TargetLibraryInfo> TLI;

  virtual void anchor();

public:
  static char ID;
  TargetLibraryInfoWrapperPass();
  explicit TargetLibraryInfoWrapperPass(const Triple &T);
  explicit TargetLibraryInfoWrapperPass(const TargetLibraryInfoImpl &TLI);

  TargetLibraryInfo &getTLI(const Function &F) {
    FunctionAnalysisManager DummyFAM;
    TLI = TLA.run(F, DummyFAM);
    return *TLI;
  }
};

} // end namespace llvm

#endif<|MERGE_RESOLUTION|>--- conflicted
+++ resolved
@@ -389,17 +389,12 @@
   bool isFunctionVectorizable(StringRef F) const {
     return Impl->isFunctionVectorizable(F);
   }
-<<<<<<< HEAD
   StringRef selectFPBuiltinImplementation(FPBuiltinIntrinsic *Builtin) const {
     return Impl->selectFPBuiltinImplementation(Builtin);
   }
-  StringRef getVectorizedFunction(StringRef F, const ElementCount &VF) const {
-    return Impl->getVectorizedFunction(F, VF);
-=======
   StringRef getVectorizedFunction(StringRef F, const ElementCount &VF,
                                   bool Masked = false) const {
     return Impl->getVectorizedFunction(F, VF, Masked);
->>>>>>> 6b6f312c
   }
 
   /// Tests if the function is both available and a candidate for optimized code
