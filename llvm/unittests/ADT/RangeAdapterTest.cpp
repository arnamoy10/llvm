//===- RangeAdapterTest.cpp - Unit tests for range adapters  --------------===//
//
// Part of the LLVM Project, under the Apache License v2.0 with LLVM Exceptions.
// See https://llvm.org/LICENSE.txt for license information.
// SPDX-License-Identifier: Apache-2.0 WITH LLVM-exception
//
//===----------------------------------------------------------------------===//

#include "llvm/ADT/STLExtras.h"
#include "llvm/ADT/iterator_range.h"
#include "gtest/gtest.h"

#include <iterator>
#include <list>
#include <vector>

using namespace llvm;

namespace {

// A wrapper around vector which exposes rbegin(), rend().
class ReverseOnlyVector {
  std::vector<int> Vec;

public:
  ReverseOnlyVector(std::initializer_list<int> list) : Vec(list) {}

  typedef std::vector<int>::reverse_iterator reverse_iterator;
  typedef std::vector<int>::const_reverse_iterator const_reverse_iterator;
  reverse_iterator rbegin() { return Vec.rbegin(); }
  reverse_iterator rend() { return Vec.rend(); }
  const_reverse_iterator rbegin() const { return Vec.rbegin(); }
  const_reverse_iterator rend() const { return Vec.rend(); }
};

// A wrapper around vector which exposes begin(), end(), rbegin() and rend().
// begin() and end() don't have implementations as this ensures that we will
// get a linker error if reverse() chooses begin()/end() over rbegin(), rend().
class BidirectionalVector {
  mutable std::vector<int> Vec;

public:
  BidirectionalVector(std::initializer_list<int> list) : Vec(list) {}

  typedef std::vector<int>::iterator iterator;
  iterator begin() const;
  iterator end() const;

  typedef std::vector<int>::reverse_iterator reverse_iterator;
  reverse_iterator rbegin() const { return Vec.rbegin(); }
  reverse_iterator rend() const { return Vec.rend(); }
};

/// This is the same as BidirectionalVector but with the addition of const
/// begin/rbegin methods to ensure that the type traits for has_rbegin works.
class BidirectionalVectorConsts {
  std::vector<int> Vec;

public:
  BidirectionalVectorConsts(std::initializer_list<int> list) : Vec(list) {}

  typedef std::vector<int>::iterator iterator;
  typedef std::vector<int>::const_iterator const_iterator;
  iterator begin();
  iterator end();
  const_iterator begin() const;
  const_iterator end() const;

  typedef std::vector<int>::reverse_iterator reverse_iterator;
  typedef std::vector<int>::const_reverse_iterator const_reverse_iterator;
  reverse_iterator rbegin() { return Vec.rbegin(); }
  reverse_iterator rend() { return Vec.rend(); }
  const_reverse_iterator rbegin() const { return Vec.rbegin(); }
  const_reverse_iterator rend() const { return Vec.rend(); }
};

/// Check that types with custom iterators work.
class CustomIteratorVector {
  mutable std::vector<int> V;

public:
  CustomIteratorVector(std::initializer_list<int> list) : V(list) {}

  typedef std::vector<int>::iterator iterator;
  class reverse_iterator {
    std::vector<int>::iterator I;

  public:
    reverse_iterator() = default;
    reverse_iterator(const reverse_iterator &) = default;
    reverse_iterator &operator=(const reverse_iterator &) = default;

    explicit reverse_iterator(std::vector<int>::iterator I) : I(I) {}

    reverse_iterator &operator++() {
      --I;
      return *this;
    }
    reverse_iterator &operator--() {
      ++I;
      return *this;
    }
    int &operator*() const { return *std::prev(I); }
    int *operator->() const { return &*std::prev(I); }
    friend bool operator==(const reverse_iterator &L,
                           const reverse_iterator &R) {
      return L.I == R.I;
    }
    friend bool operator!=(const reverse_iterator &L,
                           const reverse_iterator &R) {
      return !(L == R);
    }
  };

  iterator begin() const { return V.begin(); }
  iterator end()  const { return V.end(); }
  reverse_iterator rbegin() const { return reverse_iterator(V.end()); }
  reverse_iterator rend() const { return reverse_iterator(V.begin()); }
};

template <typename R> void TestRev(const R &r) {
  int counter = 3;
  for (int i : r)
    EXPECT_EQ(i, counter--);
}

// Test fixture
template <typename T> class RangeAdapterLValueTest : public ::testing::Test {};

typedef ::testing::Types<std::vector<int>, std::list<int>, int[4]>
    RangeAdapterLValueTestTypes;
<<<<<<< HEAD
TYPED_TEST_SUITE(RangeAdapterLValueTest, RangeAdapterLValueTestTypes);
=======
TYPED_TEST_SUITE(RangeAdapterLValueTest, RangeAdapterLValueTestTypes, );
>>>>>>> 86645b40

TYPED_TEST(RangeAdapterLValueTest, TrivialOperation) {
  TypeParam v = {0, 1, 2, 3};
  TestRev(reverse(v));

  const TypeParam c = {0, 1, 2, 3};
  TestRev(reverse(c));
}

template <typename T> struct RangeAdapterRValueTest : testing::Test {};

typedef ::testing::Types<std::vector<int>, std::list<int>, CustomIteratorVector,
                         ReverseOnlyVector, BidirectionalVector,
                         BidirectionalVectorConsts>
    RangeAdapterRValueTestTypes;
<<<<<<< HEAD
TYPED_TEST_SUITE(RangeAdapterRValueTest, RangeAdapterRValueTestTypes);
=======
TYPED_TEST_SUITE(RangeAdapterRValueTest, RangeAdapterRValueTestTypes, );
>>>>>>> 86645b40

TYPED_TEST(RangeAdapterRValueTest, TrivialOperation) {
  TestRev(reverse(TypeParam({0, 1, 2, 3})));
}

TYPED_TEST(RangeAdapterRValueTest, HasRbegin) {
  static_assert(has_rbegin<TypeParam>::value, "rbegin() should be defined");
}

TYPED_TEST(RangeAdapterRValueTest, RangeType) {
  static_assert(
      std::is_same<
          decltype(reverse(*static_cast<TypeParam *>(nullptr)).begin()),
          decltype(static_cast<TypeParam *>(nullptr)->rbegin())>::value,
      "reverse().begin() should have the same type as rbegin()");
  static_assert(
      std::is_same<
          decltype(reverse(*static_cast<const TypeParam *>(nullptr)).begin()),
          decltype(static_cast<const TypeParam *>(nullptr)->rbegin())>::value,
      "reverse().begin() should have the same type as rbegin() [const]");
}

} // anonymous namespace<|MERGE_RESOLUTION|>--- conflicted
+++ resolved
@@ -129,11 +129,7 @@
 
 typedef ::testing::Types<std::vector<int>, std::list<int>, int[4]>
     RangeAdapterLValueTestTypes;
-<<<<<<< HEAD
-TYPED_TEST_SUITE(RangeAdapterLValueTest, RangeAdapterLValueTestTypes);
-=======
 TYPED_TEST_SUITE(RangeAdapterLValueTest, RangeAdapterLValueTestTypes, );
->>>>>>> 86645b40
 
 TYPED_TEST(RangeAdapterLValueTest, TrivialOperation) {
   TypeParam v = {0, 1, 2, 3};
@@ -149,11 +145,7 @@
                          ReverseOnlyVector, BidirectionalVector,
                          BidirectionalVectorConsts>
     RangeAdapterRValueTestTypes;
-<<<<<<< HEAD
-TYPED_TEST_SUITE(RangeAdapterRValueTest, RangeAdapterRValueTestTypes);
-=======
 TYPED_TEST_SUITE(RangeAdapterRValueTest, RangeAdapterRValueTestTypes, );
->>>>>>> 86645b40
 
 TYPED_TEST(RangeAdapterRValueTest, TrivialOperation) {
   TestRev(reverse(TypeParam({0, 1, 2, 3})));
