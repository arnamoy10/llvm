//===-- LLParser.cpp - Parser Class ---------------------------------------===//
//
// Part of the LLVM Project, under the Apache License v2.0 with LLVM Exceptions.
// See https://llvm.org/LICENSE.txt for license information.
// SPDX-License-Identifier: Apache-2.0 WITH LLVM-exception
//
//===----------------------------------------------------------------------===//
//
//  This file defines the parser class for .ll files.
//
//===----------------------------------------------------------------------===//

#include "LLParser.h"
#include "llvm/ADT/DenseMap.h"
#include "llvm/ADT/None.h"
#include "llvm/ADT/STLExtras.h"
#include "llvm/ADT/SmallPtrSet.h"
#include "llvm/AsmParser/SlotMapping.h"
#include "llvm/BinaryFormat/Dwarf.h"
#include "llvm/IR/Argument.h"
#include "llvm/IR/AutoUpgrade.h"
#include "llvm/IR/BasicBlock.h"
#include "llvm/IR/CallingConv.h"
#include "llvm/IR/Comdat.h"
#include "llvm/IR/Constants.h"
#include "llvm/IR/DebugInfoMetadata.h"
#include "llvm/IR/DerivedTypes.h"
#include "llvm/IR/Function.h"
#include "llvm/IR/GlobalIFunc.h"
#include "llvm/IR/GlobalObject.h"
#include "llvm/IR/InlineAsm.h"
#include "llvm/IR/Intrinsics.h"
#include "llvm/IR/LLVMContext.h"
#include "llvm/IR/Metadata.h"
#include "llvm/IR/Module.h"
#include "llvm/IR/Value.h"
#include "llvm/IR/ValueSymbolTable.h"
#include "llvm/Support/Casting.h"
#include "llvm/Support/ErrorHandling.h"
#include "llvm/Support/MathExtras.h"
#include "llvm/Support/SaveAndRestore.h"
#include "llvm/Support/raw_ostream.h"
#include <algorithm>
#include <cassert>
#include <cstring>
#include <iterator>
#include <vector>

using namespace llvm;

static std::string getTypeString(Type *T) {
  std::string Result;
  raw_string_ostream Tmp(Result);
  Tmp << *T;
  return Tmp.str();
}

/// Run: module ::= toplevelentity*
bool LLParser::Run(bool UpgradeDebugInfo,
                   DataLayoutCallbackTy DataLayoutCallback) {
  // Prime the lexer.
  Lex.Lex();

  if (Context.shouldDiscardValueNames())
    return Error(
        Lex.getLoc(),
        "Can't read textual IR with a Context that discards named Values");

  if (M) {
    if (ParseTargetDefinitions())
      return true;

    if (auto LayoutOverride = DataLayoutCallback(M->getTargetTriple()))
      M->setDataLayout(*LayoutOverride);
  }

  return ParseTopLevelEntities() || ValidateEndOfModule(UpgradeDebugInfo) ||
         ValidateEndOfIndex();
}

bool LLParser::parseStandaloneConstantValue(Constant *&C,
                                            const SlotMapping *Slots) {
  restoreParsingState(Slots);
  Lex.Lex();

  Type *Ty = nullptr;
  if (ParseType(Ty) || parseConstantValue(Ty, C))
    return true;
  if (Lex.getKind() != lltok::Eof)
    return Error(Lex.getLoc(), "expected end of string");
  return false;
}

bool LLParser::parseTypeAtBeginning(Type *&Ty, unsigned &Read,
                                    const SlotMapping *Slots) {
  restoreParsingState(Slots);
  Lex.Lex();

  Read = 0;
  SMLoc Start = Lex.getLoc();
  Ty = nullptr;
  if (ParseType(Ty))
    return true;
  SMLoc End = Lex.getLoc();
  Read = End.getPointer() - Start.getPointer();

  return false;
}

void LLParser::restoreParsingState(const SlotMapping *Slots) {
  if (!Slots)
    return;
  NumberedVals = Slots->GlobalValues;
  NumberedMetadata = Slots->MetadataNodes;
  for (const auto &I : Slots->NamedTypes)
    NamedTypes.insert(
        std::make_pair(I.getKey(), std::make_pair(I.second, LocTy())));
  for (const auto &I : Slots->Types)
    NumberedTypes.insert(
        std::make_pair(I.first, std::make_pair(I.second, LocTy())));
}

/// ValidateEndOfModule - Do final validity and sanity checks at the end of the
/// module.
bool LLParser::ValidateEndOfModule(bool UpgradeDebugInfo) {
  if (!M)
    return false;
  // Handle any function attribute group forward references.
  for (const auto &RAG : ForwardRefAttrGroups) {
    Value *V = RAG.first;
    const std::vector<unsigned> &Attrs = RAG.second;
    AttrBuilder B;

    for (const auto &Attr : Attrs)
      B.merge(NumberedAttrBuilders[Attr]);

    if (Function *Fn = dyn_cast<Function>(V)) {
      AttributeList AS = Fn->getAttributes();
      AttrBuilder FnAttrs(AS.getFnAttributes());
      AS = AS.removeAttributes(Context, AttributeList::FunctionIndex);

      FnAttrs.merge(B);

      // If the alignment was parsed as an attribute, move to the alignment
      // field.
      if (FnAttrs.hasAlignmentAttr()) {
        Fn->setAlignment(FnAttrs.getAlignment());
        FnAttrs.removeAttribute(Attribute::Alignment);
      }

      AS = AS.addAttributes(Context, AttributeList::FunctionIndex,
                            AttributeSet::get(Context, FnAttrs));
      Fn->setAttributes(AS);
    } else if (CallInst *CI = dyn_cast<CallInst>(V)) {
      AttributeList AS = CI->getAttributes();
      AttrBuilder FnAttrs(AS.getFnAttributes());
      AS = AS.removeAttributes(Context, AttributeList::FunctionIndex);
      FnAttrs.merge(B);
      AS = AS.addAttributes(Context, AttributeList::FunctionIndex,
                            AttributeSet::get(Context, FnAttrs));
      CI->setAttributes(AS);
    } else if (InvokeInst *II = dyn_cast<InvokeInst>(V)) {
      AttributeList AS = II->getAttributes();
      AttrBuilder FnAttrs(AS.getFnAttributes());
      AS = AS.removeAttributes(Context, AttributeList::FunctionIndex);
      FnAttrs.merge(B);
      AS = AS.addAttributes(Context, AttributeList::FunctionIndex,
                            AttributeSet::get(Context, FnAttrs));
      II->setAttributes(AS);
    } else if (CallBrInst *CBI = dyn_cast<CallBrInst>(V)) {
      AttributeList AS = CBI->getAttributes();
      AttrBuilder FnAttrs(AS.getFnAttributes());
      AS = AS.removeAttributes(Context, AttributeList::FunctionIndex);
      FnAttrs.merge(B);
      AS = AS.addAttributes(Context, AttributeList::FunctionIndex,
                            AttributeSet::get(Context, FnAttrs));
      CBI->setAttributes(AS);
    } else if (auto *GV = dyn_cast<GlobalVariable>(V)) {
      AttrBuilder Attrs(GV->getAttributes());
      Attrs.merge(B);
      GV->setAttributes(AttributeSet::get(Context,Attrs));
    } else {
      llvm_unreachable("invalid object with forward attribute group reference");
    }
  }

  // If there are entries in ForwardRefBlockAddresses at this point, the
  // function was never defined.
  if (!ForwardRefBlockAddresses.empty())
    return Error(ForwardRefBlockAddresses.begin()->first.Loc,
                 "expected function name in blockaddress");

  for (const auto &NT : NumberedTypes)
    if (NT.second.second.isValid())
      return Error(NT.second.second,
                   "use of undefined type '%" + Twine(NT.first) + "'");

  for (StringMap<std::pair<Type*, LocTy> >::iterator I =
       NamedTypes.begin(), E = NamedTypes.end(); I != E; ++I)
    if (I->second.second.isValid())
      return Error(I->second.second,
                   "use of undefined type named '" + I->getKey() + "'");

  if (!ForwardRefComdats.empty())
    return Error(ForwardRefComdats.begin()->second,
                 "use of undefined comdat '$" +
                     ForwardRefComdats.begin()->first + "'");

  if (!ForwardRefVals.empty())
    return Error(ForwardRefVals.begin()->second.second,
                 "use of undefined value '@" + ForwardRefVals.begin()->first +
                 "'");

  if (!ForwardRefValIDs.empty())
    return Error(ForwardRefValIDs.begin()->second.second,
                 "use of undefined value '@" +
                 Twine(ForwardRefValIDs.begin()->first) + "'");

  if (!ForwardRefMDNodes.empty())
    return Error(ForwardRefMDNodes.begin()->second.second,
                 "use of undefined metadata '!" +
                 Twine(ForwardRefMDNodes.begin()->first) + "'");

  // Resolve metadata cycles.
  for (auto &N : NumberedMetadata) {
    if (N.second && !N.second->isResolved())
      N.second->resolveCycles();
  }

  for (auto *Inst : InstsWithTBAATag) {
    MDNode *MD = Inst->getMetadata(LLVMContext::MD_tbaa);
    assert(MD && "UpgradeInstWithTBAATag should have a TBAA tag");
    auto *UpgradedMD = UpgradeTBAANode(*MD);
    if (MD != UpgradedMD)
      Inst->setMetadata(LLVMContext::MD_tbaa, UpgradedMD);
  }

  // Look for intrinsic functions and CallInst that need to be upgraded
  for (Module::iterator FI = M->begin(), FE = M->end(); FI != FE; )
    UpgradeCallsToIntrinsic(&*FI++); // must be post-increment, as we remove

  // Some types could be renamed during loading if several modules are
  // loaded in the same LLVMContext (LTO scenario). In this case we should
  // remangle intrinsics names as well.
  for (Module::iterator FI = M->begin(), FE = M->end(); FI != FE; ) {
    Function *F = &*FI++;
    if (auto Remangled = Intrinsic::remangleIntrinsicFunction(F)) {
      F->replaceAllUsesWith(Remangled.getValue());
      F->eraseFromParent();
    }
  }

  if (UpgradeDebugInfo)
    llvm::UpgradeDebugInfo(*M);

  UpgradeModuleFlags(*M);
  UpgradeSectionAttributes(*M);

  if (!Slots)
    return false;
  // Initialize the slot mapping.
  // Because by this point we've parsed and validated everything, we can "steal"
  // the mapping from LLParser as it doesn't need it anymore.
  Slots->GlobalValues = std::move(NumberedVals);
  Slots->MetadataNodes = std::move(NumberedMetadata);
  for (const auto &I : NamedTypes)
    Slots->NamedTypes.insert(std::make_pair(I.getKey(), I.second.first));
  for (const auto &I : NumberedTypes)
    Slots->Types.insert(std::make_pair(I.first, I.second.first));

  return false;
}

/// Do final validity and sanity checks at the end of the index.
bool LLParser::ValidateEndOfIndex() {
  if (!Index)
    return false;

  if (!ForwardRefValueInfos.empty())
    return Error(ForwardRefValueInfos.begin()->second.front().second,
                 "use of undefined summary '^" +
                     Twine(ForwardRefValueInfos.begin()->first) + "'");

  if (!ForwardRefAliasees.empty())
    return Error(ForwardRefAliasees.begin()->second.front().second,
                 "use of undefined summary '^" +
                     Twine(ForwardRefAliasees.begin()->first) + "'");

  if (!ForwardRefTypeIds.empty())
    return Error(ForwardRefTypeIds.begin()->second.front().second,
                 "use of undefined type id summary '^" +
                     Twine(ForwardRefTypeIds.begin()->first) + "'");

  return false;
}

//===----------------------------------------------------------------------===//
// Top-Level Entities
//===----------------------------------------------------------------------===//

bool LLParser::ParseTargetDefinitions() {
  while (true) {
    switch (Lex.getKind()) {
    case lltok::kw_target:
      if (ParseTargetDefinition())
        return true;
      break;
    case lltok::kw_source_filename:
      if (ParseSourceFileName())
        return true;
      break;
    default:
      return false;
    }
  }
}

bool LLParser::ParseTopLevelEntities() {
  // If there is no Module, then parse just the summary index entries.
  if (!M) {
    while (true) {
      switch (Lex.getKind()) {
      case lltok::Eof:
        return false;
      case lltok::SummaryID:
        if (ParseSummaryEntry())
          return true;
        break;
      case lltok::kw_source_filename:
        if (ParseSourceFileName())
          return true;
        break;
      default:
        // Skip everything else
        Lex.Lex();
      }
    }
  }
  while (true) {
    switch (Lex.getKind()) {
    default:         return TokError("expected top-level entity");
    case lltok::Eof: return false;
    case lltok::kw_declare: if (ParseDeclare()) return true; break;
    case lltok::kw_define:  if (ParseDefine()) return true; break;
    case lltok::kw_module:  if (ParseModuleAsm()) return true; break;
    case lltok::kw_deplibs: if (ParseDepLibs()) return true; break;
    case lltok::LocalVarID: if (ParseUnnamedType()) return true; break;
    case lltok::LocalVar:   if (ParseNamedType()) return true; break;
    case lltok::GlobalID:   if (ParseUnnamedGlobal()) return true; break;
    case lltok::GlobalVar:  if (ParseNamedGlobal()) return true; break;
    case lltok::ComdatVar:  if (parseComdat()) return true; break;
    case lltok::exclaim:    if (ParseStandaloneMetadata()) return true; break;
    case lltok::SummaryID:
      if (ParseSummaryEntry())
        return true;
      break;
    case lltok::MetadataVar:if (ParseNamedMetadata()) return true; break;
    case lltok::kw_attributes: if (ParseUnnamedAttrGrp()) return true; break;
    case lltok::kw_uselistorder: if (ParseUseListOrder()) return true; break;
    case lltok::kw_uselistorder_bb:
      if (ParseUseListOrderBB())
        return true;
      break;
    }
  }
}

/// toplevelentity
///   ::= 'module' 'asm' STRINGCONSTANT
bool LLParser::ParseModuleAsm() {
  assert(Lex.getKind() == lltok::kw_module);
  Lex.Lex();

  std::string AsmStr;
  if (ParseToken(lltok::kw_asm, "expected 'module asm'") ||
      ParseStringConstant(AsmStr)) return true;

  M->appendModuleInlineAsm(AsmStr);
  return false;
}

/// toplevelentity
///   ::= 'target' 'triple' '=' STRINGCONSTANT
///   ::= 'target' 'datalayout' '=' STRINGCONSTANT
bool LLParser::ParseTargetDefinition() {
  assert(Lex.getKind() == lltok::kw_target);
  std::string Str;
  switch (Lex.Lex()) {
  default: return TokError("unknown target property");
  case lltok::kw_triple:
    Lex.Lex();
    if (ParseToken(lltok::equal, "expected '=' after target triple") ||
        ParseStringConstant(Str))
      return true;
    M->setTargetTriple(Str);
    return false;
  case lltok::kw_datalayout:
    Lex.Lex();
    if (ParseToken(lltok::equal, "expected '=' after target datalayout") ||
        ParseStringConstant(Str))
      return true;
    M->setDataLayout(Str);
    return false;
  }
}

/// toplevelentity
///   ::= 'source_filename' '=' STRINGCONSTANT
bool LLParser::ParseSourceFileName() {
  assert(Lex.getKind() == lltok::kw_source_filename);
  Lex.Lex();
  if (ParseToken(lltok::equal, "expected '=' after source_filename") ||
      ParseStringConstant(SourceFileName))
    return true;
  if (M)
    M->setSourceFileName(SourceFileName);
  return false;
}

/// toplevelentity
///   ::= 'deplibs' '=' '[' ']'
///   ::= 'deplibs' '=' '[' STRINGCONSTANT (',' STRINGCONSTANT)* ']'
/// FIXME: Remove in 4.0. Currently parse, but ignore.
bool LLParser::ParseDepLibs() {
  assert(Lex.getKind() == lltok::kw_deplibs);
  Lex.Lex();
  if (ParseToken(lltok::equal, "expected '=' after deplibs") ||
      ParseToken(lltok::lsquare, "expected '=' after deplibs"))
    return true;

  if (EatIfPresent(lltok::rsquare))
    return false;

  do {
    std::string Str;
    if (ParseStringConstant(Str)) return true;
  } while (EatIfPresent(lltok::comma));

  return ParseToken(lltok::rsquare, "expected ']' at end of list");
}

/// ParseUnnamedType:
///   ::= LocalVarID '=' 'type' type
bool LLParser::ParseUnnamedType() {
  LocTy TypeLoc = Lex.getLoc();
  unsigned TypeID = Lex.getUIntVal();
  Lex.Lex(); // eat LocalVarID;

  if (ParseToken(lltok::equal, "expected '=' after name") ||
      ParseToken(lltok::kw_type, "expected 'type' after '='"))
    return true;

  Type *Result = nullptr;
  if (ParseStructDefinition(TypeLoc, "",
                            NumberedTypes[TypeID], Result)) return true;

  if (!isa<StructType>(Result)) {
    std::pair<Type*, LocTy> &Entry = NumberedTypes[TypeID];
    if (Entry.first)
      return Error(TypeLoc, "non-struct types may not be recursive");
    Entry.first = Result;
    Entry.second = SMLoc();
  }

  return false;
}

/// toplevelentity
///   ::= LocalVar '=' 'type' type
bool LLParser::ParseNamedType() {
  std::string Name = Lex.getStrVal();
  LocTy NameLoc = Lex.getLoc();
  Lex.Lex();  // eat LocalVar.

  if (ParseToken(lltok::equal, "expected '=' after name") ||
      ParseToken(lltok::kw_type, "expected 'type' after name"))
    return true;

  Type *Result = nullptr;
  if (ParseStructDefinition(NameLoc, Name,
                            NamedTypes[Name], Result)) return true;

  if (!isa<StructType>(Result)) {
    std::pair<Type*, LocTy> &Entry = NamedTypes[Name];
    if (Entry.first)
      return Error(NameLoc, "non-struct types may not be recursive");
    Entry.first = Result;
    Entry.second = SMLoc();
  }

  return false;
}

/// toplevelentity
///   ::= 'declare' FunctionHeader
bool LLParser::ParseDeclare() {
  assert(Lex.getKind() == lltok::kw_declare);
  Lex.Lex();

  std::vector<std::pair<unsigned, MDNode *>> MDs;
  while (Lex.getKind() == lltok::MetadataVar) {
    unsigned MDK;
    MDNode *N;
    if (ParseMetadataAttachment(MDK, N))
      return true;
    MDs.push_back({MDK, N});
  }

  Function *F;
  if (ParseFunctionHeader(F, false))
    return true;
  for (auto &MD : MDs)
    F->addMetadata(MD.first, *MD.second);
  return false;
}

/// toplevelentity
///   ::= 'define' FunctionHeader (!dbg !56)* '{' ...
bool LLParser::ParseDefine() {
  assert(Lex.getKind() == lltok::kw_define);
  Lex.Lex();

  Function *F;
  return ParseFunctionHeader(F, true) ||
         ParseOptionalFunctionMetadata(*F) ||
         ParseFunctionBody(*F);
}

/// ParseGlobalType
///   ::= 'constant'
///   ::= 'global'
bool LLParser::ParseGlobalType(bool &IsConstant) {
  if (Lex.getKind() == lltok::kw_constant)
    IsConstant = true;
  else if (Lex.getKind() == lltok::kw_global)
    IsConstant = false;
  else {
    IsConstant = false;
    return TokError("expected 'global' or 'constant'");
  }
  Lex.Lex();
  return false;
}

bool LLParser::ParseOptionalUnnamedAddr(
    GlobalVariable::UnnamedAddr &UnnamedAddr) {
  if (EatIfPresent(lltok::kw_unnamed_addr))
    UnnamedAddr = GlobalValue::UnnamedAddr::Global;
  else if (EatIfPresent(lltok::kw_local_unnamed_addr))
    UnnamedAddr = GlobalValue::UnnamedAddr::Local;
  else
    UnnamedAddr = GlobalValue::UnnamedAddr::None;
  return false;
}

/// ParseUnnamedGlobal:
///   OptionalVisibility (ALIAS | IFUNC) ...
///   OptionalLinkage OptionalPreemptionSpecifier OptionalVisibility
///   OptionalDLLStorageClass
///                                                     ...   -> global variable
///   GlobalID '=' OptionalVisibility (ALIAS | IFUNC) ...
///   GlobalID '=' OptionalLinkage OptionalPreemptionSpecifier OptionalVisibility
///                OptionalDLLStorageClass
///                                                     ...   -> global variable
bool LLParser::ParseUnnamedGlobal() {
  unsigned VarID = NumberedVals.size();
  std::string Name;
  LocTy NameLoc = Lex.getLoc();

  // Handle the GlobalID form.
  if (Lex.getKind() == lltok::GlobalID) {
    if (Lex.getUIntVal() != VarID)
      return Error(Lex.getLoc(), "variable expected to be numbered '%" +
                   Twine(VarID) + "'");
    Lex.Lex(); // eat GlobalID;

    if (ParseToken(lltok::equal, "expected '=' after name"))
      return true;
  }

  bool HasLinkage;
  unsigned Linkage, Visibility, DLLStorageClass;
  bool DSOLocal;
  GlobalVariable::ThreadLocalMode TLM;
  GlobalVariable::UnnamedAddr UnnamedAddr;
  if (ParseOptionalLinkage(Linkage, HasLinkage, Visibility, DLLStorageClass,
                           DSOLocal) ||
      ParseOptionalThreadLocal(TLM) || ParseOptionalUnnamedAddr(UnnamedAddr))
    return true;

  if (Lex.getKind() != lltok::kw_alias && Lex.getKind() != lltok::kw_ifunc)
    return ParseGlobal(Name, NameLoc, Linkage, HasLinkage, Visibility,
                       DLLStorageClass, DSOLocal, TLM, UnnamedAddr);

  return parseIndirectSymbol(Name, NameLoc, Linkage, Visibility,
                             DLLStorageClass, DSOLocal, TLM, UnnamedAddr);
}

/// ParseNamedGlobal:
///   GlobalVar '=' OptionalVisibility (ALIAS | IFUNC) ...
///   GlobalVar '=' OptionalLinkage OptionalPreemptionSpecifier
///                 OptionalVisibility OptionalDLLStorageClass
///                                                     ...   -> global variable
bool LLParser::ParseNamedGlobal() {
  assert(Lex.getKind() == lltok::GlobalVar);
  LocTy NameLoc = Lex.getLoc();
  std::string Name = Lex.getStrVal();
  Lex.Lex();

  bool HasLinkage;
  unsigned Linkage, Visibility, DLLStorageClass;
  bool DSOLocal;
  GlobalVariable::ThreadLocalMode TLM;
  GlobalVariable::UnnamedAddr UnnamedAddr;
  if (ParseToken(lltok::equal, "expected '=' in global variable") ||
      ParseOptionalLinkage(Linkage, HasLinkage, Visibility, DLLStorageClass,
                           DSOLocal) ||
      ParseOptionalThreadLocal(TLM) || ParseOptionalUnnamedAddr(UnnamedAddr))
    return true;

  if (Lex.getKind() != lltok::kw_alias && Lex.getKind() != lltok::kw_ifunc)
    return ParseGlobal(Name, NameLoc, Linkage, HasLinkage, Visibility,
                       DLLStorageClass, DSOLocal, TLM, UnnamedAddr);

  return parseIndirectSymbol(Name, NameLoc, Linkage, Visibility,
                             DLLStorageClass, DSOLocal, TLM, UnnamedAddr);
}

bool LLParser::parseComdat() {
  assert(Lex.getKind() == lltok::ComdatVar);
  std::string Name = Lex.getStrVal();
  LocTy NameLoc = Lex.getLoc();
  Lex.Lex();

  if (ParseToken(lltok::equal, "expected '=' here"))
    return true;

  if (ParseToken(lltok::kw_comdat, "expected comdat keyword"))
    return TokError("expected comdat type");

  Comdat::SelectionKind SK;
  switch (Lex.getKind()) {
  default:
    return TokError("unknown selection kind");
  case lltok::kw_any:
    SK = Comdat::Any;
    break;
  case lltok::kw_exactmatch:
    SK = Comdat::ExactMatch;
    break;
  case lltok::kw_largest:
    SK = Comdat::Largest;
    break;
  case lltok::kw_noduplicates:
    SK = Comdat::NoDuplicates;
    break;
  case lltok::kw_samesize:
    SK = Comdat::SameSize;
    break;
  }
  Lex.Lex();

  // See if the comdat was forward referenced, if so, use the comdat.
  Module::ComdatSymTabType &ComdatSymTab = M->getComdatSymbolTable();
  Module::ComdatSymTabType::iterator I = ComdatSymTab.find(Name);
  if (I != ComdatSymTab.end() && !ForwardRefComdats.erase(Name))
    return Error(NameLoc, "redefinition of comdat '$" + Name + "'");

  Comdat *C;
  if (I != ComdatSymTab.end())
    C = &I->second;
  else
    C = M->getOrInsertComdat(Name);
  C->setSelectionKind(SK);

  return false;
}

// MDString:
//   ::= '!' STRINGCONSTANT
bool LLParser::ParseMDString(MDString *&Result) {
  std::string Str;
  if (ParseStringConstant(Str)) return true;
  Result = MDString::get(Context, Str);
  return false;
}

// MDNode:
//   ::= '!' MDNodeNumber
bool LLParser::ParseMDNodeID(MDNode *&Result) {
  // !{ ..., !42, ... }
  LocTy IDLoc = Lex.getLoc();
  unsigned MID = 0;
  if (ParseUInt32(MID))
    return true;

  // If not a forward reference, just return it now.
  if (NumberedMetadata.count(MID)) {
    Result = NumberedMetadata[MID];
    return false;
  }

  // Otherwise, create MDNode forward reference.
  auto &FwdRef = ForwardRefMDNodes[MID];
  FwdRef = std::make_pair(MDTuple::getTemporary(Context, None), IDLoc);

  Result = FwdRef.first.get();
  NumberedMetadata[MID].reset(Result);
  return false;
}

/// ParseNamedMetadata:
///   !foo = !{ !1, !2 }
bool LLParser::ParseNamedMetadata() {
  assert(Lex.getKind() == lltok::MetadataVar);
  std::string Name = Lex.getStrVal();
  Lex.Lex();

  if (ParseToken(lltok::equal, "expected '=' here") ||
      ParseToken(lltok::exclaim, "Expected '!' here") ||
      ParseToken(lltok::lbrace, "Expected '{' here"))
    return true;

  NamedMDNode *NMD = M->getOrInsertNamedMetadata(Name);
  if (Lex.getKind() != lltok::rbrace)
    do {
      MDNode *N = nullptr;
      // Parse DIExpressions inline as a special case. They are still MDNodes,
      // so they can still appear in named metadata. Remove this logic if they
      // become plain Metadata.
      if (Lex.getKind() == lltok::MetadataVar &&
          Lex.getStrVal() == "DIExpression") {
        if (ParseDIExpression(N, /*IsDistinct=*/false))
          return true;
      } else if (ParseToken(lltok::exclaim, "Expected '!' here") ||
                 ParseMDNodeID(N)) {
        return true;
      }
      NMD->addOperand(N);
    } while (EatIfPresent(lltok::comma));

  return ParseToken(lltok::rbrace, "expected end of metadata node");
}

/// ParseStandaloneMetadata:
///   !42 = !{...}
bool LLParser::ParseStandaloneMetadata() {
  assert(Lex.getKind() == lltok::exclaim);
  Lex.Lex();
  unsigned MetadataID = 0;

  MDNode *Init;
  if (ParseUInt32(MetadataID) ||
      ParseToken(lltok::equal, "expected '=' here"))
    return true;

  // Detect common error, from old metadata syntax.
  if (Lex.getKind() == lltok::Type)
    return TokError("unexpected type in metadata definition");

  bool IsDistinct = EatIfPresent(lltok::kw_distinct);
  if (Lex.getKind() == lltok::MetadataVar) {
    if (ParseSpecializedMDNode(Init, IsDistinct))
      return true;
  } else if (ParseToken(lltok::exclaim, "Expected '!' here") ||
             ParseMDTuple(Init, IsDistinct))
    return true;

  // See if this was forward referenced, if so, handle it.
  auto FI = ForwardRefMDNodes.find(MetadataID);
  if (FI != ForwardRefMDNodes.end()) {
    FI->second.first->replaceAllUsesWith(Init);
    ForwardRefMDNodes.erase(FI);

    assert(NumberedMetadata[MetadataID] == Init && "Tracking VH didn't work");
  } else {
    if (NumberedMetadata.count(MetadataID))
      return TokError("Metadata id is already used");
    NumberedMetadata[MetadataID].reset(Init);
  }

  return false;
}

// Skips a single module summary entry.
bool LLParser::SkipModuleSummaryEntry() {
  // Each module summary entry consists of a tag for the entry
  // type, followed by a colon, then the fields surrounded by nested sets of
  // parentheses. The "tag:" looks like a Label. Once parsing support is
  // in place we will look for the tokens corresponding to the expected tags.
  if (Lex.getKind() != lltok::kw_gv && Lex.getKind() != lltok::kw_module &&
      Lex.getKind() != lltok::kw_typeid)
    return TokError(
        "Expected 'gv', 'module', or 'typeid' at the start of summary entry");
  Lex.Lex();
  if (ParseToken(lltok::colon, "expected ':' at start of summary entry") ||
      ParseToken(lltok::lparen, "expected '(' at start of summary entry"))
    return true;
  // Now walk through the parenthesized entry, until the number of open
  // parentheses goes back down to 0 (the first '(' was parsed above).
  unsigned NumOpenParen = 1;
  do {
    switch (Lex.getKind()) {
    case lltok::lparen:
      NumOpenParen++;
      break;
    case lltok::rparen:
      NumOpenParen--;
      break;
    case lltok::Eof:
      return TokError("found end of file while parsing summary entry");
    default:
      // Skip everything in between parentheses.
      break;
    }
    Lex.Lex();
  } while (NumOpenParen > 0);
  return false;
}

/// SummaryEntry
///   ::= SummaryID '=' GVEntry | ModuleEntry | TypeIdEntry
bool LLParser::ParseSummaryEntry() {
  assert(Lex.getKind() == lltok::SummaryID);
  unsigned SummaryID = Lex.getUIntVal();

  // For summary entries, colons should be treated as distinct tokens,
  // not an indication of the end of a label token.
  Lex.setIgnoreColonInIdentifiers(true);

  Lex.Lex();
  if (ParseToken(lltok::equal, "expected '=' here"))
    return true;

  // If we don't have an index object, skip the summary entry.
  if (!Index)
    return SkipModuleSummaryEntry();

  bool result = false;
  switch (Lex.getKind()) {
  case lltok::kw_gv:
    result = ParseGVEntry(SummaryID);
    break;
  case lltok::kw_module:
    result = ParseModuleEntry(SummaryID);
    break;
  case lltok::kw_typeid:
    result = ParseTypeIdEntry(SummaryID);
    break;
  case lltok::kw_typeidCompatibleVTable:
    result = ParseTypeIdCompatibleVtableEntry(SummaryID);
    break;
  case lltok::kw_flags:
    result = ParseSummaryIndexFlags();
    break;
  default:
    result = Error(Lex.getLoc(), "unexpected summary kind");
    break;
  }
  Lex.setIgnoreColonInIdentifiers(false);
  return result;
}

static bool isValidVisibilityForLinkage(unsigned V, unsigned L) {
  return !GlobalValue::isLocalLinkage((GlobalValue::LinkageTypes)L) ||
         (GlobalValue::VisibilityTypes)V == GlobalValue::DefaultVisibility;
}

// If there was an explicit dso_local, update GV. In the absence of an explicit
// dso_local we keep the default value.
static void maybeSetDSOLocal(bool DSOLocal, GlobalValue &GV) {
  if (DSOLocal)
    GV.setDSOLocal(true);
}

/// parseIndirectSymbol:
///   ::= GlobalVar '=' OptionalLinkage OptionalPreemptionSpecifier
///                     OptionalVisibility OptionalDLLStorageClass
///                     OptionalThreadLocal OptionalUnnamedAddr
///                     'alias|ifunc' IndirectSymbol IndirectSymbolAttr*
///
/// IndirectSymbol
///   ::= TypeAndValue
///
/// IndirectSymbolAttr
///   ::= ',' 'partition' StringConstant
///
/// Everything through OptionalUnnamedAddr has already been parsed.
///
bool LLParser::parseIndirectSymbol(const std::string &Name, LocTy NameLoc,
                                   unsigned L, unsigned Visibility,
                                   unsigned DLLStorageClass, bool DSOLocal,
                                   GlobalVariable::ThreadLocalMode TLM,
                                   GlobalVariable::UnnamedAddr UnnamedAddr) {
  bool IsAlias;
  if (Lex.getKind() == lltok::kw_alias)
    IsAlias = true;
  else if (Lex.getKind() == lltok::kw_ifunc)
    IsAlias = false;
  else
    llvm_unreachable("Not an alias or ifunc!");
  Lex.Lex();

  GlobalValue::LinkageTypes Linkage = (GlobalValue::LinkageTypes) L;

  if(IsAlias && !GlobalAlias::isValidLinkage(Linkage))
    return Error(NameLoc, "invalid linkage type for alias");

  if (!isValidVisibilityForLinkage(Visibility, L))
    return Error(NameLoc,
                 "symbol with local linkage must have default visibility");

  Type *Ty;
  LocTy ExplicitTypeLoc = Lex.getLoc();
  if (ParseType(Ty) ||
      ParseToken(lltok::comma, "expected comma after alias or ifunc's type"))
    return true;

  Constant *Aliasee;
  LocTy AliaseeLoc = Lex.getLoc();
  if (Lex.getKind() != lltok::kw_bitcast &&
      Lex.getKind() != lltok::kw_getelementptr &&
      Lex.getKind() != lltok::kw_addrspacecast &&
      Lex.getKind() != lltok::kw_inttoptr) {
    if (ParseGlobalTypeAndValue(Aliasee))
      return true;
  } else {
    // The bitcast dest type is not present, it is implied by the dest type.
    ValID ID;
    if (ParseValID(ID))
      return true;
    if (ID.Kind != ValID::t_Constant)
      return Error(AliaseeLoc, "invalid aliasee");
    Aliasee = ID.ConstantVal;
  }

  Type *AliaseeType = Aliasee->getType();
  auto *PTy = dyn_cast<PointerType>(AliaseeType);
  if (!PTy)
    return Error(AliaseeLoc, "An alias or ifunc must have pointer type");
  unsigned AddrSpace = PTy->getAddressSpace();

  if (IsAlias && Ty != PTy->getElementType())
    return Error(
        ExplicitTypeLoc,
        "explicit pointee type doesn't match operand's pointee type");

  if (!IsAlias && !PTy->getElementType()->isFunctionTy())
    return Error(
        ExplicitTypeLoc,
        "explicit pointee type should be a function type");

  GlobalValue *GVal = nullptr;

  // See if the alias was forward referenced, if so, prepare to replace the
  // forward reference.
  if (!Name.empty()) {
    GVal = M->getNamedValue(Name);
    if (GVal) {
      if (!ForwardRefVals.erase(Name))
        return Error(NameLoc, "redefinition of global '@" + Name + "'");
    }
  } else {
    auto I = ForwardRefValIDs.find(NumberedVals.size());
    if (I != ForwardRefValIDs.end()) {
      GVal = I->second.first;
      ForwardRefValIDs.erase(I);
    }
  }

  // Okay, create the alias but do not insert it into the module yet.
  std::unique_ptr<GlobalIndirectSymbol> GA;
  if (IsAlias)
    GA.reset(GlobalAlias::create(Ty, AddrSpace,
                                 (GlobalValue::LinkageTypes)Linkage, Name,
                                 Aliasee, /*Parent*/ nullptr));
  else
    GA.reset(GlobalIFunc::create(Ty, AddrSpace,
                                 (GlobalValue::LinkageTypes)Linkage, Name,
                                 Aliasee, /*Parent*/ nullptr));
  GA->setThreadLocalMode(TLM);
  GA->setVisibility((GlobalValue::VisibilityTypes)Visibility);
  GA->setDLLStorageClass((GlobalValue::DLLStorageClassTypes)DLLStorageClass);
  GA->setUnnamedAddr(UnnamedAddr);
  maybeSetDSOLocal(DSOLocal, *GA);

  // At this point we've parsed everything except for the IndirectSymbolAttrs.
  // Now parse them if there are any.
  while (Lex.getKind() == lltok::comma) {
    Lex.Lex();

    if (Lex.getKind() == lltok::kw_partition) {
      Lex.Lex();
      GA->setPartition(Lex.getStrVal());
      if (ParseToken(lltok::StringConstant, "expected partition string"))
        return true;
    } else {
      return TokError("unknown alias or ifunc property!");
    }
  }

  if (Name.empty())
    NumberedVals.push_back(GA.get());

  if (GVal) {
    // Verify that types agree.
    if (GVal->getType() != GA->getType())
      return Error(
          ExplicitTypeLoc,
          "forward reference and definition of alias have different types");

    // If they agree, just RAUW the old value with the alias and remove the
    // forward ref info.
    GVal->replaceAllUsesWith(GA.get());
    GVal->eraseFromParent();
  }

  // Insert into the module, we know its name won't collide now.
  if (IsAlias)
    M->getAliasList().push_back(cast<GlobalAlias>(GA.get()));
  else
    M->getIFuncList().push_back(cast<GlobalIFunc>(GA.get()));
  assert(GA->getName() == Name && "Should not be a name conflict!");

  // The module owns this now
  GA.release();

  return false;
}

/// ParseGlobal
///   ::= GlobalVar '=' OptionalLinkage OptionalPreemptionSpecifier
///       OptionalVisibility OptionalDLLStorageClass
///       OptionalThreadLocal OptionalUnnamedAddr OptionalAddrSpace
///       OptionalExternallyInitialized GlobalType Type Const OptionalAttrs
///   ::= OptionalLinkage OptionalPreemptionSpecifier OptionalVisibility
///       OptionalDLLStorageClass OptionalThreadLocal OptionalUnnamedAddr
///       OptionalAddrSpace OptionalExternallyInitialized GlobalType Type
///       Const OptionalAttrs
///
/// Everything up to and including OptionalUnnamedAddr has been parsed
/// already.
///
bool LLParser::ParseGlobal(const std::string &Name, LocTy NameLoc,
                           unsigned Linkage, bool HasLinkage,
                           unsigned Visibility, unsigned DLLStorageClass,
                           bool DSOLocal, GlobalVariable::ThreadLocalMode TLM,
                           GlobalVariable::UnnamedAddr UnnamedAddr) {
  if (!isValidVisibilityForLinkage(Visibility, Linkage))
    return Error(NameLoc,
                 "symbol with local linkage must have default visibility");

  unsigned AddrSpace;
  bool IsConstant, IsExternallyInitialized;
  LocTy IsExternallyInitializedLoc;
  LocTy TyLoc;

  Type *Ty = nullptr;
  if (ParseOptionalAddrSpace(AddrSpace) ||
      ParseOptionalToken(lltok::kw_externally_initialized,
                         IsExternallyInitialized,
                         &IsExternallyInitializedLoc) ||
      ParseGlobalType(IsConstant) ||
      ParseType(Ty, TyLoc))
    return true;

  // If the linkage is specified and is external, then no initializer is
  // present.
  Constant *Init = nullptr;
  if (!HasLinkage ||
      !GlobalValue::isValidDeclarationLinkage(
          (GlobalValue::LinkageTypes)Linkage)) {
    if (ParseGlobalValue(Ty, Init))
      return true;
  }

  if (Ty->isFunctionTy() || !PointerType::isValidElementType(Ty))
    return Error(TyLoc, "invalid type for global variable");

  GlobalValue *GVal = nullptr;

  // See if the global was forward referenced, if so, use the global.
  if (!Name.empty()) {
    GVal = M->getNamedValue(Name);
    if (GVal) {
      if (!ForwardRefVals.erase(Name))
        return Error(NameLoc, "redefinition of global '@" + Name + "'");
    }
  } else {
    auto I = ForwardRefValIDs.find(NumberedVals.size());
    if (I != ForwardRefValIDs.end()) {
      GVal = I->second.first;
      ForwardRefValIDs.erase(I);
    }
  }

  GlobalVariable *GV;
  if (!GVal) {
    GV = new GlobalVariable(*M, Ty, false, GlobalValue::ExternalLinkage, nullptr,
                            Name, nullptr, GlobalVariable::NotThreadLocal,
                            AddrSpace);
  } else {
    if (GVal->getValueType() != Ty)
      return Error(TyLoc,
            "forward reference and definition of global have different types");

    GV = cast<GlobalVariable>(GVal);

    // Move the forward-reference to the correct spot in the module.
    M->getGlobalList().splice(M->global_end(), M->getGlobalList(), GV);
  }

  if (Name.empty())
    NumberedVals.push_back(GV);

  // Set the parsed properties on the global.
  if (Init)
    GV->setInitializer(Init);
  GV->setConstant(IsConstant);
  GV->setLinkage((GlobalValue::LinkageTypes)Linkage);
  maybeSetDSOLocal(DSOLocal, *GV);
  GV->setVisibility((GlobalValue::VisibilityTypes)Visibility);
  GV->setDLLStorageClass((GlobalValue::DLLStorageClassTypes)DLLStorageClass);
  GV->setExternallyInitialized(IsExternallyInitialized);
  GV->setThreadLocalMode(TLM);
  GV->setUnnamedAddr(UnnamedAddr);

  // Parse attributes on the global.
  while (Lex.getKind() == lltok::comma) {
    Lex.Lex();

    if (Lex.getKind() == lltok::kw_section) {
      Lex.Lex();
      GV->setSection(Lex.getStrVal());
      if (ParseToken(lltok::StringConstant, "expected global section string"))
        return true;
    } else if (Lex.getKind() == lltok::kw_partition) {
      Lex.Lex();
      GV->setPartition(Lex.getStrVal());
      if (ParseToken(lltok::StringConstant, "expected partition string"))
        return true;
    } else if (Lex.getKind() == lltok::kw_align) {
      MaybeAlign Alignment;
      if (ParseOptionalAlignment(Alignment)) return true;
      GV->setAlignment(Alignment);
    } else if (Lex.getKind() == lltok::MetadataVar) {
      if (ParseGlobalObjectMetadataAttachment(*GV))
        return true;
    } else {
      Comdat *C;
      if (parseOptionalComdat(Name, C))
        return true;
      if (C)
        GV->setComdat(C);
      else
        return TokError("unknown global variable property!");
    }
  }

  AttrBuilder Attrs;
  LocTy BuiltinLoc;
  std::vector<unsigned> FwdRefAttrGrps;
  if (ParseFnAttributeValuePairs(Attrs, FwdRefAttrGrps, false, BuiltinLoc))
    return true;
  if (Attrs.hasAttributes() || !FwdRefAttrGrps.empty()) {
    GV->setAttributes(AttributeSet::get(Context, Attrs));
    ForwardRefAttrGroups[GV] = FwdRefAttrGrps;
  }

  return false;
}

/// ParseUnnamedAttrGrp
///   ::= 'attributes' AttrGrpID '=' '{' AttrValPair+ '}'
bool LLParser::ParseUnnamedAttrGrp() {
  assert(Lex.getKind() == lltok::kw_attributes);
  LocTy AttrGrpLoc = Lex.getLoc();
  Lex.Lex();

  if (Lex.getKind() != lltok::AttrGrpID)
    return TokError("expected attribute group id");

  unsigned VarID = Lex.getUIntVal();
  std::vector<unsigned> unused;
  LocTy BuiltinLoc;
  Lex.Lex();

  if (ParseToken(lltok::equal, "expected '=' here") ||
      ParseToken(lltok::lbrace, "expected '{' here") ||
      ParseFnAttributeValuePairs(NumberedAttrBuilders[VarID], unused, true,
                                 BuiltinLoc) ||
      ParseToken(lltok::rbrace, "expected end of attribute group"))
    return true;

  if (!NumberedAttrBuilders[VarID].hasAttributes())
    return Error(AttrGrpLoc, "attribute group has no attributes");

  return false;
}

/// ParseFnAttributeValuePairs
///   ::= <attr> | <attr> '=' <value>
bool LLParser::ParseFnAttributeValuePairs(AttrBuilder &B,
                                          std::vector<unsigned> &FwdRefAttrGrps,
                                          bool inAttrGrp, LocTy &BuiltinLoc) {
  bool HaveError = false;

  B.clear();

  while (true) {
    lltok::Kind Token = Lex.getKind();
    if (Token == lltok::kw_builtin)
      BuiltinLoc = Lex.getLoc();
    switch (Token) {
    default:
      if (!inAttrGrp) return HaveError;
      return Error(Lex.getLoc(), "unterminated attribute group");
    case lltok::rbrace:
      // Finished.
      return false;

    case lltok::AttrGrpID: {
      // Allow a function to reference an attribute group:
      //
      //   define void @foo() #1 { ... }
      if (inAttrGrp)
        HaveError |=
          Error(Lex.getLoc(),
              "cannot have an attribute group reference in an attribute group");

      unsigned AttrGrpNum = Lex.getUIntVal();
      if (inAttrGrp) break;

      // Save the reference to the attribute group. We'll fill it in later.
      FwdRefAttrGrps.push_back(AttrGrpNum);
      break;
    }
    // Target-dependent attributes:
    case lltok::StringConstant: {
      if (ParseStringAttribute(B))
        return true;
      continue;
    }

    // Target-independent attributes:
    case lltok::kw_align: {
      // As a hack, we allow function alignment to be initially parsed as an
      // attribute on a function declaration/definition or added to an attribute
      // group and later moved to the alignment field.
      MaybeAlign Alignment;
      if (inAttrGrp) {
        Lex.Lex();
        uint32_t Value = 0;
        if (ParseToken(lltok::equal, "expected '=' here") || ParseUInt32(Value))
          return true;
        Alignment = Align(Value);
      } else {
        if (ParseOptionalAlignment(Alignment))
          return true;
      }
      B.addAlignmentAttr(Alignment);
      continue;
    }
    case lltok::kw_alignstack: {
      unsigned Alignment;
      if (inAttrGrp) {
        Lex.Lex();
        if (ParseToken(lltok::equal, "expected '=' here") ||
            ParseUInt32(Alignment))
          return true;
      } else {
        if (ParseOptionalStackAlignment(Alignment))
          return true;
      }
      B.addStackAlignmentAttr(Alignment);
      continue;
    }
    case lltok::kw_allocsize: {
      unsigned ElemSizeArg;
      Optional<unsigned> NumElemsArg;
      // inAttrGrp doesn't matter; we only support allocsize(a[, b])
      if (parseAllocSizeArguments(ElemSizeArg, NumElemsArg))
        return true;
      B.addAllocSizeAttr(ElemSizeArg, NumElemsArg);
      continue;
    }
    case lltok::kw_alwaysinline: B.addAttribute(Attribute::AlwaysInline); break;
    case lltok::kw_argmemonly: B.addAttribute(Attribute::ArgMemOnly); break;
    case lltok::kw_builtin: B.addAttribute(Attribute::Builtin); break;
    case lltok::kw_cold: B.addAttribute(Attribute::Cold); break;
    case lltok::kw_convergent: B.addAttribute(Attribute::Convergent); break;
    case lltok::kw_inaccessiblememonly:
      B.addAttribute(Attribute::InaccessibleMemOnly); break;
    case lltok::kw_inaccessiblemem_or_argmemonly:
      B.addAttribute(Attribute::InaccessibleMemOrArgMemOnly); break;
    case lltok::kw_inlinehint: B.addAttribute(Attribute::InlineHint); break;
    case lltok::kw_jumptable: B.addAttribute(Attribute::JumpTable); break;
    case lltok::kw_minsize: B.addAttribute(Attribute::MinSize); break;
    case lltok::kw_naked: B.addAttribute(Attribute::Naked); break;
    case lltok::kw_nobuiltin: B.addAttribute(Attribute::NoBuiltin); break;
    case lltok::kw_noduplicate: B.addAttribute(Attribute::NoDuplicate); break;
    case lltok::kw_nofree: B.addAttribute(Attribute::NoFree); break;
    case lltok::kw_noimplicitfloat:
      B.addAttribute(Attribute::NoImplicitFloat); break;
    case lltok::kw_noinline: B.addAttribute(Attribute::NoInline); break;
    case lltok::kw_nonlazybind: B.addAttribute(Attribute::NonLazyBind); break;
    case lltok::kw_nomerge: B.addAttribute(Attribute::NoMerge); break;
    case lltok::kw_noredzone: B.addAttribute(Attribute::NoRedZone); break;
    case lltok::kw_noreturn: B.addAttribute(Attribute::NoReturn); break;
    case lltok::kw_nosync: B.addAttribute(Attribute::NoSync); break;
    case lltok::kw_nocf_check: B.addAttribute(Attribute::NoCfCheck); break;
    case lltok::kw_norecurse: B.addAttribute(Attribute::NoRecurse); break;
    case lltok::kw_nounwind: B.addAttribute(Attribute::NoUnwind); break;
    case lltok::kw_null_pointer_is_valid:
      B.addAttribute(Attribute::NullPointerIsValid); break;
    case lltok::kw_optforfuzzing:
      B.addAttribute(Attribute::OptForFuzzing); break;
    case lltok::kw_optnone: B.addAttribute(Attribute::OptimizeNone); break;
    case lltok::kw_optsize: B.addAttribute(Attribute::OptimizeForSize); break;
    case lltok::kw_readnone: B.addAttribute(Attribute::ReadNone); break;
    case lltok::kw_readonly: B.addAttribute(Attribute::ReadOnly); break;
    case lltok::kw_returns_twice:
      B.addAttribute(Attribute::ReturnsTwice); break;
    case lltok::kw_speculatable: B.addAttribute(Attribute::Speculatable); break;
    case lltok::kw_ssp: B.addAttribute(Attribute::StackProtect); break;
    case lltok::kw_sspreq: B.addAttribute(Attribute::StackProtectReq); break;
    case lltok::kw_sspstrong:
      B.addAttribute(Attribute::StackProtectStrong); break;
    case lltok::kw_safestack: B.addAttribute(Attribute::SafeStack); break;
    case lltok::kw_shadowcallstack:
      B.addAttribute(Attribute::ShadowCallStack); break;
    case lltok::kw_sanitize_address:
      B.addAttribute(Attribute::SanitizeAddress); break;
    case lltok::kw_sanitize_hwaddress:
      B.addAttribute(Attribute::SanitizeHWAddress); break;
    case lltok::kw_sanitize_memtag:
      B.addAttribute(Attribute::SanitizeMemTag); break;
    case lltok::kw_sanitize_thread:
      B.addAttribute(Attribute::SanitizeThread); break;
    case lltok::kw_sanitize_memory:
      B.addAttribute(Attribute::SanitizeMemory); break;
    case lltok::kw_speculative_load_hardening:
      B.addAttribute(Attribute::SpeculativeLoadHardening);
      break;
    case lltok::kw_strictfp: B.addAttribute(Attribute::StrictFP); break;
    case lltok::kw_uwtable: B.addAttribute(Attribute::UWTable); break;
    case lltok::kw_willreturn: B.addAttribute(Attribute::WillReturn); break;
    case lltok::kw_writeonly: B.addAttribute(Attribute::WriteOnly); break;
    case lltok::kw_preallocated: {
      Type *Ty;
      if (ParsePreallocated(Ty))
        return true;
      B.addPreallocatedAttr(Ty);
      break;
    }

    // Error handling.
    case lltok::kw_inreg:
    case lltok::kw_signext:
    case lltok::kw_zeroext:
      HaveError |=
        Error(Lex.getLoc(),
              "invalid use of attribute on a function");
      break;
    case lltok::kw_byval:
    case lltok::kw_dereferenceable:
    case lltok::kw_dereferenceable_or_null:
    case lltok::kw_inalloca:
    case lltok::kw_nest:
    case lltok::kw_noalias:
    case lltok::kw_nocapture:
    case lltok::kw_nonnull:
    case lltok::kw_returned:
    case lltok::kw_sret:
    case lltok::kw_swifterror:
    case lltok::kw_swiftself:
    case lltok::kw_immarg:
      HaveError |=
        Error(Lex.getLoc(),
              "invalid use of parameter-only attribute on a function");
      break;
    }

    // ParsePreallocated() consumes token
    if (Token != lltok::kw_preallocated)
      Lex.Lex();
  }
}

//===----------------------------------------------------------------------===//
// GlobalValue Reference/Resolution Routines.
//===----------------------------------------------------------------------===//

static inline GlobalValue *createGlobalFwdRef(Module *M, PointerType *PTy,
                                              const std::string &Name) {
  if (auto *FT = dyn_cast<FunctionType>(PTy->getElementType()))
    return Function::Create(FT, GlobalValue::ExternalWeakLinkage,
                            PTy->getAddressSpace(), Name, M);
  else
    return new GlobalVariable(*M, PTy->getElementType(), false,
                              GlobalValue::ExternalWeakLinkage, nullptr, Name,
                              nullptr, GlobalVariable::NotThreadLocal,
                              PTy->getAddressSpace());
}

Value *LLParser::checkValidVariableType(LocTy Loc, const Twine &Name, Type *Ty,
                                        Value *Val, bool IsCall) {
  if (Val->getType() == Ty)
    return Val;
  // For calls we also accept variables in the program address space.
  Type *SuggestedTy = Ty;
  if (IsCall && isa<PointerType>(Ty)) {
    Type *TyInProgAS = cast<PointerType>(Ty)->getElementType()->getPointerTo(
        M->getDataLayout().getProgramAddressSpace());
    SuggestedTy = TyInProgAS;
    if (Val->getType() == TyInProgAS)
      return Val;
  }
  if (Ty->isLabelTy())
    Error(Loc, "'" + Name + "' is not a basic block");
  else
    Error(Loc, "'" + Name + "' defined with type '" +
                   getTypeString(Val->getType()) + "' but expected '" +
                   getTypeString(SuggestedTy) + "'");
  return nullptr;
}

/// GetGlobalVal - Get a value with the specified name or ID, creating a
/// forward reference record if needed.  This can return null if the value
/// exists but does not have the right type.
GlobalValue *LLParser::GetGlobalVal(const std::string &Name, Type *Ty,
                                    LocTy Loc, bool IsCall) {
  PointerType *PTy = dyn_cast<PointerType>(Ty);
  if (!PTy) {
    Error(Loc, "global variable reference must have pointer type");
    return nullptr;
  }

  // Look this name up in the normal function symbol table.
  GlobalValue *Val =
    cast_or_null<GlobalValue>(M->getValueSymbolTable().lookup(Name));

  // If this is a forward reference for the value, see if we already created a
  // forward ref record.
  if (!Val) {
    auto I = ForwardRefVals.find(Name);
    if (I != ForwardRefVals.end())
      Val = I->second.first;
  }

  // If we have the value in the symbol table or fwd-ref table, return it.
  if (Val)
    return cast_or_null<GlobalValue>(
        checkValidVariableType(Loc, "@" + Name, Ty, Val, IsCall));

  // Otherwise, create a new forward reference for this value and remember it.
  GlobalValue *FwdVal = createGlobalFwdRef(M, PTy, Name);
  ForwardRefVals[Name] = std::make_pair(FwdVal, Loc);
  return FwdVal;
}

GlobalValue *LLParser::GetGlobalVal(unsigned ID, Type *Ty, LocTy Loc,
                                    bool IsCall) {
  PointerType *PTy = dyn_cast<PointerType>(Ty);
  if (!PTy) {
    Error(Loc, "global variable reference must have pointer type");
    return nullptr;
  }

  GlobalValue *Val = ID < NumberedVals.size() ? NumberedVals[ID] : nullptr;

  // If this is a forward reference for the value, see if we already created a
  // forward ref record.
  if (!Val) {
    auto I = ForwardRefValIDs.find(ID);
    if (I != ForwardRefValIDs.end())
      Val = I->second.first;
  }

  // If we have the value in the symbol table or fwd-ref table, return it.
  if (Val)
    return cast_or_null<GlobalValue>(
        checkValidVariableType(Loc, "@" + Twine(ID), Ty, Val, IsCall));

  // Otherwise, create a new forward reference for this value and remember it.
  GlobalValue *FwdVal = createGlobalFwdRef(M, PTy, "");
  ForwardRefValIDs[ID] = std::make_pair(FwdVal, Loc);
  return FwdVal;
}

//===----------------------------------------------------------------------===//
// Comdat Reference/Resolution Routines.
//===----------------------------------------------------------------------===//

Comdat *LLParser::getComdat(const std::string &Name, LocTy Loc) {
  // Look this name up in the comdat symbol table.
  Module::ComdatSymTabType &ComdatSymTab = M->getComdatSymbolTable();
  Module::ComdatSymTabType::iterator I = ComdatSymTab.find(Name);
  if (I != ComdatSymTab.end())
    return &I->second;

  // Otherwise, create a new forward reference for this value and remember it.
  Comdat *C = M->getOrInsertComdat(Name);
  ForwardRefComdats[Name] = Loc;
  return C;
}

//===----------------------------------------------------------------------===//
// Helper Routines.
//===----------------------------------------------------------------------===//

/// ParseToken - If the current token has the specified kind, eat it and return
/// success.  Otherwise, emit the specified error and return failure.
bool LLParser::ParseToken(lltok::Kind T, const char *ErrMsg) {
  if (Lex.getKind() != T)
    return TokError(ErrMsg);
  Lex.Lex();
  return false;
}

/// ParseStringConstant
///   ::= StringConstant
bool LLParser::ParseStringConstant(std::string &Result) {
  if (Lex.getKind() != lltok::StringConstant)
    return TokError("expected string constant");
  Result = Lex.getStrVal();
  Lex.Lex();
  return false;
}

/// ParseUInt32
///   ::= uint32
bool LLParser::ParseUInt32(uint32_t &Val) {
  if (Lex.getKind() != lltok::APSInt || Lex.getAPSIntVal().isSigned())
    return TokError("expected integer");
  uint64_t Val64 = Lex.getAPSIntVal().getLimitedValue(0xFFFFFFFFULL+1);
  if (Val64 != unsigned(Val64))
    return TokError("expected 32-bit integer (too large)");
  Val = Val64;
  Lex.Lex();
  return false;
}

/// ParseUInt64
///   ::= uint64
bool LLParser::ParseUInt64(uint64_t &Val) {
  if (Lex.getKind() != lltok::APSInt || Lex.getAPSIntVal().isSigned())
    return TokError("expected integer");
  Val = Lex.getAPSIntVal().getLimitedValue();
  Lex.Lex();
  return false;
}

/// ParseTLSModel
///   := 'localdynamic'
///   := 'initialexec'
///   := 'localexec'
bool LLParser::ParseTLSModel(GlobalVariable::ThreadLocalMode &TLM) {
  switch (Lex.getKind()) {
    default:
      return TokError("expected localdynamic, initialexec or localexec");
    case lltok::kw_localdynamic:
      TLM = GlobalVariable::LocalDynamicTLSModel;
      break;
    case lltok::kw_initialexec:
      TLM = GlobalVariable::InitialExecTLSModel;
      break;
    case lltok::kw_localexec:
      TLM = GlobalVariable::LocalExecTLSModel;
      break;
  }

  Lex.Lex();
  return false;
}

/// ParseOptionalThreadLocal
///   := /*empty*/
///   := 'thread_local'
///   := 'thread_local' '(' tlsmodel ')'
bool LLParser::ParseOptionalThreadLocal(GlobalVariable::ThreadLocalMode &TLM) {
  TLM = GlobalVariable::NotThreadLocal;
  if (!EatIfPresent(lltok::kw_thread_local))
    return false;

  TLM = GlobalVariable::GeneralDynamicTLSModel;
  if (Lex.getKind() == lltok::lparen) {
    Lex.Lex();
    return ParseTLSModel(TLM) ||
      ParseToken(lltok::rparen, "expected ')' after thread local model");
  }
  return false;
}

/// ParseOptionalAddrSpace
///   := /*empty*/
///   := 'addrspace' '(' uint32 ')'
bool LLParser::ParseOptionalAddrSpace(unsigned &AddrSpace, unsigned DefaultAS) {
  AddrSpace = DefaultAS;
  if (!EatIfPresent(lltok::kw_addrspace))
    return false;
  return ParseToken(lltok::lparen, "expected '(' in address space") ||
         ParseUInt32(AddrSpace) ||
         ParseToken(lltok::rparen, "expected ')' in address space");
}

/// ParseStringAttribute
///   := StringConstant
///   := StringConstant '=' StringConstant
bool LLParser::ParseStringAttribute(AttrBuilder &B) {
  std::string Attr = Lex.getStrVal();
  Lex.Lex();
  std::string Val;
  if (EatIfPresent(lltok::equal) && ParseStringConstant(Val))
    return true;
  B.addAttribute(Attr, Val);
  return false;
}

/// ParseOptionalParamAttrs - Parse a potentially empty list of parameter attributes.
bool LLParser::ParseOptionalParamAttrs(AttrBuilder &B) {
  bool HaveError = false;

  B.clear();

  while (true) {
    lltok::Kind Token = Lex.getKind();
    switch (Token) {
    default:  // End of attributes.
      return HaveError;
    case lltok::StringConstant: {
      if (ParseStringAttribute(B))
        return true;
      continue;
    }
    case lltok::kw_align: {
      MaybeAlign Alignment;
      if (ParseOptionalAlignment(Alignment))
        return true;
      B.addAlignmentAttr(Alignment);
      continue;
    }
    case lltok::kw_byval: {
      Type *Ty;
      if (ParseByValWithOptionalType(Ty))
        return true;
      B.addByValAttr(Ty);
      continue;
    }
    case lltok::kw_preallocated: {
      Type *Ty;
      if (ParsePreallocated(Ty))
        return true;
      B.addPreallocatedAttr(Ty);
      continue;
    }
    case lltok::kw_dereferenceable: {
      uint64_t Bytes;
      if (ParseOptionalDerefAttrBytes(lltok::kw_dereferenceable, Bytes))
        return true;
      B.addDereferenceableAttr(Bytes);
      continue;
    }
    case lltok::kw_dereferenceable_or_null: {
      uint64_t Bytes;
      if (ParseOptionalDerefAttrBytes(lltok::kw_dereferenceable_or_null, Bytes))
        return true;
      B.addDereferenceableOrNullAttr(Bytes);
      continue;
    }
    case lltok::kw_inalloca:        B.addAttribute(Attribute::InAlloca); break;
    case lltok::kw_inreg:           B.addAttribute(Attribute::InReg); break;
    case lltok::kw_nest:            B.addAttribute(Attribute::Nest); break;
    case lltok::kw_noalias:         B.addAttribute(Attribute::NoAlias); break;
    case lltok::kw_nocapture:       B.addAttribute(Attribute::NoCapture); break;
    case lltok::kw_nofree:          B.addAttribute(Attribute::NoFree); break;
    case lltok::kw_nonnull:         B.addAttribute(Attribute::NonNull); break;
    case lltok::kw_readnone:        B.addAttribute(Attribute::ReadNone); break;
    case lltok::kw_readonly:        B.addAttribute(Attribute::ReadOnly); break;
    case lltok::kw_returned:        B.addAttribute(Attribute::Returned); break;
    case lltok::kw_signext:         B.addAttribute(Attribute::SExt); break;
    case lltok::kw_sret:            B.addAttribute(Attribute::StructRet); break;
    case lltok::kw_swifterror:      B.addAttribute(Attribute::SwiftError); break;
    case lltok::kw_swiftself:       B.addAttribute(Attribute::SwiftSelf); break;
    case lltok::kw_writeonly:       B.addAttribute(Attribute::WriteOnly); break;
    case lltok::kw_zeroext:         B.addAttribute(Attribute::ZExt); break;
    case lltok::kw_immarg:          B.addAttribute(Attribute::ImmArg); break;

    case lltok::kw_alignstack:
    case lltok::kw_alwaysinline:
    case lltok::kw_argmemonly:
    case lltok::kw_builtin:
    case lltok::kw_inlinehint:
    case lltok::kw_jumptable:
    case lltok::kw_minsize:
    case lltok::kw_naked:
    case lltok::kw_nobuiltin:
    case lltok::kw_noduplicate:
    case lltok::kw_noimplicitfloat:
    case lltok::kw_noinline:
    case lltok::kw_nonlazybind:
    case lltok::kw_nomerge:
    case lltok::kw_noredzone:
    case lltok::kw_noreturn:
    case lltok::kw_nocf_check:
    case lltok::kw_nounwind:
    case lltok::kw_optforfuzzing:
    case lltok::kw_optnone:
    case lltok::kw_optsize:
    case lltok::kw_returns_twice:
    case lltok::kw_sanitize_address:
    case lltok::kw_sanitize_hwaddress:
    case lltok::kw_sanitize_memtag:
    case lltok::kw_sanitize_memory:
    case lltok::kw_sanitize_thread:
    case lltok::kw_speculative_load_hardening:
    case lltok::kw_ssp:
    case lltok::kw_sspreq:
    case lltok::kw_sspstrong:
    case lltok::kw_safestack:
    case lltok::kw_shadowcallstack:
    case lltok::kw_strictfp:
    case lltok::kw_uwtable:
      HaveError |= Error(Lex.getLoc(), "invalid use of function-only attribute");
      break;
    }

    Lex.Lex();
  }
}

/// ParseOptionalReturnAttrs - Parse a potentially empty list of return attributes.
bool LLParser::ParseOptionalReturnAttrs(AttrBuilder &B) {
  bool HaveError = false;

  B.clear();

  while (true) {
    lltok::Kind Token = Lex.getKind();
    switch (Token) {
    default:  // End of attributes.
      return HaveError;
    case lltok::StringConstant: {
      if (ParseStringAttribute(B))
        return true;
      continue;
    }
    case lltok::kw_dereferenceable: {
      uint64_t Bytes;
      if (ParseOptionalDerefAttrBytes(lltok::kw_dereferenceable, Bytes))
        return true;
      B.addDereferenceableAttr(Bytes);
      continue;
    }
    case lltok::kw_dereferenceable_or_null: {
      uint64_t Bytes;
      if (ParseOptionalDerefAttrBytes(lltok::kw_dereferenceable_or_null, Bytes))
        return true;
      B.addDereferenceableOrNullAttr(Bytes);
      continue;
    }
    case lltok::kw_align: {
      MaybeAlign Alignment;
      if (ParseOptionalAlignment(Alignment))
        return true;
      B.addAlignmentAttr(Alignment);
      continue;
    }
    case lltok::kw_inreg:           B.addAttribute(Attribute::InReg); break;
    case lltok::kw_noalias:         B.addAttribute(Attribute::NoAlias); break;
    case lltok::kw_nonnull:         B.addAttribute(Attribute::NonNull); break;
    case lltok::kw_signext:         B.addAttribute(Attribute::SExt); break;
    case lltok::kw_zeroext:         B.addAttribute(Attribute::ZExt); break;

    // Error handling.
    case lltok::kw_byval:
    case lltok::kw_inalloca:
    case lltok::kw_nest:
    case lltok::kw_nocapture:
    case lltok::kw_returned:
    case lltok::kw_sret:
    case lltok::kw_swifterror:
    case lltok::kw_swiftself:
    case lltok::kw_immarg:
      HaveError |= Error(Lex.getLoc(), "invalid use of parameter-only attribute");
      break;

    case lltok::kw_alignstack:
    case lltok::kw_alwaysinline:
    case lltok::kw_argmemonly:
    case lltok::kw_builtin:
    case lltok::kw_cold:
    case lltok::kw_inlinehint:
    case lltok::kw_jumptable:
    case lltok::kw_minsize:
    case lltok::kw_naked:
    case lltok::kw_nobuiltin:
    case lltok::kw_noduplicate:
    case lltok::kw_noimplicitfloat:
    case lltok::kw_noinline:
    case lltok::kw_nonlazybind:
    case lltok::kw_nomerge:
    case lltok::kw_noredzone:
    case lltok::kw_noreturn:
    case lltok::kw_nocf_check:
    case lltok::kw_nounwind:
    case lltok::kw_optforfuzzing:
    case lltok::kw_optnone:
    case lltok::kw_optsize:
    case lltok::kw_returns_twice:
    case lltok::kw_sanitize_address:
    case lltok::kw_sanitize_hwaddress:
    case lltok::kw_sanitize_memtag:
    case lltok::kw_sanitize_memory:
    case lltok::kw_sanitize_thread:
    case lltok::kw_speculative_load_hardening:
    case lltok::kw_ssp:
    case lltok::kw_sspreq:
    case lltok::kw_sspstrong:
    case lltok::kw_safestack:
    case lltok::kw_shadowcallstack:
    case lltok::kw_strictfp:
    case lltok::kw_uwtable:
      HaveError |= Error(Lex.getLoc(), "invalid use of function-only attribute");
      break;
    case lltok::kw_readnone:
    case lltok::kw_readonly:
      HaveError |= Error(Lex.getLoc(), "invalid use of attribute on return type");
      break;
    case lltok::kw_preallocated:
      HaveError |=
          Error(Lex.getLoc(),
                "invalid use of parameter-only/call site-only attribute");
      break;
    }

    Lex.Lex();
  }
}

static unsigned parseOptionalLinkageAux(lltok::Kind Kind, bool &HasLinkage) {
  HasLinkage = true;
  switch (Kind) {
  default:
    HasLinkage = false;
    return GlobalValue::ExternalLinkage;
  case lltok::kw_private:
    return GlobalValue::PrivateLinkage;
  case lltok::kw_internal:
    return GlobalValue::InternalLinkage;
  case lltok::kw_weak:
    return GlobalValue::WeakAnyLinkage;
  case lltok::kw_weak_odr:
    return GlobalValue::WeakODRLinkage;
  case lltok::kw_linkonce:
    return GlobalValue::LinkOnceAnyLinkage;
  case lltok::kw_linkonce_odr:
    return GlobalValue::LinkOnceODRLinkage;
  case lltok::kw_available_externally:
    return GlobalValue::AvailableExternallyLinkage;
  case lltok::kw_appending:
    return GlobalValue::AppendingLinkage;
  case lltok::kw_common:
    return GlobalValue::CommonLinkage;
  case lltok::kw_extern_weak:
    return GlobalValue::ExternalWeakLinkage;
  case lltok::kw_external:
    return GlobalValue::ExternalLinkage;
  }
}

/// ParseOptionalLinkage
///   ::= /*empty*/
///   ::= 'private'
///   ::= 'internal'
///   ::= 'weak'
///   ::= 'weak_odr'
///   ::= 'linkonce'
///   ::= 'linkonce_odr'
///   ::= 'available_externally'
///   ::= 'appending'
///   ::= 'common'
///   ::= 'extern_weak'
///   ::= 'external'
bool LLParser::ParseOptionalLinkage(unsigned &Res, bool &HasLinkage,
                                    unsigned &Visibility,
                                    unsigned &DLLStorageClass,
                                    bool &DSOLocal) {
  Res = parseOptionalLinkageAux(Lex.getKind(), HasLinkage);
  if (HasLinkage)
    Lex.Lex();
  ParseOptionalDSOLocal(DSOLocal);
  ParseOptionalVisibility(Visibility);
  ParseOptionalDLLStorageClass(DLLStorageClass);

  if (DSOLocal && DLLStorageClass == GlobalValue::DLLImportStorageClass) {
    return Error(Lex.getLoc(), "dso_location and DLL-StorageClass mismatch");
  }

  return false;
}

void LLParser::ParseOptionalDSOLocal(bool &DSOLocal) {
  switch (Lex.getKind()) {
  default:
    DSOLocal = false;
    break;
  case lltok::kw_dso_local:
    DSOLocal = true;
    Lex.Lex();
    break;
  case lltok::kw_dso_preemptable:
    DSOLocal = false;
    Lex.Lex();
    break;
  }
}

/// ParseOptionalVisibility
///   ::= /*empty*/
///   ::= 'default'
///   ::= 'hidden'
///   ::= 'protected'
///
void LLParser::ParseOptionalVisibility(unsigned &Res) {
  switch (Lex.getKind()) {
  default:
    Res = GlobalValue::DefaultVisibility;
    return;
  case lltok::kw_default:
    Res = GlobalValue::DefaultVisibility;
    break;
  case lltok::kw_hidden:
    Res = GlobalValue::HiddenVisibility;
    break;
  case lltok::kw_protected:
    Res = GlobalValue::ProtectedVisibility;
    break;
  }
  Lex.Lex();
}

/// ParseOptionalDLLStorageClass
///   ::= /*empty*/
///   ::= 'dllimport'
///   ::= 'dllexport'
///
void LLParser::ParseOptionalDLLStorageClass(unsigned &Res) {
  switch (Lex.getKind()) {
  default:
    Res = GlobalValue::DefaultStorageClass;
    return;
  case lltok::kw_dllimport:
    Res = GlobalValue::DLLImportStorageClass;
    break;
  case lltok::kw_dllexport:
    Res = GlobalValue::DLLExportStorageClass;
    break;
  }
  Lex.Lex();
}

/// ParseOptionalCallingConv
///   ::= /*empty*/
///   ::= 'ccc'
///   ::= 'fastcc'
///   ::= 'intel_ocl_bicc'
///   ::= 'coldcc'
///   ::= 'cfguard_checkcc'
///   ::= 'x86_stdcallcc'
///   ::= 'x86_fastcallcc'
///   ::= 'x86_thiscallcc'
///   ::= 'x86_vectorcallcc'
///   ::= 'arm_apcscc'
///   ::= 'arm_aapcscc'
///   ::= 'arm_aapcs_vfpcc'
///   ::= 'aarch64_vector_pcs'
///   ::= 'aarch64_sve_vector_pcs'
///   ::= 'msp430_intrcc'
///   ::= 'avr_intrcc'
///   ::= 'avr_signalcc'
///   ::= 'ptx_kernel'
///   ::= 'ptx_device'
///   ::= 'spir_func'
///   ::= 'spir_kernel'
///   ::= 'x86_64_sysvcc'
///   ::= 'win64cc'
///   ::= 'webkit_jscc'
///   ::= 'anyregcc'
///   ::= 'preserve_mostcc'
///   ::= 'preserve_allcc'
///   ::= 'ghccc'
///   ::= 'swiftcc'
///   ::= 'x86_intrcc'
///   ::= 'hhvmcc'
///   ::= 'hhvm_ccc'
///   ::= 'cxx_fast_tlscc'
///   ::= 'amdgpu_vs'
///   ::= 'amdgpu_ls'
///   ::= 'amdgpu_hs'
///   ::= 'amdgpu_es'
///   ::= 'amdgpu_gs'
///   ::= 'amdgpu_ps'
///   ::= 'amdgpu_cs'
///   ::= 'amdgpu_kernel'
///   ::= 'tailcc'
///   ::= 'cc' UINT
///
bool LLParser::ParseOptionalCallingConv(unsigned &CC) {
  switch (Lex.getKind()) {
  default:                       CC = CallingConv::C; return false;
  case lltok::kw_ccc:            CC = CallingConv::C; break;
  case lltok::kw_fastcc:         CC = CallingConv::Fast; break;
  case lltok::kw_coldcc:         CC = CallingConv::Cold; break;
  case lltok::kw_cfguard_checkcc: CC = CallingConv::CFGuard_Check; break;
  case lltok::kw_x86_stdcallcc:  CC = CallingConv::X86_StdCall; break;
  case lltok::kw_x86_fastcallcc: CC = CallingConv::X86_FastCall; break;
  case lltok::kw_x86_regcallcc:  CC = CallingConv::X86_RegCall; break;
  case lltok::kw_x86_thiscallcc: CC = CallingConv::X86_ThisCall; break;
  case lltok::kw_x86_vectorcallcc:CC = CallingConv::X86_VectorCall; break;
  case lltok::kw_arm_apcscc:     CC = CallingConv::ARM_APCS; break;
  case lltok::kw_arm_aapcscc:    CC = CallingConv::ARM_AAPCS; break;
  case lltok::kw_arm_aapcs_vfpcc:CC = CallingConv::ARM_AAPCS_VFP; break;
  case lltok::kw_aarch64_vector_pcs:CC = CallingConv::AArch64_VectorCall; break;
  case lltok::kw_aarch64_sve_vector_pcs:
    CC = CallingConv::AArch64_SVE_VectorCall;
    break;
  case lltok::kw_msp430_intrcc:  CC = CallingConv::MSP430_INTR; break;
  case lltok::kw_avr_intrcc:     CC = CallingConv::AVR_INTR; break;
  case lltok::kw_avr_signalcc:   CC = CallingConv::AVR_SIGNAL; break;
  case lltok::kw_ptx_kernel:     CC = CallingConv::PTX_Kernel; break;
  case lltok::kw_ptx_device:     CC = CallingConv::PTX_Device; break;
  case lltok::kw_spir_kernel:    CC = CallingConv::SPIR_KERNEL; break;
  case lltok::kw_spir_func:      CC = CallingConv::SPIR_FUNC; break;
  case lltok::kw_intel_ocl_bicc: CC = CallingConv::Intel_OCL_BI; break;
  case lltok::kw_x86_64_sysvcc:  CC = CallingConv::X86_64_SysV; break;
  case lltok::kw_win64cc:        CC = CallingConv::Win64; break;
  case lltok::kw_webkit_jscc:    CC = CallingConv::WebKit_JS; break;
  case lltok::kw_anyregcc:       CC = CallingConv::AnyReg; break;
  case lltok::kw_preserve_mostcc:CC = CallingConv::PreserveMost; break;
  case lltok::kw_preserve_allcc: CC = CallingConv::PreserveAll; break;
  case lltok::kw_ghccc:          CC = CallingConv::GHC; break;
  case lltok::kw_swiftcc:        CC = CallingConv::Swift; break;
  case lltok::kw_x86_intrcc:     CC = CallingConv::X86_INTR; break;
  case lltok::kw_hhvmcc:         CC = CallingConv::HHVM; break;
  case lltok::kw_hhvm_ccc:       CC = CallingConv::HHVM_C; break;
  case lltok::kw_cxx_fast_tlscc: CC = CallingConv::CXX_FAST_TLS; break;
  case lltok::kw_amdgpu_vs:      CC = CallingConv::AMDGPU_VS; break;
  case lltok::kw_amdgpu_ls:      CC = CallingConv::AMDGPU_LS; break;
  case lltok::kw_amdgpu_hs:      CC = CallingConv::AMDGPU_HS; break;
  case lltok::kw_amdgpu_es:      CC = CallingConv::AMDGPU_ES; break;
  case lltok::kw_amdgpu_gs:      CC = CallingConv::AMDGPU_GS; break;
  case lltok::kw_amdgpu_ps:      CC = CallingConv::AMDGPU_PS; break;
  case lltok::kw_amdgpu_cs:      CC = CallingConv::AMDGPU_CS; break;
  case lltok::kw_amdgpu_kernel:  CC = CallingConv::AMDGPU_KERNEL; break;
  case lltok::kw_tailcc:         CC = CallingConv::Tail; break;
  case lltok::kw_cc: {
      Lex.Lex();
      return ParseUInt32(CC);
    }
  }

  Lex.Lex();
  return false;
}

/// ParseMetadataAttachment
///   ::= !dbg !42
bool LLParser::ParseMetadataAttachment(unsigned &Kind, MDNode *&MD) {
  assert(Lex.getKind() == lltok::MetadataVar && "Expected metadata attachment");

  std::string Name = Lex.getStrVal();
  Kind = M->getMDKindID(Name);
  Lex.Lex();

  return ParseMDNode(MD);
}

/// ParseInstructionMetadata
///   ::= !dbg !42 (',' !dbg !57)*
bool LLParser::ParseInstructionMetadata(Instruction &Inst) {
  do {
    if (Lex.getKind() != lltok::MetadataVar)
      return TokError("expected metadata after comma");

    unsigned MDK;
    MDNode *N;
    if (ParseMetadataAttachment(MDK, N))
      return true;

    Inst.setMetadata(MDK, N);
    if (MDK == LLVMContext::MD_tbaa)
      InstsWithTBAATag.push_back(&Inst);

    // If this is the end of the list, we're done.
  } while (EatIfPresent(lltok::comma));
  return false;
}

/// ParseGlobalObjectMetadataAttachment
///   ::= !dbg !57
bool LLParser::ParseGlobalObjectMetadataAttachment(GlobalObject &GO) {
  unsigned MDK;
  MDNode *N;
  if (ParseMetadataAttachment(MDK, N))
    return true;

  GO.addMetadata(MDK, *N);
  return false;
}

/// ParseOptionalFunctionMetadata
///   ::= (!dbg !57)*
bool LLParser::ParseOptionalFunctionMetadata(Function &F) {
  while (Lex.getKind() == lltok::MetadataVar)
    if (ParseGlobalObjectMetadataAttachment(F))
      return true;
  return false;
}

/// ParseOptionalAlignment
///   ::= /* empty */
///   ::= 'align' 4
bool LLParser::ParseOptionalAlignment(MaybeAlign &Alignment) {
  Alignment = None;
  if (!EatIfPresent(lltok::kw_align))
    return false;
  LocTy AlignLoc = Lex.getLoc();
  uint32_t Value = 0;
  if (ParseUInt32(Value))
    return true;
  if (!isPowerOf2_32(Value))
    return Error(AlignLoc, "alignment is not a power of two");
  if (Value > Value::MaximumAlignment)
    return Error(AlignLoc, "huge alignments are not supported yet");
  Alignment = Align(Value);
  return false;
}

/// ParseOptionalDerefAttrBytes
///   ::= /* empty */
///   ::= AttrKind '(' 4 ')'
///
/// where AttrKind is either 'dereferenceable' or 'dereferenceable_or_null'.
bool LLParser::ParseOptionalDerefAttrBytes(lltok::Kind AttrKind,
                                           uint64_t &Bytes) {
  assert((AttrKind == lltok::kw_dereferenceable ||
          AttrKind == lltok::kw_dereferenceable_or_null) &&
         "contract!");

  Bytes = 0;
  if (!EatIfPresent(AttrKind))
    return false;
  LocTy ParenLoc = Lex.getLoc();
  if (!EatIfPresent(lltok::lparen))
    return Error(ParenLoc, "expected '('");
  LocTy DerefLoc = Lex.getLoc();
  if (ParseUInt64(Bytes)) return true;
  ParenLoc = Lex.getLoc();
  if (!EatIfPresent(lltok::rparen))
    return Error(ParenLoc, "expected ')'");
  if (!Bytes)
    return Error(DerefLoc, "dereferenceable bytes must be non-zero");
  return false;
}

/// ParseOptionalCommaAlign
///   ::=
///   ::= ',' align 4
///
/// This returns with AteExtraComma set to true if it ate an excess comma at the
/// end.
bool LLParser::ParseOptionalCommaAlign(MaybeAlign &Alignment,
                                       bool &AteExtraComma) {
  AteExtraComma = false;
  while (EatIfPresent(lltok::comma)) {
    // Metadata at the end is an early exit.
    if (Lex.getKind() == lltok::MetadataVar) {
      AteExtraComma = true;
      return false;
    }

    if (Lex.getKind() != lltok::kw_align)
      return Error(Lex.getLoc(), "expected metadata or 'align'");

    if (ParseOptionalAlignment(Alignment)) return true;
  }

  return false;
}

/// ParseOptionalCommaAddrSpace
///   ::=
///   ::= ',' addrspace(1)
///
/// This returns with AteExtraComma set to true if it ate an excess comma at the
/// end.
bool LLParser::ParseOptionalCommaAddrSpace(unsigned &AddrSpace,
                                           LocTy &Loc,
                                           bool &AteExtraComma) {
  AteExtraComma = false;
  while (EatIfPresent(lltok::comma)) {
    // Metadata at the end is an early exit.
    if (Lex.getKind() == lltok::MetadataVar) {
      AteExtraComma = true;
      return false;
    }

    Loc = Lex.getLoc();
    if (Lex.getKind() != lltok::kw_addrspace)
      return Error(Lex.getLoc(), "expected metadata or 'addrspace'");

    if (ParseOptionalAddrSpace(AddrSpace))
      return true;
  }

  return false;
}

bool LLParser::parseAllocSizeArguments(unsigned &BaseSizeArg,
                                       Optional<unsigned> &HowManyArg) {
  Lex.Lex();

  auto StartParen = Lex.getLoc();
  if (!EatIfPresent(lltok::lparen))
    return Error(StartParen, "expected '('");

  if (ParseUInt32(BaseSizeArg))
    return true;

  if (EatIfPresent(lltok::comma)) {
    auto HowManyAt = Lex.getLoc();
    unsigned HowMany;
    if (ParseUInt32(HowMany))
      return true;
    if (HowMany == BaseSizeArg)
      return Error(HowManyAt,
                   "'allocsize' indices can't refer to the same parameter");
    HowManyArg = HowMany;
  } else
    HowManyArg = None;

  auto EndParen = Lex.getLoc();
  if (!EatIfPresent(lltok::rparen))
    return Error(EndParen, "expected ')'");
  return false;
}

/// ParseScopeAndOrdering
///   if isAtomic: ::= SyncScope? AtomicOrdering
///   else: ::=
///
/// This sets Scope and Ordering to the parsed values.
bool LLParser::ParseScopeAndOrdering(bool isAtomic, SyncScope::ID &SSID,
                                     AtomicOrdering &Ordering) {
  if (!isAtomic)
    return false;

  return ParseScope(SSID) || ParseOrdering(Ordering);
}

/// ParseScope
///   ::= syncscope("singlethread" | "<target scope>")?
///
/// This sets synchronization scope ID to the ID of the parsed value.
bool LLParser::ParseScope(SyncScope::ID &SSID) {
  SSID = SyncScope::System;
  if (EatIfPresent(lltok::kw_syncscope)) {
    auto StartParenAt = Lex.getLoc();
    if (!EatIfPresent(lltok::lparen))
      return Error(StartParenAt, "Expected '(' in syncscope");

    std::string SSN;
    auto SSNAt = Lex.getLoc();
    if (ParseStringConstant(SSN))
      return Error(SSNAt, "Expected synchronization scope name");

    auto EndParenAt = Lex.getLoc();
    if (!EatIfPresent(lltok::rparen))
      return Error(EndParenAt, "Expected ')' in syncscope");

    SSID = Context.getOrInsertSyncScopeID(SSN);
  }

  return false;
}

/// ParseOrdering
///   ::= AtomicOrdering
///
/// This sets Ordering to the parsed value.
bool LLParser::ParseOrdering(AtomicOrdering &Ordering) {
  switch (Lex.getKind()) {
  default: return TokError("Expected ordering on atomic instruction");
  case lltok::kw_unordered: Ordering = AtomicOrdering::Unordered; break;
  case lltok::kw_monotonic: Ordering = AtomicOrdering::Monotonic; break;
  // Not specified yet:
  // case lltok::kw_consume: Ordering = AtomicOrdering::Consume; break;
  case lltok::kw_acquire: Ordering = AtomicOrdering::Acquire; break;
  case lltok::kw_release: Ordering = AtomicOrdering::Release; break;
  case lltok::kw_acq_rel: Ordering = AtomicOrdering::AcquireRelease; break;
  case lltok::kw_seq_cst:
    Ordering = AtomicOrdering::SequentiallyConsistent;
    break;
  }
  Lex.Lex();
  return false;
}

/// ParseOptionalStackAlignment
///   ::= /* empty */
///   ::= 'alignstack' '(' 4 ')'
bool LLParser::ParseOptionalStackAlignment(unsigned &Alignment) {
  Alignment = 0;
  if (!EatIfPresent(lltok::kw_alignstack))
    return false;
  LocTy ParenLoc = Lex.getLoc();
  if (!EatIfPresent(lltok::lparen))
    return Error(ParenLoc, "expected '('");
  LocTy AlignLoc = Lex.getLoc();
  if (ParseUInt32(Alignment)) return true;
  ParenLoc = Lex.getLoc();
  if (!EatIfPresent(lltok::rparen))
    return Error(ParenLoc, "expected ')'");
  if (!isPowerOf2_32(Alignment))
    return Error(AlignLoc, "stack alignment is not a power of two");
  return false;
}

/// ParseIndexList - This parses the index list for an insert/extractvalue
/// instruction.  This sets AteExtraComma in the case where we eat an extra
/// comma at the end of the line and find that it is followed by metadata.
/// Clients that don't allow metadata can call the version of this function that
/// only takes one argument.
///
/// ParseIndexList
///    ::=  (',' uint32)+
///
bool LLParser::ParseIndexList(SmallVectorImpl<unsigned> &Indices,
                              bool &AteExtraComma) {
  AteExtraComma = false;

  if (Lex.getKind() != lltok::comma)
    return TokError("expected ',' as start of index list");

  while (EatIfPresent(lltok::comma)) {
    if (Lex.getKind() == lltok::MetadataVar) {
      if (Indices.empty()) return TokError("expected index");
      AteExtraComma = true;
      return false;
    }
    unsigned Idx = 0;
    if (ParseUInt32(Idx)) return true;
    Indices.push_back(Idx);
  }

  return false;
}

//===----------------------------------------------------------------------===//
// Type Parsing.
//===----------------------------------------------------------------------===//

/// ParseType - Parse a type.
bool LLParser::ParseType(Type *&Result, const Twine &Msg, bool AllowVoid) {
  SMLoc TypeLoc = Lex.getLoc();
  switch (Lex.getKind()) {
  default:
    return TokError(Msg);
  case lltok::Type:
    // Type ::= 'float' | 'void' (etc)
    Result = Lex.getTyVal();
    Lex.Lex();
    break;
  case lltok::lbrace:
    // Type ::= StructType
    if (ParseAnonStructType(Result, false))
      return true;
    break;
  case lltok::lsquare:
    // Type ::= '[' ... ']'
    Lex.Lex(); // eat the lsquare.
    if (ParseArrayVectorType(Result, false))
      return true;
    break;
  case lltok::less: // Either vector or packed struct.
    // Type ::= '<' ... '>'
    Lex.Lex();
    if (Lex.getKind() == lltok::lbrace) {
      if (ParseAnonStructType(Result, true) ||
          ParseToken(lltok::greater, "expected '>' at end of packed struct"))
        return true;
    } else if (ParseArrayVectorType(Result, true))
      return true;
    break;
  case lltok::LocalVar: {
    // Type ::= %foo
    std::pair<Type*, LocTy> &Entry = NamedTypes[Lex.getStrVal()];

    // If the type hasn't been defined yet, create a forward definition and
    // remember where that forward def'n was seen (in case it never is defined).
    if (!Entry.first) {
      Entry.first = StructType::create(Context, Lex.getStrVal());
      Entry.second = Lex.getLoc();
    }
    Result = Entry.first;
    Lex.Lex();
    break;
  }

  case lltok::LocalVarID: {
    // Type ::= %4
    std::pair<Type*, LocTy> &Entry = NumberedTypes[Lex.getUIntVal()];

    // If the type hasn't been defined yet, create a forward definition and
    // remember where that forward def'n was seen (in case it never is defined).
    if (!Entry.first) {
      Entry.first = StructType::create(Context);
      Entry.second = Lex.getLoc();
    }
    Result = Entry.first;
    Lex.Lex();
    break;
  }
  }

  // Parse the type suffixes.
  while (true) {
    switch (Lex.getKind()) {
    // End of type.
    default:
      if (!AllowVoid && Result->isVoidTy())
        return Error(TypeLoc, "void type only allowed for function results");
      return false;

    // Type ::= Type '*'
    case lltok::star:
      if (Result->isLabelTy())
        return TokError("basic block pointers are invalid");
      if (Result->isVoidTy())
        return TokError("pointers to void are invalid - use i8* instead");
      if (!PointerType::isValidElementType(Result))
        return TokError("pointer to this type is invalid");
      Result = PointerType::getUnqual(Result);
      Lex.Lex();
      break;

    // Type ::= Type 'addrspace' '(' uint32 ')' '*'
    case lltok::kw_addrspace: {
      if (Result->isLabelTy())
        return TokError("basic block pointers are invalid");
      if (Result->isVoidTy())
        return TokError("pointers to void are invalid; use i8* instead");
      if (!PointerType::isValidElementType(Result))
        return TokError("pointer to this type is invalid");
      unsigned AddrSpace;
      if (ParseOptionalAddrSpace(AddrSpace) ||
          ParseToken(lltok::star, "expected '*' in address space"))
        return true;

      Result = PointerType::get(Result, AddrSpace);
      break;
    }

    /// Types '(' ArgTypeListI ')' OptFuncAttrs
    case lltok::lparen:
      if (ParseFunctionType(Result))
        return true;
      break;
    }
  }
}

/// ParseParameterList
///    ::= '(' ')'
///    ::= '(' Arg (',' Arg)* ')'
///  Arg
///    ::= Type OptionalAttributes Value OptionalAttributes
bool LLParser::ParseParameterList(SmallVectorImpl<ParamInfo> &ArgList,
                                  PerFunctionState &PFS, bool IsMustTailCall,
                                  bool InVarArgsFunc) {
  if (ParseToken(lltok::lparen, "expected '(' in call"))
    return true;

  while (Lex.getKind() != lltok::rparen) {
    // If this isn't the first argument, we need a comma.
    if (!ArgList.empty() &&
        ParseToken(lltok::comma, "expected ',' in argument list"))
      return true;

    // Parse an ellipsis if this is a musttail call in a variadic function.
    if (Lex.getKind() == lltok::dotdotdot) {
      const char *Msg = "unexpected ellipsis in argument list for ";
      if (!IsMustTailCall)
        return TokError(Twine(Msg) + "non-musttail call");
      if (!InVarArgsFunc)
        return TokError(Twine(Msg) + "musttail call in non-varargs function");
      Lex.Lex();  // Lex the '...', it is purely for readability.
      return ParseToken(lltok::rparen, "expected ')' at end of argument list");
    }

    // Parse the argument.
    LocTy ArgLoc;
    Type *ArgTy = nullptr;
    AttrBuilder ArgAttrs;
    Value *V;
    if (ParseType(ArgTy, ArgLoc))
      return true;

    if (ArgTy->isMetadataTy()) {
      if (ParseMetadataAsValue(V, PFS))
        return true;
    } else {
      // Otherwise, handle normal operands.
      if (ParseOptionalParamAttrs(ArgAttrs) || ParseValue(ArgTy, V, PFS))
        return true;
    }
    ArgList.push_back(ParamInfo(
        ArgLoc, V, AttributeSet::get(V->getContext(), ArgAttrs)));
  }

  if (IsMustTailCall && InVarArgsFunc)
    return TokError("expected '...' at end of argument list for musttail call "
                    "in varargs function");

  Lex.Lex();  // Lex the ')'.
  return false;
}

/// ParseByValWithOptionalType
///   ::= byval
///   ::= byval(<ty>)
bool LLParser::ParseByValWithOptionalType(Type *&Result) {
  Result = nullptr;
  if (!EatIfPresent(lltok::kw_byval))
    return true;
  if (!EatIfPresent(lltok::lparen))
    return false;
  if (ParseType(Result))
    return true;
  if (!EatIfPresent(lltok::rparen))
    return Error(Lex.getLoc(), "expected ')'");
  return false;
}

/// ParsePreallocated
///   ::= preallocated(<ty>)
bool LLParser::ParsePreallocated(Type *&Result) {
  Result = nullptr;
  if (!EatIfPresent(lltok::kw_preallocated))
    return true;
  if (!EatIfPresent(lltok::lparen))
    return Error(Lex.getLoc(), "expected '('");
  if (ParseType(Result))
    return true;
  if (!EatIfPresent(lltok::rparen))
    return Error(Lex.getLoc(), "expected ')'");
  return false;
}

/// ParseOptionalOperandBundles
///    ::= /*empty*/
///    ::= '[' OperandBundle [, OperandBundle ]* ']'
///
/// OperandBundle
///    ::= bundle-tag '(' ')'
///    ::= bundle-tag '(' Type Value [, Type Value ]* ')'
///
/// bundle-tag ::= String Constant
bool LLParser::ParseOptionalOperandBundles(
    SmallVectorImpl<OperandBundleDef> &BundleList, PerFunctionState &PFS) {
  LocTy BeginLoc = Lex.getLoc();
  if (!EatIfPresent(lltok::lsquare))
    return false;

  while (Lex.getKind() != lltok::rsquare) {
    // If this isn't the first operand bundle, we need a comma.
    if (!BundleList.empty() &&
        ParseToken(lltok::comma, "expected ',' in input list"))
      return true;

    std::string Tag;
    if (ParseStringConstant(Tag))
      return true;

    if (ParseToken(lltok::lparen, "expected '(' in operand bundle"))
      return true;

    std::vector<Value *> Inputs;
    while (Lex.getKind() != lltok::rparen) {
      // If this isn't the first input, we need a comma.
      if (!Inputs.empty() &&
          ParseToken(lltok::comma, "expected ',' in input list"))
        return true;

      Type *Ty = nullptr;
      Value *Input = nullptr;
      if (ParseType(Ty) || ParseValue(Ty, Input, PFS))
        return true;
      Inputs.push_back(Input);
    }

    BundleList.emplace_back(std::move(Tag), std::move(Inputs));

    Lex.Lex(); // Lex the ')'.
  }

  if (BundleList.empty())
    return Error(BeginLoc, "operand bundle set must not be empty");

  Lex.Lex(); // Lex the ']'.
  return false;
}

/// ParseArgumentList - Parse the argument list for a function type or function
/// prototype.
///   ::= '(' ArgTypeListI ')'
/// ArgTypeListI
///   ::= /*empty*/
///   ::= '...'
///   ::= ArgTypeList ',' '...'
///   ::= ArgType (',' ArgType)*
///
bool LLParser::ParseArgumentList(SmallVectorImpl<ArgInfo> &ArgList,
                                 bool &isVarArg){
  unsigned CurValID = 0;
  isVarArg = false;
  assert(Lex.getKind() == lltok::lparen);
  Lex.Lex(); // eat the (.

  if (Lex.getKind() == lltok::rparen) {
    // empty
  } else if (Lex.getKind() == lltok::dotdotdot) {
    isVarArg = true;
    Lex.Lex();
  } else {
    LocTy TypeLoc = Lex.getLoc();
    Type *ArgTy = nullptr;
    AttrBuilder Attrs;
    std::string Name;

    if (ParseType(ArgTy) ||
        ParseOptionalParamAttrs(Attrs)) return true;

    if (ArgTy->isVoidTy())
      return Error(TypeLoc, "argument can not have void type");

    if (Lex.getKind() == lltok::LocalVar) {
      Name = Lex.getStrVal();
      Lex.Lex();
    } else if (Lex.getKind() == lltok::LocalVarID) {
      if (Lex.getUIntVal() != CurValID)
        return Error(TypeLoc, "argument expected to be numbered '%" +
                                  Twine(CurValID) + "'");
      ++CurValID;
      Lex.Lex();
    }

    if (!FunctionType::isValidArgumentType(ArgTy))
      return Error(TypeLoc, "invalid type for function argument");

    ArgList.emplace_back(TypeLoc, ArgTy,
                         AttributeSet::get(ArgTy->getContext(), Attrs),
                         std::move(Name));

    while (EatIfPresent(lltok::comma)) {
      // Handle ... at end of arg list.
      if (EatIfPresent(lltok::dotdotdot)) {
        isVarArg = true;
        break;
      }

      // Otherwise must be an argument type.
      TypeLoc = Lex.getLoc();
      if (ParseType(ArgTy) || ParseOptionalParamAttrs(Attrs)) return true;

      if (ArgTy->isVoidTy())
        return Error(TypeLoc, "argument can not have void type");

      if (Lex.getKind() == lltok::LocalVar) {
        Name = Lex.getStrVal();
        Lex.Lex();
      } else {
        if (Lex.getKind() == lltok::LocalVarID) {
          if (Lex.getUIntVal() != CurValID)
            return Error(TypeLoc, "argument expected to be numbered '%" +
                                      Twine(CurValID) + "'");
          Lex.Lex();
        }
        ++CurValID;
        Name = "";
      }

      if (!ArgTy->isFirstClassType())
        return Error(TypeLoc, "invalid type for function argument");

      ArgList.emplace_back(TypeLoc, ArgTy,
                           AttributeSet::get(ArgTy->getContext(), Attrs),
                           std::move(Name));
    }
  }

  return ParseToken(lltok::rparen, "expected ')' at end of argument list");
}

/// ParseFunctionType
///  ::= Type ArgumentList OptionalAttrs
bool LLParser::ParseFunctionType(Type *&Result) {
  assert(Lex.getKind() == lltok::lparen);

  if (!FunctionType::isValidReturnType(Result))
    return TokError("invalid function return type");

  SmallVector<ArgInfo, 8> ArgList;
  bool isVarArg;
  if (ParseArgumentList(ArgList, isVarArg))
    return true;

  // Reject names on the arguments lists.
  for (unsigned i = 0, e = ArgList.size(); i != e; ++i) {
    if (!ArgList[i].Name.empty())
      return Error(ArgList[i].Loc, "argument name invalid in function type");
    if (ArgList[i].Attrs.hasAttributes())
      return Error(ArgList[i].Loc,
                   "argument attributes invalid in function type");
  }

  SmallVector<Type*, 16> ArgListTy;
  for (unsigned i = 0, e = ArgList.size(); i != e; ++i)
    ArgListTy.push_back(ArgList[i].Ty);

  Result = FunctionType::get(Result, ArgListTy, isVarArg);
  return false;
}

/// ParseAnonStructType - Parse an anonymous struct type, which is inlined into
/// other structs.
bool LLParser::ParseAnonStructType(Type *&Result, bool Packed) {
  SmallVector<Type*, 8> Elts;
  if (ParseStructBody(Elts)) return true;

  Result = StructType::get(Context, Elts, Packed);
  return false;
}

/// ParseStructDefinition - Parse a struct in a 'type' definition.
bool LLParser::ParseStructDefinition(SMLoc TypeLoc, StringRef Name,
                                     std::pair<Type*, LocTy> &Entry,
                                     Type *&ResultTy) {
  // If the type was already defined, diagnose the redefinition.
  if (Entry.first && !Entry.second.isValid())
    return Error(TypeLoc, "redefinition of type");

  // If we have opaque, just return without filling in the definition for the
  // struct.  This counts as a definition as far as the .ll file goes.
  if (EatIfPresent(lltok::kw_opaque)) {
    // This type is being defined, so clear the location to indicate this.
    Entry.second = SMLoc();

    // If this type number has never been uttered, create it.
    if (!Entry.first)
      Entry.first = StructType::create(Context, Name);
    ResultTy = Entry.first;
    return false;
  }

  // If the type starts with '<', then it is either a packed struct or a vector.
  bool isPacked = EatIfPresent(lltok::less);

  // If we don't have a struct, then we have a random type alias, which we
  // accept for compatibility with old files.  These types are not allowed to be
  // forward referenced and not allowed to be recursive.
  if (Lex.getKind() != lltok::lbrace) {
    if (Entry.first)
      return Error(TypeLoc, "forward references to non-struct type");

    ResultTy = nullptr;
    if (isPacked)
      return ParseArrayVectorType(ResultTy, true);
    return ParseType(ResultTy);
  }

  // This type is being defined, so clear the location to indicate this.
  Entry.second = SMLoc();

  // If this type number has never been uttered, create it.
  if (!Entry.first)
    Entry.first = StructType::create(Context, Name);

  StructType *STy = cast<StructType>(Entry.first);

  SmallVector<Type*, 8> Body;
  if (ParseStructBody(Body) ||
      (isPacked && ParseToken(lltok::greater, "expected '>' in packed struct")))
    return true;

  STy->setBody(Body, isPacked);
  ResultTy = STy;
  return false;
}

/// ParseStructType: Handles packed and unpacked types.  </> parsed elsewhere.
///   StructType
///     ::= '{' '}'
///     ::= '{' Type (',' Type)* '}'
///     ::= '<' '{' '}' '>'
///     ::= '<' '{' Type (',' Type)* '}' '>'
bool LLParser::ParseStructBody(SmallVectorImpl<Type*> &Body) {
  assert(Lex.getKind() == lltok::lbrace);
  Lex.Lex(); // Consume the '{'

  // Handle the empty struct.
  if (EatIfPresent(lltok::rbrace))
    return false;

  LocTy EltTyLoc = Lex.getLoc();
  Type *Ty = nullptr;
  if (ParseType(Ty)) return true;
  Body.push_back(Ty);

  if (!StructType::isValidElementType(Ty))
    return Error(EltTyLoc, "invalid element type for struct");

  while (EatIfPresent(lltok::comma)) {
    EltTyLoc = Lex.getLoc();
    if (ParseType(Ty)) return true;

    if (!StructType::isValidElementType(Ty))
      return Error(EltTyLoc, "invalid element type for struct");

    Body.push_back(Ty);
  }

  return ParseToken(lltok::rbrace, "expected '}' at end of struct");
}

/// ParseArrayVectorType - Parse an array or vector type, assuming the first
/// token has already been consumed.
///   Type
///     ::= '[' APSINTVAL 'x' Types ']'
///     ::= '<' APSINTVAL 'x' Types '>'
///     ::= '<' 'vscale' 'x' APSINTVAL 'x' Types '>'
bool LLParser::ParseArrayVectorType(Type *&Result, bool isVector) {
  bool Scalable = false;

  if (isVector && Lex.getKind() == lltok::kw_vscale) {
    Lex.Lex(); // consume the 'vscale'
    if (ParseToken(lltok::kw_x, "expected 'x' after vscale"))
      return true;

    Scalable = true;
  }

  if (Lex.getKind() != lltok::APSInt || Lex.getAPSIntVal().isSigned() ||
      Lex.getAPSIntVal().getBitWidth() > 64)
    return TokError("expected number in address space");

  LocTy SizeLoc = Lex.getLoc();
  uint64_t Size = Lex.getAPSIntVal().getZExtValue();
  Lex.Lex();

  if (ParseToken(lltok::kw_x, "expected 'x' after element count"))
      return true;

  LocTy TypeLoc = Lex.getLoc();
  Type *EltTy = nullptr;
  if (ParseType(EltTy)) return true;

  if (ParseToken(isVector ? lltok::greater : lltok::rsquare,
                 "expected end of sequential type"))
    return true;

  if (isVector) {
    if (Size == 0)
      return Error(SizeLoc, "zero element vector is illegal");
    if ((unsigned)Size != Size)
      return Error(SizeLoc, "size too large for vector");
    if (!VectorType::isValidElementType(EltTy))
      return Error(TypeLoc, "invalid vector element type");
    Result = VectorType::get(EltTy, unsigned(Size), Scalable);
  } else {
    if (!ArrayType::isValidElementType(EltTy))
      return Error(TypeLoc, "invalid array element type");
    Result = ArrayType::get(EltTy, Size);
  }
  return false;
}

//===----------------------------------------------------------------------===//
// Function Semantic Analysis.
//===----------------------------------------------------------------------===//

LLParser::PerFunctionState::PerFunctionState(LLParser &p, Function &f,
                                             int functionNumber)
  : P(p), F(f), FunctionNumber(functionNumber) {

  // Insert unnamed arguments into the NumberedVals list.
  for (Argument &A : F.args())
    if (!A.hasName())
      NumberedVals.push_back(&A);
}

LLParser::PerFunctionState::~PerFunctionState() {
  // If there were any forward referenced non-basicblock values, delete them.

  for (const auto &P : ForwardRefVals) {
    if (isa<BasicBlock>(P.second.first))
      continue;
    P.second.first->replaceAllUsesWith(
        UndefValue::get(P.second.first->getType()));
    P.second.first->deleteValue();
  }

  for (const auto &P : ForwardRefValIDs) {
    if (isa<BasicBlock>(P.second.first))
      continue;
    P.second.first->replaceAllUsesWith(
        UndefValue::get(P.second.first->getType()));
    P.second.first->deleteValue();
  }
}

bool LLParser::PerFunctionState::FinishFunction() {
  if (!ForwardRefVals.empty())
    return P.Error(ForwardRefVals.begin()->second.second,
                   "use of undefined value '%" + ForwardRefVals.begin()->first +
                   "'");
  if (!ForwardRefValIDs.empty())
    return P.Error(ForwardRefValIDs.begin()->second.second,
                   "use of undefined value '%" +
                   Twine(ForwardRefValIDs.begin()->first) + "'");
  return false;
}

/// GetVal - Get a value with the specified name or ID, creating a
/// forward reference record if needed.  This can return null if the value
/// exists but does not have the right type.
Value *LLParser::PerFunctionState::GetVal(const std::string &Name, Type *Ty,
                                          LocTy Loc, bool IsCall) {
  // Look this name up in the normal function symbol table.
  Value *Val = F.getValueSymbolTable()->lookup(Name);

  // If this is a forward reference for the value, see if we already created a
  // forward ref record.
  if (!Val) {
    auto I = ForwardRefVals.find(Name);
    if (I != ForwardRefVals.end())
      Val = I->second.first;
  }

  // If we have the value in the symbol table or fwd-ref table, return it.
  if (Val)
    return P.checkValidVariableType(Loc, "%" + Name, Ty, Val, IsCall);

  // Don't make placeholders with invalid type.
  if (!Ty->isFirstClassType()) {
    P.Error(Loc, "invalid use of a non-first-class type");
    return nullptr;
  }

  // Otherwise, create a new forward reference for this value and remember it.
  Value *FwdVal;
  if (Ty->isLabelTy()) {
    FwdVal = BasicBlock::Create(F.getContext(), Name, &F);
  } else {
    FwdVal = new Argument(Ty, Name);
  }

  ForwardRefVals[Name] = std::make_pair(FwdVal, Loc);
  return FwdVal;
}

Value *LLParser::PerFunctionState::GetVal(unsigned ID, Type *Ty, LocTy Loc,
                                          bool IsCall) {
  // Look this name up in the normal function symbol table.
  Value *Val = ID < NumberedVals.size() ? NumberedVals[ID] : nullptr;

  // If this is a forward reference for the value, see if we already created a
  // forward ref record.
  if (!Val) {
    auto I = ForwardRefValIDs.find(ID);
    if (I != ForwardRefValIDs.end())
      Val = I->second.first;
  }

  // If we have the value in the symbol table or fwd-ref table, return it.
  if (Val)
    return P.checkValidVariableType(Loc, "%" + Twine(ID), Ty, Val, IsCall);

  if (!Ty->isFirstClassType()) {
    P.Error(Loc, "invalid use of a non-first-class type");
    return nullptr;
  }

  // Otherwise, create a new forward reference for this value and remember it.
  Value *FwdVal;
  if (Ty->isLabelTy()) {
    FwdVal = BasicBlock::Create(F.getContext(), "", &F);
  } else {
    FwdVal = new Argument(Ty);
  }

  ForwardRefValIDs[ID] = std::make_pair(FwdVal, Loc);
  return FwdVal;
}

/// SetInstName - After an instruction is parsed and inserted into its
/// basic block, this installs its name.
bool LLParser::PerFunctionState::SetInstName(int NameID,
                                             const std::string &NameStr,
                                             LocTy NameLoc, Instruction *Inst) {
  // If this instruction has void type, it cannot have a name or ID specified.
  if (Inst->getType()->isVoidTy()) {
    if (NameID != -1 || !NameStr.empty())
      return P.Error(NameLoc, "instructions returning void cannot have a name");
    return false;
  }

  // If this was a numbered instruction, verify that the instruction is the
  // expected value and resolve any forward references.
  if (NameStr.empty()) {
    // If neither a name nor an ID was specified, just use the next ID.
    if (NameID == -1)
      NameID = NumberedVals.size();

    if (unsigned(NameID) != NumberedVals.size())
      return P.Error(NameLoc, "instruction expected to be numbered '%" +
                     Twine(NumberedVals.size()) + "'");

    auto FI = ForwardRefValIDs.find(NameID);
    if (FI != ForwardRefValIDs.end()) {
      Value *Sentinel = FI->second.first;
      if (Sentinel->getType() != Inst->getType())
        return P.Error(NameLoc, "instruction forward referenced with type '" +
                       getTypeString(FI->second.first->getType()) + "'");

      Sentinel->replaceAllUsesWith(Inst);
      Sentinel->deleteValue();
      ForwardRefValIDs.erase(FI);
    }

    NumberedVals.push_back(Inst);
    return false;
  }

  // Otherwise, the instruction had a name.  Resolve forward refs and set it.
  auto FI = ForwardRefVals.find(NameStr);
  if (FI != ForwardRefVals.end()) {
    Value *Sentinel = FI->second.first;
    if (Sentinel->getType() != Inst->getType())
      return P.Error(NameLoc, "instruction forward referenced with type '" +
                     getTypeString(FI->second.first->getType()) + "'");

    Sentinel->replaceAllUsesWith(Inst);
    Sentinel->deleteValue();
    ForwardRefVals.erase(FI);
  }

  // Set the name on the instruction.
  Inst->setName(NameStr);

  if (Inst->getName() != NameStr)
    return P.Error(NameLoc, "multiple definition of local value named '" +
                   NameStr + "'");
  return false;
}

/// GetBB - Get a basic block with the specified name or ID, creating a
/// forward reference record if needed.
BasicBlock *LLParser::PerFunctionState::GetBB(const std::string &Name,
                                              LocTy Loc) {
  return dyn_cast_or_null<BasicBlock>(
      GetVal(Name, Type::getLabelTy(F.getContext()), Loc, /*IsCall=*/false));
}

BasicBlock *LLParser::PerFunctionState::GetBB(unsigned ID, LocTy Loc) {
  return dyn_cast_or_null<BasicBlock>(
      GetVal(ID, Type::getLabelTy(F.getContext()), Loc, /*IsCall=*/false));
}

/// DefineBB - Define the specified basic block, which is either named or
/// unnamed.  If there is an error, this returns null otherwise it returns
/// the block being defined.
BasicBlock *LLParser::PerFunctionState::DefineBB(const std::string &Name,
                                                 int NameID, LocTy Loc) {
  BasicBlock *BB;
  if (Name.empty()) {
    if (NameID != -1 && unsigned(NameID) != NumberedVals.size()) {
      P.Error(Loc, "label expected to be numbered '" +
                       Twine(NumberedVals.size()) + "'");
      return nullptr;
    }
    BB = GetBB(NumberedVals.size(), Loc);
    if (!BB) {
      P.Error(Loc, "unable to create block numbered '" +
                       Twine(NumberedVals.size()) + "'");
      return nullptr;
    }
  } else {
    BB = GetBB(Name, Loc);
    if (!BB) {
      P.Error(Loc, "unable to create block named '" + Name + "'");
      return nullptr;
    }
  }

  // Move the block to the end of the function.  Forward ref'd blocks are
  // inserted wherever they happen to be referenced.
  F.getBasicBlockList().splice(F.end(), F.getBasicBlockList(), BB);

  // Remove the block from forward ref sets.
  if (Name.empty()) {
    ForwardRefValIDs.erase(NumberedVals.size());
    NumberedVals.push_back(BB);
  } else {
    // BB forward references are already in the function symbol table.
    ForwardRefVals.erase(Name);
  }

  return BB;
}

//===----------------------------------------------------------------------===//
// Constants.
//===----------------------------------------------------------------------===//

/// ParseValID - Parse an abstract value that doesn't necessarily have a
/// type implied.  For example, if we parse "4" we don't know what integer type
/// it has.  The value will later be combined with its type and checked for
/// sanity.  PFS is used to convert function-local operands of metadata (since
/// metadata operands are not just parsed here but also converted to values).
/// PFS can be null when we are not parsing metadata values inside a function.
bool LLParser::ParseValID(ValID &ID, PerFunctionState *PFS) {
  ID.Loc = Lex.getLoc();
  switch (Lex.getKind()) {
  default: return TokError("expected value token");
  case lltok::GlobalID:  // @42
    ID.UIntVal = Lex.getUIntVal();
    ID.Kind = ValID::t_GlobalID;
    break;
  case lltok::GlobalVar:  // @foo
    ID.StrVal = Lex.getStrVal();
    ID.Kind = ValID::t_GlobalName;
    break;
  case lltok::LocalVarID:  // %42
    ID.UIntVal = Lex.getUIntVal();
    ID.Kind = ValID::t_LocalID;
    break;
  case lltok::LocalVar:  // %foo
    ID.StrVal = Lex.getStrVal();
    ID.Kind = ValID::t_LocalName;
    break;
  case lltok::APSInt:
    ID.APSIntVal = Lex.getAPSIntVal();
    ID.Kind = ValID::t_APSInt;
    break;
  case lltok::APFloat:
    ID.APFloatVal = Lex.getAPFloatVal();
    ID.Kind = ValID::t_APFloat;
    break;
  case lltok::kw_true:
    ID.ConstantVal = ConstantInt::getTrue(Context);
    ID.Kind = ValID::t_Constant;
    break;
  case lltok::kw_false:
    ID.ConstantVal = ConstantInt::getFalse(Context);
    ID.Kind = ValID::t_Constant;
    break;
  case lltok::kw_null: ID.Kind = ValID::t_Null; break;
  case lltok::kw_undef: ID.Kind = ValID::t_Undef; break;
  case lltok::kw_zeroinitializer: ID.Kind = ValID::t_Zero; break;
  case lltok::kw_none: ID.Kind = ValID::t_None; break;

  case lltok::lbrace: {
    // ValID ::= '{' ConstVector '}'
    Lex.Lex();
    SmallVector<Constant*, 16> Elts;
    if (ParseGlobalValueVector(Elts) ||
        ParseToken(lltok::rbrace, "expected end of struct constant"))
      return true;

    ID.ConstantStructElts = std::make_unique<Constant *[]>(Elts.size());
    ID.UIntVal = Elts.size();
    memcpy(ID.ConstantStructElts.get(), Elts.data(),
           Elts.size() * sizeof(Elts[0]));
    ID.Kind = ValID::t_ConstantStruct;
    return false;
  }
  case lltok::less: {
    // ValID ::= '<' ConstVector '>'         --> Vector.
    // ValID ::= '<' '{' ConstVector '}' '>' --> Packed Struct.
    Lex.Lex();
    bool isPackedStruct = EatIfPresent(lltok::lbrace);

    SmallVector<Constant*, 16> Elts;
    LocTy FirstEltLoc = Lex.getLoc();
    if (ParseGlobalValueVector(Elts) ||
        (isPackedStruct &&
         ParseToken(lltok::rbrace, "expected end of packed struct")) ||
        ParseToken(lltok::greater, "expected end of constant"))
      return true;

    if (isPackedStruct) {
      ID.ConstantStructElts = std::make_unique<Constant *[]>(Elts.size());
      memcpy(ID.ConstantStructElts.get(), Elts.data(),
             Elts.size() * sizeof(Elts[0]));
      ID.UIntVal = Elts.size();
      ID.Kind = ValID::t_PackedConstantStruct;
      return false;
    }

    if (Elts.empty())
      return Error(ID.Loc, "constant vector must not be empty");

    if (!Elts[0]->getType()->isIntegerTy() &&
        !Elts[0]->getType()->isFloatingPointTy() &&
        !Elts[0]->getType()->isPointerTy())
      return Error(FirstEltLoc,
            "vector elements must have integer, pointer or floating point type");

    // Verify that all the vector elements have the same type.
    for (unsigned i = 1, e = Elts.size(); i != e; ++i)
      if (Elts[i]->getType() != Elts[0]->getType())
        return Error(FirstEltLoc,
                     "vector element #" + Twine(i) +
                    " is not of type '" + getTypeString(Elts[0]->getType()));

    ID.ConstantVal = ConstantVector::get(Elts);
    ID.Kind = ValID::t_Constant;
    return false;
  }
  case lltok::lsquare: {   // Array Constant
    Lex.Lex();
    SmallVector<Constant*, 16> Elts;
    LocTy FirstEltLoc = Lex.getLoc();
    if (ParseGlobalValueVector(Elts) ||
        ParseToken(lltok::rsquare, "expected end of array constant"))
      return true;

    // Handle empty element.
    if (Elts.empty()) {
      // Use undef instead of an array because it's inconvenient to determine
      // the element type at this point, there being no elements to examine.
      ID.Kind = ValID::t_EmptyArray;
      return false;
    }

    if (!Elts[0]->getType()->isFirstClassType())
      return Error(FirstEltLoc, "invalid array element type: " +
                   getTypeString(Elts[0]->getType()));

    ArrayType *ATy = ArrayType::get(Elts[0]->getType(), Elts.size());

    // Verify all elements are correct type!
    for (unsigned i = 0, e = Elts.size(); i != e; ++i) {
      if (Elts[i]->getType() != Elts[0]->getType())
        return Error(FirstEltLoc,
                     "array element #" + Twine(i) +
                     " is not of type '" + getTypeString(Elts[0]->getType()));
    }

    ID.ConstantVal = ConstantArray::get(ATy, Elts);
    ID.Kind = ValID::t_Constant;
    return false;
  }
  case lltok::kw_c:  // c "foo"
    Lex.Lex();
    ID.ConstantVal = ConstantDataArray::getString(Context, Lex.getStrVal(),
                                                  false);
    if (ParseToken(lltok::StringConstant, "expected string")) return true;
    ID.Kind = ValID::t_Constant;
    return false;

  case lltok::kw_asm: {
    // ValID ::= 'asm' SideEffect? AlignStack? IntelDialect? STRINGCONSTANT ','
    //             STRINGCONSTANT
    bool HasSideEffect, AlignStack, AsmDialect;
    Lex.Lex();
    if (ParseOptionalToken(lltok::kw_sideeffect, HasSideEffect) ||
        ParseOptionalToken(lltok::kw_alignstack, AlignStack) ||
        ParseOptionalToken(lltok::kw_inteldialect, AsmDialect) ||
        ParseStringConstant(ID.StrVal) ||
        ParseToken(lltok::comma, "expected comma in inline asm expression") ||
        ParseToken(lltok::StringConstant, "expected constraint string"))
      return true;
    ID.StrVal2 = Lex.getStrVal();
    ID.UIntVal = unsigned(HasSideEffect) | (unsigned(AlignStack)<<1) |
      (unsigned(AsmDialect)<<2);
    ID.Kind = ValID::t_InlineAsm;
    return false;
  }

  case lltok::kw_blockaddress: {
    // ValID ::= 'blockaddress' '(' @foo ',' %bar ')'
    Lex.Lex();

    ValID Fn, Label;

    if (ParseToken(lltok::lparen, "expected '(' in block address expression") ||
        ParseValID(Fn) ||
        ParseToken(lltok::comma, "expected comma in block address expression")||
        ParseValID(Label) ||
        ParseToken(lltok::rparen, "expected ')' in block address expression"))
      return true;

    if (Fn.Kind != ValID::t_GlobalID && Fn.Kind != ValID::t_GlobalName)
      return Error(Fn.Loc, "expected function name in blockaddress");
    if (Label.Kind != ValID::t_LocalID && Label.Kind != ValID::t_LocalName)
      return Error(Label.Loc, "expected basic block name in blockaddress");

    // Try to find the function (but skip it if it's forward-referenced).
    GlobalValue *GV = nullptr;
    if (Fn.Kind == ValID::t_GlobalID) {
      if (Fn.UIntVal < NumberedVals.size())
        GV = NumberedVals[Fn.UIntVal];
    } else if (!ForwardRefVals.count(Fn.StrVal)) {
      GV = M->getNamedValue(Fn.StrVal);
    }
    Function *F = nullptr;
    if (GV) {
      // Confirm that it's actually a function with a definition.
      if (!isa<Function>(GV))
        return Error(Fn.Loc, "expected function name in blockaddress");
      F = cast<Function>(GV);
      if (F->isDeclaration())
        return Error(Fn.Loc, "cannot take blockaddress inside a declaration");
    }

    if (!F) {
      // Make a global variable as a placeholder for this reference.
      GlobalValue *&FwdRef =
          ForwardRefBlockAddresses.insert(std::make_pair(
                                              std::move(Fn),
                                              std::map<ValID, GlobalValue *>()))
              .first->second.insert(std::make_pair(std::move(Label), nullptr))
              .first->second;
      if (!FwdRef)
        FwdRef = new GlobalVariable(*M, Type::getInt8Ty(Context), false,
                                    GlobalValue::InternalLinkage, nullptr, "");
      ID.ConstantVal = FwdRef;
      ID.Kind = ValID::t_Constant;
      return false;
    }

    // We found the function; now find the basic block.  Don't use PFS, since we
    // might be inside a constant expression.
    BasicBlock *BB;
    if (BlockAddressPFS && F == &BlockAddressPFS->getFunction()) {
      if (Label.Kind == ValID::t_LocalID)
        BB = BlockAddressPFS->GetBB(Label.UIntVal, Label.Loc);
      else
        BB = BlockAddressPFS->GetBB(Label.StrVal, Label.Loc);
      if (!BB)
        return Error(Label.Loc, "referenced value is not a basic block");
    } else {
      if (Label.Kind == ValID::t_LocalID)
        return Error(Label.Loc, "cannot take address of numeric label after "
                                "the function is defined");
      BB = dyn_cast_or_null<BasicBlock>(
          F->getValueSymbolTable()->lookup(Label.StrVal));
      if (!BB)
        return Error(Label.Loc, "referenced value is not a basic block");
    }

    ID.ConstantVal = BlockAddress::get(F, BB);
    ID.Kind = ValID::t_Constant;
    return false;
  }

  case lltok::kw_trunc:
  case lltok::kw_zext:
  case lltok::kw_sext:
  case lltok::kw_fptrunc:
  case lltok::kw_fpext:
  case lltok::kw_bitcast:
  case lltok::kw_addrspacecast:
  case lltok::kw_uitofp:
  case lltok::kw_sitofp:
  case lltok::kw_fptoui:
  case lltok::kw_fptosi:
  case lltok::kw_inttoptr:
  case lltok::kw_ptrtoint: {
    unsigned Opc = Lex.getUIntVal();
    Type *DestTy = nullptr;
    Constant *SrcVal;
    Lex.Lex();
    if (ParseToken(lltok::lparen, "expected '(' after constantexpr cast") ||
        ParseGlobalTypeAndValue(SrcVal) ||
        ParseToken(lltok::kw_to, "expected 'to' in constantexpr cast") ||
        ParseType(DestTy) ||
        ParseToken(lltok::rparen, "expected ')' at end of constantexpr cast"))
      return true;
    if (!CastInst::castIsValid((Instruction::CastOps)Opc, SrcVal, DestTy))
      return Error(ID.Loc, "invalid cast opcode for cast from '" +
                   getTypeString(SrcVal->getType()) + "' to '" +
                   getTypeString(DestTy) + "'");
    ID.ConstantVal = ConstantExpr::getCast((Instruction::CastOps)Opc,
                                                 SrcVal, DestTy);
    ID.Kind = ValID::t_Constant;
    return false;
  }
  case lltok::kw_extractvalue: {
    Lex.Lex();
    Constant *Val;
    SmallVector<unsigned, 4> Indices;
    if (ParseToken(lltok::lparen, "expected '(' in extractvalue constantexpr")||
        ParseGlobalTypeAndValue(Val) ||
        ParseIndexList(Indices) ||
        ParseToken(lltok::rparen, "expected ')' in extractvalue constantexpr"))
      return true;

    if (!Val->getType()->isAggregateType())
      return Error(ID.Loc, "extractvalue operand must be aggregate type");
    if (!ExtractValueInst::getIndexedType(Val->getType(), Indices))
      return Error(ID.Loc, "invalid indices for extractvalue");
    ID.ConstantVal = ConstantExpr::getExtractValue(Val, Indices);
    ID.Kind = ValID::t_Constant;
    return false;
  }
  case lltok::kw_insertvalue: {
    Lex.Lex();
    Constant *Val0, *Val1;
    SmallVector<unsigned, 4> Indices;
    if (ParseToken(lltok::lparen, "expected '(' in insertvalue constantexpr")||
        ParseGlobalTypeAndValue(Val0) ||
        ParseToken(lltok::comma, "expected comma in insertvalue constantexpr")||
        ParseGlobalTypeAndValue(Val1) ||
        ParseIndexList(Indices) ||
        ParseToken(lltok::rparen, "expected ')' in insertvalue constantexpr"))
      return true;
    if (!Val0->getType()->isAggregateType())
      return Error(ID.Loc, "insertvalue operand must be aggregate type");
    Type *IndexedType =
        ExtractValueInst::getIndexedType(Val0->getType(), Indices);
    if (!IndexedType)
      return Error(ID.Loc, "invalid indices for insertvalue");
    if (IndexedType != Val1->getType())
      return Error(ID.Loc, "insertvalue operand and field disagree in type: '" +
                               getTypeString(Val1->getType()) +
                               "' instead of '" + getTypeString(IndexedType) +
                               "'");
    ID.ConstantVal = ConstantExpr::getInsertValue(Val0, Val1, Indices);
    ID.Kind = ValID::t_Constant;
    return false;
  }
  case lltok::kw_icmp:
  case lltok::kw_fcmp: {
    unsigned PredVal, Opc = Lex.getUIntVal();
    Constant *Val0, *Val1;
    Lex.Lex();
    if (ParseCmpPredicate(PredVal, Opc) ||
        ParseToken(lltok::lparen, "expected '(' in compare constantexpr") ||
        ParseGlobalTypeAndValue(Val0) ||
        ParseToken(lltok::comma, "expected comma in compare constantexpr") ||
        ParseGlobalTypeAndValue(Val1) ||
        ParseToken(lltok::rparen, "expected ')' in compare constantexpr"))
      return true;

    if (Val0->getType() != Val1->getType())
      return Error(ID.Loc, "compare operands must have the same type");

    CmpInst::Predicate Pred = (CmpInst::Predicate)PredVal;

    if (Opc == Instruction::FCmp) {
      if (!Val0->getType()->isFPOrFPVectorTy())
        return Error(ID.Loc, "fcmp requires floating point operands");
      ID.ConstantVal = ConstantExpr::getFCmp(Pred, Val0, Val1);
    } else {
      assert(Opc == Instruction::ICmp && "Unexpected opcode for CmpInst!");
      if (!Val0->getType()->isIntOrIntVectorTy() &&
          !Val0->getType()->isPtrOrPtrVectorTy())
        return Error(ID.Loc, "icmp requires pointer or integer operands");
      ID.ConstantVal = ConstantExpr::getICmp(Pred, Val0, Val1);
    }
    ID.Kind = ValID::t_Constant;
    return false;
  }

  // Unary Operators.
  case lltok::kw_fneg: {
    unsigned Opc = Lex.getUIntVal();
    Constant *Val;
    Lex.Lex();
    if (ParseToken(lltok::lparen, "expected '(' in unary constantexpr") ||
        ParseGlobalTypeAndValue(Val) ||
        ParseToken(lltok::rparen, "expected ')' in unary constantexpr"))
      return true;

    // Check that the type is valid for the operator.
    switch (Opc) {
    case Instruction::FNeg:
      if (!Val->getType()->isFPOrFPVectorTy())
        return Error(ID.Loc, "constexpr requires fp operands");
      break;
    default: llvm_unreachable("Unknown unary operator!");
    }
    unsigned Flags = 0;
    Constant *C = ConstantExpr::get(Opc, Val, Flags);
    ID.ConstantVal = C;
    ID.Kind = ValID::t_Constant;
    return false;
  }
  // Binary Operators.
  case lltok::kw_add:
  case lltok::kw_fadd:
  case lltok::kw_sub:
  case lltok::kw_fsub:
  case lltok::kw_mul:
  case lltok::kw_fmul:
  case lltok::kw_udiv:
  case lltok::kw_sdiv:
  case lltok::kw_fdiv:
  case lltok::kw_urem:
  case lltok::kw_srem:
  case lltok::kw_frem:
  case lltok::kw_shl:
  case lltok::kw_lshr:
  case lltok::kw_ashr: {
    bool NUW = false;
    bool NSW = false;
    bool Exact = false;
    unsigned Opc = Lex.getUIntVal();
    Constant *Val0, *Val1;
    Lex.Lex();
    if (Opc == Instruction::Add || Opc == Instruction::Sub ||
        Opc == Instruction::Mul || Opc == Instruction::Shl) {
      if (EatIfPresent(lltok::kw_nuw))
        NUW = true;
      if (EatIfPresent(lltok::kw_nsw)) {
        NSW = true;
        if (EatIfPresent(lltok::kw_nuw))
          NUW = true;
      }
    } else if (Opc == Instruction::SDiv || Opc == Instruction::UDiv ||
               Opc == Instruction::LShr || Opc == Instruction::AShr) {
      if (EatIfPresent(lltok::kw_exact))
        Exact = true;
    }
    if (ParseToken(lltok::lparen, "expected '(' in binary constantexpr") ||
        ParseGlobalTypeAndValue(Val0) ||
        ParseToken(lltok::comma, "expected comma in binary constantexpr") ||
        ParseGlobalTypeAndValue(Val1) ||
        ParseToken(lltok::rparen, "expected ')' in binary constantexpr"))
      return true;
    if (Val0->getType() != Val1->getType())
      return Error(ID.Loc, "operands of constexpr must have same type");
    // Check that the type is valid for the operator.
    switch (Opc) {
    case Instruction::Add:
    case Instruction::Sub:
    case Instruction::Mul:
    case Instruction::UDiv:
    case Instruction::SDiv:
    case Instruction::URem:
    case Instruction::SRem:
    case Instruction::Shl:
    case Instruction::AShr:
    case Instruction::LShr:
      if (!Val0->getType()->isIntOrIntVectorTy())
        return Error(ID.Loc, "constexpr requires integer operands");
      break;
    case Instruction::FAdd:
    case Instruction::FSub:
    case Instruction::FMul:
    case Instruction::FDiv:
    case Instruction::FRem:
      if (!Val0->getType()->isFPOrFPVectorTy())
        return Error(ID.Loc, "constexpr requires fp operands");
      break;
    default: llvm_unreachable("Unknown binary operator!");
    }
    unsigned Flags = 0;
    if (NUW)   Flags |= OverflowingBinaryOperator::NoUnsignedWrap;
    if (NSW)   Flags |= OverflowingBinaryOperator::NoSignedWrap;
    if (Exact) Flags |= PossiblyExactOperator::IsExact;
    Constant *C = ConstantExpr::get(Opc, Val0, Val1, Flags);
    ID.ConstantVal = C;
    ID.Kind = ValID::t_Constant;
    return false;
  }

  // Logical Operations
  case lltok::kw_and:
  case lltok::kw_or:
  case lltok::kw_xor: {
    unsigned Opc = Lex.getUIntVal();
    Constant *Val0, *Val1;
    Lex.Lex();
    if (ParseToken(lltok::lparen, "expected '(' in logical constantexpr") ||
        ParseGlobalTypeAndValue(Val0) ||
        ParseToken(lltok::comma, "expected comma in logical constantexpr") ||
        ParseGlobalTypeAndValue(Val1) ||
        ParseToken(lltok::rparen, "expected ')' in logical constantexpr"))
      return true;
    if (Val0->getType() != Val1->getType())
      return Error(ID.Loc, "operands of constexpr must have same type");
    if (!Val0->getType()->isIntOrIntVectorTy())
      return Error(ID.Loc,
                   "constexpr requires integer or integer vector operands");
    ID.ConstantVal = ConstantExpr::get(Opc, Val0, Val1);
    ID.Kind = ValID::t_Constant;
    return false;
  }

  case lltok::kw_getelementptr:
  case lltok::kw_shufflevector:
  case lltok::kw_insertelement:
  case lltok::kw_extractelement:
  case lltok::kw_select: {
    unsigned Opc = Lex.getUIntVal();
    SmallVector<Constant*, 16> Elts;
    bool InBounds = false;
    Type *Ty;
    Lex.Lex();

    if (Opc == Instruction::GetElementPtr)
      InBounds = EatIfPresent(lltok::kw_inbounds);

    if (ParseToken(lltok::lparen, "expected '(' in constantexpr"))
      return true;

    LocTy ExplicitTypeLoc = Lex.getLoc();
    if (Opc == Instruction::GetElementPtr) {
      if (ParseType(Ty) ||
          ParseToken(lltok::comma, "expected comma after getelementptr's type"))
        return true;
    }

    Optional<unsigned> InRangeOp;
    if (ParseGlobalValueVector(
            Elts, Opc == Instruction::GetElementPtr ? &InRangeOp : nullptr) ||
        ParseToken(lltok::rparen, "expected ')' in constantexpr"))
      return true;

    if (Opc == Instruction::GetElementPtr) {
      if (Elts.size() == 0 ||
          !Elts[0]->getType()->isPtrOrPtrVectorTy())
        return Error(ID.Loc, "base of getelementptr must be a pointer");

      Type *BaseType = Elts[0]->getType();
      auto *BasePointerType = cast<PointerType>(BaseType->getScalarType());
      if (Ty != BasePointerType->getElementType())
        return Error(
            ExplicitTypeLoc,
            "explicit pointee type doesn't match operand's pointee type");

      unsigned GEPWidth = BaseType->isVectorTy()
                              ? cast<VectorType>(BaseType)->getNumElements()
                              : 0;

      ArrayRef<Constant *> Indices(Elts.begin() + 1, Elts.end());
      for (Constant *Val : Indices) {
        Type *ValTy = Val->getType();
        if (!ValTy->isIntOrIntVectorTy())
          return Error(ID.Loc, "getelementptr index must be an integer");
        if (auto *ValVTy = dyn_cast<VectorType>(ValTy)) {
          unsigned ValNumEl = ValVTy->getNumElements();
          if (GEPWidth && (ValNumEl != GEPWidth))
            return Error(
                ID.Loc,
                "getelementptr vector index has a wrong number of elements");
          // GEPWidth may have been unknown because the base is a scalar,
          // but it is known now.
          GEPWidth = ValNumEl;
        }
      }

      SmallPtrSet<Type*, 4> Visited;
      if (!Indices.empty() && !Ty->isSized(&Visited))
        return Error(ID.Loc, "base element of getelementptr must be sized");

      if (!GetElementPtrInst::getIndexedType(Ty, Indices))
        return Error(ID.Loc, "invalid getelementptr indices");

      if (InRangeOp) {
        if (*InRangeOp == 0)
          return Error(ID.Loc,
                       "inrange keyword may not appear on pointer operand");
        --*InRangeOp;
      }

      ID.ConstantVal = ConstantExpr::getGetElementPtr(Ty, Elts[0], Indices,
                                                      InBounds, InRangeOp);
    } else if (Opc == Instruction::Select) {
      if (Elts.size() != 3)
        return Error(ID.Loc, "expected three operands to select");
      if (const char *Reason = SelectInst::areInvalidOperands(Elts[0], Elts[1],
                                                              Elts[2]))
        return Error(ID.Loc, Reason);
      ID.ConstantVal = ConstantExpr::getSelect(Elts[0], Elts[1], Elts[2]);
    } else if (Opc == Instruction::ShuffleVector) {
      if (Elts.size() != 3)
        return Error(ID.Loc, "expected three operands to shufflevector");
      if (!ShuffleVectorInst::isValidOperands(Elts[0], Elts[1], Elts[2]))
        return Error(ID.Loc, "invalid operands to shufflevector");
      SmallVector<int, 16> Mask;
      ShuffleVectorInst::getShuffleMask(cast<Constant>(Elts[2]), Mask);
      ID.ConstantVal = ConstantExpr::getShuffleVector(Elts[0], Elts[1], Mask);
    } else if (Opc == Instruction::ExtractElement) {
      if (Elts.size() != 2)
        return Error(ID.Loc, "expected two operands to extractelement");
      if (!ExtractElementInst::isValidOperands(Elts[0], Elts[1]))
        return Error(ID.Loc, "invalid extractelement operands");
      ID.ConstantVal = ConstantExpr::getExtractElement(Elts[0], Elts[1]);
    } else {
      assert(Opc == Instruction::InsertElement && "Unknown opcode");
      if (Elts.size() != 3)
      return Error(ID.Loc, "expected three operands to insertelement");
      if (!InsertElementInst::isValidOperands(Elts[0], Elts[1], Elts[2]))
        return Error(ID.Loc, "invalid insertelement operands");
      ID.ConstantVal =
                 ConstantExpr::getInsertElement(Elts[0], Elts[1],Elts[2]);
    }

    ID.Kind = ValID::t_Constant;
    return false;
  }
  }

  Lex.Lex();
  return false;
}

/// ParseGlobalValue - Parse a global value with the specified type.
bool LLParser::ParseGlobalValue(Type *Ty, Constant *&C) {
  C = nullptr;
  ValID ID;
  Value *V = nullptr;
  bool Parsed = ParseValID(ID) ||
                ConvertValIDToValue(Ty, ID, V, nullptr, /*IsCall=*/false);
  if (V && !(C = dyn_cast<Constant>(V)))
    return Error(ID.Loc, "global values must be constants");
  return Parsed;
}

bool LLParser::ParseGlobalTypeAndValue(Constant *&V) {
  Type *Ty = nullptr;
  return ParseType(Ty) ||
         ParseGlobalValue(Ty, V);
}

bool LLParser::parseOptionalComdat(StringRef GlobalName, Comdat *&C) {
  C = nullptr;

  LocTy KwLoc = Lex.getLoc();
  if (!EatIfPresent(lltok::kw_comdat))
    return false;

  if (EatIfPresent(lltok::lparen)) {
    if (Lex.getKind() != lltok::ComdatVar)
      return TokError("expected comdat variable");
    C = getComdat(Lex.getStrVal(), Lex.getLoc());
    Lex.Lex();
    if (ParseToken(lltok::rparen, "expected ')' after comdat var"))
      return true;
  } else {
    if (GlobalName.empty())
      return TokError("comdat cannot be unnamed");
    C = getComdat(std::string(GlobalName), KwLoc);
  }

  return false;
}

/// ParseGlobalValueVector
///   ::= /*empty*/
///   ::= [inrange] TypeAndValue (',' [inrange] TypeAndValue)*
bool LLParser::ParseGlobalValueVector(SmallVectorImpl<Constant *> &Elts,
                                      Optional<unsigned> *InRangeOp) {
  // Empty list.
  if (Lex.getKind() == lltok::rbrace ||
      Lex.getKind() == lltok::rsquare ||
      Lex.getKind() == lltok::greater ||
      Lex.getKind() == lltok::rparen)
    return false;

  do {
    if (InRangeOp && !*InRangeOp && EatIfPresent(lltok::kw_inrange))
      *InRangeOp = Elts.size();

    Constant *C;
    if (ParseGlobalTypeAndValue(C)) return true;
    Elts.push_back(C);
  } while (EatIfPresent(lltok::comma));

  return false;
}

bool LLParser::ParseMDTuple(MDNode *&MD, bool IsDistinct) {
  SmallVector<Metadata *, 16> Elts;
  if (ParseMDNodeVector(Elts))
    return true;

  MD = (IsDistinct ? MDTuple::getDistinct : MDTuple::get)(Context, Elts);
  return false;
}

/// MDNode:
///  ::= !{ ... }
///  ::= !7
///  ::= !DILocation(...)
bool LLParser::ParseMDNode(MDNode *&N) {
  if (Lex.getKind() == lltok::MetadataVar)
    return ParseSpecializedMDNode(N);

  return ParseToken(lltok::exclaim, "expected '!' here") ||
         ParseMDNodeTail(N);
}

bool LLParser::ParseMDNodeTail(MDNode *&N) {
  // !{ ... }
  if (Lex.getKind() == lltok::lbrace)
    return ParseMDTuple(N);

  // !42
  return ParseMDNodeID(N);
}

namespace {

/// Structure to represent an optional metadata field.
template <class FieldTy> struct MDFieldImpl {
  typedef MDFieldImpl ImplTy;
  FieldTy Val;
  bool Seen;

  void assign(FieldTy Val) {
    Seen = true;
    this->Val = std::move(Val);
  }

  explicit MDFieldImpl(FieldTy Default)
      : Val(std::move(Default)), Seen(false) {}
};

/// Structure to represent an optional metadata field that
/// can be of either type (A or B) and encapsulates the
/// MD<typeofA>Field and MD<typeofB>Field structs, so not
/// to reimplement the specifics for representing each Field.
template <class FieldTypeA, class FieldTypeB> struct MDEitherFieldImpl {
  typedef MDEitherFieldImpl<FieldTypeA, FieldTypeB> ImplTy;
  FieldTypeA A;
  FieldTypeB B;
  bool Seen;

  enum {
    IsInvalid = 0,
    IsTypeA = 1,
    IsTypeB = 2
  } WhatIs;

  void assign(FieldTypeA A) {
    Seen = true;
    this->A = std::move(A);
    WhatIs = IsTypeA;
  }

  void assign(FieldTypeB B) {
    Seen = true;
    this->B = std::move(B);
    WhatIs = IsTypeB;
  }

  explicit MDEitherFieldImpl(FieldTypeA DefaultA, FieldTypeB DefaultB)
      : A(std::move(DefaultA)), B(std::move(DefaultB)), Seen(false),
        WhatIs(IsInvalid) {}
};

struct MDUnsignedField : public MDFieldImpl<uint64_t> {
  uint64_t Max;

  MDUnsignedField(uint64_t Default = 0, uint64_t Max = UINT64_MAX)
      : ImplTy(Default), Max(Max) {}
};

struct LineField : public MDUnsignedField {
  LineField() : MDUnsignedField(0, UINT32_MAX) {}
};

struct ColumnField : public MDUnsignedField {
  ColumnField() : MDUnsignedField(0, UINT16_MAX) {}
};

struct DwarfTagField : public MDUnsignedField {
  DwarfTagField() : MDUnsignedField(0, dwarf::DW_TAG_hi_user) {}
  DwarfTagField(dwarf::Tag DefaultTag)
      : MDUnsignedField(DefaultTag, dwarf::DW_TAG_hi_user) {}
};

struct DwarfMacinfoTypeField : public MDUnsignedField {
  DwarfMacinfoTypeField() : MDUnsignedField(0, dwarf::DW_MACINFO_vendor_ext) {}
  DwarfMacinfoTypeField(dwarf::MacinfoRecordType DefaultType)
    : MDUnsignedField(DefaultType, dwarf::DW_MACINFO_vendor_ext) {}
};

struct DwarfAttEncodingField : public MDUnsignedField {
  DwarfAttEncodingField() : MDUnsignedField(0, dwarf::DW_ATE_hi_user) {}
};

struct DwarfVirtualityField : public MDUnsignedField {
  DwarfVirtualityField() : MDUnsignedField(0, dwarf::DW_VIRTUALITY_max) {}
};

struct DwarfLangField : public MDUnsignedField {
  DwarfLangField() : MDUnsignedField(0, dwarf::DW_LANG_hi_user) {}
};

struct DwarfCCField : public MDUnsignedField {
  DwarfCCField() : MDUnsignedField(0, dwarf::DW_CC_hi_user) {}
};

struct EmissionKindField : public MDUnsignedField {
  EmissionKindField() : MDUnsignedField(0, DICompileUnit::LastEmissionKind) {}
};

struct NameTableKindField : public MDUnsignedField {
  NameTableKindField()
      : MDUnsignedField(
            0, (unsigned)
                   DICompileUnit::DebugNameTableKind::LastDebugNameTableKind) {}
};

struct DIFlagField : public MDFieldImpl<DINode::DIFlags> {
  DIFlagField() : MDFieldImpl(DINode::FlagZero) {}
};

struct DISPFlagField : public MDFieldImpl<DISubprogram::DISPFlags> {
  DISPFlagField() : MDFieldImpl(DISubprogram::SPFlagZero) {}
};

struct MDAPSIntField : public MDFieldImpl<APSInt> {
  MDAPSIntField() : ImplTy(APSInt()) {}
};

struct MDSignedField : public MDFieldImpl<int64_t> {
  int64_t Min;
  int64_t Max;

  MDSignedField(int64_t Default = 0)
      : ImplTy(Default), Min(INT64_MIN), Max(INT64_MAX) {}
  MDSignedField(int64_t Default, int64_t Min, int64_t Max)
      : ImplTy(Default), Min(Min), Max(Max) {}
};

struct MDBoolField : public MDFieldImpl<bool> {
  MDBoolField(bool Default = false) : ImplTy(Default) {}
};

struct MDField : public MDFieldImpl<Metadata *> {
  bool AllowNull;

  MDField(bool AllowNull = true) : ImplTy(nullptr), AllowNull(AllowNull) {}
};

struct MDConstant : public MDFieldImpl<ConstantAsMetadata *> {
  MDConstant() : ImplTy(nullptr) {}
};

struct MDStringField : public MDFieldImpl<MDString *> {
  bool AllowEmpty;
  MDStringField(bool AllowEmpty = true)
      : ImplTy(nullptr), AllowEmpty(AllowEmpty) {}
};

struct MDFieldList : public MDFieldImpl<SmallVector<Metadata *, 4>> {
  MDFieldList() : ImplTy(SmallVector<Metadata *, 4>()) {}
};

struct ChecksumKindField : public MDFieldImpl<DIFile::ChecksumKind> {
  ChecksumKindField(DIFile::ChecksumKind CSKind) : ImplTy(CSKind) {}
};

struct MDSignedOrMDField : MDEitherFieldImpl<MDSignedField, MDField> {
  MDSignedOrMDField(int64_t Default = 0, bool AllowNull = true)
      : ImplTy(MDSignedField(Default), MDField(AllowNull)) {}

  MDSignedOrMDField(int64_t Default, int64_t Min, int64_t Max,
                    bool AllowNull = true)
      : ImplTy(MDSignedField(Default, Min, Max), MDField(AllowNull)) {}

  bool isMDSignedField() const { return WhatIs == IsTypeA; }
  bool isMDField() const { return WhatIs == IsTypeB; }
  int64_t getMDSignedValue() const {
    assert(isMDSignedField() && "Wrong field type");
    return A.Val;
  }
  Metadata *getMDFieldValue() const {
    assert(isMDField() && "Wrong field type");
    return B.Val;
  }
};

struct MDSignedOrUnsignedField
    : MDEitherFieldImpl<MDSignedField, MDUnsignedField> {
  MDSignedOrUnsignedField() : ImplTy(MDSignedField(0), MDUnsignedField(0)) {}

  bool isMDSignedField() const { return WhatIs == IsTypeA; }
  bool isMDUnsignedField() const { return WhatIs == IsTypeB; }
  int64_t getMDSignedValue() const {
    assert(isMDSignedField() && "Wrong field type");
    return A.Val;
  }
  uint64_t getMDUnsignedValue() const {
    assert(isMDUnsignedField() && "Wrong field type");
    return B.Val;
  }
};

} // end anonymous namespace

namespace llvm {

template <>
bool LLParser::ParseMDField(LocTy Loc, StringRef Name, MDAPSIntField &Result) {
  if (Lex.getKind() != lltok::APSInt)
    return TokError("expected integer");

  Result.assign(Lex.getAPSIntVal());
  Lex.Lex();
  return false;
}

template <>
bool LLParser::ParseMDField(LocTy Loc, StringRef Name,
                            MDUnsignedField &Result) {
  if (Lex.getKind() != lltok::APSInt || Lex.getAPSIntVal().isSigned())
    return TokError("expected unsigned integer");

  auto &U = Lex.getAPSIntVal();
  if (U.ugt(Result.Max))
    return TokError("value for '" + Name + "' too large, limit is " +
                    Twine(Result.Max));
  Result.assign(U.getZExtValue());
  assert(Result.Val <= Result.Max && "Expected value in range");
  Lex.Lex();
  return false;
}

template <>
bool LLParser::ParseMDField(LocTy Loc, StringRef Name, LineField &Result) {
  return ParseMDField(Loc, Name, static_cast<MDUnsignedField &>(Result));
}
template <>
bool LLParser::ParseMDField(LocTy Loc, StringRef Name, ColumnField &Result) {
  return ParseMDField(Loc, Name, static_cast<MDUnsignedField &>(Result));
}

template <>
bool LLParser::ParseMDField(LocTy Loc, StringRef Name, DwarfTagField &Result) {
  if (Lex.getKind() == lltok::APSInt)
    return ParseMDField(Loc, Name, static_cast<MDUnsignedField &>(Result));

  if (Lex.getKind() != lltok::DwarfTag)
    return TokError("expected DWARF tag");

  unsigned Tag = dwarf::getTag(Lex.getStrVal());
  if (Tag == dwarf::DW_TAG_invalid)
    return TokError("invalid DWARF tag" + Twine(" '") + Lex.getStrVal() + "'");
  assert(Tag <= Result.Max && "Expected valid DWARF tag");

  Result.assign(Tag);
  Lex.Lex();
  return false;
}

template <>
bool LLParser::ParseMDField(LocTy Loc, StringRef Name,
                            DwarfMacinfoTypeField &Result) {
  if (Lex.getKind() == lltok::APSInt)
    return ParseMDField(Loc, Name, static_cast<MDUnsignedField &>(Result));

  if (Lex.getKind() != lltok::DwarfMacinfo)
    return TokError("expected DWARF macinfo type");

  unsigned Macinfo = dwarf::getMacinfo(Lex.getStrVal());
  if (Macinfo == dwarf::DW_MACINFO_invalid)
    return TokError(
        "invalid DWARF macinfo type" + Twine(" '") + Lex.getStrVal() + "'");
  assert(Macinfo <= Result.Max && "Expected valid DWARF macinfo type");

  Result.assign(Macinfo);
  Lex.Lex();
  return false;
}

template <>
bool LLParser::ParseMDField(LocTy Loc, StringRef Name,
                            DwarfVirtualityField &Result) {
  if (Lex.getKind() == lltok::APSInt)
    return ParseMDField(Loc, Name, static_cast<MDUnsignedField &>(Result));

  if (Lex.getKind() != lltok::DwarfVirtuality)
    return TokError("expected DWARF virtuality code");

  unsigned Virtuality = dwarf::getVirtuality(Lex.getStrVal());
  if (Virtuality == dwarf::DW_VIRTUALITY_invalid)
    return TokError("invalid DWARF virtuality code" + Twine(" '") +
                    Lex.getStrVal() + "'");
  assert(Virtuality <= Result.Max && "Expected valid DWARF virtuality code");
  Result.assign(Virtuality);
  Lex.Lex();
  return false;
}

template <>
bool LLParser::ParseMDField(LocTy Loc, StringRef Name, DwarfLangField &Result) {
  if (Lex.getKind() == lltok::APSInt)
    return ParseMDField(Loc, Name, static_cast<MDUnsignedField &>(Result));

  if (Lex.getKind() != lltok::DwarfLang)
    return TokError("expected DWARF language");

  unsigned Lang = dwarf::getLanguage(Lex.getStrVal());
  if (!Lang)
    return TokError("invalid DWARF language" + Twine(" '") + Lex.getStrVal() +
                    "'");
  assert(Lang <= Result.Max && "Expected valid DWARF language");
  Result.assign(Lang);
  Lex.Lex();
  return false;
}

template <>
bool LLParser::ParseMDField(LocTy Loc, StringRef Name, DwarfCCField &Result) {
  if (Lex.getKind() == lltok::APSInt)
    return ParseMDField(Loc, Name, static_cast<MDUnsignedField &>(Result));

  if (Lex.getKind() != lltok::DwarfCC)
    return TokError("expected DWARF calling convention");

  unsigned CC = dwarf::getCallingConvention(Lex.getStrVal());
  if (!CC)
    return TokError("invalid DWARF calling convention" + Twine(" '") + Lex.getStrVal() +
                    "'");
  assert(CC <= Result.Max && "Expected valid DWARF calling convention");
  Result.assign(CC);
  Lex.Lex();
  return false;
}

template <>
bool LLParser::ParseMDField(LocTy Loc, StringRef Name, EmissionKindField &Result) {
  if (Lex.getKind() == lltok::APSInt)
    return ParseMDField(Loc, Name, static_cast<MDUnsignedField &>(Result));

  if (Lex.getKind() != lltok::EmissionKind)
    return TokError("expected emission kind");

  auto Kind = DICompileUnit::getEmissionKind(Lex.getStrVal());
  if (!Kind)
    return TokError("invalid emission kind" + Twine(" '") + Lex.getStrVal() +
                    "'");
  assert(*Kind <= Result.Max && "Expected valid emission kind");
  Result.assign(*Kind);
  Lex.Lex();
  return false;
}

template <>
bool LLParser::ParseMDField(LocTy Loc, StringRef Name,
                            NameTableKindField &Result) {
  if (Lex.getKind() == lltok::APSInt)
    return ParseMDField(Loc, Name, static_cast<MDUnsignedField &>(Result));

  if (Lex.getKind() != lltok::NameTableKind)
    return TokError("expected nameTable kind");

  auto Kind = DICompileUnit::getNameTableKind(Lex.getStrVal());
  if (!Kind)
    return TokError("invalid nameTable kind" + Twine(" '") + Lex.getStrVal() +
                    "'");
  assert(((unsigned)*Kind) <= Result.Max && "Expected valid nameTable kind");
  Result.assign((unsigned)*Kind);
  Lex.Lex();
  return false;
}

template <>
bool LLParser::ParseMDField(LocTy Loc, StringRef Name,
                            DwarfAttEncodingField &Result) {
  if (Lex.getKind() == lltok::APSInt)
    return ParseMDField(Loc, Name, static_cast<MDUnsignedField &>(Result));

  if (Lex.getKind() != lltok::DwarfAttEncoding)
    return TokError("expected DWARF type attribute encoding");

  unsigned Encoding = dwarf::getAttributeEncoding(Lex.getStrVal());
  if (!Encoding)
    return TokError("invalid DWARF type attribute encoding" + Twine(" '") +
                    Lex.getStrVal() + "'");
  assert(Encoding <= Result.Max && "Expected valid DWARF language");
  Result.assign(Encoding);
  Lex.Lex();
  return false;
}

/// DIFlagField
///  ::= uint32
///  ::= DIFlagVector
///  ::= DIFlagVector '|' DIFlagFwdDecl '|' uint32 '|' DIFlagPublic
template <>
bool LLParser::ParseMDField(LocTy Loc, StringRef Name, DIFlagField &Result) {

  // Parser for a single flag.
  auto parseFlag = [&](DINode::DIFlags &Val) {
    if (Lex.getKind() == lltok::APSInt && !Lex.getAPSIntVal().isSigned()) {
      uint32_t TempVal = static_cast<uint32_t>(Val);
      bool Res = ParseUInt32(TempVal);
      Val = static_cast<DINode::DIFlags>(TempVal);
      return Res;
    }

    if (Lex.getKind() != lltok::DIFlag)
      return TokError("expected debug info flag");

    Val = DINode::getFlag(Lex.getStrVal());
    if (!Val)
      return TokError(Twine("invalid debug info flag flag '") +
                      Lex.getStrVal() + "'");
    Lex.Lex();
    return false;
  };

  // Parse the flags and combine them together.
  DINode::DIFlags Combined = DINode::FlagZero;
  do {
    DINode::DIFlags Val;
    if (parseFlag(Val))
      return true;
    Combined |= Val;
  } while (EatIfPresent(lltok::bar));

  Result.assign(Combined);
  return false;
}

/// DISPFlagField
///  ::= uint32
///  ::= DISPFlagVector
///  ::= DISPFlagVector '|' DISPFlag* '|' uint32
template <>
bool LLParser::ParseMDField(LocTy Loc, StringRef Name, DISPFlagField &Result) {

  // Parser for a single flag.
  auto parseFlag = [&](DISubprogram::DISPFlags &Val) {
    if (Lex.getKind() == lltok::APSInt && !Lex.getAPSIntVal().isSigned()) {
      uint32_t TempVal = static_cast<uint32_t>(Val);
      bool Res = ParseUInt32(TempVal);
      Val = static_cast<DISubprogram::DISPFlags>(TempVal);
      return Res;
    }

    if (Lex.getKind() != lltok::DISPFlag)
      return TokError("expected debug info flag");

    Val = DISubprogram::getFlag(Lex.getStrVal());
    if (!Val)
      return TokError(Twine("invalid subprogram debug info flag '") +
                      Lex.getStrVal() + "'");
    Lex.Lex();
    return false;
  };

  // Parse the flags and combine them together.
  DISubprogram::DISPFlags Combined = DISubprogram::SPFlagZero;
  do {
    DISubprogram::DISPFlags Val;
    if (parseFlag(Val))
      return true;
    Combined |= Val;
  } while (EatIfPresent(lltok::bar));

  Result.assign(Combined);
  return false;
}

template <>
bool LLParser::ParseMDField(LocTy Loc, StringRef Name,
                            MDSignedField &Result) {
  if (Lex.getKind() != lltok::APSInt)
    return TokError("expected signed integer");

  auto &S = Lex.getAPSIntVal();
  if (S < Result.Min)
    return TokError("value for '" + Name + "' too small, limit is " +
                    Twine(Result.Min));
  if (S > Result.Max)
    return TokError("value for '" + Name + "' too large, limit is " +
                    Twine(Result.Max));
  Result.assign(S.getExtValue());
  assert(Result.Val >= Result.Min && "Expected value in range");
  assert(Result.Val <= Result.Max && "Expected value in range");
  Lex.Lex();
  return false;
}

template <>
bool LLParser::ParseMDField(LocTy Loc, StringRef Name, MDBoolField &Result) {
  switch (Lex.getKind()) {
  default:
    return TokError("expected 'true' or 'false'");
  case lltok::kw_true:
    Result.assign(true);
    break;
  case lltok::kw_false:
    Result.assign(false);
    break;
  }
  Lex.Lex();
  return false;
}

template <>
bool LLParser::ParseMDField(LocTy Loc, StringRef Name, MDField &Result) {
  if (Lex.getKind() == lltok::kw_null) {
    if (!Result.AllowNull)
      return TokError("'" + Name + "' cannot be null");
    Lex.Lex();
    Result.assign(nullptr);
    return false;
  }

  Metadata *MD;
  if (ParseMetadata(MD, nullptr))
    return true;

  Result.assign(MD);
  return false;
}

template <>
bool LLParser::ParseMDField(LocTy Loc, StringRef Name,
                            MDSignedOrMDField &Result) {
  // Try to parse a signed int.
  if (Lex.getKind() == lltok::APSInt) {
    MDSignedField Res = Result.A;
    if (!ParseMDField(Loc, Name, Res)) {
      Result.assign(Res);
      return false;
    }
    return true;
  }

  // Otherwise, try to parse as an MDField.
  MDField Res = Result.B;
  if (!ParseMDField(Loc, Name, Res)) {
    Result.assign(Res);
    return false;
  }

  return true;
}

template <>
bool LLParser::ParseMDField(LocTy Loc, StringRef Name, MDStringField &Result) {
  LocTy ValueLoc = Lex.getLoc();
  std::string S;
  if (ParseStringConstant(S))
    return true;

  if (!Result.AllowEmpty && S.empty())
    return Error(ValueLoc, "'" + Name + "' cannot be empty");

  Result.assign(S.empty() ? nullptr : MDString::get(Context, S));
  return false;
}

template <>
bool LLParser::ParseMDField(LocTy Loc, StringRef Name, MDFieldList &Result) {
  SmallVector<Metadata *, 4> MDs;
  if (ParseMDNodeVector(MDs))
    return true;

  Result.assign(std::move(MDs));
  return false;
}

template <>
bool LLParser::ParseMDField(LocTy Loc, StringRef Name,
                            ChecksumKindField &Result) {
  Optional<DIFile::ChecksumKind> CSKind =
      DIFile::getChecksumKind(Lex.getStrVal());

  if (Lex.getKind() != lltok::ChecksumKind || !CSKind)
    return TokError(
        "invalid checksum kind" + Twine(" '") + Lex.getStrVal() + "'");

  Result.assign(*CSKind);
  Lex.Lex();
  return false;
}

} // end namespace llvm

template <class ParserTy>
bool LLParser::ParseMDFieldsImplBody(ParserTy parseField) {
  do {
    if (Lex.getKind() != lltok::LabelStr)
      return TokError("expected field label here");

    if (parseField())
      return true;
  } while (EatIfPresent(lltok::comma));

  return false;
}

template <class ParserTy>
bool LLParser::ParseMDFieldsImpl(ParserTy parseField, LocTy &ClosingLoc) {
  assert(Lex.getKind() == lltok::MetadataVar && "Expected metadata type name");
  Lex.Lex();

  if (ParseToken(lltok::lparen, "expected '(' here"))
    return true;
  if (Lex.getKind() != lltok::rparen)
    if (ParseMDFieldsImplBody(parseField))
      return true;

  ClosingLoc = Lex.getLoc();
  return ParseToken(lltok::rparen, "expected ')' here");
}

template <class FieldTy>
bool LLParser::ParseMDField(StringRef Name, FieldTy &Result) {
  if (Result.Seen)
    return TokError("field '" + Name + "' cannot be specified more than once");

  LocTy Loc = Lex.getLoc();
  Lex.Lex();
  return ParseMDField(Loc, Name, Result);
}

bool LLParser::ParseSpecializedMDNode(MDNode *&N, bool IsDistinct) {
  assert(Lex.getKind() == lltok::MetadataVar && "Expected metadata type name");

#define HANDLE_SPECIALIZED_MDNODE_LEAF(CLASS)                                  \
  if (Lex.getStrVal() == #CLASS)                                               \
    return Parse##CLASS(N, IsDistinct);
#include "llvm/IR/Metadata.def"

  return TokError("expected metadata type");
}

#define DECLARE_FIELD(NAME, TYPE, INIT) TYPE NAME INIT
#define NOP_FIELD(NAME, TYPE, INIT)
#define REQUIRE_FIELD(NAME, TYPE, INIT)                                        \
  if (!NAME.Seen)                                                              \
    return Error(ClosingLoc, "missing required field '" #NAME "'");
#define PARSE_MD_FIELD(NAME, TYPE, DEFAULT)                                    \
  if (Lex.getStrVal() == #NAME)                                                \
    return ParseMDField(#NAME, NAME);
#define PARSE_MD_FIELDS()                                                      \
  VISIT_MD_FIELDS(DECLARE_FIELD, DECLARE_FIELD)                                \
  do {                                                                         \
    LocTy ClosingLoc;                                                          \
    if (ParseMDFieldsImpl([&]() -> bool {                                      \
      VISIT_MD_FIELDS(PARSE_MD_FIELD, PARSE_MD_FIELD)                          \
      return TokError(Twine("invalid field '") + Lex.getStrVal() + "'");       \
    }, ClosingLoc))                                                            \
      return true;                                                             \
    VISIT_MD_FIELDS(NOP_FIELD, REQUIRE_FIELD)                                  \
  } while (false)
#define GET_OR_DISTINCT(CLASS, ARGS)                                           \
  (IsDistinct ? CLASS::getDistinct ARGS : CLASS::get ARGS)

/// ParseDILocationFields:
///   ::= !DILocation(line: 43, column: 8, scope: !5, inlinedAt: !6,
///   isImplicitCode: true)
bool LLParser::ParseDILocation(MDNode *&Result, bool IsDistinct) {
#define VISIT_MD_FIELDS(OPTIONAL, REQUIRED)                                    \
  OPTIONAL(line, LineField, );                                                 \
  OPTIONAL(column, ColumnField, );                                             \
  REQUIRED(scope, MDField, (/* AllowNull */ false));                           \
  OPTIONAL(inlinedAt, MDField, );                                              \
  OPTIONAL(isImplicitCode, MDBoolField, (false));
  PARSE_MD_FIELDS();
#undef VISIT_MD_FIELDS

  Result =
      GET_OR_DISTINCT(DILocation, (Context, line.Val, column.Val, scope.Val,
                                   inlinedAt.Val, isImplicitCode.Val));
  return false;
}

/// ParseGenericDINode:
///   ::= !GenericDINode(tag: 15, header: "...", operands: {...})
bool LLParser::ParseGenericDINode(MDNode *&Result, bool IsDistinct) {
#define VISIT_MD_FIELDS(OPTIONAL, REQUIRED)                                    \
  REQUIRED(tag, DwarfTagField, );                                              \
  OPTIONAL(header, MDStringField, );                                           \
  OPTIONAL(operands, MDFieldList, );
  PARSE_MD_FIELDS();
#undef VISIT_MD_FIELDS

  Result = GET_OR_DISTINCT(GenericDINode,
                           (Context, tag.Val, header.Val, operands.Val));
  return false;
}

/// ParseDISubrange:
///   ::= !DISubrange(count: 30, lowerBound: 2)
///   ::= !DISubrange(count: !node, lowerBound: 2)
bool LLParser::ParseDISubrange(MDNode *&Result, bool IsDistinct) {
#define VISIT_MD_FIELDS(OPTIONAL, REQUIRED)                                    \
  REQUIRED(count, MDSignedOrMDField, (-1, -1, INT64_MAX, false));              \
  OPTIONAL(lowerBound, MDSignedField, );
  PARSE_MD_FIELDS();
#undef VISIT_MD_FIELDS

  if (count.isMDSignedField())
    Result = GET_OR_DISTINCT(
        DISubrange, (Context, count.getMDSignedValue(), lowerBound.Val));
  else if (count.isMDField())
    Result = GET_OR_DISTINCT(
        DISubrange, (Context, count.getMDFieldValue(), lowerBound.Val));
  else
    return true;

  return false;
}

/// ParseDIEnumerator:
///   ::= !DIEnumerator(value: 30, isUnsigned: true, name: "SomeKind")
bool LLParser::ParseDIEnumerator(MDNode *&Result, bool IsDistinct) {
#define VISIT_MD_FIELDS(OPTIONAL, REQUIRED)                                    \
  REQUIRED(name, MDStringField, );                                             \
  REQUIRED(value, MDAPSIntField, );                                            \
  OPTIONAL(isUnsigned, MDBoolField, (false));
  PARSE_MD_FIELDS();
#undef VISIT_MD_FIELDS

  if (isUnsigned.Val && value.Val.isNegative())
    return TokError("unsigned enumerator with negative value");

  APSInt Value(value.Val);
  // Add a leading zero so that unsigned values with the msb set are not
  // mistaken for negative values when used for signed enumerators.
  if (!isUnsigned.Val && value.Val.isUnsigned() && value.Val.isSignBitSet())
    Value = Value.zext(Value.getBitWidth() + 1);

  Result =
      GET_OR_DISTINCT(DIEnumerator, (Context, Value, isUnsigned.Val, name.Val));

  return false;
}

/// ParseDIBasicType:
///   ::= !DIBasicType(tag: DW_TAG_base_type, name: "int", size: 32, align: 32,
///                    encoding: DW_ATE_encoding, flags: 0)
bool LLParser::ParseDIBasicType(MDNode *&Result, bool IsDistinct) {
#define VISIT_MD_FIELDS(OPTIONAL, REQUIRED)                                    \
  OPTIONAL(tag, DwarfTagField, (dwarf::DW_TAG_base_type));                     \
  OPTIONAL(name, MDStringField, );                                             \
  OPTIONAL(size, MDUnsignedField, (0, UINT64_MAX));                            \
  OPTIONAL(align, MDUnsignedField, (0, UINT32_MAX));                           \
  OPTIONAL(encoding, DwarfAttEncodingField, );                                 \
  OPTIONAL(flags, DIFlagField, );
  PARSE_MD_FIELDS();
#undef VISIT_MD_FIELDS

  Result = GET_OR_DISTINCT(DIBasicType, (Context, tag.Val, name.Val, size.Val,
                                         align.Val, encoding.Val, flags.Val));
  return false;
}

/// ParseDIDerivedType:
///   ::= !DIDerivedType(tag: DW_TAG_pointer_type, name: "int", file: !0,
///                      line: 7, scope: !1, baseType: !2, size: 32,
///                      align: 32, offset: 0, flags: 0, extraData: !3,
///                      dwarfAddressSpace: 3)
bool LLParser::ParseDIDerivedType(MDNode *&Result, bool IsDistinct) {
#define VISIT_MD_FIELDS(OPTIONAL, REQUIRED)                                    \
  REQUIRED(tag, DwarfTagField, );                                              \
  OPTIONAL(name, MDStringField, );                                             \
  OPTIONAL(file, MDField, );                                                   \
  OPTIONAL(line, LineField, );                                                 \
  OPTIONAL(scope, MDField, );                                                  \
  REQUIRED(baseType, MDField, );                                               \
  OPTIONAL(size, MDUnsignedField, (0, UINT64_MAX));                            \
  OPTIONAL(align, MDUnsignedField, (0, UINT32_MAX));                           \
  OPTIONAL(offset, MDUnsignedField, (0, UINT64_MAX));                          \
  OPTIONAL(flags, DIFlagField, );                                              \
  OPTIONAL(extraData, MDField, );                                              \
  OPTIONAL(dwarfAddressSpace, MDUnsignedField, (UINT32_MAX, UINT32_MAX));
  PARSE_MD_FIELDS();
#undef VISIT_MD_FIELDS

  Optional<unsigned> DWARFAddressSpace;
  if (dwarfAddressSpace.Val != UINT32_MAX)
    DWARFAddressSpace = dwarfAddressSpace.Val;

  Result = GET_OR_DISTINCT(DIDerivedType,
                           (Context, tag.Val, name.Val, file.Val, line.Val,
                            scope.Val, baseType.Val, size.Val, align.Val,
                            offset.Val, DWARFAddressSpace, flags.Val,
                            extraData.Val));
  return false;
}

bool LLParser::ParseDICompositeType(MDNode *&Result, bool IsDistinct) {
#define VISIT_MD_FIELDS(OPTIONAL, REQUIRED)                                    \
  REQUIRED(tag, DwarfTagField, );                                              \
  OPTIONAL(name, MDStringField, );                                             \
  OPTIONAL(file, MDField, );                                                   \
  OPTIONAL(line, LineField, );                                                 \
  OPTIONAL(scope, MDField, );                                                  \
  OPTIONAL(baseType, MDField, );                                               \
  OPTIONAL(size, MDUnsignedField, (0, UINT64_MAX));                            \
  OPTIONAL(align, MDUnsignedField, (0, UINT32_MAX));                           \
  OPTIONAL(offset, MDUnsignedField, (0, UINT64_MAX));                          \
  OPTIONAL(flags, DIFlagField, );                                              \
  OPTIONAL(elements, MDField, );                                               \
  OPTIONAL(runtimeLang, DwarfLangField, );                                     \
  OPTIONAL(vtableHolder, MDField, );                                           \
  OPTIONAL(templateParams, MDField, );                                         \
  OPTIONAL(identifier, MDStringField, );                                       \
  OPTIONAL(discriminator, MDField, );                                          \
  OPTIONAL(dataLocation, MDField, );
  PARSE_MD_FIELDS();
#undef VISIT_MD_FIELDS

  // If this has an identifier try to build an ODR type.
  if (identifier.Val)
    if (auto *CT = DICompositeType::buildODRType(
            Context, *identifier.Val, tag.Val, name.Val, file.Val, line.Val,
            scope.Val, baseType.Val, size.Val, align.Val, offset.Val, flags.Val,
            elements.Val, runtimeLang.Val, vtableHolder.Val, templateParams.Val,
            discriminator.Val, dataLocation.Val)) {
      Result = CT;
      return false;
    }

  // Create a new node, and save it in the context if it belongs in the type
  // map.
  Result = GET_OR_DISTINCT(
      DICompositeType,
      (Context, tag.Val, name.Val, file.Val, line.Val, scope.Val, baseType.Val,
       size.Val, align.Val, offset.Val, flags.Val, elements.Val,
       runtimeLang.Val, vtableHolder.Val, templateParams.Val, identifier.Val,
       discriminator.Val, dataLocation.Val));
  return false;
}

bool LLParser::ParseDISubroutineType(MDNode *&Result, bool IsDistinct) {
#define VISIT_MD_FIELDS(OPTIONAL, REQUIRED)                                    \
  OPTIONAL(flags, DIFlagField, );                                              \
  OPTIONAL(cc, DwarfCCField, );                                                \
  REQUIRED(types, MDField, );
  PARSE_MD_FIELDS();
#undef VISIT_MD_FIELDS

  Result = GET_OR_DISTINCT(DISubroutineType,
                           (Context, flags.Val, cc.Val, types.Val));
  return false;
}

/// ParseDIFileType:
///   ::= !DIFileType(filename: "path/to/file", directory: "/path/to/dir",
///                   checksumkind: CSK_MD5,
///                   checksum: "000102030405060708090a0b0c0d0e0f",
///                   source: "source file contents")
bool LLParser::ParseDIFile(MDNode *&Result, bool IsDistinct) {
  // The default constructed value for checksumkind is required, but will never
  // be used, as the parser checks if the field was actually Seen before using
  // the Val.
#define VISIT_MD_FIELDS(OPTIONAL, REQUIRED)                                    \
  REQUIRED(filename, MDStringField, );                                         \
  REQUIRED(directory, MDStringField, );                                        \
  OPTIONAL(checksumkind, ChecksumKindField, (DIFile::CSK_MD5));                \
  OPTIONAL(checksum, MDStringField, );                                         \
  OPTIONAL(source, MDStringField, );
  PARSE_MD_FIELDS();
#undef VISIT_MD_FIELDS

  Optional<DIFile::ChecksumInfo<MDString *>> OptChecksum;
  if (checksumkind.Seen && checksum.Seen)
    OptChecksum.emplace(checksumkind.Val, checksum.Val);
  else if (checksumkind.Seen || checksum.Seen)
    return Lex.Error("'checksumkind' and 'checksum' must be provided together");

  Optional<MDString *> OptSource;
  if (source.Seen)
    OptSource = source.Val;
  Result = GET_OR_DISTINCT(DIFile, (Context, filename.Val, directory.Val,
                                    OptChecksum, OptSource));
  return false;
}

/// ParseDICompileUnit:
///   ::= !DICompileUnit(language: DW_LANG_C99, file: !0, producer: "clang",
///                      isOptimized: true, flags: "-O2", runtimeVersion: 1,
///                      splitDebugFilename: "abc.debug",
///                      emissionKind: FullDebug, enums: !1, retainedTypes: !2,
///                      globals: !4, imports: !5, macros: !6, dwoId: 0x0abcd,
///                      sysroot: "/", sdk: "MacOSX.sdk")
bool LLParser::ParseDICompileUnit(MDNode *&Result, bool IsDistinct) {
  if (!IsDistinct)
    return Lex.Error("missing 'distinct', required for !DICompileUnit");

#define VISIT_MD_FIELDS(OPTIONAL, REQUIRED)                                    \
  REQUIRED(language, DwarfLangField, );                                        \
  REQUIRED(file, MDField, (/* AllowNull */ false));                            \
  OPTIONAL(producer, MDStringField, );                                         \
  OPTIONAL(isOptimized, MDBoolField, );                                        \
  OPTIONAL(flags, MDStringField, );                                            \
  OPTIONAL(runtimeVersion, MDUnsignedField, (0, UINT32_MAX));                  \
  OPTIONAL(splitDebugFilename, MDStringField, );                               \
  OPTIONAL(emissionKind, EmissionKindField, );                                 \
  OPTIONAL(enums, MDField, );                                                  \
  OPTIONAL(retainedTypes, MDField, );                                          \
  OPTIONAL(globals, MDField, );                                                \
  OPTIONAL(imports, MDField, );                                                \
  OPTIONAL(macros, MDField, );                                                 \
  OPTIONAL(dwoId, MDUnsignedField, );                                          \
  OPTIONAL(splitDebugInlining, MDBoolField, = true);                           \
  OPTIONAL(debugInfoForProfiling, MDBoolField, = false);                       \
  OPTIONAL(nameTableKind, NameTableKindField, );                               \
  OPTIONAL(rangesBaseAddress, MDBoolField, = false);                           \
  OPTIONAL(sysroot, MDStringField, );                                          \
  OPTIONAL(sdk, MDStringField, );
  PARSE_MD_FIELDS();
#undef VISIT_MD_FIELDS

  Result = DICompileUnit::getDistinct(
      Context, language.Val, file.Val, producer.Val, isOptimized.Val, flags.Val,
      runtimeVersion.Val, splitDebugFilename.Val, emissionKind.Val, enums.Val,
      retainedTypes.Val, globals.Val, imports.Val, macros.Val, dwoId.Val,
      splitDebugInlining.Val, debugInfoForProfiling.Val, nameTableKind.Val,
      rangesBaseAddress.Val, sysroot.Val, sdk.Val);
  return false;
}

/// ParseDISubprogram:
///   ::= !DISubprogram(scope: !0, name: "foo", linkageName: "_Zfoo",
///                     file: !1, line: 7, type: !2, isLocal: false,
///                     isDefinition: true, scopeLine: 8, containingType: !3,
///                     virtuality: DW_VIRTUALTIY_pure_virtual,
///                     virtualIndex: 10, thisAdjustment: 4, flags: 11,
///                     spFlags: 10, isOptimized: false, templateParams: !4,
///                     declaration: !5, retainedNodes: !6, thrownTypes: !7)
bool LLParser::ParseDISubprogram(MDNode *&Result, bool IsDistinct) {
  auto Loc = Lex.getLoc();
#define VISIT_MD_FIELDS(OPTIONAL, REQUIRED)                                    \
  OPTIONAL(scope, MDField, );                                                  \
  OPTIONAL(name, MDStringField, );                                             \
  OPTIONAL(linkageName, MDStringField, );                                      \
  OPTIONAL(file, MDField, );                                                   \
  OPTIONAL(line, LineField, );                                                 \
  OPTIONAL(type, MDField, );                                                   \
  OPTIONAL(isLocal, MDBoolField, );                                            \
  OPTIONAL(isDefinition, MDBoolField, (true));                                 \
  OPTIONAL(scopeLine, LineField, );                                            \
  OPTIONAL(containingType, MDField, );                                         \
  OPTIONAL(virtuality, DwarfVirtualityField, );                                \
  OPTIONAL(virtualIndex, MDUnsignedField, (0, UINT32_MAX));                    \
  OPTIONAL(thisAdjustment, MDSignedField, (0, INT32_MIN, INT32_MAX));          \
  OPTIONAL(flags, DIFlagField, );                                              \
  OPTIONAL(spFlags, DISPFlagField, );                                          \
  OPTIONAL(isOptimized, MDBoolField, );                                        \
  OPTIONAL(unit, MDField, );                                                   \
  OPTIONAL(templateParams, MDField, );                                         \
  OPTIONAL(declaration, MDField, );                                            \
  OPTIONAL(retainedNodes, MDField, );                                          \
  OPTIONAL(thrownTypes, MDField, );
  PARSE_MD_FIELDS();
#undef VISIT_MD_FIELDS

  // An explicit spFlags field takes precedence over individual fields in
  // older IR versions.
  DISubprogram::DISPFlags SPFlags =
      spFlags.Seen ? spFlags.Val
                   : DISubprogram::toSPFlags(isLocal.Val, isDefinition.Val,
                                             isOptimized.Val, virtuality.Val);
  if ((SPFlags & DISubprogram::SPFlagDefinition) && !IsDistinct)
    return Lex.Error(
        Loc,
        "missing 'distinct', required for !DISubprogram that is a Definition");
  Result = GET_OR_DISTINCT(
      DISubprogram,
      (Context, scope.Val, name.Val, linkageName.Val, file.Val, line.Val,
       type.Val, scopeLine.Val, containingType.Val, virtualIndex.Val,
       thisAdjustment.Val, flags.Val, SPFlags, unit.Val, templateParams.Val,
       declaration.Val, retainedNodes.Val, thrownTypes.Val));
  return false;
}

/// ParseDILexicalBlock:
///   ::= !DILexicalBlock(scope: !0, file: !2, line: 7, column: 9)
bool LLParser::ParseDILexicalBlock(MDNode *&Result, bool IsDistinct) {
#define VISIT_MD_FIELDS(OPTIONAL, REQUIRED)                                    \
  REQUIRED(scope, MDField, (/* AllowNull */ false));                           \
  OPTIONAL(file, MDField, );                                                   \
  OPTIONAL(line, LineField, );                                                 \
  OPTIONAL(column, ColumnField, );
  PARSE_MD_FIELDS();
#undef VISIT_MD_FIELDS

  Result = GET_OR_DISTINCT(
      DILexicalBlock, (Context, scope.Val, file.Val, line.Val, column.Val));
  return false;
}

/// ParseDILexicalBlockFile:
///   ::= !DILexicalBlockFile(scope: !0, file: !2, discriminator: 9)
bool LLParser::ParseDILexicalBlockFile(MDNode *&Result, bool IsDistinct) {
#define VISIT_MD_FIELDS(OPTIONAL, REQUIRED)                                    \
  REQUIRED(scope, MDField, (/* AllowNull */ false));                           \
  OPTIONAL(file, MDField, );                                                   \
  REQUIRED(discriminator, MDUnsignedField, (0, UINT32_MAX));
  PARSE_MD_FIELDS();
#undef VISIT_MD_FIELDS

  Result = GET_OR_DISTINCT(DILexicalBlockFile,
                           (Context, scope.Val, file.Val, discriminator.Val));
  return false;
}

/// ParseDICommonBlock:
///   ::= !DICommonBlock(scope: !0, file: !2, name: "COMMON name", line: 9)
bool LLParser::ParseDICommonBlock(MDNode *&Result, bool IsDistinct) {
#define VISIT_MD_FIELDS(OPTIONAL, REQUIRED)                                    \
  REQUIRED(scope, MDField, );                                                  \
  OPTIONAL(declaration, MDField, );                                            \
  OPTIONAL(name, MDStringField, );                                             \
  OPTIONAL(file, MDField, );                                                   \
  OPTIONAL(line, LineField, );
  PARSE_MD_FIELDS();
#undef VISIT_MD_FIELDS

  Result = GET_OR_DISTINCT(DICommonBlock,
                           (Context, scope.Val, declaration.Val, name.Val,
                            file.Val, line.Val));
  return false;
}

/// ParseDINamespace:
///   ::= !DINamespace(scope: !0, file: !2, name: "SomeNamespace", line: 9)
bool LLParser::ParseDINamespace(MDNode *&Result, bool IsDistinct) {
#define VISIT_MD_FIELDS(OPTIONAL, REQUIRED)                                    \
  REQUIRED(scope, MDField, );                                                  \
  OPTIONAL(name, MDStringField, );                                             \
  OPTIONAL(exportSymbols, MDBoolField, );
  PARSE_MD_FIELDS();
#undef VISIT_MD_FIELDS

  Result = GET_OR_DISTINCT(DINamespace,
                           (Context, scope.Val, name.Val, exportSymbols.Val));
  return false;
}

/// ParseDIMacro:
///   ::= !DIMacro(macinfo: type, line: 9, name: "SomeMacro", value: "SomeValue")
bool LLParser::ParseDIMacro(MDNode *&Result, bool IsDistinct) {
#define VISIT_MD_FIELDS(OPTIONAL, REQUIRED)                                    \
  REQUIRED(type, DwarfMacinfoTypeField, );                                     \
  OPTIONAL(line, LineField, );                                                 \
  REQUIRED(name, MDStringField, );                                             \
  OPTIONAL(value, MDStringField, );
  PARSE_MD_FIELDS();
#undef VISIT_MD_FIELDS

  Result = GET_OR_DISTINCT(DIMacro,
                           (Context, type.Val, line.Val, name.Val, value.Val));
  return false;
}

/// ParseDIMacroFile:
///   ::= !DIMacroFile(line: 9, file: !2, nodes: !3)
bool LLParser::ParseDIMacroFile(MDNode *&Result, bool IsDistinct) {
#define VISIT_MD_FIELDS(OPTIONAL, REQUIRED)                                    \
  OPTIONAL(type, DwarfMacinfoTypeField, (dwarf::DW_MACINFO_start_file));       \
  OPTIONAL(line, LineField, );                                                 \
  REQUIRED(file, MDField, );                                                   \
  OPTIONAL(nodes, MDField, );
  PARSE_MD_FIELDS();
#undef VISIT_MD_FIELDS

  Result = GET_OR_DISTINCT(DIMacroFile,
                           (Context, type.Val, line.Val, file.Val, nodes.Val));
  return false;
}

/// ParseDIModule:
///   ::= !DIModule(scope: !0, name: "SomeModule", configMacros:
///   "-DNDEBUG", includePath: "/usr/include", apinotes: "module.apinotes",
///   file: !1, line: 4)
bool LLParser::ParseDIModule(MDNode *&Result, bool IsDistinct) {
#define VISIT_MD_FIELDS(OPTIONAL, REQUIRED)                                    \
  REQUIRED(scope, MDField, );                                                  \
  REQUIRED(name, MDStringField, );                                             \
  OPTIONAL(configMacros, MDStringField, );                                     \
  OPTIONAL(includePath, MDStringField, );                                      \
  OPTIONAL(apinotes, MDStringField, );                                         \
  OPTIONAL(file, MDField, );                                                   \
  OPTIONAL(line, LineField, );
  PARSE_MD_FIELDS();
#undef VISIT_MD_FIELDS

  Result = GET_OR_DISTINCT(DIModule, (Context, file.Val, scope.Val, name.Val,
                                      configMacros.Val, includePath.Val,
                                      apinotes.Val, line.Val));
  return false;
}

/// ParseDITemplateTypeParameter:
///   ::= !DITemplateTypeParameter(name: "Ty", type: !1, defaulted: false)
bool LLParser::ParseDITemplateTypeParameter(MDNode *&Result, bool IsDistinct) {
#define VISIT_MD_FIELDS(OPTIONAL, REQUIRED)                                    \
  OPTIONAL(name, MDStringField, );                                             \
  REQUIRED(type, MDField, );                                                   \
  OPTIONAL(defaulted, MDBoolField, );
  PARSE_MD_FIELDS();
#undef VISIT_MD_FIELDS

  Result = GET_OR_DISTINCT(DITemplateTypeParameter,
                           (Context, name.Val, type.Val, defaulted.Val));
  return false;
}

/// ParseDITemplateValueParameter:
///   ::= !DITemplateValueParameter(tag: DW_TAG_template_value_parameter,
///                                 name: "V", type: !1, defaulted: false,
///                                 value: i32 7)
bool LLParser::ParseDITemplateValueParameter(MDNode *&Result, bool IsDistinct) {
#define VISIT_MD_FIELDS(OPTIONAL, REQUIRED)                                    \
  OPTIONAL(tag, DwarfTagField, (dwarf::DW_TAG_template_value_parameter));      \
  OPTIONAL(name, MDStringField, );                                             \
  OPTIONAL(type, MDField, );                                                   \
  OPTIONAL(defaulted, MDBoolField, );                                          \
  REQUIRED(value, MDField, );

  PARSE_MD_FIELDS();
#undef VISIT_MD_FIELDS

  Result = GET_OR_DISTINCT(
      DITemplateValueParameter,
      (Context, tag.Val, name.Val, type.Val, defaulted.Val, value.Val));
  return false;
}

/// ParseDIGlobalVariable:
///   ::= !DIGlobalVariable(scope: !0, name: "foo", linkageName: "foo",
///                         file: !1, line: 7, type: !2, isLocal: false,
///                         isDefinition: true, templateParams: !3,
///                         declaration: !4, align: 8)
bool LLParser::ParseDIGlobalVariable(MDNode *&Result, bool IsDistinct) {
#define VISIT_MD_FIELDS(OPTIONAL, REQUIRED)                                    \
  REQUIRED(name, MDStringField, (/* AllowEmpty */ false));                     \
  OPTIONAL(scope, MDField, );                                                  \
  OPTIONAL(linkageName, MDStringField, );                                      \
  OPTIONAL(file, MDField, );                                                   \
  OPTIONAL(line, LineField, );                                                 \
  OPTIONAL(type, MDField, );                                                   \
  OPTIONAL(isLocal, MDBoolField, );                                            \
  OPTIONAL(isDefinition, MDBoolField, (true));                                 \
  OPTIONAL(templateParams, MDField, );                                         \
  OPTIONAL(declaration, MDField, );                                            \
  OPTIONAL(align, MDUnsignedField, (0, UINT32_MAX));
  PARSE_MD_FIELDS();
#undef VISIT_MD_FIELDS

  Result =
      GET_OR_DISTINCT(DIGlobalVariable,
                      (Context, scope.Val, name.Val, linkageName.Val, file.Val,
                       line.Val, type.Val, isLocal.Val, isDefinition.Val,
                       declaration.Val, templateParams.Val, align.Val));
  return false;
}

/// ParseDILocalVariable:
///   ::= !DILocalVariable(arg: 7, scope: !0, name: "foo",
///                        file: !1, line: 7, type: !2, arg: 2, flags: 7,
///                        align: 8)
///   ::= !DILocalVariable(scope: !0, name: "foo",
///                        file: !1, line: 7, type: !2, arg: 2, flags: 7,
///                        align: 8)
bool LLParser::ParseDILocalVariable(MDNode *&Result, bool IsDistinct) {
#define VISIT_MD_FIELDS(OPTIONAL, REQUIRED)                                    \
  REQUIRED(scope, MDField, (/* AllowNull */ false));                           \
  OPTIONAL(name, MDStringField, );                                             \
  OPTIONAL(arg, MDUnsignedField, (0, UINT16_MAX));                             \
  OPTIONAL(file, MDField, );                                                   \
  OPTIONAL(line, LineField, );                                                 \
  OPTIONAL(type, MDField, );                                                   \
  OPTIONAL(flags, DIFlagField, );                                              \
  OPTIONAL(align, MDUnsignedField, (0, UINT32_MAX));
  PARSE_MD_FIELDS();
#undef VISIT_MD_FIELDS

  Result = GET_OR_DISTINCT(DILocalVariable,
                           (Context, scope.Val, name.Val, file.Val, line.Val,
                            type.Val, arg.Val, flags.Val, align.Val));
  return false;
}

/// ParseDILabel:
///   ::= !DILabel(scope: !0, name: "foo", file: !1, line: 7)
bool LLParser::ParseDILabel(MDNode *&Result, bool IsDistinct) {
#define VISIT_MD_FIELDS(OPTIONAL, REQUIRED)                                    \
  REQUIRED(scope, MDField, (/* AllowNull */ false));                           \
  REQUIRED(name, MDStringField, );                                             \
  REQUIRED(file, MDField, );                                                   \
  REQUIRED(line, LineField, );
  PARSE_MD_FIELDS();
#undef VISIT_MD_FIELDS

  Result = GET_OR_DISTINCT(DILabel,
                           (Context, scope.Val, name.Val, file.Val, line.Val));
  return false;
}

/// ParseDIExpression:
///   ::= !DIExpression(0, 7, -1)
bool LLParser::ParseDIExpression(MDNode *&Result, bool IsDistinct) {
  assert(Lex.getKind() == lltok::MetadataVar && "Expected metadata type name");
  Lex.Lex();

  if (ParseToken(lltok::lparen, "expected '(' here"))
    return true;

  SmallVector<uint64_t, 8> Elements;
  if (Lex.getKind() != lltok::rparen)
    do {
      if (Lex.getKind() == lltok::DwarfOp) {
        if (unsigned Op = dwarf::getOperationEncoding(Lex.getStrVal())) {
          Lex.Lex();
          Elements.push_back(Op);
          continue;
        }
        return TokError(Twine("invalid DWARF op '") + Lex.getStrVal() + "'");
      }

      if (Lex.getKind() == lltok::DwarfAttEncoding) {
        if (unsigned Op = dwarf::getAttributeEncoding(Lex.getStrVal())) {
          Lex.Lex();
          Elements.push_back(Op);
          continue;
        }
        return TokError(Twine("invalid DWARF attribute encoding '") + Lex.getStrVal() + "'");
      }

      if (Lex.getKind() != lltok::APSInt || Lex.getAPSIntVal().isSigned())
        return TokError("expected unsigned integer");

      auto &U = Lex.getAPSIntVal();
      if (U.ugt(UINT64_MAX))
        return TokError("element too large, limit is " + Twine(UINT64_MAX));
      Elements.push_back(U.getZExtValue());
      Lex.Lex();
    } while (EatIfPresent(lltok::comma));

  if (ParseToken(lltok::rparen, "expected ')' here"))
    return true;

  Result = GET_OR_DISTINCT(DIExpression, (Context, Elements));
  return false;
}

/// ParseDIGlobalVariableExpression:
///   ::= !DIGlobalVariableExpression(var: !0, expr: !1)
bool LLParser::ParseDIGlobalVariableExpression(MDNode *&Result,
                                               bool IsDistinct) {
#define VISIT_MD_FIELDS(OPTIONAL, REQUIRED)                                    \
  REQUIRED(var, MDField, );                                                    \
  REQUIRED(expr, MDField, );
  PARSE_MD_FIELDS();
#undef VISIT_MD_FIELDS

  Result =
      GET_OR_DISTINCT(DIGlobalVariableExpression, (Context, var.Val, expr.Val));
  return false;
}

/// ParseDIObjCProperty:
///   ::= !DIObjCProperty(name: "foo", file: !1, line: 7, setter: "setFoo",
///                       getter: "getFoo", attributes: 7, type: !2)
bool LLParser::ParseDIObjCProperty(MDNode *&Result, bool IsDistinct) {
#define VISIT_MD_FIELDS(OPTIONAL, REQUIRED)                                    \
  OPTIONAL(name, MDStringField, );                                             \
  OPTIONAL(file, MDField, );                                                   \
  OPTIONAL(line, LineField, );                                                 \
  OPTIONAL(setter, MDStringField, );                                           \
  OPTIONAL(getter, MDStringField, );                                           \
  OPTIONAL(attributes, MDUnsignedField, (0, UINT32_MAX));                      \
  OPTIONAL(type, MDField, );
  PARSE_MD_FIELDS();
#undef VISIT_MD_FIELDS

  Result = GET_OR_DISTINCT(DIObjCProperty,
                           (Context, name.Val, file.Val, line.Val, setter.Val,
                            getter.Val, attributes.Val, type.Val));
  return false;
}

/// ParseDIImportedEntity:
///   ::= !DIImportedEntity(tag: DW_TAG_imported_module, scope: !0, entity: !1,
///                         line: 7, name: "foo")
bool LLParser::ParseDIImportedEntity(MDNode *&Result, bool IsDistinct) {
#define VISIT_MD_FIELDS(OPTIONAL, REQUIRED)                                    \
  REQUIRED(tag, DwarfTagField, );                                              \
  REQUIRED(scope, MDField, );                                                  \
  OPTIONAL(entity, MDField, );                                                 \
  OPTIONAL(file, MDField, );                                                   \
  OPTIONAL(line, LineField, );                                                 \
  OPTIONAL(name, MDStringField, );
  PARSE_MD_FIELDS();
#undef VISIT_MD_FIELDS

  Result = GET_OR_DISTINCT(
      DIImportedEntity,
      (Context, tag.Val, scope.Val, entity.Val, file.Val, line.Val, name.Val));
  return false;
}

#undef PARSE_MD_FIELD
#undef NOP_FIELD
#undef REQUIRE_FIELD
#undef DECLARE_FIELD

/// ParseMetadataAsValue
///  ::= metadata i32 %local
///  ::= metadata i32 @global
///  ::= metadata i32 7
///  ::= metadata !0
///  ::= metadata !{...}
///  ::= metadata !"string"
bool LLParser::ParseMetadataAsValue(Value *&V, PerFunctionState &PFS) {
  // Note: the type 'metadata' has already been parsed.
  Metadata *MD;
  if (ParseMetadata(MD, &PFS))
    return true;

  V = MetadataAsValue::get(Context, MD);
  return false;
}

/// ParseValueAsMetadata
///  ::= i32 %local
///  ::= i32 @global
///  ::= i32 7
bool LLParser::ParseValueAsMetadata(Metadata *&MD, const Twine &TypeMsg,
                                    PerFunctionState *PFS) {
  Type *Ty;
  LocTy Loc;
  if (ParseType(Ty, TypeMsg, Loc))
    return true;
  if (Ty->isMetadataTy())
    return Error(Loc, "invalid metadata-value-metadata roundtrip");

  Value *V;
  if (ParseValue(Ty, V, PFS))
    return true;

  MD = ValueAsMetadata::get(V);
  return false;
}

/// ParseMetadata
///  ::= i32 %local
///  ::= i32 @global
///  ::= i32 7
///  ::= !42
///  ::= !{...}
///  ::= !"string"
///  ::= !DILocation(...)
bool LLParser::ParseMetadata(Metadata *&MD, PerFunctionState *PFS) {
  if (Lex.getKind() == lltok::MetadataVar) {
    MDNode *N;
    if (ParseSpecializedMDNode(N))
      return true;
    MD = N;
    return false;
  }

  // ValueAsMetadata:
  // <type> <value>
  if (Lex.getKind() != lltok::exclaim)
    return ParseValueAsMetadata(MD, "expected metadata operand", PFS);

  // '!'.
  assert(Lex.getKind() == lltok::exclaim && "Expected '!' here");
  Lex.Lex();

  // MDString:
  //   ::= '!' STRINGCONSTANT
  if (Lex.getKind() == lltok::StringConstant) {
    MDString *S;
    if (ParseMDString(S))
      return true;
    MD = S;
    return false;
  }

  // MDNode:
  // !{ ... }
  // !7
  MDNode *N;
  if (ParseMDNodeTail(N))
    return true;
  MD = N;
  return false;
}

//===----------------------------------------------------------------------===//
// Function Parsing.
//===----------------------------------------------------------------------===//

bool LLParser::ConvertValIDToValue(Type *Ty, ValID &ID, Value *&V,
                                   PerFunctionState *PFS, bool IsCall) {
  if (Ty->isFunctionTy())
    return Error(ID.Loc, "functions are not values, refer to them as pointers");

  switch (ID.Kind) {
  case ValID::t_LocalID:
    if (!PFS) return Error(ID.Loc, "invalid use of function-local name");
    V = PFS->GetVal(ID.UIntVal, Ty, ID.Loc, IsCall);
    return V == nullptr;
  case ValID::t_LocalName:
    if (!PFS) return Error(ID.Loc, "invalid use of function-local name");
    V = PFS->GetVal(ID.StrVal, Ty, ID.Loc, IsCall);
    return V == nullptr;
  case ValID::t_InlineAsm: {
    if (!ID.FTy || !InlineAsm::Verify(ID.FTy, ID.StrVal2))
      return Error(ID.Loc, "invalid type for inline asm constraint string");
    V = InlineAsm::get(ID.FTy, ID.StrVal, ID.StrVal2, ID.UIntVal & 1,
                       (ID.UIntVal >> 1) & 1,
                       (InlineAsm::AsmDialect(ID.UIntVal >> 2)));
    return false;
  }
  case ValID::t_GlobalName:
    V = GetGlobalVal(ID.StrVal, Ty, ID.Loc, IsCall);
    return V == nullptr;
  case ValID::t_GlobalID:
    V = GetGlobalVal(ID.UIntVal, Ty, ID.Loc, IsCall);
    return V == nullptr;
  case ValID::t_APSInt:
    if (!Ty->isIntegerTy())
      return Error(ID.Loc, "integer constant must have integer type");
    ID.APSIntVal = ID.APSIntVal.extOrTrunc(Ty->getPrimitiveSizeInBits());
    V = ConstantInt::get(Context, ID.APSIntVal);
    return false;
  case ValID::t_APFloat:
    if (!Ty->isFloatingPointTy() ||
        !ConstantFP::isValueValidForType(Ty, ID.APFloatVal))
      return Error(ID.Loc, "floating point constant invalid for type");

    // The lexer has no type info, so builds all half, bfloat, float, and double
    // FP constants as double.  Fix this here.  Long double does not need this.
    if (&ID.APFloatVal.getSemantics() == &APFloat::IEEEdouble()) {
      bool Ignored;
      if (Ty->isHalfTy())
        ID.APFloatVal.convert(APFloat::IEEEhalf(), APFloat::rmNearestTiesToEven,
                              &Ignored);
      else if (Ty->isBFloatTy())
        ID.APFloatVal.convert(APFloat::BFloat(), APFloat::rmNearestTiesToEven,
                              &Ignored);
      else if (Ty->isFloatTy())
        ID.APFloatVal.convert(APFloat::IEEEsingle(), APFloat::rmNearestTiesToEven,
                              &Ignored);
    }
    V = ConstantFP::get(Context, ID.APFloatVal);

    if (V->getType() != Ty)
      return Error(ID.Loc, "floating point constant does not have type '" +
                   getTypeString(Ty) + "'");

    return false;
  case ValID::t_Null:
    if (!Ty->isPointerTy())
      return Error(ID.Loc, "null must be a pointer type");
    V = ConstantPointerNull::get(cast<PointerType>(Ty));
    return false;
  case ValID::t_Undef:
    // FIXME: LabelTy should not be a first-class type.
    if (!Ty->isFirstClassType() || Ty->isLabelTy())
      return Error(ID.Loc, "invalid type for undef constant");
    V = UndefValue::get(Ty);
    return false;
  case ValID::t_EmptyArray:
    if (!Ty->isArrayTy() || cast<ArrayType>(Ty)->getNumElements() != 0)
      return Error(ID.Loc, "invalid empty array initializer");
    V = UndefValue::get(Ty);
    return false;
  case ValID::t_Zero:
    // FIXME: LabelTy should not be a first-class type.
    if (!Ty->isFirstClassType() || Ty->isLabelTy())
      return Error(ID.Loc, "invalid type for null constant");
    V = Constant::getNullValue(Ty);
    return false;
  case ValID::t_None:
    if (!Ty->isTokenTy())
      return Error(ID.Loc, "invalid type for none constant");
    V = Constant::getNullValue(Ty);
    return false;
  case ValID::t_Constant:
    if (ID.ConstantVal->getType() != Ty)
      return Error(ID.Loc, "constant expression type mismatch");

    V = ID.ConstantVal;
    return false;
  case ValID::t_ConstantStruct:
  case ValID::t_PackedConstantStruct:
    if (StructType *ST = dyn_cast<StructType>(Ty)) {
      if (ST->getNumElements() != ID.UIntVal)
        return Error(ID.Loc,
                     "initializer with struct type has wrong # elements");
      if (ST->isPacked() != (ID.Kind == ValID::t_PackedConstantStruct))
        return Error(ID.Loc, "packed'ness of initializer and type don't match");

      // Verify that the elements are compatible with the structtype.
      for (unsigned i = 0, e = ID.UIntVal; i != e; ++i)
        if (ID.ConstantStructElts[i]->getType() != ST->getElementType(i))
          return Error(ID.Loc, "element " + Twine(i) +
                    " of struct initializer doesn't match struct element type");

      V = ConstantStruct::get(
          ST, makeArrayRef(ID.ConstantStructElts.get(), ID.UIntVal));
    } else
      return Error(ID.Loc, "constant expression type mismatch");
    return false;
  }
  llvm_unreachable("Invalid ValID");
}

bool LLParser::parseConstantValue(Type *Ty, Constant *&C) {
  C = nullptr;
  ValID ID;
  auto Loc = Lex.getLoc();
  if (ParseValID(ID, /*PFS=*/nullptr))
    return true;
  switch (ID.Kind) {
  case ValID::t_APSInt:
  case ValID::t_APFloat:
  case ValID::t_Undef:
  case ValID::t_Constant:
  case ValID::t_ConstantStruct:
  case ValID::t_PackedConstantStruct: {
    Value *V;
    if (ConvertValIDToValue(Ty, ID, V, /*PFS=*/nullptr, /*IsCall=*/false))
      return true;
    assert(isa<Constant>(V) && "Expected a constant value");
    C = cast<Constant>(V);
    return false;
  }
  case ValID::t_Null:
    C = Constant::getNullValue(Ty);
    return false;
  default:
    return Error(Loc, "expected a constant value");
  }
}

bool LLParser::ParseValue(Type *Ty, Value *&V, PerFunctionState *PFS) {
  V = nullptr;
  ValID ID;
  return ParseValID(ID, PFS) ||
         ConvertValIDToValue(Ty, ID, V, PFS, /*IsCall=*/false);
}

bool LLParser::ParseTypeAndValue(Value *&V, PerFunctionState *PFS) {
  Type *Ty = nullptr;
  return ParseType(Ty) ||
         ParseValue(Ty, V, PFS);
}

bool LLParser::ParseTypeAndBasicBlock(BasicBlock *&BB, LocTy &Loc,
                                      PerFunctionState &PFS) {
  Value *V;
  Loc = Lex.getLoc();
  if (ParseTypeAndValue(V, PFS)) return true;
  if (!isa<BasicBlock>(V))
    return Error(Loc, "expected a basic block");
  BB = cast<BasicBlock>(V);
  return false;
}

/// FunctionHeader
///   ::= OptionalLinkage OptionalPreemptionSpecifier OptionalVisibility
///       OptionalCallingConv OptRetAttrs OptUnnamedAddr Type GlobalName
///       '(' ArgList ')' OptAddrSpace OptFuncAttrs OptSection OptionalAlign
///       OptGC OptionalPrefix OptionalPrologue OptPersonalityFn
bool LLParser::ParseFunctionHeader(Function *&Fn, bool isDefine) {
  // Parse the linkage.
  LocTy LinkageLoc = Lex.getLoc();
  unsigned Linkage;
  unsigned Visibility;
  unsigned DLLStorageClass;
  bool DSOLocal;
  AttrBuilder RetAttrs;
  unsigned CC;
  bool HasLinkage;
  Type *RetType = nullptr;
  LocTy RetTypeLoc = Lex.getLoc();
  if (ParseOptionalLinkage(Linkage, HasLinkage, Visibility, DLLStorageClass,
                           DSOLocal) ||
      ParseOptionalCallingConv(CC) || ParseOptionalReturnAttrs(RetAttrs) ||
      ParseType(RetType, RetTypeLoc, true /*void allowed*/))
    return true;

  // Verify that the linkage is ok.
  switch ((GlobalValue::LinkageTypes)Linkage) {
  case GlobalValue::ExternalLinkage:
    break; // always ok.
  case GlobalValue::ExternalWeakLinkage:
    if (isDefine)
      return Error(LinkageLoc, "invalid linkage for function definition");
    break;
  case GlobalValue::PrivateLinkage:
  case GlobalValue::InternalLinkage:
  case GlobalValue::AvailableExternallyLinkage:
  case GlobalValue::LinkOnceAnyLinkage:
  case GlobalValue::LinkOnceODRLinkage:
  case GlobalValue::WeakAnyLinkage:
  case GlobalValue::WeakODRLinkage:
    if (!isDefine)
      return Error(LinkageLoc, "invalid linkage for function declaration");
    break;
  case GlobalValue::AppendingLinkage:
  case GlobalValue::CommonLinkage:
    return Error(LinkageLoc, "invalid function linkage type");
  }

  if (!isValidVisibilityForLinkage(Visibility, Linkage))
    return Error(LinkageLoc,
                 "symbol with local linkage must have default visibility");

  if (!FunctionType::isValidReturnType(RetType))
    return Error(RetTypeLoc, "invalid function return type");

  LocTy NameLoc = Lex.getLoc();

  std::string FunctionName;
  if (Lex.getKind() == lltok::GlobalVar) {
    FunctionName = Lex.getStrVal();
  } else if (Lex.getKind() == lltok::GlobalID) {     // @42 is ok.
    unsigned NameID = Lex.getUIntVal();

    if (NameID != NumberedVals.size())
      return TokError("function expected to be numbered '%" +
                      Twine(NumberedVals.size()) + "'");
  } else {
    return TokError("expected function name");
  }

  Lex.Lex();

  if (Lex.getKind() != lltok::lparen)
    return TokError("expected '(' in function argument list");

  SmallVector<ArgInfo, 8> ArgList;
  bool isVarArg;
  AttrBuilder FuncAttrs;
  std::vector<unsigned> FwdRefAttrGrps;
  LocTy BuiltinLoc;
  std::string Section;
  std::string Partition;
  MaybeAlign Alignment;
  std::string GC;
  GlobalValue::UnnamedAddr UnnamedAddr = GlobalValue::UnnamedAddr::None;
  unsigned AddrSpace = 0;
  Constant *Prefix = nullptr;
  Constant *Prologue = nullptr;
  Constant *PersonalityFn = nullptr;
  Comdat *C;

  if (ParseArgumentList(ArgList, isVarArg) ||
      ParseOptionalUnnamedAddr(UnnamedAddr) ||
      ParseOptionalProgramAddrSpace(AddrSpace) ||
      ParseFnAttributeValuePairs(FuncAttrs, FwdRefAttrGrps, false,
                                 BuiltinLoc) ||
      (EatIfPresent(lltok::kw_section) &&
       ParseStringConstant(Section)) ||
      (EatIfPresent(lltok::kw_partition) &&
       ParseStringConstant(Partition)) ||
      parseOptionalComdat(FunctionName, C) ||
      ParseOptionalAlignment(Alignment) ||
      (EatIfPresent(lltok::kw_gc) &&
       ParseStringConstant(GC)) ||
      (EatIfPresent(lltok::kw_prefix) &&
       ParseGlobalTypeAndValue(Prefix)) ||
      (EatIfPresent(lltok::kw_prologue) &&
       ParseGlobalTypeAndValue(Prologue)) ||
      (EatIfPresent(lltok::kw_personality) &&
       ParseGlobalTypeAndValue(PersonalityFn)))
    return true;

  if (FuncAttrs.contains(Attribute::Builtin))
    return Error(BuiltinLoc, "'builtin' attribute not valid on function");

  // If the alignment was parsed as an attribute, move to the alignment field.
  if (FuncAttrs.hasAlignmentAttr()) {
    Alignment = FuncAttrs.getAlignment();
    FuncAttrs.removeAttribute(Attribute::Alignment);
  }

  // Okay, if we got here, the function is syntactically valid.  Convert types
  // and do semantic checks.
  std::vector<Type*> ParamTypeList;
  SmallVector<AttributeSet, 8> Attrs;

  for (unsigned i = 0, e = ArgList.size(); i != e; ++i) {
    ParamTypeList.push_back(ArgList[i].Ty);
    Attrs.push_back(ArgList[i].Attrs);
  }

  AttributeList PAL =
      AttributeList::get(Context, AttributeSet::get(Context, FuncAttrs),
                         AttributeSet::get(Context, RetAttrs), Attrs);

  if (PAL.hasAttribute(1, Attribute::StructRet) && !RetType->isVoidTy())
    return Error(RetTypeLoc, "functions with 'sret' argument must return void");

  FunctionType *FT =
    FunctionType::get(RetType, ParamTypeList, isVarArg);
  PointerType *PFT = PointerType::get(FT, AddrSpace);

  Fn = nullptr;
  if (!FunctionName.empty()) {
    // If this was a definition of a forward reference, remove the definition
    // from the forward reference table and fill in the forward ref.
    auto FRVI = ForwardRefVals.find(FunctionName);
    if (FRVI != ForwardRefVals.end()) {
      Fn = M->getFunction(FunctionName);
      if (!Fn)
        return Error(FRVI->second.second, "invalid forward reference to "
                     "function as global value!");
      if (Fn->getType() != PFT)
        return Error(FRVI->second.second, "invalid forward reference to "
                     "function '" + FunctionName + "' with wrong type: "
                     "expected '" + getTypeString(PFT) + "' but was '" +
                     getTypeString(Fn->getType()) + "'");
      ForwardRefVals.erase(FRVI);
    } else if ((Fn = M->getFunction(FunctionName))) {
      // Reject redefinitions.
      return Error(NameLoc, "invalid redefinition of function '" +
                   FunctionName + "'");
    } else if (M->getNamedValue(FunctionName)) {
      return Error(NameLoc, "redefinition of function '@" + FunctionName + "'");
    }

  } else {
    // If this is a definition of a forward referenced function, make sure the
    // types agree.
    auto I = ForwardRefValIDs.find(NumberedVals.size());
    if (I != ForwardRefValIDs.end()) {
      Fn = cast<Function>(I->second.first);
      if (Fn->getType() != PFT)
        return Error(NameLoc, "type of definition and forward reference of '@" +
                     Twine(NumberedVals.size()) + "' disagree: "
                     "expected '" + getTypeString(PFT) + "' but was '" +
                     getTypeString(Fn->getType()) + "'");
      ForwardRefValIDs.erase(I);
    }
  }

  if (!Fn)
    Fn = Function::Create(FT, GlobalValue::ExternalLinkage, AddrSpace,
                          FunctionName, M);
  else // Move the forward-reference to the correct spot in the module.
    M->getFunctionList().splice(M->end(), M->getFunctionList(), Fn);

  assert(Fn->getAddressSpace() == AddrSpace && "Created function in wrong AS");

  if (FunctionName.empty())
    NumberedVals.push_back(Fn);

  Fn->setLinkage((GlobalValue::LinkageTypes)Linkage);
  maybeSetDSOLocal(DSOLocal, *Fn);
  Fn->setVisibility((GlobalValue::VisibilityTypes)Visibility);
  Fn->setDLLStorageClass((GlobalValue::DLLStorageClassTypes)DLLStorageClass);
  Fn->setCallingConv(CC);
  Fn->setAttributes(PAL);
  Fn->setUnnamedAddr(UnnamedAddr);
  Fn->setAlignment(MaybeAlign(Alignment));
  Fn->setSection(Section);
  Fn->setPartition(Partition);
  Fn->setComdat(C);
  Fn->setPersonalityFn(PersonalityFn);
  if (!GC.empty()) Fn->setGC(GC);
  Fn->setPrefixData(Prefix);
  Fn->setPrologueData(Prologue);
  ForwardRefAttrGroups[Fn] = FwdRefAttrGrps;

  // Add all of the arguments we parsed to the function.
  Function::arg_iterator ArgIt = Fn->arg_begin();
  for (unsigned i = 0, e = ArgList.size(); i != e; ++i, ++ArgIt) {
    // If the argument has a name, insert it into the argument symbol table.
    if (ArgList[i].Name.empty()) continue;

    // Set the name, if it conflicted, it will be auto-renamed.
    ArgIt->setName(ArgList[i].Name);

    if (ArgIt->getName() != ArgList[i].Name)
      return Error(ArgList[i].Loc, "redefinition of argument '%" +
                   ArgList[i].Name + "'");
  }

  if (isDefine)
    return false;

  // Check the declaration has no block address forward references.
  ValID ID;
  if (FunctionName.empty()) {
    ID.Kind = ValID::t_GlobalID;
    ID.UIntVal = NumberedVals.size() - 1;
  } else {
    ID.Kind = ValID::t_GlobalName;
    ID.StrVal = FunctionName;
  }
  auto Blocks = ForwardRefBlockAddresses.find(ID);
  if (Blocks != ForwardRefBlockAddresses.end())
    return Error(Blocks->first.Loc,
                 "cannot take blockaddress inside a declaration");
  return false;
}

bool LLParser::PerFunctionState::resolveForwardRefBlockAddresses() {
  ValID ID;
  if (FunctionNumber == -1) {
    ID.Kind = ValID::t_GlobalName;
    ID.StrVal = std::string(F.getName());
  } else {
    ID.Kind = ValID::t_GlobalID;
    ID.UIntVal = FunctionNumber;
  }

  auto Blocks = P.ForwardRefBlockAddresses.find(ID);
  if (Blocks == P.ForwardRefBlockAddresses.end())
    return false;

  for (const auto &I : Blocks->second) {
    const ValID &BBID = I.first;
    GlobalValue *GV = I.second;

    assert((BBID.Kind == ValID::t_LocalID || BBID.Kind == ValID::t_LocalName) &&
           "Expected local id or name");
    BasicBlock *BB;
    if (BBID.Kind == ValID::t_LocalName)
      BB = GetBB(BBID.StrVal, BBID.Loc);
    else
      BB = GetBB(BBID.UIntVal, BBID.Loc);
    if (!BB)
      return P.Error(BBID.Loc, "referenced value is not a basic block");

    GV->replaceAllUsesWith(BlockAddress::get(&F, BB));
    GV->eraseFromParent();
  }

  P.ForwardRefBlockAddresses.erase(Blocks);
  return false;
}

/// ParseFunctionBody
///   ::= '{' BasicBlock+ UseListOrderDirective* '}'
bool LLParser::ParseFunctionBody(Function &Fn) {
  if (Lex.getKind() != lltok::lbrace)
    return TokError("expected '{' in function body");
  Lex.Lex();  // eat the {.

  int FunctionNumber = -1;
  if (!Fn.hasName()) FunctionNumber = NumberedVals.size()-1;

  PerFunctionState PFS(*this, Fn, FunctionNumber);

  // Resolve block addresses and allow basic blocks to be forward-declared
  // within this function.
  if (PFS.resolveForwardRefBlockAddresses())
    return true;
  SaveAndRestore<PerFunctionState *> ScopeExit(BlockAddressPFS, &PFS);

  // We need at least one basic block.
  if (Lex.getKind() == lltok::rbrace || Lex.getKind() == lltok::kw_uselistorder)
    return TokError("function body requires at least one basic block");

  while (Lex.getKind() != lltok::rbrace &&
         Lex.getKind() != lltok::kw_uselistorder)
    if (ParseBasicBlock(PFS)) return true;

  while (Lex.getKind() != lltok::rbrace)
    if (ParseUseListOrder(&PFS))
      return true;

  // Eat the }.
  Lex.Lex();

  // Verify function is ok.
  return PFS.FinishFunction();
}

/// ParseBasicBlock
///   ::= (LabelStr|LabelID)? Instruction*
bool LLParser::ParseBasicBlock(PerFunctionState &PFS) {
  // If this basic block starts out with a name, remember it.
  std::string Name;
  int NameID = -1;
  LocTy NameLoc = Lex.getLoc();
  if (Lex.getKind() == lltok::LabelStr) {
    Name = Lex.getStrVal();
    Lex.Lex();
  } else if (Lex.getKind() == lltok::LabelID) {
    NameID = Lex.getUIntVal();
    Lex.Lex();
  }

  BasicBlock *BB = PFS.DefineBB(Name, NameID, NameLoc);
  if (!BB)
    return true;

  std::string NameStr;

  // Parse the instructions in this block until we get a terminator.
  Instruction *Inst;
  do {
    // This instruction may have three possibilities for a name: a) none
    // specified, b) name specified "%foo =", c) number specified: "%4 =".
    LocTy NameLoc = Lex.getLoc();
    int NameID = -1;
    NameStr = "";

    if (Lex.getKind() == lltok::LocalVarID) {
      NameID = Lex.getUIntVal();
      Lex.Lex();
      if (ParseToken(lltok::equal, "expected '=' after instruction id"))
        return true;
    } else if (Lex.getKind() == lltok::LocalVar) {
      NameStr = Lex.getStrVal();
      Lex.Lex();
      if (ParseToken(lltok::equal, "expected '=' after instruction name"))
        return true;
    }

    switch (ParseInstruction(Inst, BB, PFS)) {
    default: llvm_unreachable("Unknown ParseInstruction result!");
    case InstError: return true;
    case InstNormal:
      BB->getInstList().push_back(Inst);

      // With a normal result, we check to see if the instruction is followed by
      // a comma and metadata.
      if (EatIfPresent(lltok::comma))
        if (ParseInstructionMetadata(*Inst))
          return true;
      break;
    case InstExtraComma:
      BB->getInstList().push_back(Inst);

      // If the instruction parser ate an extra comma at the end of it, it
      // *must* be followed by metadata.
      if (ParseInstructionMetadata(*Inst))
        return true;
      break;
    }

    // Set the name on the instruction.
    if (PFS.SetInstName(NameID, NameStr, NameLoc, Inst)) return true;
  } while (!Inst->isTerminator());

  return false;
}

//===----------------------------------------------------------------------===//
// Instruction Parsing.
//===----------------------------------------------------------------------===//

/// ParseInstruction - Parse one of the many different instructions.
///
int LLParser::ParseInstruction(Instruction *&Inst, BasicBlock *BB,
                               PerFunctionState &PFS) {
  lltok::Kind Token = Lex.getKind();
  if (Token == lltok::Eof)
    return TokError("found end of file when expecting more instructions");
  LocTy Loc = Lex.getLoc();
  unsigned KeywordVal = Lex.getUIntVal();
  Lex.Lex();  // Eat the keyword.

  switch (Token) {
  default:                    return Error(Loc, "expected instruction opcode");
  // Terminator Instructions.
  case lltok::kw_unreachable: Inst = new UnreachableInst(Context); return false;
  case lltok::kw_ret:         return ParseRet(Inst, BB, PFS);
  case lltok::kw_br:          return ParseBr(Inst, PFS);
  case lltok::kw_switch:      return ParseSwitch(Inst, PFS);
  case lltok::kw_indirectbr:  return ParseIndirectBr(Inst, PFS);
  case lltok::kw_invoke:      return ParseInvoke(Inst, PFS);
  case lltok::kw_resume:      return ParseResume(Inst, PFS);
  case lltok::kw_cleanupret:  return ParseCleanupRet(Inst, PFS);
  case lltok::kw_catchret:    return ParseCatchRet(Inst, PFS);
  case lltok::kw_catchswitch: return ParseCatchSwitch(Inst, PFS);
  case lltok::kw_catchpad:    return ParseCatchPad(Inst, PFS);
  case lltok::kw_cleanuppad:  return ParseCleanupPad(Inst, PFS);
  case lltok::kw_callbr:      return ParseCallBr(Inst, PFS);
  // Unary Operators.
  case lltok::kw_fneg: {
    FastMathFlags FMF = EatFastMathFlagsIfPresent();
    int Res = ParseUnaryOp(Inst, PFS, KeywordVal, /*IsFP*/true);
    if (Res != 0)
      return Res;
    if (FMF.any())
      Inst->setFastMathFlags(FMF);
    return false;
  }
  // Binary Operators.
  case lltok::kw_add:
  case lltok::kw_sub:
  case lltok::kw_mul:
  case lltok::kw_shl: {
    bool NUW = EatIfPresent(lltok::kw_nuw);
    bool NSW = EatIfPresent(lltok::kw_nsw);
    if (!NUW) NUW = EatIfPresent(lltok::kw_nuw);

    if (ParseArithmetic(Inst, PFS, KeywordVal, /*IsFP*/false)) return true;

    if (NUW) cast<BinaryOperator>(Inst)->setHasNoUnsignedWrap(true);
    if (NSW) cast<BinaryOperator>(Inst)->setHasNoSignedWrap(true);
    return false;
  }
  case lltok::kw_fadd:
  case lltok::kw_fsub:
  case lltok::kw_fmul:
  case lltok::kw_fdiv:
  case lltok::kw_frem: {
    FastMathFlags FMF = EatFastMathFlagsIfPresent();
    int Res = ParseArithmetic(Inst, PFS, KeywordVal, /*IsFP*/true);
    if (Res != 0)
      return Res;
    if (FMF.any())
      Inst->setFastMathFlags(FMF);
    return 0;
  }

  case lltok::kw_sdiv:
  case lltok::kw_udiv:
  case lltok::kw_lshr:
  case lltok::kw_ashr: {
    bool Exact = EatIfPresent(lltok::kw_exact);

    if (ParseArithmetic(Inst, PFS, KeywordVal, /*IsFP*/false)) return true;
    if (Exact) cast<BinaryOperator>(Inst)->setIsExact(true);
    return false;
  }

  case lltok::kw_urem:
  case lltok::kw_srem:   return ParseArithmetic(Inst, PFS, KeywordVal,
                                                /*IsFP*/false);
  case lltok::kw_and:
  case lltok::kw_or:
  case lltok::kw_xor:    return ParseLogical(Inst, PFS, KeywordVal);
  case lltok::kw_icmp:   return ParseCompare(Inst, PFS, KeywordVal);
  case lltok::kw_fcmp: {
    FastMathFlags FMF = EatFastMathFlagsIfPresent();
    int Res = ParseCompare(Inst, PFS, KeywordVal);
    if (Res != 0)
      return Res;
    if (FMF.any())
      Inst->setFastMathFlags(FMF);
    return 0;
  }

  // Casts.
  case lltok::kw_trunc:
  case lltok::kw_zext:
  case lltok::kw_sext:
  case lltok::kw_fptrunc:
  case lltok::kw_fpext:
  case lltok::kw_bitcast:
  case lltok::kw_addrspacecast:
  case lltok::kw_uitofp:
  case lltok::kw_sitofp:
  case lltok::kw_fptoui:
  case lltok::kw_fptosi:
  case lltok::kw_inttoptr:
  case lltok::kw_ptrtoint:       return ParseCast(Inst, PFS, KeywordVal);
  // Other.
  case lltok::kw_select: {
    FastMathFlags FMF = EatFastMathFlagsIfPresent();
    int Res = ParseSelect(Inst, PFS);
    if (Res != 0)
      return Res;
    if (FMF.any()) {
      if (!isa<FPMathOperator>(Inst))
        return Error(Loc, "fast-math-flags specified for select without "
                          "floating-point scalar or vector return type");
      Inst->setFastMathFlags(FMF);
    }
    return 0;
  }
  case lltok::kw_va_arg:         return ParseVA_Arg(Inst, PFS);
  case lltok::kw_extractelement: return ParseExtractElement(Inst, PFS);
  case lltok::kw_insertelement:  return ParseInsertElement(Inst, PFS);
  case lltok::kw_shufflevector:  return ParseShuffleVector(Inst, PFS);
  case lltok::kw_phi: {
    FastMathFlags FMF = EatFastMathFlagsIfPresent();
    int Res = ParsePHI(Inst, PFS);
    if (Res != 0)
      return Res;
    if (FMF.any()) {
      if (!isa<FPMathOperator>(Inst))
        return Error(Loc, "fast-math-flags specified for phi without "
                          "floating-point scalar or vector return type");
      Inst->setFastMathFlags(FMF);
    }
    return 0;
  }
  case lltok::kw_landingpad:     return ParseLandingPad(Inst, PFS);
  case lltok::kw_freeze:         return ParseFreeze(Inst, PFS);
  // Call.
  case lltok::kw_call:     return ParseCall(Inst, PFS, CallInst::TCK_None);
  case lltok::kw_tail:     return ParseCall(Inst, PFS, CallInst::TCK_Tail);
  case lltok::kw_musttail: return ParseCall(Inst, PFS, CallInst::TCK_MustTail);
  case lltok::kw_notail:   return ParseCall(Inst, PFS, CallInst::TCK_NoTail);
  // Memory.
  case lltok::kw_alloca:         return ParseAlloc(Inst, PFS);
  case lltok::kw_load:           return ParseLoad(Inst, PFS);
  case lltok::kw_store:          return ParseStore(Inst, PFS);
  case lltok::kw_cmpxchg:        return ParseCmpXchg(Inst, PFS);
  case lltok::kw_atomicrmw:      return ParseAtomicRMW(Inst, PFS);
  case lltok::kw_fence:          return ParseFence(Inst, PFS);
  case lltok::kw_getelementptr: return ParseGetElementPtr(Inst, PFS);
  case lltok::kw_extractvalue:  return ParseExtractValue(Inst, PFS);
  case lltok::kw_insertvalue:   return ParseInsertValue(Inst, PFS);
  }
}

/// ParseCmpPredicate - Parse an integer or fp predicate, based on Kind.
bool LLParser::ParseCmpPredicate(unsigned &P, unsigned Opc) {
  if (Opc == Instruction::FCmp) {
    switch (Lex.getKind()) {
    default: return TokError("expected fcmp predicate (e.g. 'oeq')");
    case lltok::kw_oeq: P = CmpInst::FCMP_OEQ; break;
    case lltok::kw_one: P = CmpInst::FCMP_ONE; break;
    case lltok::kw_olt: P = CmpInst::FCMP_OLT; break;
    case lltok::kw_ogt: P = CmpInst::FCMP_OGT; break;
    case lltok::kw_ole: P = CmpInst::FCMP_OLE; break;
    case lltok::kw_oge: P = CmpInst::FCMP_OGE; break;
    case lltok::kw_ord: P = CmpInst::FCMP_ORD; break;
    case lltok::kw_uno: P = CmpInst::FCMP_UNO; break;
    case lltok::kw_ueq: P = CmpInst::FCMP_UEQ; break;
    case lltok::kw_une: P = CmpInst::FCMP_UNE; break;
    case lltok::kw_ult: P = CmpInst::FCMP_ULT; break;
    case lltok::kw_ugt: P = CmpInst::FCMP_UGT; break;
    case lltok::kw_ule: P = CmpInst::FCMP_ULE; break;
    case lltok::kw_uge: P = CmpInst::FCMP_UGE; break;
    case lltok::kw_true: P = CmpInst::FCMP_TRUE; break;
    case lltok::kw_false: P = CmpInst::FCMP_FALSE; break;
    }
  } else {
    switch (Lex.getKind()) {
    default: return TokError("expected icmp predicate (e.g. 'eq')");
    case lltok::kw_eq:  P = CmpInst::ICMP_EQ; break;
    case lltok::kw_ne:  P = CmpInst::ICMP_NE; break;
    case lltok::kw_slt: P = CmpInst::ICMP_SLT; break;
    case lltok::kw_sgt: P = CmpInst::ICMP_SGT; break;
    case lltok::kw_sle: P = CmpInst::ICMP_SLE; break;
    case lltok::kw_sge: P = CmpInst::ICMP_SGE; break;
    case lltok::kw_ult: P = CmpInst::ICMP_ULT; break;
    case lltok::kw_ugt: P = CmpInst::ICMP_UGT; break;
    case lltok::kw_ule: P = CmpInst::ICMP_ULE; break;
    case lltok::kw_uge: P = CmpInst::ICMP_UGE; break;
    }
  }
  Lex.Lex();
  return false;
}

//===----------------------------------------------------------------------===//
// Terminator Instructions.
//===----------------------------------------------------------------------===//

/// ParseRet - Parse a return instruction.
///   ::= 'ret' void (',' !dbg, !1)*
///   ::= 'ret' TypeAndValue (',' !dbg, !1)*
bool LLParser::ParseRet(Instruction *&Inst, BasicBlock *BB,
                        PerFunctionState &PFS) {
  SMLoc TypeLoc = Lex.getLoc();
  Type *Ty = nullptr;
  if (ParseType(Ty, true /*void allowed*/)) return true;

  Type *ResType = PFS.getFunction().getReturnType();

  if (Ty->isVoidTy()) {
    if (!ResType->isVoidTy())
      return Error(TypeLoc, "value doesn't match function result type '" +
                   getTypeString(ResType) + "'");

    Inst = ReturnInst::Create(Context);
    return false;
  }

  Value *RV;
  if (ParseValue(Ty, RV, PFS)) return true;

  if (ResType != RV->getType())
    return Error(TypeLoc, "value doesn't match function result type '" +
                 getTypeString(ResType) + "'");

  Inst = ReturnInst::Create(Context, RV);
  return false;
}

/// ParseBr
///   ::= 'br' TypeAndValue
///   ::= 'br' TypeAndValue ',' TypeAndValue ',' TypeAndValue
bool LLParser::ParseBr(Instruction *&Inst, PerFunctionState &PFS) {
  LocTy Loc, Loc2;
  Value *Op0;
  BasicBlock *Op1, *Op2;
  if (ParseTypeAndValue(Op0, Loc, PFS)) return true;

  if (BasicBlock *BB = dyn_cast<BasicBlock>(Op0)) {
    Inst = BranchInst::Create(BB);
    return false;
  }

  if (Op0->getType() != Type::getInt1Ty(Context))
    return Error(Loc, "branch condition must have 'i1' type");

  if (ParseToken(lltok::comma, "expected ',' after branch condition") ||
      ParseTypeAndBasicBlock(Op1, Loc, PFS) ||
      ParseToken(lltok::comma, "expected ',' after true destination") ||
      ParseTypeAndBasicBlock(Op2, Loc2, PFS))
    return true;

  Inst = BranchInst::Create(Op1, Op2, Op0);
  return false;
}

/// ParseSwitch
///  Instruction
///    ::= 'switch' TypeAndValue ',' TypeAndValue '[' JumpTable ']'
///  JumpTable
///    ::= (TypeAndValue ',' TypeAndValue)*
bool LLParser::ParseSwitch(Instruction *&Inst, PerFunctionState &PFS) {
  LocTy CondLoc, BBLoc;
  Value *Cond;
  BasicBlock *DefaultBB;
  if (ParseTypeAndValue(Cond, CondLoc, PFS) ||
      ParseToken(lltok::comma, "expected ',' after switch condition") ||
      ParseTypeAndBasicBlock(DefaultBB, BBLoc, PFS) ||
      ParseToken(lltok::lsquare, "expected '[' with switch table"))
    return true;

  if (!Cond->getType()->isIntegerTy())
    return Error(CondLoc, "switch condition must have integer type");

  // Parse the jump table pairs.
  SmallPtrSet<Value*, 32> SeenCases;
  SmallVector<std::pair<ConstantInt*, BasicBlock*>, 32> Table;
  while (Lex.getKind() != lltok::rsquare) {
    Value *Constant;
    BasicBlock *DestBB;

    if (ParseTypeAndValue(Constant, CondLoc, PFS) ||
        ParseToken(lltok::comma, "expected ',' after case value") ||
        ParseTypeAndBasicBlock(DestBB, PFS))
      return true;

    if (!SeenCases.insert(Constant).second)
      return Error(CondLoc, "duplicate case value in switch");
    if (!isa<ConstantInt>(Constant))
      return Error(CondLoc, "case value is not a constant integer");

    Table.push_back(std::make_pair(cast<ConstantInt>(Constant), DestBB));
  }

  Lex.Lex();  // Eat the ']'.

  SwitchInst *SI = SwitchInst::Create(Cond, DefaultBB, Table.size());
  for (unsigned i = 0, e = Table.size(); i != e; ++i)
    SI->addCase(Table[i].first, Table[i].second);
  Inst = SI;
  return false;
}

/// ParseIndirectBr
///  Instruction
///    ::= 'indirectbr' TypeAndValue ',' '[' LabelList ']'
bool LLParser::ParseIndirectBr(Instruction *&Inst, PerFunctionState &PFS) {
  LocTy AddrLoc;
  Value *Address;
  if (ParseTypeAndValue(Address, AddrLoc, PFS) ||
      ParseToken(lltok::comma, "expected ',' after indirectbr address") ||
      ParseToken(lltok::lsquare, "expected '[' with indirectbr"))
    return true;

  if (!Address->getType()->isPointerTy())
    return Error(AddrLoc, "indirectbr address must have pointer type");

  // Parse the destination list.
  SmallVector<BasicBlock*, 16> DestList;

  if (Lex.getKind() != lltok::rsquare) {
    BasicBlock *DestBB;
    if (ParseTypeAndBasicBlock(DestBB, PFS))
      return true;
    DestList.push_back(DestBB);

    while (EatIfPresent(lltok::comma)) {
      if (ParseTypeAndBasicBlock(DestBB, PFS))
        return true;
      DestList.push_back(DestBB);
    }
  }

  if (ParseToken(lltok::rsquare, "expected ']' at end of block list"))
    return true;

  IndirectBrInst *IBI = IndirectBrInst::Create(Address, DestList.size());
  for (unsigned i = 0, e = DestList.size(); i != e; ++i)
    IBI->addDestination(DestList[i]);
  Inst = IBI;
  return false;
}

/// ParseInvoke
///   ::= 'invoke' OptionalCallingConv OptionalAttrs Type Value ParamList
///       OptionalAttrs 'to' TypeAndValue 'unwind' TypeAndValue
bool LLParser::ParseInvoke(Instruction *&Inst, PerFunctionState &PFS) {
  LocTy CallLoc = Lex.getLoc();
  AttrBuilder RetAttrs, FnAttrs;
  std::vector<unsigned> FwdRefAttrGrps;
  LocTy NoBuiltinLoc;
  unsigned CC;
  unsigned InvokeAddrSpace;
  Type *RetType = nullptr;
  LocTy RetTypeLoc;
  ValID CalleeID;
  SmallVector<ParamInfo, 16> ArgList;
  SmallVector<OperandBundleDef, 2> BundleList;

  BasicBlock *NormalBB, *UnwindBB;
  if (ParseOptionalCallingConv(CC) || ParseOptionalReturnAttrs(RetAttrs) ||
      ParseOptionalProgramAddrSpace(InvokeAddrSpace) ||
      ParseType(RetType, RetTypeLoc, true /*void allowed*/) ||
      ParseValID(CalleeID) || ParseParameterList(ArgList, PFS) ||
      ParseFnAttributeValuePairs(FnAttrs, FwdRefAttrGrps, false,
                                 NoBuiltinLoc) ||
      ParseOptionalOperandBundles(BundleList, PFS) ||
      ParseToken(lltok::kw_to, "expected 'to' in invoke") ||
      ParseTypeAndBasicBlock(NormalBB, PFS) ||
      ParseToken(lltok::kw_unwind, "expected 'unwind' in invoke") ||
      ParseTypeAndBasicBlock(UnwindBB, PFS))
    return true;

  // If RetType is a non-function pointer type, then this is the short syntax
  // for the call, which means that RetType is just the return type.  Infer the
  // rest of the function argument types from the arguments that are present.
  FunctionType *Ty = dyn_cast<FunctionType>(RetType);
  if (!Ty) {
    // Pull out the types of all of the arguments...
    std::vector<Type*> ParamTypes;
    for (unsigned i = 0, e = ArgList.size(); i != e; ++i)
      ParamTypes.push_back(ArgList[i].V->getType());

    if (!FunctionType::isValidReturnType(RetType))
      return Error(RetTypeLoc, "Invalid result type for LLVM function");

    Ty = FunctionType::get(RetType, ParamTypes, false);
  }

  CalleeID.FTy = Ty;

  // Look up the callee.
  Value *Callee;
  if (ConvertValIDToValue(PointerType::get(Ty, InvokeAddrSpace), CalleeID,
                          Callee, &PFS, /*IsCall=*/true))
    return true;

  // Set up the Attribute for the function.
  SmallVector<Value *, 8> Args;
  SmallVector<AttributeSet, 8> ArgAttrs;

  // Loop through FunctionType's arguments and ensure they are specified
  // correctly.  Also, gather any parameter attributes.
  FunctionType::param_iterator I = Ty->param_begin();
  FunctionType::param_iterator E = Ty->param_end();
  for (unsigned i = 0, e = ArgList.size(); i != e; ++i) {
    Type *ExpectedTy = nullptr;
    if (I != E) {
      ExpectedTy = *I++;
    } else if (!Ty->isVarArg()) {
      return Error(ArgList[i].Loc, "too many arguments specified");
    }

    if (ExpectedTy && ExpectedTy != ArgList[i].V->getType())
      return Error(ArgList[i].Loc, "argument is not of expected type '" +
                   getTypeString(ExpectedTy) + "'");
    Args.push_back(ArgList[i].V);
    ArgAttrs.push_back(ArgList[i].Attrs);
  }

  if (I != E)
    return Error(CallLoc, "not enough parameters specified for call");

  if (FnAttrs.hasAlignmentAttr())
    return Error(CallLoc, "invoke instructions may not have an alignment");

  // Finish off the Attribute and check them
  AttributeList PAL =
      AttributeList::get(Context, AttributeSet::get(Context, FnAttrs),
                         AttributeSet::get(Context, RetAttrs), ArgAttrs);

  InvokeInst *II =
      InvokeInst::Create(Ty, Callee, NormalBB, UnwindBB, Args, BundleList);
  II->setCallingConv(CC);
  II->setAttributes(PAL);
  ForwardRefAttrGroups[II] = FwdRefAttrGrps;
  Inst = II;
  return false;
}

/// ParseResume
///   ::= 'resume' TypeAndValue
bool LLParser::ParseResume(Instruction *&Inst, PerFunctionState &PFS) {
  Value *Exn; LocTy ExnLoc;
  if (ParseTypeAndValue(Exn, ExnLoc, PFS))
    return true;

  ResumeInst *RI = ResumeInst::Create(Exn);
  Inst = RI;
  return false;
}

bool LLParser::ParseExceptionArgs(SmallVectorImpl<Value *> &Args,
                                  PerFunctionState &PFS) {
  if (ParseToken(lltok::lsquare, "expected '[' in catchpad/cleanuppad"))
    return true;

  while (Lex.getKind() != lltok::rsquare) {
    // If this isn't the first argument, we need a comma.
    if (!Args.empty() &&
        ParseToken(lltok::comma, "expected ',' in argument list"))
      return true;

    // Parse the argument.
    LocTy ArgLoc;
    Type *ArgTy = nullptr;
    if (ParseType(ArgTy, ArgLoc))
      return true;

    Value *V;
    if (ArgTy->isMetadataTy()) {
      if (ParseMetadataAsValue(V, PFS))
        return true;
    } else {
      if (ParseValue(ArgTy, V, PFS))
        return true;
    }
    Args.push_back(V);
  }

  Lex.Lex();  // Lex the ']'.
  return false;
}

/// ParseCleanupRet
///   ::= 'cleanupret' from Value unwind ('to' 'caller' | TypeAndValue)
bool LLParser::ParseCleanupRet(Instruction *&Inst, PerFunctionState &PFS) {
  Value *CleanupPad = nullptr;

  if (ParseToken(lltok::kw_from, "expected 'from' after cleanupret"))
    return true;

  if (ParseValue(Type::getTokenTy(Context), CleanupPad, PFS))
    return true;

  if (ParseToken(lltok::kw_unwind, "expected 'unwind' in cleanupret"))
    return true;

  BasicBlock *UnwindBB = nullptr;
  if (Lex.getKind() == lltok::kw_to) {
    Lex.Lex();
    if (ParseToken(lltok::kw_caller, "expected 'caller' in cleanupret"))
      return true;
  } else {
    if (ParseTypeAndBasicBlock(UnwindBB, PFS)) {
      return true;
    }
  }

  Inst = CleanupReturnInst::Create(CleanupPad, UnwindBB);
  return false;
}

/// ParseCatchRet
///   ::= 'catchret' from Parent Value 'to' TypeAndValue
bool LLParser::ParseCatchRet(Instruction *&Inst, PerFunctionState &PFS) {
  Value *CatchPad = nullptr;

  if (ParseToken(lltok::kw_from, "expected 'from' after catchret"))
    return true;

  if (ParseValue(Type::getTokenTy(Context), CatchPad, PFS))
    return true;

  BasicBlock *BB;
  if (ParseToken(lltok::kw_to, "expected 'to' in catchret") ||
      ParseTypeAndBasicBlock(BB, PFS))
      return true;

  Inst = CatchReturnInst::Create(CatchPad, BB);
  return false;
}

/// ParseCatchSwitch
///   ::= 'catchswitch' within Parent
bool LLParser::ParseCatchSwitch(Instruction *&Inst, PerFunctionState &PFS) {
  Value *ParentPad;

  if (ParseToken(lltok::kw_within, "expected 'within' after catchswitch"))
    return true;

  if (Lex.getKind() != lltok::kw_none && Lex.getKind() != lltok::LocalVar &&
      Lex.getKind() != lltok::LocalVarID)
    return TokError("expected scope value for catchswitch");

  if (ParseValue(Type::getTokenTy(Context), ParentPad, PFS))
    return true;

  if (ParseToken(lltok::lsquare, "expected '[' with catchswitch labels"))
    return true;

  SmallVector<BasicBlock *, 32> Table;
  do {
    BasicBlock *DestBB;
    if (ParseTypeAndBasicBlock(DestBB, PFS))
      return true;
    Table.push_back(DestBB);
  } while (EatIfPresent(lltok::comma));

  if (ParseToken(lltok::rsquare, "expected ']' after catchswitch labels"))
    return true;

  if (ParseToken(lltok::kw_unwind,
                 "expected 'unwind' after catchswitch scope"))
    return true;

  BasicBlock *UnwindBB = nullptr;
  if (EatIfPresent(lltok::kw_to)) {
    if (ParseToken(lltok::kw_caller, "expected 'caller' in catchswitch"))
      return true;
  } else {
    if (ParseTypeAndBasicBlock(UnwindBB, PFS))
      return true;
  }

  auto *CatchSwitch =
      CatchSwitchInst::Create(ParentPad, UnwindBB, Table.size());
  for (BasicBlock *DestBB : Table)
    CatchSwitch->addHandler(DestBB);
  Inst = CatchSwitch;
  return false;
}

/// ParseCatchPad
///   ::= 'catchpad' ParamList 'to' TypeAndValue 'unwind' TypeAndValue
bool LLParser::ParseCatchPad(Instruction *&Inst, PerFunctionState &PFS) {
  Value *CatchSwitch = nullptr;

  if (ParseToken(lltok::kw_within, "expected 'within' after catchpad"))
    return true;

  if (Lex.getKind() != lltok::LocalVar && Lex.getKind() != lltok::LocalVarID)
    return TokError("expected scope value for catchpad");

  if (ParseValue(Type::getTokenTy(Context), CatchSwitch, PFS))
    return true;

  SmallVector<Value *, 8> Args;
  if (ParseExceptionArgs(Args, PFS))
    return true;

  Inst = CatchPadInst::Create(CatchSwitch, Args);
  return false;
}

/// ParseCleanupPad
///   ::= 'cleanuppad' within Parent ParamList
bool LLParser::ParseCleanupPad(Instruction *&Inst, PerFunctionState &PFS) {
  Value *ParentPad = nullptr;

  if (ParseToken(lltok::kw_within, "expected 'within' after cleanuppad"))
    return true;

  if (Lex.getKind() != lltok::kw_none && Lex.getKind() != lltok::LocalVar &&
      Lex.getKind() != lltok::LocalVarID)
    return TokError("expected scope value for cleanuppad");

  if (ParseValue(Type::getTokenTy(Context), ParentPad, PFS))
    return true;

  SmallVector<Value *, 8> Args;
  if (ParseExceptionArgs(Args, PFS))
    return true;

  Inst = CleanupPadInst::Create(ParentPad, Args);
  return false;
}

//===----------------------------------------------------------------------===//
// Unary Operators.
//===----------------------------------------------------------------------===//

/// ParseUnaryOp
///  ::= UnaryOp TypeAndValue ',' Value
///
/// If IsFP is false, then any integer operand is allowed, if it is true, any fp
/// operand is allowed.
bool LLParser::ParseUnaryOp(Instruction *&Inst, PerFunctionState &PFS,
                            unsigned Opc, bool IsFP) {
  LocTy Loc; Value *LHS;
  if (ParseTypeAndValue(LHS, Loc, PFS))
    return true;

  bool Valid = IsFP ? LHS->getType()->isFPOrFPVectorTy()
                    : LHS->getType()->isIntOrIntVectorTy();

  if (!Valid)
    return Error(Loc, "invalid operand type for instruction");

  Inst = UnaryOperator::Create((Instruction::UnaryOps)Opc, LHS);
  return false;
}

/// ParseCallBr
///   ::= 'callbr' OptionalCallingConv OptionalAttrs Type Value ParamList
///       OptionalAttrs OptionalOperandBundles 'to' TypeAndValue
///       '[' LabelList ']'
bool LLParser::ParseCallBr(Instruction *&Inst, PerFunctionState &PFS) {
  LocTy CallLoc = Lex.getLoc();
  AttrBuilder RetAttrs, FnAttrs;
  std::vector<unsigned> FwdRefAttrGrps;
  LocTy NoBuiltinLoc;
  unsigned CC;
  Type *RetType = nullptr;
  LocTy RetTypeLoc;
  ValID CalleeID;
  SmallVector<ParamInfo, 16> ArgList;
  SmallVector<OperandBundleDef, 2> BundleList;

  BasicBlock *DefaultDest;
  if (ParseOptionalCallingConv(CC) || ParseOptionalReturnAttrs(RetAttrs) ||
      ParseType(RetType, RetTypeLoc, true /*void allowed*/) ||
      ParseValID(CalleeID) || ParseParameterList(ArgList, PFS) ||
      ParseFnAttributeValuePairs(FnAttrs, FwdRefAttrGrps, false,
                                 NoBuiltinLoc) ||
      ParseOptionalOperandBundles(BundleList, PFS) ||
      ParseToken(lltok::kw_to, "expected 'to' in callbr") ||
      ParseTypeAndBasicBlock(DefaultDest, PFS) ||
      ParseToken(lltok::lsquare, "expected '[' in callbr"))
    return true;

  // Parse the destination list.
  SmallVector<BasicBlock *, 16> IndirectDests;

  if (Lex.getKind() != lltok::rsquare) {
    BasicBlock *DestBB;
    if (ParseTypeAndBasicBlock(DestBB, PFS))
      return true;
    IndirectDests.push_back(DestBB);

    while (EatIfPresent(lltok::comma)) {
      if (ParseTypeAndBasicBlock(DestBB, PFS))
        return true;
      IndirectDests.push_back(DestBB);
    }
  }

  if (ParseToken(lltok::rsquare, "expected ']' at end of block list"))
    return true;

  // If RetType is a non-function pointer type, then this is the short syntax
  // for the call, which means that RetType is just the return type.  Infer the
  // rest of the function argument types from the arguments that are present.
  FunctionType *Ty = dyn_cast<FunctionType>(RetType);
  if (!Ty) {
    // Pull out the types of all of the arguments...
    std::vector<Type *> ParamTypes;
    for (unsigned i = 0, e = ArgList.size(); i != e; ++i)
      ParamTypes.push_back(ArgList[i].V->getType());

    if (!FunctionType::isValidReturnType(RetType))
      return Error(RetTypeLoc, "Invalid result type for LLVM function");

    Ty = FunctionType::get(RetType, ParamTypes, false);
  }

  CalleeID.FTy = Ty;

  // Look up the callee.
  Value *Callee;
  if (ConvertValIDToValue(PointerType::getUnqual(Ty), CalleeID, Callee, &PFS,
                          /*IsCall=*/true))
    return true;

  // Set up the Attribute for the function.
  SmallVector<Value *, 8> Args;
  SmallVector<AttributeSet, 8> ArgAttrs;

  // Loop through FunctionType's arguments and ensure they are specified
  // correctly.  Also, gather any parameter attributes.
  FunctionType::param_iterator I = Ty->param_begin();
  FunctionType::param_iterator E = Ty->param_end();
  for (unsigned i = 0, e = ArgList.size(); i != e; ++i) {
    Type *ExpectedTy = nullptr;
    if (I != E) {
      ExpectedTy = *I++;
    } else if (!Ty->isVarArg()) {
      return Error(ArgList[i].Loc, "too many arguments specified");
    }

    if (ExpectedTy && ExpectedTy != ArgList[i].V->getType())
      return Error(ArgList[i].Loc, "argument is not of expected type '" +
                                       getTypeString(ExpectedTy) + "'");
    Args.push_back(ArgList[i].V);
    ArgAttrs.push_back(ArgList[i].Attrs);
  }

  if (I != E)
    return Error(CallLoc, "not enough parameters specified for call");

  if (FnAttrs.hasAlignmentAttr())
    return Error(CallLoc, "callbr instructions may not have an alignment");

  // Finish off the Attribute and check them
  AttributeList PAL =
      AttributeList::get(Context, AttributeSet::get(Context, FnAttrs),
                         AttributeSet::get(Context, RetAttrs), ArgAttrs);

  CallBrInst *CBI =
      CallBrInst::Create(Ty, Callee, DefaultDest, IndirectDests, Args,
                         BundleList);
  CBI->setCallingConv(CC);
  CBI->setAttributes(PAL);
  ForwardRefAttrGroups[CBI] = FwdRefAttrGrps;
  Inst = CBI;
  return false;
}

//===----------------------------------------------------------------------===//
// Binary Operators.
//===----------------------------------------------------------------------===//

/// ParseArithmetic
///  ::= ArithmeticOps TypeAndValue ',' Value
///
/// If IsFP is false, then any integer operand is allowed, if it is true, any fp
/// operand is allowed.
bool LLParser::ParseArithmetic(Instruction *&Inst, PerFunctionState &PFS,
                               unsigned Opc, bool IsFP) {
  LocTy Loc; Value *LHS, *RHS;
  if (ParseTypeAndValue(LHS, Loc, PFS) ||
      ParseToken(lltok::comma, "expected ',' in arithmetic operation") ||
      ParseValue(LHS->getType(), RHS, PFS))
    return true;

  bool Valid = IsFP ? LHS->getType()->isFPOrFPVectorTy()
                    : LHS->getType()->isIntOrIntVectorTy();

  if (!Valid)
    return Error(Loc, "invalid operand type for instruction");

  Inst = BinaryOperator::Create((Instruction::BinaryOps)Opc, LHS, RHS);
  return false;
}

/// ParseLogical
///  ::= ArithmeticOps TypeAndValue ',' Value {
bool LLParser::ParseLogical(Instruction *&Inst, PerFunctionState &PFS,
                            unsigned Opc) {
  LocTy Loc; Value *LHS, *RHS;
  if (ParseTypeAndValue(LHS, Loc, PFS) ||
      ParseToken(lltok::comma, "expected ',' in logical operation") ||
      ParseValue(LHS->getType(), RHS, PFS))
    return true;

  if (!LHS->getType()->isIntOrIntVectorTy())
    return Error(Loc,"instruction requires integer or integer vector operands");

  Inst = BinaryOperator::Create((Instruction::BinaryOps)Opc, LHS, RHS);
  return false;
}

/// ParseCompare
///  ::= 'icmp' IPredicates TypeAndValue ',' Value
///  ::= 'fcmp' FPredicates TypeAndValue ',' Value
bool LLParser::ParseCompare(Instruction *&Inst, PerFunctionState &PFS,
                            unsigned Opc) {
  // Parse the integer/fp comparison predicate.
  LocTy Loc;
  unsigned Pred;
  Value *LHS, *RHS;
  if (ParseCmpPredicate(Pred, Opc) ||
      ParseTypeAndValue(LHS, Loc, PFS) ||
      ParseToken(lltok::comma, "expected ',' after compare value") ||
      ParseValue(LHS->getType(), RHS, PFS))
    return true;

  if (Opc == Instruction::FCmp) {
    if (!LHS->getType()->isFPOrFPVectorTy())
      return Error(Loc, "fcmp requires floating point operands");
    Inst = new FCmpInst(CmpInst::Predicate(Pred), LHS, RHS);
  } else {
    assert(Opc == Instruction::ICmp && "Unknown opcode for CmpInst!");
    if (!LHS->getType()->isIntOrIntVectorTy() &&
        !LHS->getType()->isPtrOrPtrVectorTy())
      return Error(Loc, "icmp requires integer operands");
    Inst = new ICmpInst(CmpInst::Predicate(Pred), LHS, RHS);
  }
  return false;
}

//===----------------------------------------------------------------------===//
// Other Instructions.
//===----------------------------------------------------------------------===//


/// ParseCast
///   ::= CastOpc TypeAndValue 'to' Type
bool LLParser::ParseCast(Instruction *&Inst, PerFunctionState &PFS,
                         unsigned Opc) {
  LocTy Loc;
  Value *Op;
  Type *DestTy = nullptr;
  if (ParseTypeAndValue(Op, Loc, PFS) ||
      ParseToken(lltok::kw_to, "expected 'to' after cast value") ||
      ParseType(DestTy))
    return true;

  if (!CastInst::castIsValid((Instruction::CastOps)Opc, Op, DestTy)) {
    CastInst::castIsValid((Instruction::CastOps)Opc, Op, DestTy);
    return Error(Loc, "invalid cast opcode for cast from '" +
                 getTypeString(Op->getType()) + "' to '" +
                 getTypeString(DestTy) + "'");
  }
  Inst = CastInst::Create((Instruction::CastOps)Opc, Op, DestTy);
  return false;
}

/// ParseSelect
///   ::= 'select' TypeAndValue ',' TypeAndValue ',' TypeAndValue
bool LLParser::ParseSelect(Instruction *&Inst, PerFunctionState &PFS) {
  LocTy Loc;
  Value *Op0, *Op1, *Op2;
  if (ParseTypeAndValue(Op0, Loc, PFS) ||
      ParseToken(lltok::comma, "expected ',' after select condition") ||
      ParseTypeAndValue(Op1, PFS) ||
      ParseToken(lltok::comma, "expected ',' after select value") ||
      ParseTypeAndValue(Op2, PFS))
    return true;

  if (const char *Reason = SelectInst::areInvalidOperands(Op0, Op1, Op2))
    return Error(Loc, Reason);

  Inst = SelectInst::Create(Op0, Op1, Op2);
  return false;
}

/// ParseVA_Arg
///   ::= 'va_arg' TypeAndValue ',' Type
bool LLParser::ParseVA_Arg(Instruction *&Inst, PerFunctionState &PFS) {
  Value *Op;
  Type *EltTy = nullptr;
  LocTy TypeLoc;
  if (ParseTypeAndValue(Op, PFS) ||
      ParseToken(lltok::comma, "expected ',' after vaarg operand") ||
      ParseType(EltTy, TypeLoc))
    return true;

  if (!EltTy->isFirstClassType())
    return Error(TypeLoc, "va_arg requires operand with first class type");

  Inst = new VAArgInst(Op, EltTy);
  return false;
}

/// ParseExtractElement
///   ::= 'extractelement' TypeAndValue ',' TypeAndValue
bool LLParser::ParseExtractElement(Instruction *&Inst, PerFunctionState &PFS) {
  LocTy Loc;
  Value *Op0, *Op1;
  if (ParseTypeAndValue(Op0, Loc, PFS) ||
      ParseToken(lltok::comma, "expected ',' after extract value") ||
      ParseTypeAndValue(Op1, PFS))
    return true;

  if (!ExtractElementInst::isValidOperands(Op0, Op1))
    return Error(Loc, "invalid extractelement operands");

  Inst = ExtractElementInst::Create(Op0, Op1);
  return false;
}

/// ParseInsertElement
///   ::= 'insertelement' TypeAndValue ',' TypeAndValue ',' TypeAndValue
bool LLParser::ParseInsertElement(Instruction *&Inst, PerFunctionState &PFS) {
  LocTy Loc;
  Value *Op0, *Op1, *Op2;
  if (ParseTypeAndValue(Op0, Loc, PFS) ||
      ParseToken(lltok::comma, "expected ',' after insertelement value") ||
      ParseTypeAndValue(Op1, PFS) ||
      ParseToken(lltok::comma, "expected ',' after insertelement value") ||
      ParseTypeAndValue(Op2, PFS))
    return true;

  if (!InsertElementInst::isValidOperands(Op0, Op1, Op2))
    return Error(Loc, "invalid insertelement operands");

  Inst = InsertElementInst::Create(Op0, Op1, Op2);
  return false;
}

/// ParseShuffleVector
///   ::= 'shufflevector' TypeAndValue ',' TypeAndValue ',' TypeAndValue
bool LLParser::ParseShuffleVector(Instruction *&Inst, PerFunctionState &PFS) {
  LocTy Loc;
  Value *Op0, *Op1, *Op2;
  if (ParseTypeAndValue(Op0, Loc, PFS) ||
      ParseToken(lltok::comma, "expected ',' after shuffle mask") ||
      ParseTypeAndValue(Op1, PFS) ||
      ParseToken(lltok::comma, "expected ',' after shuffle value") ||
      ParseTypeAndValue(Op2, PFS))
    return true;

  if (!ShuffleVectorInst::isValidOperands(Op0, Op1, Op2))
    return Error(Loc, "invalid shufflevector operands");

  Inst = new ShuffleVectorInst(Op0, Op1, Op2);
  return false;
}

/// ParsePHI
///   ::= 'phi' Type '[' Value ',' Value ']' (',' '[' Value ',' Value ']')*
int LLParser::ParsePHI(Instruction *&Inst, PerFunctionState &PFS) {
  Type *Ty = nullptr;  LocTy TypeLoc;
  Value *Op0, *Op1;

  if (ParseType(Ty, TypeLoc) ||
      ParseToken(lltok::lsquare, "expected '[' in phi value list") ||
      ParseValue(Ty, Op0, PFS) ||
      ParseToken(lltok::comma, "expected ',' after insertelement value") ||
      ParseValue(Type::getLabelTy(Context), Op1, PFS) ||
      ParseToken(lltok::rsquare, "expected ']' in phi value list"))
    return true;

  bool AteExtraComma = false;
  SmallVector<std::pair<Value*, BasicBlock*>, 16> PHIVals;

  while (true) {
    PHIVals.push_back(std::make_pair(Op0, cast<BasicBlock>(Op1)));

    if (!EatIfPresent(lltok::comma))
      break;

    if (Lex.getKind() == lltok::MetadataVar) {
      AteExtraComma = true;
      break;
    }

    if (ParseToken(lltok::lsquare, "expected '[' in phi value list") ||
        ParseValue(Ty, Op0, PFS) ||
        ParseToken(lltok::comma, "expected ',' after insertelement value") ||
        ParseValue(Type::getLabelTy(Context), Op1, PFS) ||
        ParseToken(lltok::rsquare, "expected ']' in phi value list"))
      return true;
  }

  if (!Ty->isFirstClassType())
    return Error(TypeLoc, "phi node must have first class type");

  PHINode *PN = PHINode::Create(Ty, PHIVals.size());
  for (unsigned i = 0, e = PHIVals.size(); i != e; ++i)
    PN->addIncoming(PHIVals[i].first, PHIVals[i].second);
  Inst = PN;
  return AteExtraComma ? InstExtraComma : InstNormal;
}

/// ParseLandingPad
///   ::= 'landingpad' Type 'personality' TypeAndValue 'cleanup'? Clause+
/// Clause
///   ::= 'catch' TypeAndValue
///   ::= 'filter'
///   ::= 'filter' TypeAndValue ( ',' TypeAndValue )*
bool LLParser::ParseLandingPad(Instruction *&Inst, PerFunctionState &PFS) {
  Type *Ty = nullptr; LocTy TyLoc;

  if (ParseType(Ty, TyLoc))
    return true;

  std::unique_ptr<LandingPadInst> LP(LandingPadInst::Create(Ty, 0));
  LP->setCleanup(EatIfPresent(lltok::kw_cleanup));

  while (Lex.getKind() == lltok::kw_catch || Lex.getKind() == lltok::kw_filter){
    LandingPadInst::ClauseType CT;
    if (EatIfPresent(lltok::kw_catch))
      CT = LandingPadInst::Catch;
    else if (EatIfPresent(lltok::kw_filter))
      CT = LandingPadInst::Filter;
    else
      return TokError("expected 'catch' or 'filter' clause type");

    Value *V;
    LocTy VLoc;
    if (ParseTypeAndValue(V, VLoc, PFS))
      return true;

    // A 'catch' type expects a non-array constant. A filter clause expects an
    // array constant.
    if (CT == LandingPadInst::Catch) {
      if (isa<ArrayType>(V->getType()))
        Error(VLoc, "'catch' clause has an invalid type");
    } else {
      if (!isa<ArrayType>(V->getType()))
        Error(VLoc, "'filter' clause has an invalid type");
    }

    Constant *CV = dyn_cast<Constant>(V);
    if (!CV)
      return Error(VLoc, "clause argument must be a constant");
    LP->addClause(CV);
  }

  Inst = LP.release();
  return false;
}

/// ParseFreeze
///   ::= 'freeze' Type Value
bool LLParser::ParseFreeze(Instruction *&Inst, PerFunctionState &PFS) {
  LocTy Loc;
  Value *Op;
  if (ParseTypeAndValue(Op, Loc, PFS))
    return true;

  Inst = new FreezeInst(Op);
  return false;
}

/// ParseCall
///   ::= 'call' OptionalFastMathFlags OptionalCallingConv
///           OptionalAttrs Type Value ParameterList OptionalAttrs
///   ::= 'tail' 'call' OptionalFastMathFlags OptionalCallingConv
///           OptionalAttrs Type Value ParameterList OptionalAttrs
///   ::= 'musttail' 'call' OptionalFastMathFlags OptionalCallingConv
///           OptionalAttrs Type Value ParameterList OptionalAttrs
///   ::= 'notail' 'call'  OptionalFastMathFlags OptionalCallingConv
///           OptionalAttrs Type Value ParameterList OptionalAttrs
bool LLParser::ParseCall(Instruction *&Inst, PerFunctionState &PFS,
                         CallInst::TailCallKind TCK) {
  AttrBuilder RetAttrs, FnAttrs;
  std::vector<unsigned> FwdRefAttrGrps;
  LocTy BuiltinLoc;
  unsigned CallAddrSpace;
  unsigned CC;
  Type *RetType = nullptr;
  LocTy RetTypeLoc;
  ValID CalleeID;
  SmallVector<ParamInfo, 16> ArgList;
  SmallVector<OperandBundleDef, 2> BundleList;
  LocTy CallLoc = Lex.getLoc();

  if (TCK != CallInst::TCK_None &&
      ParseToken(lltok::kw_call,
                 "expected 'tail call', 'musttail call', or 'notail call'"))
    return true;

  FastMathFlags FMF = EatFastMathFlagsIfPresent();

  if (ParseOptionalCallingConv(CC) || ParseOptionalReturnAttrs(RetAttrs) ||
      ParseOptionalProgramAddrSpace(CallAddrSpace) ||
      ParseType(RetType, RetTypeLoc, true /*void allowed*/) ||
      ParseValID(CalleeID) ||
      ParseParameterList(ArgList, PFS, TCK == CallInst::TCK_MustTail,
                         PFS.getFunction().isVarArg()) ||
      ParseFnAttributeValuePairs(FnAttrs, FwdRefAttrGrps, false, BuiltinLoc) ||
      ParseOptionalOperandBundles(BundleList, PFS))
    return true;

  // If RetType is a non-function pointer type, then this is the short syntax
  // for the call, which means that RetType is just the return type.  Infer the
  // rest of the function argument types from the arguments that are present.
  FunctionType *Ty = dyn_cast<FunctionType>(RetType);
  if (!Ty) {
    // Pull out the types of all of the arguments...
    std::vector<Type*> ParamTypes;
    for (unsigned i = 0, e = ArgList.size(); i != e; ++i)
      ParamTypes.push_back(ArgList[i].V->getType());

    if (!FunctionType::isValidReturnType(RetType))
      return Error(RetTypeLoc, "Invalid result type for LLVM function");

    Ty = FunctionType::get(RetType, ParamTypes, false);
  }

  CalleeID.FTy = Ty;

  // Look up the callee.
  Value *Callee;
  if (ConvertValIDToValue(PointerType::get(Ty, CallAddrSpace), CalleeID, Callee,
                          &PFS, /*IsCall=*/true))
    return true;

  // Set up the Attribute for the function.
  SmallVector<AttributeSet, 8> Attrs;

  SmallVector<Value*, 8> Args;

  // Loop through FunctionType's arguments and ensure they are specified
  // correctly.  Also, gather any parameter attributes.
  FunctionType::param_iterator I = Ty->param_begin();
  FunctionType::param_iterator E = Ty->param_end();
  for (unsigned i = 0, e = ArgList.size(); i != e; ++i) {
    Type *ExpectedTy = nullptr;
    if (I != E) {
      ExpectedTy = *I++;
    } else if (!Ty->isVarArg()) {
      return Error(ArgList[i].Loc, "too many arguments specified");
    }

    if (ExpectedTy && ExpectedTy != ArgList[i].V->getType())
      return Error(ArgList[i].Loc, "argument is not of expected type '" +
                   getTypeString(ExpectedTy) + "'");
    Args.push_back(ArgList[i].V);
    Attrs.push_back(ArgList[i].Attrs);
  }

  if (I != E)
    return Error(CallLoc, "not enough parameters specified for call");

  if (FnAttrs.hasAlignmentAttr())
    return Error(CallLoc, "call instructions may not have an alignment");

  // Finish off the Attribute and check them
  AttributeList PAL =
      AttributeList::get(Context, AttributeSet::get(Context, FnAttrs),
                         AttributeSet::get(Context, RetAttrs), Attrs);

  CallInst *CI = CallInst::Create(Ty, Callee, Args, BundleList);
  CI->setTailCallKind(TCK);
  CI->setCallingConv(CC);
  if (FMF.any()) {
    if (!isa<FPMathOperator>(CI))
      return Error(CallLoc, "fast-math-flags specified for call without "
                   "floating-point scalar or vector return type");
    CI->setFastMathFlags(FMF);
  }
  CI->setAttributes(PAL);
  ForwardRefAttrGroups[CI] = FwdRefAttrGrps;
  Inst = CI;
  return false;
}

//===----------------------------------------------------------------------===//
// Memory Instructions.
//===----------------------------------------------------------------------===//

/// ParseAlloc
///   ::= 'alloca' 'inalloca'? 'swifterror'? Type (',' TypeAndValue)?
///       (',' 'align' i32)? (',', 'addrspace(n))?
int LLParser::ParseAlloc(Instruction *&Inst, PerFunctionState &PFS) {
  Value *Size = nullptr;
  LocTy SizeLoc, TyLoc, ASLoc;
  MaybeAlign Alignment;
  unsigned AddrSpace = 0;
  Type *Ty = nullptr;

  bool IsInAlloca = EatIfPresent(lltok::kw_inalloca);
  bool IsSwiftError = EatIfPresent(lltok::kw_swifterror);

  if (ParseType(Ty, TyLoc)) return true;

  if (Ty->isFunctionTy() || !PointerType::isValidElementType(Ty))
    return Error(TyLoc, "invalid type for alloca");

  bool AteExtraComma = false;
  if (EatIfPresent(lltok::comma)) {
    if (Lex.getKind() == lltok::kw_align) {
      if (ParseOptionalAlignment(Alignment))
        return true;
      if (ParseOptionalCommaAddrSpace(AddrSpace, ASLoc, AteExtraComma))
        return true;
    } else if (Lex.getKind() == lltok::kw_addrspace) {
      ASLoc = Lex.getLoc();
      if (ParseOptionalAddrSpace(AddrSpace))
        return true;
    } else if (Lex.getKind() == lltok::MetadataVar) {
      AteExtraComma = true;
    } else {
      if (ParseTypeAndValue(Size, SizeLoc, PFS))
        return true;
      if (EatIfPresent(lltok::comma)) {
        if (Lex.getKind() == lltok::kw_align) {
          if (ParseOptionalAlignment(Alignment))
            return true;
          if (ParseOptionalCommaAddrSpace(AddrSpace, ASLoc, AteExtraComma))
            return true;
        } else if (Lex.getKind() == lltok::kw_addrspace) {
          ASLoc = Lex.getLoc();
          if (ParseOptionalAddrSpace(AddrSpace))
            return true;
        } else if (Lex.getKind() == lltok::MetadataVar) {
          AteExtraComma = true;
        }
      }
    }
  }

  if (Size && !Size->getType()->isIntegerTy())
    return Error(SizeLoc, "element count must have integer type");

  SmallPtrSet<Type *, 4> Visited;
  if (!Alignment && !Ty->isSized(&Visited))
    return Error(TyLoc, "Cannot allocate unsized type");
  if (!Alignment)
    Alignment = M->getDataLayout().getPrefTypeAlign(Ty);
  AllocaInst *AI = new AllocaInst(Ty, AddrSpace, Size, *Alignment);
  AI->setUsedWithInAlloca(IsInAlloca);
  AI->setSwiftError(IsSwiftError);
  Inst = AI;
  return AteExtraComma ? InstExtraComma : InstNormal;
}

/// ParseLoad
///   ::= 'load' 'volatile'? TypeAndValue (',' 'align' i32)?
///   ::= 'load' 'atomic' 'volatile'? TypeAndValue
///       'singlethread'? AtomicOrdering (',' 'align' i32)?
int LLParser::ParseLoad(Instruction *&Inst, PerFunctionState &PFS) {
  Value *Val; LocTy Loc;
  MaybeAlign Alignment;
  bool AteExtraComma = false;
  bool isAtomic = false;
  AtomicOrdering Ordering = AtomicOrdering::NotAtomic;
  SyncScope::ID SSID = SyncScope::System;

  if (Lex.getKind() == lltok::kw_atomic) {
    isAtomic = true;
    Lex.Lex();
  }

  bool isVolatile = false;
  if (Lex.getKind() == lltok::kw_volatile) {
    isVolatile = true;
    Lex.Lex();
  }

  Type *Ty;
  LocTy ExplicitTypeLoc = Lex.getLoc();
  if (ParseType(Ty) ||
      ParseToken(lltok::comma, "expected comma after load's type") ||
      ParseTypeAndValue(Val, Loc, PFS) ||
      ParseScopeAndOrdering(isAtomic, SSID, Ordering) ||
      ParseOptionalCommaAlign(Alignment, AteExtraComma))
    return true;

  if (!Val->getType()->isPointerTy() || !Ty->isFirstClassType())
    return Error(Loc, "load operand must be a pointer to a first class type");
  if (isAtomic && !Alignment)
    return Error(Loc, "atomic load must have explicit non-zero alignment");
  if (Ordering == AtomicOrdering::Release ||
      Ordering == AtomicOrdering::AcquireRelease)
    return Error(Loc, "atomic load cannot use Release ordering");

  if (Ty != cast<PointerType>(Val->getType())->getElementType())
    return Error(ExplicitTypeLoc,
                 "explicit pointee type doesn't match operand's pointee type");
<<<<<<< HEAD
  if (!Alignment && !Ty->isSized())
=======
  SmallPtrSet<Type *, 4> Visited;
  if (!Alignment && !Ty->isSized(&Visited))
>>>>>>> 7685c6b8
    return Error(ExplicitTypeLoc, "loading unsized types is not allowed");
  if (!Alignment)
    Alignment = M->getDataLayout().getABITypeAlign(Ty);
  Inst = new LoadInst(Ty, Val, "", isVolatile, *Alignment, Ordering, SSID);
  return AteExtraComma ? InstExtraComma : InstNormal;
}

/// ParseStore

///   ::= 'store' 'volatile'? TypeAndValue ',' TypeAndValue (',' 'align' i32)?
///   ::= 'store' 'atomic' 'volatile'? TypeAndValue ',' TypeAndValue
///       'singlethread'? AtomicOrdering (',' 'align' i32)?
int LLParser::ParseStore(Instruction *&Inst, PerFunctionState &PFS) {
  Value *Val, *Ptr; LocTy Loc, PtrLoc;
  MaybeAlign Alignment;
  bool AteExtraComma = false;
  bool isAtomic = false;
  AtomicOrdering Ordering = AtomicOrdering::NotAtomic;
  SyncScope::ID SSID = SyncScope::System;

  if (Lex.getKind() == lltok::kw_atomic) {
    isAtomic = true;
    Lex.Lex();
  }

  bool isVolatile = false;
  if (Lex.getKind() == lltok::kw_volatile) {
    isVolatile = true;
    Lex.Lex();
  }

  if (ParseTypeAndValue(Val, Loc, PFS) ||
      ParseToken(lltok::comma, "expected ',' after store operand") ||
      ParseTypeAndValue(Ptr, PtrLoc, PFS) ||
      ParseScopeAndOrdering(isAtomic, SSID, Ordering) ||
      ParseOptionalCommaAlign(Alignment, AteExtraComma))
    return true;

  if (!Ptr->getType()->isPointerTy())
    return Error(PtrLoc, "store operand must be a pointer");
  if (!Val->getType()->isFirstClassType())
    return Error(Loc, "store operand must be a first class value");
  if (cast<PointerType>(Ptr->getType())->getElementType() != Val->getType())
    return Error(Loc, "stored value and pointer type do not match");
  if (isAtomic && !Alignment)
    return Error(Loc, "atomic store must have explicit non-zero alignment");
  if (Ordering == AtomicOrdering::Acquire ||
      Ordering == AtomicOrdering::AcquireRelease)
    return Error(Loc, "atomic store cannot use Acquire ordering");
<<<<<<< HEAD
  if (!Alignment && !Val->getType()->isSized())
=======
  SmallPtrSet<Type *, 4> Visited;
  if (!Alignment && !Val->getType()->isSized(&Visited))
>>>>>>> 7685c6b8
    return Error(Loc, "storing unsized types is not allowed");
  if (!Alignment)
    Alignment = M->getDataLayout().getABITypeAlign(Val->getType());

  Inst = new StoreInst(Val, Ptr, isVolatile, *Alignment, Ordering, SSID);
  return AteExtraComma ? InstExtraComma : InstNormal;
}

/// ParseCmpXchg
///   ::= 'cmpxchg' 'weak'? 'volatile'? TypeAndValue ',' TypeAndValue ','
///       TypeAndValue 'singlethread'? AtomicOrdering AtomicOrdering
int LLParser::ParseCmpXchg(Instruction *&Inst, PerFunctionState &PFS) {
  Value *Ptr, *Cmp, *New; LocTy PtrLoc, CmpLoc, NewLoc;
  bool AteExtraComma = false;
  AtomicOrdering SuccessOrdering = AtomicOrdering::NotAtomic;
  AtomicOrdering FailureOrdering = AtomicOrdering::NotAtomic;
  SyncScope::ID SSID = SyncScope::System;
  bool isVolatile = false;
  bool isWeak = false;

  if (EatIfPresent(lltok::kw_weak))
    isWeak = true;

  if (EatIfPresent(lltok::kw_volatile))
    isVolatile = true;

  if (ParseTypeAndValue(Ptr, PtrLoc, PFS) ||
      ParseToken(lltok::comma, "expected ',' after cmpxchg address") ||
      ParseTypeAndValue(Cmp, CmpLoc, PFS) ||
      ParseToken(lltok::comma, "expected ',' after cmpxchg cmp operand") ||
      ParseTypeAndValue(New, NewLoc, PFS) ||
      ParseScopeAndOrdering(true /*Always atomic*/, SSID, SuccessOrdering) ||
      ParseOrdering(FailureOrdering))
    return true;

  if (SuccessOrdering == AtomicOrdering::Unordered ||
      FailureOrdering == AtomicOrdering::Unordered)
    return TokError("cmpxchg cannot be unordered");
  if (isStrongerThan(FailureOrdering, SuccessOrdering))
    return TokError("cmpxchg failure argument shall be no stronger than the "
                    "success argument");
  if (FailureOrdering == AtomicOrdering::Release ||
      FailureOrdering == AtomicOrdering::AcquireRelease)
    return TokError(
        "cmpxchg failure ordering cannot include release semantics");
  if (!Ptr->getType()->isPointerTy())
    return Error(PtrLoc, "cmpxchg operand must be a pointer");
  if (cast<PointerType>(Ptr->getType())->getElementType() != Cmp->getType())
    return Error(CmpLoc, "compare value and pointer type do not match");
  if (cast<PointerType>(Ptr->getType())->getElementType() != New->getType())
    return Error(NewLoc, "new value and pointer type do not match");
  if (!New->getType()->isFirstClassType())
    return Error(NewLoc, "cmpxchg operand must be a first class value");
  AtomicCmpXchgInst *CXI = new AtomicCmpXchgInst(
      Ptr, Cmp, New, SuccessOrdering, FailureOrdering, SSID);
  CXI->setVolatile(isVolatile);
  CXI->setWeak(isWeak);
  Inst = CXI;
  return AteExtraComma ? InstExtraComma : InstNormal;
}

/// ParseAtomicRMW
///   ::= 'atomicrmw' 'volatile'? BinOp TypeAndValue ',' TypeAndValue
///       'singlethread'? AtomicOrdering
int LLParser::ParseAtomicRMW(Instruction *&Inst, PerFunctionState &PFS) {
  Value *Ptr, *Val; LocTy PtrLoc, ValLoc;
  bool AteExtraComma = false;
  AtomicOrdering Ordering = AtomicOrdering::NotAtomic;
  SyncScope::ID SSID = SyncScope::System;
  bool isVolatile = false;
  bool IsFP = false;
  AtomicRMWInst::BinOp Operation;

  if (EatIfPresent(lltok::kw_volatile))
    isVolatile = true;

  switch (Lex.getKind()) {
  default: return TokError("expected binary operation in atomicrmw");
  case lltok::kw_xchg: Operation = AtomicRMWInst::Xchg; break;
  case lltok::kw_add: Operation = AtomicRMWInst::Add; break;
  case lltok::kw_sub: Operation = AtomicRMWInst::Sub; break;
  case lltok::kw_and: Operation = AtomicRMWInst::And; break;
  case lltok::kw_nand: Operation = AtomicRMWInst::Nand; break;
  case lltok::kw_or: Operation = AtomicRMWInst::Or; break;
  case lltok::kw_xor: Operation = AtomicRMWInst::Xor; break;
  case lltok::kw_max: Operation = AtomicRMWInst::Max; break;
  case lltok::kw_min: Operation = AtomicRMWInst::Min; break;
  case lltok::kw_umax: Operation = AtomicRMWInst::UMax; break;
  case lltok::kw_umin: Operation = AtomicRMWInst::UMin; break;
  case lltok::kw_fadd:
    Operation = AtomicRMWInst::FAdd;
    IsFP = true;
    break;
  case lltok::kw_fsub:
    Operation = AtomicRMWInst::FSub;
    IsFP = true;
    break;
  }
  Lex.Lex();  // Eat the operation.

  if (ParseTypeAndValue(Ptr, PtrLoc, PFS) ||
      ParseToken(lltok::comma, "expected ',' after atomicrmw address") ||
      ParseTypeAndValue(Val, ValLoc, PFS) ||
      ParseScopeAndOrdering(true /*Always atomic*/, SSID, Ordering))
    return true;

  if (Ordering == AtomicOrdering::Unordered)
    return TokError("atomicrmw cannot be unordered");
  if (!Ptr->getType()->isPointerTy())
    return Error(PtrLoc, "atomicrmw operand must be a pointer");
  if (cast<PointerType>(Ptr->getType())->getElementType() != Val->getType())
    return Error(ValLoc, "atomicrmw value and pointer type do not match");

  if (Operation == AtomicRMWInst::Xchg) {
    if (!Val->getType()->isIntegerTy() &&
        !Val->getType()->isFloatingPointTy()) {
      return Error(ValLoc, "atomicrmw " +
                   AtomicRMWInst::getOperationName(Operation) +
                   " operand must be an integer or floating point type");
    }
  } else if (IsFP) {
    if (!Val->getType()->isFloatingPointTy()) {
      return Error(ValLoc, "atomicrmw " +
                   AtomicRMWInst::getOperationName(Operation) +
                   " operand must be a floating point type");
    }
  } else {
    if (!Val->getType()->isIntegerTy()) {
      return Error(ValLoc, "atomicrmw " +
                   AtomicRMWInst::getOperationName(Operation) +
                   " operand must be an integer");
    }
  }

  unsigned Size = Val->getType()->getPrimitiveSizeInBits();
  if (Size < 8 || (Size & (Size - 1)))
    return Error(ValLoc, "atomicrmw operand must be power-of-two byte-sized"
                         " integer");

  AtomicRMWInst *RMWI =
    new AtomicRMWInst(Operation, Ptr, Val, Ordering, SSID);
  RMWI->setVolatile(isVolatile);
  Inst = RMWI;
  return AteExtraComma ? InstExtraComma : InstNormal;
}

/// ParseFence
///   ::= 'fence' 'singlethread'? AtomicOrdering
int LLParser::ParseFence(Instruction *&Inst, PerFunctionState &PFS) {
  AtomicOrdering Ordering = AtomicOrdering::NotAtomic;
  SyncScope::ID SSID = SyncScope::System;
  if (ParseScopeAndOrdering(true /*Always atomic*/, SSID, Ordering))
    return true;

  if (Ordering == AtomicOrdering::Unordered)
    return TokError("fence cannot be unordered");
  if (Ordering == AtomicOrdering::Monotonic)
    return TokError("fence cannot be monotonic");

  Inst = new FenceInst(Context, Ordering, SSID);
  return InstNormal;
}

/// ParseGetElementPtr
///   ::= 'getelementptr' 'inbounds'? TypeAndValue (',' TypeAndValue)*
int LLParser::ParseGetElementPtr(Instruction *&Inst, PerFunctionState &PFS) {
  Value *Ptr = nullptr;
  Value *Val = nullptr;
  LocTy Loc, EltLoc;

  bool InBounds = EatIfPresent(lltok::kw_inbounds);

  Type *Ty = nullptr;
  LocTy ExplicitTypeLoc = Lex.getLoc();
  if (ParseType(Ty) ||
      ParseToken(lltok::comma, "expected comma after getelementptr's type") ||
      ParseTypeAndValue(Ptr, Loc, PFS))
    return true;

  Type *BaseType = Ptr->getType();
  PointerType *BasePointerType = dyn_cast<PointerType>(BaseType->getScalarType());
  if (!BasePointerType)
    return Error(Loc, "base of getelementptr must be a pointer");

  if (Ty != BasePointerType->getElementType())
    return Error(ExplicitTypeLoc,
                 "explicit pointee type doesn't match operand's pointee type");

  SmallVector<Value*, 16> Indices;
  bool AteExtraComma = false;
  // GEP returns a vector of pointers if at least one of parameters is a vector.
  // All vector parameters should have the same vector width.
  ElementCount GEPWidth = BaseType->isVectorTy()
                              ? cast<VectorType>(BaseType)->getElementCount()
                              : ElementCount(0, false);

  while (EatIfPresent(lltok::comma)) {
    if (Lex.getKind() == lltok::MetadataVar) {
      AteExtraComma = true;
      break;
    }
    if (ParseTypeAndValue(Val, EltLoc, PFS)) return true;
    if (!Val->getType()->isIntOrIntVectorTy())
      return Error(EltLoc, "getelementptr index must be an integer");

    if (auto *ValVTy = dyn_cast<VectorType>(Val->getType())) {
      ElementCount ValNumEl = ValVTy->getElementCount();
      if (GEPWidth != ElementCount(0, false) && GEPWidth != ValNumEl)
        return Error(EltLoc,
          "getelementptr vector index has a wrong number of elements");
      GEPWidth = ValNumEl;
    }
    Indices.push_back(Val);
  }

  SmallPtrSet<Type*, 4> Visited;
  if (!Indices.empty() && !Ty->isSized(&Visited))
    return Error(Loc, "base element of getelementptr must be sized");

  if (!GetElementPtrInst::getIndexedType(Ty, Indices))
    return Error(Loc, "invalid getelementptr indices");
  Inst = GetElementPtrInst::Create(Ty, Ptr, Indices);
  if (InBounds)
    cast<GetElementPtrInst>(Inst)->setIsInBounds(true);
  return AteExtraComma ? InstExtraComma : InstNormal;
}

/// ParseExtractValue
///   ::= 'extractvalue' TypeAndValue (',' uint32)+
int LLParser::ParseExtractValue(Instruction *&Inst, PerFunctionState &PFS) {
  Value *Val; LocTy Loc;
  SmallVector<unsigned, 4> Indices;
  bool AteExtraComma;
  if (ParseTypeAndValue(Val, Loc, PFS) ||
      ParseIndexList(Indices, AteExtraComma))
    return true;

  if (!Val->getType()->isAggregateType())
    return Error(Loc, "extractvalue operand must be aggregate type");

  if (!ExtractValueInst::getIndexedType(Val->getType(), Indices))
    return Error(Loc, "invalid indices for extractvalue");
  Inst = ExtractValueInst::Create(Val, Indices);
  return AteExtraComma ? InstExtraComma : InstNormal;
}

/// ParseInsertValue
///   ::= 'insertvalue' TypeAndValue ',' TypeAndValue (',' uint32)+
int LLParser::ParseInsertValue(Instruction *&Inst, PerFunctionState &PFS) {
  Value *Val0, *Val1; LocTy Loc0, Loc1;
  SmallVector<unsigned, 4> Indices;
  bool AteExtraComma;
  if (ParseTypeAndValue(Val0, Loc0, PFS) ||
      ParseToken(lltok::comma, "expected comma after insertvalue operand") ||
      ParseTypeAndValue(Val1, Loc1, PFS) ||
      ParseIndexList(Indices, AteExtraComma))
    return true;

  if (!Val0->getType()->isAggregateType())
    return Error(Loc0, "insertvalue operand must be aggregate type");

  Type *IndexedType = ExtractValueInst::getIndexedType(Val0->getType(), Indices);
  if (!IndexedType)
    return Error(Loc0, "invalid indices for insertvalue");
  if (IndexedType != Val1->getType())
    return Error(Loc1, "insertvalue operand and field disagree in type: '" +
                           getTypeString(Val1->getType()) + "' instead of '" +
                           getTypeString(IndexedType) + "'");
  Inst = InsertValueInst::Create(Val0, Val1, Indices);
  return AteExtraComma ? InstExtraComma : InstNormal;
}

//===----------------------------------------------------------------------===//
// Embedded metadata.
//===----------------------------------------------------------------------===//

/// ParseMDNodeVector
///   ::= { Element (',' Element)* }
/// Element
///   ::= 'null' | TypeAndValue
bool LLParser::ParseMDNodeVector(SmallVectorImpl<Metadata *> &Elts) {
  if (ParseToken(lltok::lbrace, "expected '{' here"))
    return true;

  // Check for an empty list.
  if (EatIfPresent(lltok::rbrace))
    return false;

  do {
    // Null is a special case since it is typeless.
    if (EatIfPresent(lltok::kw_null)) {
      Elts.push_back(nullptr);
      continue;
    }

    Metadata *MD;
    if (ParseMetadata(MD, nullptr))
      return true;
    Elts.push_back(MD);
  } while (EatIfPresent(lltok::comma));

  return ParseToken(lltok::rbrace, "expected end of metadata node");
}

//===----------------------------------------------------------------------===//
// Use-list order directives.
//===----------------------------------------------------------------------===//
bool LLParser::sortUseListOrder(Value *V, ArrayRef<unsigned> Indexes,
                                SMLoc Loc) {
  if (V->use_empty())
    return Error(Loc, "value has no uses");

  unsigned NumUses = 0;
  SmallDenseMap<const Use *, unsigned, 16> Order;
  for (const Use &U : V->uses()) {
    if (++NumUses > Indexes.size())
      break;
    Order[&U] = Indexes[NumUses - 1];
  }
  if (NumUses < 2)
    return Error(Loc, "value only has one use");
  if (Order.size() != Indexes.size() || NumUses > Indexes.size())
    return Error(Loc,
                 "wrong number of indexes, expected " + Twine(V->getNumUses()));

  V->sortUseList([&](const Use &L, const Use &R) {
    return Order.lookup(&L) < Order.lookup(&R);
  });
  return false;
}

/// ParseUseListOrderIndexes
///   ::= '{' uint32 (',' uint32)+ '}'
bool LLParser::ParseUseListOrderIndexes(SmallVectorImpl<unsigned> &Indexes) {
  SMLoc Loc = Lex.getLoc();
  if (ParseToken(lltok::lbrace, "expected '{' here"))
    return true;
  if (Lex.getKind() == lltok::rbrace)
    return Lex.Error("expected non-empty list of uselistorder indexes");

  // Use Offset, Max, and IsOrdered to check consistency of indexes.  The
  // indexes should be distinct numbers in the range [0, size-1], and should
  // not be in order.
  unsigned Offset = 0;
  unsigned Max = 0;
  bool IsOrdered = true;
  assert(Indexes.empty() && "Expected empty order vector");
  do {
    unsigned Index;
    if (ParseUInt32(Index))
      return true;

    // Update consistency checks.
    Offset += Index - Indexes.size();
    Max = std::max(Max, Index);
    IsOrdered &= Index == Indexes.size();

    Indexes.push_back(Index);
  } while (EatIfPresent(lltok::comma));

  if (ParseToken(lltok::rbrace, "expected '}' here"))
    return true;

  if (Indexes.size() < 2)
    return Error(Loc, "expected >= 2 uselistorder indexes");
  if (Offset != 0 || Max >= Indexes.size())
    return Error(Loc, "expected distinct uselistorder indexes in range [0, size)");
  if (IsOrdered)
    return Error(Loc, "expected uselistorder indexes to change the order");

  return false;
}

/// ParseUseListOrder
///   ::= 'uselistorder' Type Value ',' UseListOrderIndexes
bool LLParser::ParseUseListOrder(PerFunctionState *PFS) {
  SMLoc Loc = Lex.getLoc();
  if (ParseToken(lltok::kw_uselistorder, "expected uselistorder directive"))
    return true;

  Value *V;
  SmallVector<unsigned, 16> Indexes;
  if (ParseTypeAndValue(V, PFS) ||
      ParseToken(lltok::comma, "expected comma in uselistorder directive") ||
      ParseUseListOrderIndexes(Indexes))
    return true;

  return sortUseListOrder(V, Indexes, Loc);
}

/// ParseUseListOrderBB
///   ::= 'uselistorder_bb' @foo ',' %bar ',' UseListOrderIndexes
bool LLParser::ParseUseListOrderBB() {
  assert(Lex.getKind() == lltok::kw_uselistorder_bb);
  SMLoc Loc = Lex.getLoc();
  Lex.Lex();

  ValID Fn, Label;
  SmallVector<unsigned, 16> Indexes;
  if (ParseValID(Fn) ||
      ParseToken(lltok::comma, "expected comma in uselistorder_bb directive") ||
      ParseValID(Label) ||
      ParseToken(lltok::comma, "expected comma in uselistorder_bb directive") ||
      ParseUseListOrderIndexes(Indexes))
    return true;

  // Check the function.
  GlobalValue *GV;
  if (Fn.Kind == ValID::t_GlobalName)
    GV = M->getNamedValue(Fn.StrVal);
  else if (Fn.Kind == ValID::t_GlobalID)
    GV = Fn.UIntVal < NumberedVals.size() ? NumberedVals[Fn.UIntVal] : nullptr;
  else
    return Error(Fn.Loc, "expected function name in uselistorder_bb");
  if (!GV)
    return Error(Fn.Loc, "invalid function forward reference in uselistorder_bb");
  auto *F = dyn_cast<Function>(GV);
  if (!F)
    return Error(Fn.Loc, "expected function name in uselistorder_bb");
  if (F->isDeclaration())
    return Error(Fn.Loc, "invalid declaration in uselistorder_bb");

  // Check the basic block.
  if (Label.Kind == ValID::t_LocalID)
    return Error(Label.Loc, "invalid numeric label in uselistorder_bb");
  if (Label.Kind != ValID::t_LocalName)
    return Error(Label.Loc, "expected basic block name in uselistorder_bb");
  Value *V = F->getValueSymbolTable()->lookup(Label.StrVal);
  if (!V)
    return Error(Label.Loc, "invalid basic block in uselistorder_bb");
  if (!isa<BasicBlock>(V))
    return Error(Label.Loc, "expected basic block in uselistorder_bb");

  return sortUseListOrder(V, Indexes, Loc);
}

/// ModuleEntry
///   ::= 'module' ':' '(' 'path' ':' STRINGCONSTANT ',' 'hash' ':' Hash ')'
/// Hash ::= '(' UInt32 ',' UInt32 ',' UInt32 ',' UInt32 ',' UInt32 ')'
bool LLParser::ParseModuleEntry(unsigned ID) {
  assert(Lex.getKind() == lltok::kw_module);
  Lex.Lex();

  std::string Path;
  if (ParseToken(lltok::colon, "expected ':' here") ||
      ParseToken(lltok::lparen, "expected '(' here") ||
      ParseToken(lltok::kw_path, "expected 'path' here") ||
      ParseToken(lltok::colon, "expected ':' here") ||
      ParseStringConstant(Path) ||
      ParseToken(lltok::comma, "expected ',' here") ||
      ParseToken(lltok::kw_hash, "expected 'hash' here") ||
      ParseToken(lltok::colon, "expected ':' here") ||
      ParseToken(lltok::lparen, "expected '(' here"))
    return true;

  ModuleHash Hash;
  if (ParseUInt32(Hash[0]) || ParseToken(lltok::comma, "expected ',' here") ||
      ParseUInt32(Hash[1]) || ParseToken(lltok::comma, "expected ',' here") ||
      ParseUInt32(Hash[2]) || ParseToken(lltok::comma, "expected ',' here") ||
      ParseUInt32(Hash[3]) || ParseToken(lltok::comma, "expected ',' here") ||
      ParseUInt32(Hash[4]))
    return true;

  if (ParseToken(lltok::rparen, "expected ')' here") ||
      ParseToken(lltok::rparen, "expected ')' here"))
    return true;

  auto ModuleEntry = Index->addModule(Path, ID, Hash);
  ModuleIdMap[ID] = ModuleEntry->first();

  return false;
}

/// TypeIdEntry
///   ::= 'typeid' ':' '(' 'name' ':' STRINGCONSTANT ',' TypeIdSummary ')'
bool LLParser::ParseTypeIdEntry(unsigned ID) {
  assert(Lex.getKind() == lltok::kw_typeid);
  Lex.Lex();

  std::string Name;
  if (ParseToken(lltok::colon, "expected ':' here") ||
      ParseToken(lltok::lparen, "expected '(' here") ||
      ParseToken(lltok::kw_name, "expected 'name' here") ||
      ParseToken(lltok::colon, "expected ':' here") ||
      ParseStringConstant(Name))
    return true;

  TypeIdSummary &TIS = Index->getOrInsertTypeIdSummary(Name);
  if (ParseToken(lltok::comma, "expected ',' here") ||
      ParseTypeIdSummary(TIS) || ParseToken(lltok::rparen, "expected ')' here"))
    return true;

  // Check if this ID was forward referenced, and if so, update the
  // corresponding GUIDs.
  auto FwdRefTIDs = ForwardRefTypeIds.find(ID);
  if (FwdRefTIDs != ForwardRefTypeIds.end()) {
    for (auto TIDRef : FwdRefTIDs->second) {
      assert(!*TIDRef.first &&
             "Forward referenced type id GUID expected to be 0");
      *TIDRef.first = GlobalValue::getGUID(Name);
    }
    ForwardRefTypeIds.erase(FwdRefTIDs);
  }

  return false;
}

/// TypeIdSummary
///   ::= 'summary' ':' '(' TypeTestResolution [',' OptionalWpdResolutions]? ')'
bool LLParser::ParseTypeIdSummary(TypeIdSummary &TIS) {
  if (ParseToken(lltok::kw_summary, "expected 'summary' here") ||
      ParseToken(lltok::colon, "expected ':' here") ||
      ParseToken(lltok::lparen, "expected '(' here") ||
      ParseTypeTestResolution(TIS.TTRes))
    return true;

  if (EatIfPresent(lltok::comma)) {
    // Expect optional wpdResolutions field
    if (ParseOptionalWpdResolutions(TIS.WPDRes))
      return true;
  }

  if (ParseToken(lltok::rparen, "expected ')' here"))
    return true;

  return false;
}

static ValueInfo EmptyVI =
    ValueInfo(false, (GlobalValueSummaryMapTy::value_type *)-8);

/// TypeIdCompatibleVtableEntry
///   ::= 'typeidCompatibleVTable' ':' '(' 'name' ':' STRINGCONSTANT ','
///   TypeIdCompatibleVtableInfo
///   ')'
bool LLParser::ParseTypeIdCompatibleVtableEntry(unsigned ID) {
  assert(Lex.getKind() == lltok::kw_typeidCompatibleVTable);
  Lex.Lex();

  std::string Name;
  if (ParseToken(lltok::colon, "expected ':' here") ||
      ParseToken(lltok::lparen, "expected '(' here") ||
      ParseToken(lltok::kw_name, "expected 'name' here") ||
      ParseToken(lltok::colon, "expected ':' here") ||
      ParseStringConstant(Name))
    return true;

  TypeIdCompatibleVtableInfo &TI =
      Index->getOrInsertTypeIdCompatibleVtableSummary(Name);
  if (ParseToken(lltok::comma, "expected ',' here") ||
      ParseToken(lltok::kw_summary, "expected 'summary' here") ||
      ParseToken(lltok::colon, "expected ':' here") ||
      ParseToken(lltok::lparen, "expected '(' here"))
    return true;

  IdToIndexMapType IdToIndexMap;
  // Parse each call edge
  do {
    uint64_t Offset;
    if (ParseToken(lltok::lparen, "expected '(' here") ||
        ParseToken(lltok::kw_offset, "expected 'offset' here") ||
        ParseToken(lltok::colon, "expected ':' here") || ParseUInt64(Offset) ||
        ParseToken(lltok::comma, "expected ',' here"))
      return true;

    LocTy Loc = Lex.getLoc();
    unsigned GVId;
    ValueInfo VI;
    if (ParseGVReference(VI, GVId))
      return true;

    // Keep track of the TypeIdCompatibleVtableInfo array index needing a
    // forward reference. We will save the location of the ValueInfo needing an
    // update, but can only do so once the std::vector is finalized.
    if (VI == EmptyVI)
      IdToIndexMap[GVId].push_back(std::make_pair(TI.size(), Loc));
    TI.push_back({Offset, VI});

    if (ParseToken(lltok::rparen, "expected ')' in call"))
      return true;
  } while (EatIfPresent(lltok::comma));

  // Now that the TI vector is finalized, it is safe to save the locations
  // of any forward GV references that need updating later.
  for (auto I : IdToIndexMap) {
    for (auto P : I.second) {
      assert(TI[P.first].VTableVI == EmptyVI &&
             "Forward referenced ValueInfo expected to be empty");
      auto FwdRef = ForwardRefValueInfos.insert(std::make_pair(
          I.first, std::vector<std::pair<ValueInfo *, LocTy>>()));
      FwdRef.first->second.push_back(
          std::make_pair(&TI[P.first].VTableVI, P.second));
    }
  }

  if (ParseToken(lltok::rparen, "expected ')' here") ||
      ParseToken(lltok::rparen, "expected ')' here"))
    return true;

  // Check if this ID was forward referenced, and if so, update the
  // corresponding GUIDs.
  auto FwdRefTIDs = ForwardRefTypeIds.find(ID);
  if (FwdRefTIDs != ForwardRefTypeIds.end()) {
    for (auto TIDRef : FwdRefTIDs->second) {
      assert(!*TIDRef.first &&
             "Forward referenced type id GUID expected to be 0");
      *TIDRef.first = GlobalValue::getGUID(Name);
    }
    ForwardRefTypeIds.erase(FwdRefTIDs);
  }

  return false;
}

/// TypeTestResolution
///   ::= 'typeTestRes' ':' '(' 'kind' ':'
///         ( 'unsat' | 'byteArray' | 'inline' | 'single' | 'allOnes' ) ','
///         'sizeM1BitWidth' ':' SizeM1BitWidth [',' 'alignLog2' ':' UInt64]?
///         [',' 'sizeM1' ':' UInt64]? [',' 'bitMask' ':' UInt8]?
///         [',' 'inlinesBits' ':' UInt64]? ')'
bool LLParser::ParseTypeTestResolution(TypeTestResolution &TTRes) {
  if (ParseToken(lltok::kw_typeTestRes, "expected 'typeTestRes' here") ||
      ParseToken(lltok::colon, "expected ':' here") ||
      ParseToken(lltok::lparen, "expected '(' here") ||
      ParseToken(lltok::kw_kind, "expected 'kind' here") ||
      ParseToken(lltok::colon, "expected ':' here"))
    return true;

  switch (Lex.getKind()) {
  case lltok::kw_unsat:
    TTRes.TheKind = TypeTestResolution::Unsat;
    break;
  case lltok::kw_byteArray:
    TTRes.TheKind = TypeTestResolution::ByteArray;
    break;
  case lltok::kw_inline:
    TTRes.TheKind = TypeTestResolution::Inline;
    break;
  case lltok::kw_single:
    TTRes.TheKind = TypeTestResolution::Single;
    break;
  case lltok::kw_allOnes:
    TTRes.TheKind = TypeTestResolution::AllOnes;
    break;
  default:
    return Error(Lex.getLoc(), "unexpected TypeTestResolution kind");
  }
  Lex.Lex();

  if (ParseToken(lltok::comma, "expected ',' here") ||
      ParseToken(lltok::kw_sizeM1BitWidth, "expected 'sizeM1BitWidth' here") ||
      ParseToken(lltok::colon, "expected ':' here") ||
      ParseUInt32(TTRes.SizeM1BitWidth))
    return true;

  // Parse optional fields
  while (EatIfPresent(lltok::comma)) {
    switch (Lex.getKind()) {
    case lltok::kw_alignLog2:
      Lex.Lex();
      if (ParseToken(lltok::colon, "expected ':'") ||
          ParseUInt64(TTRes.AlignLog2))
        return true;
      break;
    case lltok::kw_sizeM1:
      Lex.Lex();
      if (ParseToken(lltok::colon, "expected ':'") || ParseUInt64(TTRes.SizeM1))
        return true;
      break;
    case lltok::kw_bitMask: {
      unsigned Val;
      Lex.Lex();
      if (ParseToken(lltok::colon, "expected ':'") || ParseUInt32(Val))
        return true;
      assert(Val <= 0xff);
      TTRes.BitMask = (uint8_t)Val;
      break;
    }
    case lltok::kw_inlineBits:
      Lex.Lex();
      if (ParseToken(lltok::colon, "expected ':'") ||
          ParseUInt64(TTRes.InlineBits))
        return true;
      break;
    default:
      return Error(Lex.getLoc(), "expected optional TypeTestResolution field");
    }
  }

  if (ParseToken(lltok::rparen, "expected ')' here"))
    return true;

  return false;
}

/// OptionalWpdResolutions
///   ::= 'wpsResolutions' ':' '(' WpdResolution [',' WpdResolution]* ')'
/// WpdResolution ::= '(' 'offset' ':' UInt64 ',' WpdRes ')'
bool LLParser::ParseOptionalWpdResolutions(
    std::map<uint64_t, WholeProgramDevirtResolution> &WPDResMap) {
  if (ParseToken(lltok::kw_wpdResolutions, "expected 'wpdResolutions' here") ||
      ParseToken(lltok::colon, "expected ':' here") ||
      ParseToken(lltok::lparen, "expected '(' here"))
    return true;

  do {
    uint64_t Offset;
    WholeProgramDevirtResolution WPDRes;
    if (ParseToken(lltok::lparen, "expected '(' here") ||
        ParseToken(lltok::kw_offset, "expected 'offset' here") ||
        ParseToken(lltok::colon, "expected ':' here") || ParseUInt64(Offset) ||
        ParseToken(lltok::comma, "expected ',' here") || ParseWpdRes(WPDRes) ||
        ParseToken(lltok::rparen, "expected ')' here"))
      return true;
    WPDResMap[Offset] = WPDRes;
  } while (EatIfPresent(lltok::comma));

  if (ParseToken(lltok::rparen, "expected ')' here"))
    return true;

  return false;
}

/// WpdRes
///   ::= 'wpdRes' ':' '(' 'kind' ':' 'indir'
///         [',' OptionalResByArg]? ')'
///   ::= 'wpdRes' ':' '(' 'kind' ':' 'singleImpl'
///         ',' 'singleImplName' ':' STRINGCONSTANT ','
///         [',' OptionalResByArg]? ')'
///   ::= 'wpdRes' ':' '(' 'kind' ':' 'branchFunnel'
///         [',' OptionalResByArg]? ')'
bool LLParser::ParseWpdRes(WholeProgramDevirtResolution &WPDRes) {
  if (ParseToken(lltok::kw_wpdRes, "expected 'wpdRes' here") ||
      ParseToken(lltok::colon, "expected ':' here") ||
      ParseToken(lltok::lparen, "expected '(' here") ||
      ParseToken(lltok::kw_kind, "expected 'kind' here") ||
      ParseToken(lltok::colon, "expected ':' here"))
    return true;

  switch (Lex.getKind()) {
  case lltok::kw_indir:
    WPDRes.TheKind = WholeProgramDevirtResolution::Indir;
    break;
  case lltok::kw_singleImpl:
    WPDRes.TheKind = WholeProgramDevirtResolution::SingleImpl;
    break;
  case lltok::kw_branchFunnel:
    WPDRes.TheKind = WholeProgramDevirtResolution::BranchFunnel;
    break;
  default:
    return Error(Lex.getLoc(), "unexpected WholeProgramDevirtResolution kind");
  }
  Lex.Lex();

  // Parse optional fields
  while (EatIfPresent(lltok::comma)) {
    switch (Lex.getKind()) {
    case lltok::kw_singleImplName:
      Lex.Lex();
      if (ParseToken(lltok::colon, "expected ':' here") ||
          ParseStringConstant(WPDRes.SingleImplName))
        return true;
      break;
    case lltok::kw_resByArg:
      if (ParseOptionalResByArg(WPDRes.ResByArg))
        return true;
      break;
    default:
      return Error(Lex.getLoc(),
                   "expected optional WholeProgramDevirtResolution field");
    }
  }

  if (ParseToken(lltok::rparen, "expected ')' here"))
    return true;

  return false;
}

/// OptionalResByArg
///   ::= 'wpdRes' ':' '(' ResByArg[, ResByArg]* ')'
/// ResByArg ::= Args ',' 'byArg' ':' '(' 'kind' ':'
///                ( 'indir' | 'uniformRetVal' | 'UniqueRetVal' |
///                  'virtualConstProp' )
///                [',' 'info' ':' UInt64]? [',' 'byte' ':' UInt32]?
///                [',' 'bit' ':' UInt32]? ')'
bool LLParser::ParseOptionalResByArg(
    std::map<std::vector<uint64_t>, WholeProgramDevirtResolution::ByArg>
        &ResByArg) {
  if (ParseToken(lltok::kw_resByArg, "expected 'resByArg' here") ||
      ParseToken(lltok::colon, "expected ':' here") ||
      ParseToken(lltok::lparen, "expected '(' here"))
    return true;

  do {
    std::vector<uint64_t> Args;
    if (ParseArgs(Args) || ParseToken(lltok::comma, "expected ',' here") ||
        ParseToken(lltok::kw_byArg, "expected 'byArg here") ||
        ParseToken(lltok::colon, "expected ':' here") ||
        ParseToken(lltok::lparen, "expected '(' here") ||
        ParseToken(lltok::kw_kind, "expected 'kind' here") ||
        ParseToken(lltok::colon, "expected ':' here"))
      return true;

    WholeProgramDevirtResolution::ByArg ByArg;
    switch (Lex.getKind()) {
    case lltok::kw_indir:
      ByArg.TheKind = WholeProgramDevirtResolution::ByArg::Indir;
      break;
    case lltok::kw_uniformRetVal:
      ByArg.TheKind = WholeProgramDevirtResolution::ByArg::UniformRetVal;
      break;
    case lltok::kw_uniqueRetVal:
      ByArg.TheKind = WholeProgramDevirtResolution::ByArg::UniqueRetVal;
      break;
    case lltok::kw_virtualConstProp:
      ByArg.TheKind = WholeProgramDevirtResolution::ByArg::VirtualConstProp;
      break;
    default:
      return Error(Lex.getLoc(),
                   "unexpected WholeProgramDevirtResolution::ByArg kind");
    }
    Lex.Lex();

    // Parse optional fields
    while (EatIfPresent(lltok::comma)) {
      switch (Lex.getKind()) {
      case lltok::kw_info:
        Lex.Lex();
        if (ParseToken(lltok::colon, "expected ':' here") ||
            ParseUInt64(ByArg.Info))
          return true;
        break;
      case lltok::kw_byte:
        Lex.Lex();
        if (ParseToken(lltok::colon, "expected ':' here") ||
            ParseUInt32(ByArg.Byte))
          return true;
        break;
      case lltok::kw_bit:
        Lex.Lex();
        if (ParseToken(lltok::colon, "expected ':' here") ||
            ParseUInt32(ByArg.Bit))
          return true;
        break;
      default:
        return Error(Lex.getLoc(),
                     "expected optional whole program devirt field");
      }
    }

    if (ParseToken(lltok::rparen, "expected ')' here"))
      return true;

    ResByArg[Args] = ByArg;
  } while (EatIfPresent(lltok::comma));

  if (ParseToken(lltok::rparen, "expected ')' here"))
    return true;

  return false;
}

/// OptionalResByArg
///   ::= 'args' ':' '(' UInt64[, UInt64]* ')'
bool LLParser::ParseArgs(std::vector<uint64_t> &Args) {
  if (ParseToken(lltok::kw_args, "expected 'args' here") ||
      ParseToken(lltok::colon, "expected ':' here") ||
      ParseToken(lltok::lparen, "expected '(' here"))
    return true;

  do {
    uint64_t Val;
    if (ParseUInt64(Val))
      return true;
    Args.push_back(Val);
  } while (EatIfPresent(lltok::comma));

  if (ParseToken(lltok::rparen, "expected ')' here"))
    return true;

  return false;
}

static const auto FwdVIRef = (GlobalValueSummaryMapTy::value_type *)-8;

static void resolveFwdRef(ValueInfo *Fwd, ValueInfo &Resolved) {
  bool ReadOnly = Fwd->isReadOnly();
  bool WriteOnly = Fwd->isWriteOnly();
  assert(!(ReadOnly && WriteOnly));
  *Fwd = Resolved;
  if (ReadOnly)
    Fwd->setReadOnly();
  if (WriteOnly)
    Fwd->setWriteOnly();
}

/// Stores the given Name/GUID and associated summary into the Index.
/// Also updates any forward references to the associated entry ID.
void LLParser::AddGlobalValueToIndex(
    std::string Name, GlobalValue::GUID GUID, GlobalValue::LinkageTypes Linkage,
    unsigned ID, std::unique_ptr<GlobalValueSummary> Summary) {
  // First create the ValueInfo utilizing the Name or GUID.
  ValueInfo VI;
  if (GUID != 0) {
    assert(Name.empty());
    VI = Index->getOrInsertValueInfo(GUID);
  } else {
    assert(!Name.empty());
    if (M) {
      auto *GV = M->getNamedValue(Name);
      assert(GV);
      VI = Index->getOrInsertValueInfo(GV);
    } else {
      assert(
          (!GlobalValue::isLocalLinkage(Linkage) || !SourceFileName.empty()) &&
          "Need a source_filename to compute GUID for local");
      GUID = GlobalValue::getGUID(
          GlobalValue::getGlobalIdentifier(Name, Linkage, SourceFileName));
      VI = Index->getOrInsertValueInfo(GUID, Index->saveString(Name));
    }
  }

  // Resolve forward references from calls/refs
  auto FwdRefVIs = ForwardRefValueInfos.find(ID);
  if (FwdRefVIs != ForwardRefValueInfos.end()) {
    for (auto VIRef : FwdRefVIs->second) {
      assert(VIRef.first->getRef() == FwdVIRef &&
             "Forward referenced ValueInfo expected to be empty");
      resolveFwdRef(VIRef.first, VI);
    }
    ForwardRefValueInfos.erase(FwdRefVIs);
  }

  // Resolve forward references from aliases
  auto FwdRefAliasees = ForwardRefAliasees.find(ID);
  if (FwdRefAliasees != ForwardRefAliasees.end()) {
    for (auto AliaseeRef : FwdRefAliasees->second) {
      assert(!AliaseeRef.first->hasAliasee() &&
             "Forward referencing alias already has aliasee");
      assert(Summary && "Aliasee must be a definition");
      AliaseeRef.first->setAliasee(VI, Summary.get());
    }
    ForwardRefAliasees.erase(FwdRefAliasees);
  }

  // Add the summary if one was provided.
  if (Summary)
    Index->addGlobalValueSummary(VI, std::move(Summary));

  // Save the associated ValueInfo for use in later references by ID.
  if (ID == NumberedValueInfos.size())
    NumberedValueInfos.push_back(VI);
  else {
    // Handle non-continuous numbers (to make test simplification easier).
    if (ID > NumberedValueInfos.size())
      NumberedValueInfos.resize(ID + 1);
    NumberedValueInfos[ID] = VI;
  }
}

/// ParseSummaryIndexFlags
///   ::= 'flags' ':' UInt64
bool LLParser::ParseSummaryIndexFlags() {
  assert(Lex.getKind() == lltok::kw_flags);
  Lex.Lex();

  if (ParseToken(lltok::colon, "expected ':' here"))
    return true;
  uint64_t Flags;
  if (ParseUInt64(Flags))
    return true;
  Index->setFlags(Flags);
  return false;
}

/// ParseGVEntry
///   ::= 'gv' ':' '(' ('name' ':' STRINGCONSTANT | 'guid' ':' UInt64)
///         [',' 'summaries' ':' Summary[',' Summary]* ]? ')'
/// Summary ::= '(' (FunctionSummary | VariableSummary | AliasSummary) ')'
bool LLParser::ParseGVEntry(unsigned ID) {
  assert(Lex.getKind() == lltok::kw_gv);
  Lex.Lex();

  if (ParseToken(lltok::colon, "expected ':' here") ||
      ParseToken(lltok::lparen, "expected '(' here"))
    return true;

  std::string Name;
  GlobalValue::GUID GUID = 0;
  switch (Lex.getKind()) {
  case lltok::kw_name:
    Lex.Lex();
    if (ParseToken(lltok::colon, "expected ':' here") ||
        ParseStringConstant(Name))
      return true;
    // Can't create GUID/ValueInfo until we have the linkage.
    break;
  case lltok::kw_guid:
    Lex.Lex();
    if (ParseToken(lltok::colon, "expected ':' here") || ParseUInt64(GUID))
      return true;
    break;
  default:
    return Error(Lex.getLoc(), "expected name or guid tag");
  }

  if (!EatIfPresent(lltok::comma)) {
    // No summaries. Wrap up.
    if (ParseToken(lltok::rparen, "expected ')' here"))
      return true;
    // This was created for a call to an external or indirect target.
    // A GUID with no summary came from a VALUE_GUID record, dummy GUID
    // created for indirect calls with VP. A Name with no GUID came from
    // an external definition. We pass ExternalLinkage since that is only
    // used when the GUID must be computed from Name, and in that case
    // the symbol must have external linkage.
    AddGlobalValueToIndex(Name, GUID, GlobalValue::ExternalLinkage, ID,
                          nullptr);
    return false;
  }

  // Have a list of summaries
  if (ParseToken(lltok::kw_summaries, "expected 'summaries' here") ||
      ParseToken(lltok::colon, "expected ':' here") ||
      ParseToken(lltok::lparen, "expected '(' here"))
    return true;
  do {
    switch (Lex.getKind()) {
    case lltok::kw_function:
      if (ParseFunctionSummary(Name, GUID, ID))
        return true;
      break;
    case lltok::kw_variable:
      if (ParseVariableSummary(Name, GUID, ID))
        return true;
      break;
    case lltok::kw_alias:
      if (ParseAliasSummary(Name, GUID, ID))
        return true;
      break;
    default:
      return Error(Lex.getLoc(), "expected summary type");
    }
  } while (EatIfPresent(lltok::comma));

  if (ParseToken(lltok::rparen, "expected ')' here") ||
      ParseToken(lltok::rparen, "expected ')' here"))
    return true;

  return false;
}

/// FunctionSummary
///   ::= 'function' ':' '(' 'module' ':' ModuleReference ',' GVFlags
///         ',' 'insts' ':' UInt32 [',' OptionalFFlags]? [',' OptionalCalls]?
///         [',' OptionalTypeIdInfo]? [',' OptionalRefs]? ')'
bool LLParser::ParseFunctionSummary(std::string Name, GlobalValue::GUID GUID,
                                    unsigned ID) {
  assert(Lex.getKind() == lltok::kw_function);
  Lex.Lex();

  StringRef ModulePath;
  GlobalValueSummary::GVFlags GVFlags = GlobalValueSummary::GVFlags(
      /*Linkage=*/GlobalValue::ExternalLinkage, /*NotEligibleToImport=*/false,
      /*Live=*/false, /*IsLocal=*/false, /*CanAutoHide=*/false);
  unsigned InstCount;
  std::vector<FunctionSummary::EdgeTy> Calls;
  FunctionSummary::TypeIdInfo TypeIdInfo;
  std::vector<ValueInfo> Refs;
  // Default is all-zeros (conservative values).
  FunctionSummary::FFlags FFlags = {};
  if (ParseToken(lltok::colon, "expected ':' here") ||
      ParseToken(lltok::lparen, "expected '(' here") ||
      ParseModuleReference(ModulePath) ||
      ParseToken(lltok::comma, "expected ',' here") || ParseGVFlags(GVFlags) ||
      ParseToken(lltok::comma, "expected ',' here") ||
      ParseToken(lltok::kw_insts, "expected 'insts' here") ||
      ParseToken(lltok::colon, "expected ':' here") || ParseUInt32(InstCount))
    return true;

  // Parse optional fields
  while (EatIfPresent(lltok::comma)) {
    switch (Lex.getKind()) {
    case lltok::kw_funcFlags:
      if (ParseOptionalFFlags(FFlags))
        return true;
      break;
    case lltok::kw_calls:
      if (ParseOptionalCalls(Calls))
        return true;
      break;
    case lltok::kw_typeIdInfo:
      if (ParseOptionalTypeIdInfo(TypeIdInfo))
        return true;
      break;
    case lltok::kw_refs:
      if (ParseOptionalRefs(Refs))
        return true;
      break;
    default:
      return Error(Lex.getLoc(), "expected optional function summary field");
    }
  }

  if (ParseToken(lltok::rparen, "expected ')' here"))
    return true;

  auto FS = std::make_unique<FunctionSummary>(
      GVFlags, InstCount, FFlags, /*EntryCount=*/0, std::move(Refs),
      std::move(Calls), std::move(TypeIdInfo.TypeTests),
      std::move(TypeIdInfo.TypeTestAssumeVCalls),
      std::move(TypeIdInfo.TypeCheckedLoadVCalls),
      std::move(TypeIdInfo.TypeTestAssumeConstVCalls),
      std::move(TypeIdInfo.TypeCheckedLoadConstVCalls));

  FS->setModulePath(ModulePath);

  AddGlobalValueToIndex(Name, GUID, (GlobalValue::LinkageTypes)GVFlags.Linkage,
                        ID, std::move(FS));

  return false;
}

/// VariableSummary
///   ::= 'variable' ':' '(' 'module' ':' ModuleReference ',' GVFlags
///         [',' OptionalRefs]? ')'
bool LLParser::ParseVariableSummary(std::string Name, GlobalValue::GUID GUID,
                                    unsigned ID) {
  assert(Lex.getKind() == lltok::kw_variable);
  Lex.Lex();

  StringRef ModulePath;
  GlobalValueSummary::GVFlags GVFlags = GlobalValueSummary::GVFlags(
      /*Linkage=*/GlobalValue::ExternalLinkage, /*NotEligibleToImport=*/false,
      /*Live=*/false, /*IsLocal=*/false, /*CanAutoHide=*/false);
  GlobalVarSummary::GVarFlags GVarFlags(/*ReadOnly*/ false,
                                        /* WriteOnly */ false,
                                        /* Constant */ false,
                                        GlobalObject::VCallVisibilityPublic);
  std::vector<ValueInfo> Refs;
  VTableFuncList VTableFuncs;
  if (ParseToken(lltok::colon, "expected ':' here") ||
      ParseToken(lltok::lparen, "expected '(' here") ||
      ParseModuleReference(ModulePath) ||
      ParseToken(lltok::comma, "expected ',' here") || ParseGVFlags(GVFlags) ||
      ParseToken(lltok::comma, "expected ',' here") ||
      ParseGVarFlags(GVarFlags))
    return true;

  // Parse optional fields
  while (EatIfPresent(lltok::comma)) {
    switch (Lex.getKind()) {
    case lltok::kw_vTableFuncs:
      if (ParseOptionalVTableFuncs(VTableFuncs))
        return true;
      break;
    case lltok::kw_refs:
      if (ParseOptionalRefs(Refs))
        return true;
      break;
    default:
      return Error(Lex.getLoc(), "expected optional variable summary field");
    }
  }

  if (ParseToken(lltok::rparen, "expected ')' here"))
    return true;

  auto GS =
      std::make_unique<GlobalVarSummary>(GVFlags, GVarFlags, std::move(Refs));

  GS->setModulePath(ModulePath);
  GS->setVTableFuncs(std::move(VTableFuncs));

  AddGlobalValueToIndex(Name, GUID, (GlobalValue::LinkageTypes)GVFlags.Linkage,
                        ID, std::move(GS));

  return false;
}

/// AliasSummary
///   ::= 'alias' ':' '(' 'module' ':' ModuleReference ',' GVFlags ','
///         'aliasee' ':' GVReference ')'
bool LLParser::ParseAliasSummary(std::string Name, GlobalValue::GUID GUID,
                                 unsigned ID) {
  assert(Lex.getKind() == lltok::kw_alias);
  LocTy Loc = Lex.getLoc();
  Lex.Lex();

  StringRef ModulePath;
  GlobalValueSummary::GVFlags GVFlags = GlobalValueSummary::GVFlags(
      /*Linkage=*/GlobalValue::ExternalLinkage, /*NotEligibleToImport=*/false,
      /*Live=*/false, /*IsLocal=*/false, /*CanAutoHide=*/false);
  if (ParseToken(lltok::colon, "expected ':' here") ||
      ParseToken(lltok::lparen, "expected '(' here") ||
      ParseModuleReference(ModulePath) ||
      ParseToken(lltok::comma, "expected ',' here") || ParseGVFlags(GVFlags) ||
      ParseToken(lltok::comma, "expected ',' here") ||
      ParseToken(lltok::kw_aliasee, "expected 'aliasee' here") ||
      ParseToken(lltok::colon, "expected ':' here"))
    return true;

  ValueInfo AliaseeVI;
  unsigned GVId;
  if (ParseGVReference(AliaseeVI, GVId))
    return true;

  if (ParseToken(lltok::rparen, "expected ')' here"))
    return true;

  auto AS = std::make_unique<AliasSummary>(GVFlags);

  AS->setModulePath(ModulePath);

  // Record forward reference if the aliasee is not parsed yet.
  if (AliaseeVI.getRef() == FwdVIRef) {
    auto FwdRef = ForwardRefAliasees.insert(
        std::make_pair(GVId, std::vector<std::pair<AliasSummary *, LocTy>>()));
    FwdRef.first->second.push_back(std::make_pair(AS.get(), Loc));
  } else {
    auto Summary = Index->findSummaryInModule(AliaseeVI, ModulePath);
    assert(Summary && "Aliasee must be a definition");
    AS->setAliasee(AliaseeVI, Summary);
  }

  AddGlobalValueToIndex(Name, GUID, (GlobalValue::LinkageTypes)GVFlags.Linkage,
                        ID, std::move(AS));

  return false;
}

/// Flag
///   ::= [0|1]
bool LLParser::ParseFlag(unsigned &Val) {
  if (Lex.getKind() != lltok::APSInt || Lex.getAPSIntVal().isSigned())
    return TokError("expected integer");
  Val = (unsigned)Lex.getAPSIntVal().getBoolValue();
  Lex.Lex();
  return false;
}

/// OptionalFFlags
///   := 'funcFlags' ':' '(' ['readNone' ':' Flag]?
///        [',' 'readOnly' ':' Flag]? [',' 'noRecurse' ':' Flag]?
///        [',' 'returnDoesNotAlias' ':' Flag]? ')'
///        [',' 'noInline' ':' Flag]? ')'
///        [',' 'alwaysInline' ':' Flag]? ')'

bool LLParser::ParseOptionalFFlags(FunctionSummary::FFlags &FFlags) {
  assert(Lex.getKind() == lltok::kw_funcFlags);
  Lex.Lex();

  if (ParseToken(lltok::colon, "expected ':' in funcFlags") |
      ParseToken(lltok::lparen, "expected '(' in funcFlags"))
    return true;

  do {
    unsigned Val = 0;
    switch (Lex.getKind()) {
    case lltok::kw_readNone:
      Lex.Lex();
      if (ParseToken(lltok::colon, "expected ':'") || ParseFlag(Val))
        return true;
      FFlags.ReadNone = Val;
      break;
    case lltok::kw_readOnly:
      Lex.Lex();
      if (ParseToken(lltok::colon, "expected ':'") || ParseFlag(Val))
        return true;
      FFlags.ReadOnly = Val;
      break;
    case lltok::kw_noRecurse:
      Lex.Lex();
      if (ParseToken(lltok::colon, "expected ':'") || ParseFlag(Val))
        return true;
      FFlags.NoRecurse = Val;
      break;
    case lltok::kw_returnDoesNotAlias:
      Lex.Lex();
      if (ParseToken(lltok::colon, "expected ':'") || ParseFlag(Val))
        return true;
      FFlags.ReturnDoesNotAlias = Val;
      break;
    case lltok::kw_noInline:
      Lex.Lex();
      if (ParseToken(lltok::colon, "expected ':'") || ParseFlag(Val))
        return true;
      FFlags.NoInline = Val;
      break;
    case lltok::kw_alwaysInline:
      Lex.Lex();
      if (ParseToken(lltok::colon, "expected ':'") || ParseFlag(Val))
        return true;
      FFlags.AlwaysInline = Val;
      break;
    default:
      return Error(Lex.getLoc(), "expected function flag type");
    }
  } while (EatIfPresent(lltok::comma));

  if (ParseToken(lltok::rparen, "expected ')' in funcFlags"))
    return true;

  return false;
}

/// OptionalCalls
///   := 'calls' ':' '(' Call [',' Call]* ')'
/// Call ::= '(' 'callee' ':' GVReference
///            [( ',' 'hotness' ':' Hotness | ',' 'relbf' ':' UInt32 )]? ')'
bool LLParser::ParseOptionalCalls(std::vector<FunctionSummary::EdgeTy> &Calls) {
  assert(Lex.getKind() == lltok::kw_calls);
  Lex.Lex();

  if (ParseToken(lltok::colon, "expected ':' in calls") |
      ParseToken(lltok::lparen, "expected '(' in calls"))
    return true;

  IdToIndexMapType IdToIndexMap;
  // Parse each call edge
  do {
    ValueInfo VI;
    if (ParseToken(lltok::lparen, "expected '(' in call") ||
        ParseToken(lltok::kw_callee, "expected 'callee' in call") ||
        ParseToken(lltok::colon, "expected ':'"))
      return true;

    LocTy Loc = Lex.getLoc();
    unsigned GVId;
    if (ParseGVReference(VI, GVId))
      return true;

    CalleeInfo::HotnessType Hotness = CalleeInfo::HotnessType::Unknown;
    unsigned RelBF = 0;
    if (EatIfPresent(lltok::comma)) {
      // Expect either hotness or relbf
      if (EatIfPresent(lltok::kw_hotness)) {
        if (ParseToken(lltok::colon, "expected ':'") || ParseHotness(Hotness))
          return true;
      } else {
        if (ParseToken(lltok::kw_relbf, "expected relbf") ||
            ParseToken(lltok::colon, "expected ':'") || ParseUInt32(RelBF))
          return true;
      }
    }
    // Keep track of the Call array index needing a forward reference.
    // We will save the location of the ValueInfo needing an update, but
    // can only do so once the std::vector is finalized.
    if (VI.getRef() == FwdVIRef)
      IdToIndexMap[GVId].push_back(std::make_pair(Calls.size(), Loc));
    Calls.push_back(FunctionSummary::EdgeTy{VI, CalleeInfo(Hotness, RelBF)});

    if (ParseToken(lltok::rparen, "expected ')' in call"))
      return true;
  } while (EatIfPresent(lltok::comma));

  // Now that the Calls vector is finalized, it is safe to save the locations
  // of any forward GV references that need updating later.
  for (auto I : IdToIndexMap) {
    for (auto P : I.second) {
      assert(Calls[P.first].first.getRef() == FwdVIRef &&
             "Forward referenced ValueInfo expected to be empty");
      auto FwdRef = ForwardRefValueInfos.insert(std::make_pair(
          I.first, std::vector<std::pair<ValueInfo *, LocTy>>()));
      FwdRef.first->second.push_back(
          std::make_pair(&Calls[P.first].first, P.second));
    }
  }

  if (ParseToken(lltok::rparen, "expected ')' in calls"))
    return true;

  return false;
}

/// Hotness
///   := ('unknown'|'cold'|'none'|'hot'|'critical')
bool LLParser::ParseHotness(CalleeInfo::HotnessType &Hotness) {
  switch (Lex.getKind()) {
  case lltok::kw_unknown:
    Hotness = CalleeInfo::HotnessType::Unknown;
    break;
  case lltok::kw_cold:
    Hotness = CalleeInfo::HotnessType::Cold;
    break;
  case lltok::kw_none:
    Hotness = CalleeInfo::HotnessType::None;
    break;
  case lltok::kw_hot:
    Hotness = CalleeInfo::HotnessType::Hot;
    break;
  case lltok::kw_critical:
    Hotness = CalleeInfo::HotnessType::Critical;
    break;
  default:
    return Error(Lex.getLoc(), "invalid call edge hotness");
  }
  Lex.Lex();
  return false;
}

/// OptionalVTableFuncs
///   := 'vTableFuncs' ':' '(' VTableFunc [',' VTableFunc]* ')'
/// VTableFunc ::= '(' 'virtFunc' ':' GVReference ',' 'offset' ':' UInt64 ')'
bool LLParser::ParseOptionalVTableFuncs(VTableFuncList &VTableFuncs) {
  assert(Lex.getKind() == lltok::kw_vTableFuncs);
  Lex.Lex();

  if (ParseToken(lltok::colon, "expected ':' in vTableFuncs") |
      ParseToken(lltok::lparen, "expected '(' in vTableFuncs"))
    return true;

  IdToIndexMapType IdToIndexMap;
  // Parse each virtual function pair
  do {
    ValueInfo VI;
    if (ParseToken(lltok::lparen, "expected '(' in vTableFunc") ||
        ParseToken(lltok::kw_virtFunc, "expected 'callee' in vTableFunc") ||
        ParseToken(lltok::colon, "expected ':'"))
      return true;

    LocTy Loc = Lex.getLoc();
    unsigned GVId;
    if (ParseGVReference(VI, GVId))
      return true;

    uint64_t Offset;
    if (ParseToken(lltok::comma, "expected comma") ||
        ParseToken(lltok::kw_offset, "expected offset") ||
        ParseToken(lltok::colon, "expected ':'") || ParseUInt64(Offset))
      return true;

    // Keep track of the VTableFuncs array index needing a forward reference.
    // We will save the location of the ValueInfo needing an update, but
    // can only do so once the std::vector is finalized.
    if (VI == EmptyVI)
      IdToIndexMap[GVId].push_back(std::make_pair(VTableFuncs.size(), Loc));
    VTableFuncs.push_back({VI, Offset});

    if (ParseToken(lltok::rparen, "expected ')' in vTableFunc"))
      return true;
  } while (EatIfPresent(lltok::comma));

  // Now that the VTableFuncs vector is finalized, it is safe to save the
  // locations of any forward GV references that need updating later.
  for (auto I : IdToIndexMap) {
    for (auto P : I.second) {
      assert(VTableFuncs[P.first].FuncVI == EmptyVI &&
             "Forward referenced ValueInfo expected to be empty");
      auto FwdRef = ForwardRefValueInfos.insert(std::make_pair(
          I.first, std::vector<std::pair<ValueInfo *, LocTy>>()));
      FwdRef.first->second.push_back(
          std::make_pair(&VTableFuncs[P.first].FuncVI, P.second));
    }
  }

  if (ParseToken(lltok::rparen, "expected ')' in vTableFuncs"))
    return true;

  return false;
}

/// OptionalRefs
///   := 'refs' ':' '(' GVReference [',' GVReference]* ')'
bool LLParser::ParseOptionalRefs(std::vector<ValueInfo> &Refs) {
  assert(Lex.getKind() == lltok::kw_refs);
  Lex.Lex();

  if (ParseToken(lltok::colon, "expected ':' in refs") |
      ParseToken(lltok::lparen, "expected '(' in refs"))
    return true;

  struct ValueContext {
    ValueInfo VI;
    unsigned GVId;
    LocTy Loc;
  };
  std::vector<ValueContext> VContexts;
  // Parse each ref edge
  do {
    ValueContext VC;
    VC.Loc = Lex.getLoc();
    if (ParseGVReference(VC.VI, VC.GVId))
      return true;
    VContexts.push_back(VC);
  } while (EatIfPresent(lltok::comma));

  // Sort value contexts so that ones with writeonly
  // and readonly ValueInfo  are at the end of VContexts vector.
  // See FunctionSummary::specialRefCounts()
  llvm::sort(VContexts, [](const ValueContext &VC1, const ValueContext &VC2) {
    return VC1.VI.getAccessSpecifier() < VC2.VI.getAccessSpecifier();
  });

  IdToIndexMapType IdToIndexMap;
  for (auto &VC : VContexts) {
    // Keep track of the Refs array index needing a forward reference.
    // We will save the location of the ValueInfo needing an update, but
    // can only do so once the std::vector is finalized.
    if (VC.VI.getRef() == FwdVIRef)
      IdToIndexMap[VC.GVId].push_back(std::make_pair(Refs.size(), VC.Loc));
    Refs.push_back(VC.VI);
  }

  // Now that the Refs vector is finalized, it is safe to save the locations
  // of any forward GV references that need updating later.
  for (auto I : IdToIndexMap) {
    for (auto P : I.second) {
      assert(Refs[P.first].getRef() == FwdVIRef &&
             "Forward referenced ValueInfo expected to be empty");
      auto FwdRef = ForwardRefValueInfos.insert(std::make_pair(
          I.first, std::vector<std::pair<ValueInfo *, LocTy>>()));
      FwdRef.first->second.push_back(std::make_pair(&Refs[P.first], P.second));
    }
  }

  if (ParseToken(lltok::rparen, "expected ')' in refs"))
    return true;

  return false;
}

/// OptionalTypeIdInfo
///   := 'typeidinfo' ':' '(' [',' TypeTests]? [',' TypeTestAssumeVCalls]?
///         [',' TypeCheckedLoadVCalls]?  [',' TypeTestAssumeConstVCalls]?
///         [',' TypeCheckedLoadConstVCalls]? ')'
bool LLParser::ParseOptionalTypeIdInfo(
    FunctionSummary::TypeIdInfo &TypeIdInfo) {
  assert(Lex.getKind() == lltok::kw_typeIdInfo);
  Lex.Lex();

  if (ParseToken(lltok::colon, "expected ':' here") ||
      ParseToken(lltok::lparen, "expected '(' in typeIdInfo"))
    return true;

  do {
    switch (Lex.getKind()) {
    case lltok::kw_typeTests:
      if (ParseTypeTests(TypeIdInfo.TypeTests))
        return true;
      break;
    case lltok::kw_typeTestAssumeVCalls:
      if (ParseVFuncIdList(lltok::kw_typeTestAssumeVCalls,
                           TypeIdInfo.TypeTestAssumeVCalls))
        return true;
      break;
    case lltok::kw_typeCheckedLoadVCalls:
      if (ParseVFuncIdList(lltok::kw_typeCheckedLoadVCalls,
                           TypeIdInfo.TypeCheckedLoadVCalls))
        return true;
      break;
    case lltok::kw_typeTestAssumeConstVCalls:
      if (ParseConstVCallList(lltok::kw_typeTestAssumeConstVCalls,
                              TypeIdInfo.TypeTestAssumeConstVCalls))
        return true;
      break;
    case lltok::kw_typeCheckedLoadConstVCalls:
      if (ParseConstVCallList(lltok::kw_typeCheckedLoadConstVCalls,
                              TypeIdInfo.TypeCheckedLoadConstVCalls))
        return true;
      break;
    default:
      return Error(Lex.getLoc(), "invalid typeIdInfo list type");
    }
  } while (EatIfPresent(lltok::comma));

  if (ParseToken(lltok::rparen, "expected ')' in typeIdInfo"))
    return true;

  return false;
}

/// TypeTests
///   ::= 'typeTests' ':' '(' (SummaryID | UInt64)
///         [',' (SummaryID | UInt64)]* ')'
bool LLParser::ParseTypeTests(std::vector<GlobalValue::GUID> &TypeTests) {
  assert(Lex.getKind() == lltok::kw_typeTests);
  Lex.Lex();

  if (ParseToken(lltok::colon, "expected ':' here") ||
      ParseToken(lltok::lparen, "expected '(' in typeIdInfo"))
    return true;

  IdToIndexMapType IdToIndexMap;
  do {
    GlobalValue::GUID GUID = 0;
    if (Lex.getKind() == lltok::SummaryID) {
      unsigned ID = Lex.getUIntVal();
      LocTy Loc = Lex.getLoc();
      // Keep track of the TypeTests array index needing a forward reference.
      // We will save the location of the GUID needing an update, but
      // can only do so once the std::vector is finalized.
      IdToIndexMap[ID].push_back(std::make_pair(TypeTests.size(), Loc));
      Lex.Lex();
    } else if (ParseUInt64(GUID))
      return true;
    TypeTests.push_back(GUID);
  } while (EatIfPresent(lltok::comma));

  // Now that the TypeTests vector is finalized, it is safe to save the
  // locations of any forward GV references that need updating later.
  for (auto I : IdToIndexMap) {
    for (auto P : I.second) {
      assert(TypeTests[P.first] == 0 &&
             "Forward referenced type id GUID expected to be 0");
      auto FwdRef = ForwardRefTypeIds.insert(std::make_pair(
          I.first, std::vector<std::pair<GlobalValue::GUID *, LocTy>>()));
      FwdRef.first->second.push_back(
          std::make_pair(&TypeTests[P.first], P.second));
    }
  }

  if (ParseToken(lltok::rparen, "expected ')' in typeIdInfo"))
    return true;

  return false;
}

/// VFuncIdList
///   ::= Kind ':' '(' VFuncId [',' VFuncId]* ')'
bool LLParser::ParseVFuncIdList(
    lltok::Kind Kind, std::vector<FunctionSummary::VFuncId> &VFuncIdList) {
  assert(Lex.getKind() == Kind);
  Lex.Lex();

  if (ParseToken(lltok::colon, "expected ':' here") ||
      ParseToken(lltok::lparen, "expected '(' here"))
    return true;

  IdToIndexMapType IdToIndexMap;
  do {
    FunctionSummary::VFuncId VFuncId;
    if (ParseVFuncId(VFuncId, IdToIndexMap, VFuncIdList.size()))
      return true;
    VFuncIdList.push_back(VFuncId);
  } while (EatIfPresent(lltok::comma));

  if (ParseToken(lltok::rparen, "expected ')' here"))
    return true;

  // Now that the VFuncIdList vector is finalized, it is safe to save the
  // locations of any forward GV references that need updating later.
  for (auto I : IdToIndexMap) {
    for (auto P : I.second) {
      assert(VFuncIdList[P.first].GUID == 0 &&
             "Forward referenced type id GUID expected to be 0");
      auto FwdRef = ForwardRefTypeIds.insert(std::make_pair(
          I.first, std::vector<std::pair<GlobalValue::GUID *, LocTy>>()));
      FwdRef.first->second.push_back(
          std::make_pair(&VFuncIdList[P.first].GUID, P.second));
    }
  }

  return false;
}

/// ConstVCallList
///   ::= Kind ':' '(' ConstVCall [',' ConstVCall]* ')'
bool LLParser::ParseConstVCallList(
    lltok::Kind Kind,
    std::vector<FunctionSummary::ConstVCall> &ConstVCallList) {
  assert(Lex.getKind() == Kind);
  Lex.Lex();

  if (ParseToken(lltok::colon, "expected ':' here") ||
      ParseToken(lltok::lparen, "expected '(' here"))
    return true;

  IdToIndexMapType IdToIndexMap;
  do {
    FunctionSummary::ConstVCall ConstVCall;
    if (ParseConstVCall(ConstVCall, IdToIndexMap, ConstVCallList.size()))
      return true;
    ConstVCallList.push_back(ConstVCall);
  } while (EatIfPresent(lltok::comma));

  if (ParseToken(lltok::rparen, "expected ')' here"))
    return true;

  // Now that the ConstVCallList vector is finalized, it is safe to save the
  // locations of any forward GV references that need updating later.
  for (auto I : IdToIndexMap) {
    for (auto P : I.second) {
      assert(ConstVCallList[P.first].VFunc.GUID == 0 &&
             "Forward referenced type id GUID expected to be 0");
      auto FwdRef = ForwardRefTypeIds.insert(std::make_pair(
          I.first, std::vector<std::pair<GlobalValue::GUID *, LocTy>>()));
      FwdRef.first->second.push_back(
          std::make_pair(&ConstVCallList[P.first].VFunc.GUID, P.second));
    }
  }

  return false;
}

/// ConstVCall
///   ::= '(' VFuncId ',' Args ')'
bool LLParser::ParseConstVCall(FunctionSummary::ConstVCall &ConstVCall,
                               IdToIndexMapType &IdToIndexMap, unsigned Index) {
  if (ParseToken(lltok::lparen, "expected '(' here") ||
      ParseVFuncId(ConstVCall.VFunc, IdToIndexMap, Index))
    return true;

  if (EatIfPresent(lltok::comma))
    if (ParseArgs(ConstVCall.Args))
      return true;

  if (ParseToken(lltok::rparen, "expected ')' here"))
    return true;

  return false;
}

/// VFuncId
///   ::= 'vFuncId' ':' '(' (SummaryID | 'guid' ':' UInt64) ','
///         'offset' ':' UInt64 ')'
bool LLParser::ParseVFuncId(FunctionSummary::VFuncId &VFuncId,
                            IdToIndexMapType &IdToIndexMap, unsigned Index) {
  assert(Lex.getKind() == lltok::kw_vFuncId);
  Lex.Lex();

  if (ParseToken(lltok::colon, "expected ':' here") ||
      ParseToken(lltok::lparen, "expected '(' here"))
    return true;

  if (Lex.getKind() == lltok::SummaryID) {
    VFuncId.GUID = 0;
    unsigned ID = Lex.getUIntVal();
    LocTy Loc = Lex.getLoc();
    // Keep track of the array index needing a forward reference.
    // We will save the location of the GUID needing an update, but
    // can only do so once the caller's std::vector is finalized.
    IdToIndexMap[ID].push_back(std::make_pair(Index, Loc));
    Lex.Lex();
  } else if (ParseToken(lltok::kw_guid, "expected 'guid' here") ||
             ParseToken(lltok::colon, "expected ':' here") ||
             ParseUInt64(VFuncId.GUID))
    return true;

  if (ParseToken(lltok::comma, "expected ',' here") ||
      ParseToken(lltok::kw_offset, "expected 'offset' here") ||
      ParseToken(lltok::colon, "expected ':' here") ||
      ParseUInt64(VFuncId.Offset) ||
      ParseToken(lltok::rparen, "expected ')' here"))
    return true;

  return false;
}

/// GVFlags
///   ::= 'flags' ':' '(' 'linkage' ':' OptionalLinkageAux ','
///         'notEligibleToImport' ':' Flag ',' 'live' ':' Flag ','
///         'dsoLocal' ':' Flag ',' 'canAutoHide' ':' Flag ')'
bool LLParser::ParseGVFlags(GlobalValueSummary::GVFlags &GVFlags) {
  assert(Lex.getKind() == lltok::kw_flags);
  Lex.Lex();

  if (ParseToken(lltok::colon, "expected ':' here") ||
      ParseToken(lltok::lparen, "expected '(' here"))
    return true;

  do {
    unsigned Flag = 0;
    switch (Lex.getKind()) {
    case lltok::kw_linkage:
      Lex.Lex();
      if (ParseToken(lltok::colon, "expected ':'"))
        return true;
      bool HasLinkage;
      GVFlags.Linkage = parseOptionalLinkageAux(Lex.getKind(), HasLinkage);
      assert(HasLinkage && "Linkage not optional in summary entry");
      Lex.Lex();
      break;
    case lltok::kw_notEligibleToImport:
      Lex.Lex();
      if (ParseToken(lltok::colon, "expected ':'") || ParseFlag(Flag))
        return true;
      GVFlags.NotEligibleToImport = Flag;
      break;
    case lltok::kw_live:
      Lex.Lex();
      if (ParseToken(lltok::colon, "expected ':'") || ParseFlag(Flag))
        return true;
      GVFlags.Live = Flag;
      break;
    case lltok::kw_dsoLocal:
      Lex.Lex();
      if (ParseToken(lltok::colon, "expected ':'") || ParseFlag(Flag))
        return true;
      GVFlags.DSOLocal = Flag;
      break;
    case lltok::kw_canAutoHide:
      Lex.Lex();
      if (ParseToken(lltok::colon, "expected ':'") || ParseFlag(Flag))
        return true;
      GVFlags.CanAutoHide = Flag;
      break;
    default:
      return Error(Lex.getLoc(), "expected gv flag type");
    }
  } while (EatIfPresent(lltok::comma));

  if (ParseToken(lltok::rparen, "expected ')' here"))
    return true;

  return false;
}

/// GVarFlags
///   ::= 'varFlags' ':' '(' 'readonly' ':' Flag
///                      ',' 'writeonly' ':' Flag
///                      ',' 'constant' ':' Flag ')'
bool LLParser::ParseGVarFlags(GlobalVarSummary::GVarFlags &GVarFlags) {
  assert(Lex.getKind() == lltok::kw_varFlags);
  Lex.Lex();

  if (ParseToken(lltok::colon, "expected ':' here") ||
      ParseToken(lltok::lparen, "expected '(' here"))
    return true;

  auto ParseRest = [this](unsigned int &Val) {
    Lex.Lex();
    if (ParseToken(lltok::colon, "expected ':'"))
      return true;
    return ParseFlag(Val);
  };

  do {
    unsigned Flag = 0;
    switch (Lex.getKind()) {
    case lltok::kw_readonly:
      if (ParseRest(Flag))
        return true;
      GVarFlags.MaybeReadOnly = Flag;
      break;
    case lltok::kw_writeonly:
      if (ParseRest(Flag))
        return true;
      GVarFlags.MaybeWriteOnly = Flag;
      break;
    case lltok::kw_constant:
      if (ParseRest(Flag))
        return true;
      GVarFlags.Constant = Flag;
      break;
    case lltok::kw_vcall_visibility:
      if (ParseRest(Flag))
        return true;
      GVarFlags.VCallVisibility = Flag;
      break;
    default:
      return Error(Lex.getLoc(), "expected gvar flag type");
    }
  } while (EatIfPresent(lltok::comma));
  return ParseToken(lltok::rparen, "expected ')' here");
}

/// ModuleReference
///   ::= 'module' ':' UInt
bool LLParser::ParseModuleReference(StringRef &ModulePath) {
  // Parse module id.
  if (ParseToken(lltok::kw_module, "expected 'module' here") ||
      ParseToken(lltok::colon, "expected ':' here") ||
      ParseToken(lltok::SummaryID, "expected module ID"))
    return true;

  unsigned ModuleID = Lex.getUIntVal();
  auto I = ModuleIdMap.find(ModuleID);
  // We should have already parsed all module IDs
  assert(I != ModuleIdMap.end());
  ModulePath = I->second;
  return false;
}

/// GVReference
///   ::= SummaryID
bool LLParser::ParseGVReference(ValueInfo &VI, unsigned &GVId) {
  bool WriteOnly = false, ReadOnly = EatIfPresent(lltok::kw_readonly);
  if (!ReadOnly)
    WriteOnly = EatIfPresent(lltok::kw_writeonly);
  if (ParseToken(lltok::SummaryID, "expected GV ID"))
    return true;

  GVId = Lex.getUIntVal();
  // Check if we already have a VI for this GV
  if (GVId < NumberedValueInfos.size()) {
    assert(NumberedValueInfos[GVId].getRef() != FwdVIRef);
    VI = NumberedValueInfos[GVId];
  } else
    // We will create a forward reference to the stored location.
    VI = ValueInfo(false, FwdVIRef);

  if (ReadOnly)
    VI.setReadOnly();
  if (WriteOnly)
    VI.setWriteOnly();
  return false;
}<|MERGE_RESOLUTION|>--- conflicted
+++ resolved
@@ -7062,12 +7062,8 @@
   if (Ty != cast<PointerType>(Val->getType())->getElementType())
     return Error(ExplicitTypeLoc,
                  "explicit pointee type doesn't match operand's pointee type");
-<<<<<<< HEAD
-  if (!Alignment && !Ty->isSized())
-=======
   SmallPtrSet<Type *, 4> Visited;
   if (!Alignment && !Ty->isSized(&Visited))
->>>>>>> 7685c6b8
     return Error(ExplicitTypeLoc, "loading unsized types is not allowed");
   if (!Alignment)
     Alignment = M->getDataLayout().getABITypeAlign(Ty);
@@ -7117,12 +7113,8 @@
   if (Ordering == AtomicOrdering::Acquire ||
       Ordering == AtomicOrdering::AcquireRelease)
     return Error(Loc, "atomic store cannot use Acquire ordering");
-<<<<<<< HEAD
-  if (!Alignment && !Val->getType()->isSized())
-=======
   SmallPtrSet<Type *, 4> Visited;
   if (!Alignment && !Val->getType()->isSized(&Visited))
->>>>>>> 7685c6b8
     return Error(Loc, "storing unsized types is not allowed");
   if (!Alignment)
     Alignment = M->getDataLayout().getABITypeAlign(Val->getType());
