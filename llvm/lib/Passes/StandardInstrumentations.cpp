//===- Standard pass instrumentations handling ----------------*- C++ -*--===//
//
// Part of the LLVM Project, under the Apache License v2.0 with LLVM Exceptions.
// See https://llvm.org/LICENSE.txt for license information.
// SPDX-License-Identifier: Apache-2.0 WITH LLVM-exception
//
//===----------------------------------------------------------------------===//
/// \file
///
/// This file defines IR-printing pass instrumentation callbacks as well as
/// StandardInstrumentations class that manages standard pass instrumentations.
///
//===----------------------------------------------------------------------===//

#include "llvm/Passes/StandardInstrumentations.h"
#include "llvm/ADT/Any.h"
#include "llvm/ADT/Optional.h"
#include "llvm/ADT/StringRef.h"
#include "llvm/Analysis/CallGraphSCCPass.h"
#include "llvm/Analysis/LazyCallGraph.h"
#include "llvm/Analysis/LoopInfo.h"
#include "llvm/IR/Function.h"
#include "llvm/IR/Module.h"
#include "llvm/IR/PassInstrumentation.h"
#include "llvm/IR/PrintPasses.h"
#include "llvm/IR/Verifier.h"
#include "llvm/Support/CommandLine.h"
#include "llvm/Support/Debug.h"
#include "llvm/Support/FormatVariadic.h"
#include "llvm/Support/raw_ostream.h"
#include <unordered_set>
#include <vector>

using namespace llvm;

cl::opt<bool> PreservedCFGCheckerInstrumentation::VerifyPreservedCFG(
    "verify-cfg-preserved", cl::Hidden,
#ifdef NDEBUG
    cl::init(false));
#else
    cl::init(false));
#endif

// FIXME: Change `-debug-pass-manager` from boolean to enum type. Similar to
// `-debug-pass` in legacy PM.
static cl::opt<bool>
    DebugPMVerbose("debug-pass-manager-verbose", cl::Hidden, cl::init(false),
                   cl::desc("Print all pass management debugging information. "
                            "`-debug-pass-manager` must also be specified"));

// An option that prints out the IR after passes, similar to
// -print-after-all except that it only prints the IR after passes that
// change the IR.  Those passes that do not make changes to the IR are
// reported as not making any changes.  In addition, the initial IR is
// also reported.  Other hidden options affect the output from this
// option.  -filter-passes will limit the output to the named passes
// that actually change the IR and other passes are reported as filtered out.
// The specified passes will either be reported as making no changes (with
// no IR reported) or the changed IR will be reported.  Also, the
// -filter-print-funcs and -print-module-scope options will do similar
// filtering based on function name, reporting changed IRs as functions(or
// modules if -print-module-scope is specified) for a particular function
// or indicating that the IR has been filtered out.  The extra options
// can be combined, allowing only changed IRs for certain passes on certain
// functions to be reported in different formats, with the rest being
// reported as filtered out.  The -print-before-changed option will print
// the IR as it was before each pass that changed it.
static cl::opt<bool> PrintChanged("print-changed",
                                  cl::desc("Print changed IRs"),
                                  cl::init(false), cl::Hidden);
// An option that supports the -print-changed option.  See
// the description for -print-changed for an explanation of the use
// of this option.  Note that this option has no effect without -print-changed.
static cl::list<std::string>
    PrintPassesList("filter-passes", cl::value_desc("pass names"),
                    cl::desc("Only consider IR changes for passes whose names "
                             "match for the print-changed option"),
                    cl::CommaSeparated, cl::Hidden);
// An option that supports the -print-changed option.  See
// the description for -print-changed for an explanation of the use
// of this option.  Note that this option has no effect without -print-changed.
static cl::opt<bool>
    PrintChangedBefore("print-before-changed",
                       cl::desc("Print before passes that change them"),
                       cl::init(false), cl::Hidden);

namespace {

/// Extracting Module out of \p IR unit. Also fills a textual description
/// of \p IR for use in header when printing.
Optional<std::pair<const Module *, std::string>>
unwrapModule(Any IR, bool Force = false) {
  if (any_isa<const Module *>(IR))
    return std::make_pair(any_cast<const Module *>(IR), std::string());

  if (any_isa<const Function *>(IR)) {
    const Function *F = any_cast<const Function *>(IR);
    if (!Force && !isFunctionInPrintList(F->getName()))
      return None;

    const Module *M = F->getParent();
    return std::make_pair(M, formatv(" (function: {0})", F->getName()).str());
  }

  if (any_isa<const LazyCallGraph::SCC *>(IR)) {
    const LazyCallGraph::SCC *C = any_cast<const LazyCallGraph::SCC *>(IR);
    for (const LazyCallGraph::Node &N : *C) {
      const Function &F = N.getFunction();
      if (Force || (!F.isDeclaration() && isFunctionInPrintList(F.getName()))) {
        const Module *M = F.getParent();
        return std::make_pair(M, formatv(" (scc: {0})", C->getName()).str());
      }
    }
    assert(!Force && "Expected to have made a pair when forced.");
    return None;
  }

  if (any_isa<const Loop *>(IR)) {
    const Loop *L = any_cast<const Loop *>(IR);
    const Function *F = L->getHeader()->getParent();
    if (!Force && !isFunctionInPrintList(F->getName()))
      return None;
    const Module *M = F->getParent();
    std::string LoopName;
    raw_string_ostream ss(LoopName);
    L->getHeader()->printAsOperand(ss, false);
    return std::make_pair(M, formatv(" (loop: {0})", ss.str()).str());
  }

  llvm_unreachable("Unknown IR unit");
}

void printIR(raw_ostream &OS, const Function *F, StringRef Banner,
             StringRef Extra = StringRef(), bool Brief = false) {
  if (Brief) {
    OS << F->getName() << '\n';
    return;
  }

  if (!isFunctionInPrintList(F->getName()))
    return;
  OS << Banner << Extra << "\n" << static_cast<const Value &>(*F);
}

void printIR(raw_ostream &OS, const Module *M, StringRef Banner,
             StringRef Extra = StringRef(), bool Brief = false,
             bool ShouldPreserveUseListOrder = false) {
  if (Brief) {
    OS << M->getName() << '\n';
    return;
  }

  if (isFunctionInPrintList("*") || forcePrintModuleIR()) {
    OS << Banner << Extra << "\n";
    M->print(OS, nullptr, ShouldPreserveUseListOrder);
  } else {
    for (const auto &F : M->functions()) {
      printIR(OS, &F, Banner, Extra);
    }
  }
}

void printIR(raw_ostream &OS, const LazyCallGraph::SCC *C, StringRef Banner,
             StringRef Extra = StringRef(), bool Brief = false) {
  if (Brief) {
    OS << *C << '\n';
    return;
  }

  bool BannerPrinted = false;
  for (const LazyCallGraph::Node &N : *C) {
    const Function &F = N.getFunction();
    if (!F.isDeclaration() && isFunctionInPrintList(F.getName())) {
      if (!BannerPrinted) {
        OS << Banner << Extra << "\n";
        BannerPrinted = true;
      }
      F.print(OS);
    }
  }
}

void printIR(raw_ostream &OS, const Loop *L, StringRef Banner,
             bool Brief = false) {
  if (Brief) {
    OS << *L;
    return;
  }

  const Function *F = L->getHeader()->getParent();
  if (!isFunctionInPrintList(F->getName()))
    return;
  printLoop(const_cast<Loop &>(*L), OS, std::string(Banner));
}

/// Generic IR-printing helper that unpacks a pointer to IRUnit wrapped into
/// llvm::Any and does actual print job.
void unwrapAndPrint(raw_ostream &OS, Any IR, StringRef Banner,
                    bool ForceModule = false, bool Brief = false,
                    bool ShouldPreserveUseListOrder = false) {
  if (ForceModule) {
    if (auto UnwrappedModule = unwrapModule(IR))
      printIR(OS, UnwrappedModule->first, Banner, UnwrappedModule->second,
              Brief, ShouldPreserveUseListOrder);
    return;
  }

  if (any_isa<const Module *>(IR)) {
    const Module *M = any_cast<const Module *>(IR);
    assert(M && "module should be valid for printing");
    printIR(OS, M, Banner, "", Brief, ShouldPreserveUseListOrder);
    return;
  }

  if (any_isa<const Function *>(IR)) {
    const Function *F = any_cast<const Function *>(IR);
    assert(F && "function should be valid for printing");
    printIR(OS, F, Banner, "", Brief);
    return;
  }

  if (any_isa<const LazyCallGraph::SCC *>(IR)) {
    const LazyCallGraph::SCC *C = any_cast<const LazyCallGraph::SCC *>(IR);
    assert(C && "scc should be valid for printing");
    std::string Extra = std::string(formatv(" (scc: {0})", C->getName()));
    printIR(OS, C, Banner, Extra, Brief);
    return;
  }

  if (any_isa<const Loop *>(IR)) {
    const Loop *L = any_cast<const Loop *>(IR);
    assert(L && "Loop should be valid for printing");
    printIR(OS, L, Banner, Brief);
    return;
  }
  llvm_unreachable("Unknown wrapped IR type");
}

// Return true when this is a pass for which changes should be ignored
bool isIgnored(StringRef PassID) {
  return isSpecialPass(PassID,
                       {"PassManager", "PassAdaptor", "AnalysisManagerProxy"});
}

} // namespace

template <typename IRUnitT>
ChangeReporter<IRUnitT>::~ChangeReporter<IRUnitT>() {
  assert(BeforeStack.empty() && "Problem with Change Printer stack.");
}

template <typename IRUnitT>
bool ChangeReporter<IRUnitT>::isInterestingFunction(const Function &F) {
  return isFunctionInPrintList(F.getName());
}

template <typename IRUnitT>
bool ChangeReporter<IRUnitT>::isInterestingPass(StringRef PassID) {
  if (isIgnored(PassID))
    return false;

  static std::unordered_set<std::string> PrintPassNames(PrintPassesList.begin(),
                                                        PrintPassesList.end());
  return PrintPassNames.empty() || PrintPassNames.count(PassID.str());
}

// Return true when this is a pass on IR for which printing
// of changes is desired.
template <typename IRUnitT>
bool ChangeReporter<IRUnitT>::isInteresting(Any IR, StringRef PassID) {
  if (!isInterestingPass(PassID))
    return false;
  if (any_isa<const Function *>(IR))
    return isInterestingFunction(*any_cast<const Function *>(IR));
  return true;
}

template <typename IRUnitT>
void ChangeReporter<IRUnitT>::saveIRBeforePass(Any IR, StringRef PassID) {
  // Always need to place something on the stack because invalidated passes
  // are not given the IR so it cannot be determined whether the pass was for
  // something that was filtered out.
  BeforeStack.emplace_back();

  if (!isInteresting(IR, PassID))
    return;
  // Is this the initial IR?
  if (InitialIR) {
    InitialIR = false;
    handleInitialIR(IR);
  }

  // Save the IR representation on the stack.
  IRUnitT &Data = BeforeStack.back();
  generateIRRepresentation(IR, PassID, Data);
}

template <typename IRUnitT>
void ChangeReporter<IRUnitT>::handleIRAfterPass(Any IR, StringRef PassID) {
  assert(!BeforeStack.empty() && "Unexpected empty stack encountered.");
  std::string Name;

  // unwrapModule has inconsistent handling of names for function IRs.
  if (any_isa<const Function *>(IR)) {
    const Function *F = any_cast<const Function *>(IR);
    Name = formatv(" (function: {0})", F->getName()).str();
  } else {
    if (auto UM = unwrapModule(IR))
      Name = UM->second;
  }
  if (Name == "")
    Name = " (module)";

  if (isIgnored(PassID))
    handleIgnored(PassID, Name);
  else if (!isInteresting(IR, PassID))
    handleFiltered(PassID, Name);
  else {
    // Get the before rep from the stack
    IRUnitT &Before = BeforeStack.back();
    // Create the after rep
    IRUnitT After;
    generateIRRepresentation(IR, PassID, After);

    // Was there a change in IR?
    if (same(Before, After))
      omitAfter(PassID, Name);
    else
      handleAfter(PassID, Name, Before, After, IR);
  }
  BeforeStack.pop_back();
}

template <typename IRUnitT>
void ChangeReporter<IRUnitT>::handleInvalidatedPass(StringRef PassID) {
  assert(!BeforeStack.empty() && "Unexpected empty stack encountered.");

  // Always flag it as invalidated as we cannot determine when
  // a pass for a filtered function is invalidated since we do not
  // get the IR in the call.  Also, the output is just alternate
  // forms of the banner anyway.
  handleInvalidated(PassID);
  BeforeStack.pop_back();
}

template <typename IRUnitT>
void ChangeReporter<IRUnitT>::registerRequiredCallbacks(
    PassInstrumentationCallbacks &PIC) {
  PIC.registerBeforeNonSkippedPassCallback(
      [this](StringRef P, Any IR) { saveIRBeforePass(IR, P); });

  PIC.registerAfterPassCallback(
      [this](StringRef P, Any IR, const PreservedAnalyses &) {
        handleIRAfterPass(IR, P);
      });
  PIC.registerAfterPassInvalidatedCallback(
      [this](StringRef P, const PreservedAnalyses &) {
        handleInvalidatedPass(P);
      });
}

template <typename IRUnitT>
TextChangeReporter<IRUnitT>::TextChangeReporter()
    : ChangeReporter<IRUnitT>(), Out(dbgs()) {}

template <typename IRUnitT>
void TextChangeReporter<IRUnitT>::handleInitialIR(Any IR) {
  // Always print the module.
  // Unwrap and print directly to avoid filtering problems in general routines.
  auto UnwrappedModule = unwrapModule(IR, /*Force=*/true);
  assert(UnwrappedModule && "Expected module to be unwrapped when forced.");
  Out << "*** IR Dump At Start: ***" << UnwrappedModule->second << "\n";
  UnwrappedModule->first->print(Out, nullptr,
                                /*ShouldPreserveUseListOrder=*/true);
}

template <typename IRUnitT>
void TextChangeReporter<IRUnitT>::omitAfter(StringRef PassID,
                                            std::string &Name) {
  Out << formatv("*** IR Dump After {0}{1} omitted because no change ***\n",
                 PassID, Name);
}

template <typename IRUnitT>
void TextChangeReporter<IRUnitT>::handleInvalidated(StringRef PassID) {
  Out << formatv("*** IR Pass {0} invalidated ***\n", PassID);
}

template <typename IRUnitT>
void TextChangeReporter<IRUnitT>::handleFiltered(StringRef PassID,
                                                 std::string &Name) {
  SmallString<20> Banner =
      formatv("*** IR Dump After {0}{1} filtered out ***\n", PassID, Name);
  Out << Banner;
}

template <typename IRUnitT>
void TextChangeReporter<IRUnitT>::handleIgnored(StringRef PassID,
                                                std::string &Name) {
  Out << formatv("*** IR Pass {0}{1} ignored ***\n", PassID, Name);
}

IRChangedPrinter::~IRChangedPrinter() {}

void IRChangedPrinter::registerCallbacks(PassInstrumentationCallbacks &PIC) {
  if (PrintChanged)
    TextChangeReporter<std::string>::registerRequiredCallbacks(PIC);
}

void IRChangedPrinter::generateIRRepresentation(Any IR, StringRef PassID,
                                                std::string &Output) {
  raw_string_ostream OS(Output);
  // use the after banner for all cases so it will match
  SmallString<20> Banner = formatv("*** IR Dump After {0} ***", PassID);
  unwrapAndPrint(OS, IR, Banner, forcePrintModuleIR(),
                 /*Brief=*/false, /*ShouldPreserveUseListOrder=*/true);

  OS.str();
}

void IRChangedPrinter::handleAfter(StringRef PassID, std::string &Name,
                                   const std::string &Before,
                                   const std::string &After, Any) {
  assert(After.find("*** IR Dump") == 0 && "Unexpected banner format.");
  StringRef AfterRef = After;
  StringRef Banner =
      AfterRef.take_until([](char C) -> bool { return C == '\n'; });

  // Report the IR before the changes when requested.
  if (PrintChangedBefore) {
    Out << "*** IR Dump Before" << Banner.substr(17);
    // LazyCallGraph::SCC already has "(scc:..." in banner so only add
    // in the name if it isn't already there.
    if (Name.substr(0, 6) != " (scc:" && !forcePrintModuleIR())
      Out << Name;

    StringRef BeforeRef = Before;
    Out << BeforeRef.substr(Banner.size());
  }

  Out << Banner;

  // LazyCallGraph::SCC already has "(scc:..." in banner so only add
  // in the name if it isn't already there.
  if (Name.substr(0, 6) != " (scc:" && !forcePrintModuleIR())
    Out << Name;

  Out << After.substr(Banner.size());
}

bool IRChangedPrinter::same(const std::string &S1, const std::string &S2) {
  return S1 == S2;
}

PrintIRInstrumentation::~PrintIRInstrumentation() {
  assert(ModuleDescStack.empty() && "ModuleDescStack is not empty at exit");
}

void PrintIRInstrumentation::pushModuleDesc(StringRef PassID, Any IR) {
  assert(StoreModuleDesc);
  const Module *M = nullptr;
  std::string Extra;
  if (auto UnwrappedModule = unwrapModule(IR))
    std::tie(M, Extra) = UnwrappedModule.getValue();
  ModuleDescStack.emplace_back(M, Extra, PassID);
}

PrintIRInstrumentation::PrintModuleDesc
PrintIRInstrumentation::popModuleDesc(StringRef PassID) {
  assert(!ModuleDescStack.empty() && "empty ModuleDescStack");
  PrintModuleDesc ModuleDesc = ModuleDescStack.pop_back_val();
  assert(std::get<2>(ModuleDesc).equals(PassID) && "malformed ModuleDescStack");
  return ModuleDesc;
}

void PrintIRInstrumentation::printBeforePass(StringRef PassID, Any IR) {
  if (isIgnored(PassID))
    return;

  // Saving Module for AfterPassInvalidated operations.
  // Note: here we rely on a fact that we do not change modules while
  // traversing the pipeline, so the latest captured module is good
  // for all print operations that has not happen yet.
  if (StoreModuleDesc && shouldPrintAfterPass(PassID))
    pushModuleDesc(PassID, IR);

  if (!shouldPrintBeforePass(PassID))
    return;

  SmallString<20> Banner = formatv("*** IR Dump Before {0} ***", PassID);
  unwrapAndPrint(dbgs(), IR, Banner, forcePrintModuleIR());
  return;
}

void PrintIRInstrumentation::printAfterPass(StringRef PassID, Any IR) {
  if (isIgnored(PassID))
    return;

  if (!shouldPrintAfterPass(PassID))
    return;

  if (StoreModuleDesc)
    popModuleDesc(PassID);

  SmallString<20> Banner = formatv("*** IR Dump After {0} ***", PassID);
  unwrapAndPrint(dbgs(), IR, Banner, forcePrintModuleIR());
}

void PrintIRInstrumentation::printAfterPassInvalidated(StringRef PassID) {
  StringRef PassName = PIC->getPassNameForClassName(PassID);
  if (!StoreModuleDesc || !shouldPrintAfterPass(PassName))
    return;

  if (isIgnored(PassID))
    return;

  const Module *M;
  std::string Extra;
  StringRef StoredPassID;
  std::tie(M, Extra, StoredPassID) = popModuleDesc(PassID);
  // Additional filtering (e.g. -filter-print-func) can lead to module
  // printing being skipped.
  if (!M)
    return;

  SmallString<20> Banner =
      formatv("*** IR Dump After {0} *** invalidated: ", PassID);
  printIR(dbgs(), M, Banner, Extra);
}

bool PrintIRInstrumentation::shouldPrintBeforePass(StringRef PassID) {
  if (shouldPrintBeforeAll())
    return true;

  StringRef PassName = PIC->getPassNameForClassName(PassID);
  for (const auto &P : printBeforePasses()) {
    if (PassName == P)
      return true;
  }
  return false;
}

bool PrintIRInstrumentation::shouldPrintAfterPass(StringRef PassID) {
  if (shouldPrintAfterAll())
    return true;

  StringRef PassName = PIC->getPassNameForClassName(PassID);
  for (const auto &P : printAfterPasses()) {
    if (PassName == P)
      return true;
  }
  return false;
}

void PrintIRInstrumentation::registerCallbacks(
    PassInstrumentationCallbacks &PIC) {
  this->PIC = &PIC;

  // BeforePass callback is not just for printing, it also saves a Module
  // for later use in AfterPassInvalidated.
  StoreModuleDesc = forcePrintModuleIR() && shouldPrintAfterSomePass();
  if (shouldPrintBeforeSomePass() || StoreModuleDesc)
    PIC.registerBeforeNonSkippedPassCallback(
        [this](StringRef P, Any IR) { this->printBeforePass(P, IR); });

  if (shouldPrintAfterSomePass()) {
    PIC.registerAfterPassCallback(
        [this](StringRef P, Any IR, const PreservedAnalyses &) {
          this->printAfterPass(P, IR);
        });
    PIC.registerAfterPassInvalidatedCallback(
        [this](StringRef P, const PreservedAnalyses &) {
          this->printAfterPassInvalidated(P);
        });
  }
}

void OptNoneInstrumentation::registerCallbacks(
    PassInstrumentationCallbacks &PIC) {
  PIC.registerShouldRunOptionalPassCallback(
      [this](StringRef P, Any IR) { return this->shouldRun(P, IR); });
}

bool OptNoneInstrumentation::shouldRun(StringRef PassID, Any IR) {
  const Function *F = nullptr;
  if (any_isa<const Function *>(IR)) {
    F = any_cast<const Function *>(IR);
  } else if (any_isa<const Loop *>(IR)) {
    F = any_cast<const Loop *>(IR)->getHeader()->getParent();
  }
  bool ShouldRun = !(F && F->hasOptNone());
  if (!ShouldRun && DebugLogging) {
    errs() << "Skipping pass " << PassID << " on " << F->getName()
           << " due to optnone attribute\n";
  }
  return ShouldRun;
}

static std::string getBisectDescription(Any IR) {
  if (any_isa<const Module *>(IR)) {
    const Module *M = any_cast<const Module *>(IR);
    assert(M && "module should be valid for printing");
    return "module (" + M->getName().str() + ")";
  }

  if (any_isa<const Function *>(IR)) {
    const Function *F = any_cast<const Function *>(IR);
    assert(F && "function should be valid for printing");
    return "function (" + F->getName().str() + ")";
  }

  if (any_isa<const LazyCallGraph::SCC *>(IR)) {
    const LazyCallGraph::SCC *C = any_cast<const LazyCallGraph::SCC *>(IR);
    assert(C && "scc should be valid for printing");
    return "SCC " + C->getName();
  }

  if (any_isa<const Loop *>(IR)) {
    return "loop";
  }

  llvm_unreachable("Unknown wrapped IR type");
}

void OptBisectInstrumentation::registerCallbacks(
    PassInstrumentationCallbacks &PIC) {
  if (!OptBisector->isEnabled())
    return;
<<<<<<< HEAD

  PIC.registerShouldRunOptionalPassCallback([this](StringRef PassID, Any IR) {
    return isIgnored(PassID) || checkPass(PassID, getBisectDescription(IR));
=======
  PIC.registerShouldRunOptionalPassCallback([](StringRef PassID, Any IR) {
    return isIgnored(PassID) ||
           OptBisector->checkPass(PassID, getBisectDescription(IR));
>>>>>>> e1e3308f
  });
}

void PrintPassInstrumentation::registerCallbacks(
    PassInstrumentationCallbacks &PIC) {
  if (!DebugLogging)
    return;

  std::vector<StringRef> SpecialPasses = {"PassManager"};
  if (!DebugPMVerbose)
    SpecialPasses.emplace_back("PassAdaptor");

  PIC.registerBeforeSkippedPassCallback(
      [SpecialPasses](StringRef PassID, Any IR) {
        assert(!isSpecialPass(PassID, SpecialPasses) &&
               "Unexpectedly skipping special pass");

        dbgs() << "Skipping pass: " << PassID << " on ";
        unwrapAndPrint(dbgs(), IR, "", false, true);
      });

  PIC.registerBeforeNonSkippedPassCallback(
      [SpecialPasses](StringRef PassID, Any IR) {
        if (isSpecialPass(PassID, SpecialPasses))
          return;

        dbgs() << "Running pass: " << PassID << " on ";
        unwrapAndPrint(dbgs(), IR, "", false, true);
      });

  PIC.registerBeforeAnalysisCallback([](StringRef PassID, Any IR) {
    dbgs() << "Running analysis: " << PassID << " on ";
    unwrapAndPrint(dbgs(), IR, "", false, true);
  });
}

PreservedCFGCheckerInstrumentation::CFG::CFG(const Function *F,
                                             bool TrackBBLifetime) {
  if (TrackBBLifetime)
    BBGuards = DenseMap<intptr_t, BBGuard>(F->size());
  for (const auto &BB : *F) {
    if (BBGuards)
      BBGuards->try_emplace(intptr_t(&BB), &BB);
    for (auto *Succ : successors(&BB)) {
      Graph[&BB][Succ]++;
      if (BBGuards)
        BBGuards->try_emplace(intptr_t(Succ), Succ);
    }
  }
}

static void printBBName(raw_ostream &out, const BasicBlock *BB) {
  if (BB->hasName()) {
    out << BB->getName() << "<" << BB << ">";
    return;
  }

  if (!BB->getParent()) {
    out << "unnamed_removed<" << BB << ">";
    return;
  }

  if (BB == &BB->getParent()->getEntryBlock()) {
    out << "entry"
        << "<" << BB << ">";
    return;
  }

  unsigned FuncOrderBlockNum = 0;
  for (auto &FuncBB : *BB->getParent()) {
    if (&FuncBB == BB)
      break;
    FuncOrderBlockNum++;
  }
  out << "unnamed_" << FuncOrderBlockNum << "<" << BB << ">";
}

void PreservedCFGCheckerInstrumentation::CFG::printDiff(raw_ostream &out,
                                                        const CFG &Before,
                                                        const CFG &After) {
  assert(!After.isPoisoned());

  // Print function name.
  const CFG *FuncGraph = nullptr;
  if (!After.Graph.empty())
    FuncGraph = &After;
  else if (!Before.isPoisoned() && !Before.Graph.empty())
    FuncGraph = &Before;

  if (FuncGraph)
    out << "In function @"
        << FuncGraph->Graph.begin()->first->getParent()->getName() << "\n";

  if (Before.isPoisoned()) {
    out << "Some blocks were deleted\n";
    return;
  }

  // Find and print graph differences.
  if (Before.Graph.size() != After.Graph.size())
    out << "Different number of non-leaf basic blocks: before="
        << Before.Graph.size() << ", after=" << After.Graph.size() << "\n";

  for (auto &BB : Before.Graph) {
    auto BA = After.Graph.find(BB.first);
    if (BA == After.Graph.end()) {
      out << "Non-leaf block ";
      printBBName(out, BB.first);
      out << " is removed (" << BB.second.size() << " successors)\n";
    }
  }

  for (auto &BA : After.Graph) {
    auto BB = Before.Graph.find(BA.first);
    if (BB == Before.Graph.end()) {
      out << "Non-leaf block ";
      printBBName(out, BA.first);
      out << " is added (" << BA.second.size() << " successors)\n";
      continue;
    }

    if (BB->second == BA.second)
      continue;

    out << "Different successors of block ";
    printBBName(out, BA.first);
    out << " (unordered):\n";
    out << "- before (" << BB->second.size() << "): ";
    for (auto &SuccB : BB->second) {
      printBBName(out, SuccB.first);
      if (SuccB.second != 1)
        out << "(" << SuccB.second << "), ";
      else
        out << ", ";
    }
    out << "\n";
    out << "- after (" << BA.second.size() << "): ";
    for (auto &SuccA : BA.second) {
      printBBName(out, SuccA.first);
      if (SuccA.second != 1)
        out << "(" << SuccA.second << "), ";
      else
        out << ", ";
    }
    out << "\n";
  }
}

void PreservedCFGCheckerInstrumentation::registerCallbacks(
    PassInstrumentationCallbacks &PIC) {
  if (!VerifyPreservedCFG)
    return;

  PIC.registerBeforeNonSkippedPassCallback([this](StringRef P, Any IR) {
    if (any_isa<const Function *>(IR))
      GraphStackBefore.emplace_back(P, CFG(any_cast<const Function *>(IR)));
    else
      GraphStackBefore.emplace_back(P, None);
  });

  PIC.registerAfterPassInvalidatedCallback(
      [this](StringRef P, const PreservedAnalyses &PassPA) {
        auto Before = GraphStackBefore.pop_back_val();
        assert(Before.first == P &&
               "Before and After callbacks must correspond");
        (void)Before;
      });

  PIC.registerAfterPassCallback([this](StringRef P, Any IR,
                                       const PreservedAnalyses &PassPA) {
    auto Before = GraphStackBefore.pop_back_val();
    assert(Before.first == P && "Before and After callbacks must correspond");
    auto &GraphBefore = Before.second;

    if (!PassPA.allAnalysesInSetPreserved<CFGAnalyses>())
      return;

    if (any_isa<const Function *>(IR)) {
      assert(GraphBefore && "Must be built in BeforePassCallback");
      CFG GraphAfter(any_cast<const Function *>(IR), false /* NeedsGuard */);
      if (GraphAfter == *GraphBefore)
        return;

      dbgs() << "Error: " << P
             << " reported it preserved CFG, but changes detected:\n";
      CFG::printDiff(dbgs(), *GraphBefore, GraphAfter);
      report_fatal_error(Twine("Preserved CFG changed by ", P));
    }
  });
}

void VerifyInstrumentation::registerCallbacks(
    PassInstrumentationCallbacks &PIC) {
  PIC.registerAfterPassCallback(
      [this](StringRef P, Any IR, const PreservedAnalyses &PassPA) {
        if (isIgnored(P) || P == "VerifierPass")
          return;
        if (any_isa<const Function *>(IR) || any_isa<const Loop *>(IR)) {
          const Function *F;
          if (any_isa<const Loop *>(IR))
            F = any_cast<const Loop *>(IR)->getHeader()->getParent();
          else
            F = any_cast<const Function *>(IR);
          if (DebugLogging)
            dbgs() << "Verifying function " << F->getName() << "\n";

          if (verifyFunction(*F))
            report_fatal_error("Broken function found, compilation aborted!");
        } else if (any_isa<const Module *>(IR) ||
                   any_isa<const LazyCallGraph::SCC *>(IR)) {
          const Module *M;
          if (any_isa<const LazyCallGraph::SCC *>(IR))
            M = any_cast<const LazyCallGraph::SCC *>(IR)
                    ->begin()
                    ->getFunction()
                    .getParent();
          else
            M = any_cast<const Module *>(IR);
          if (DebugLogging)
            dbgs() << "Verifying module " << M->getName() << "\n";

          if (verifyModule(*M))
            report_fatal_error("Broken module found, compilation aborted!");
        }
      });
}

void StandardInstrumentations::registerCallbacks(
    PassInstrumentationCallbacks &PIC) {
  PrintIR.registerCallbacks(PIC);
  PrintPass.registerCallbacks(PIC);
  TimePasses.registerCallbacks(PIC);
  OptNone.registerCallbacks(PIC);
  OptBisect.registerCallbacks(PIC);
  PreservedCFGChecker.registerCallbacks(PIC);
  PrintChangedIR.registerCallbacks(PIC);
  if (VerifyEach)
    Verify.registerCallbacks(PIC);
}

namespace llvm {

template class ChangeReporter<std::string>;
template class TextChangeReporter<std::string>;

} // namespace llvm<|MERGE_RESOLUTION|>--- conflicted
+++ resolved
@@ -626,15 +626,9 @@
     PassInstrumentationCallbacks &PIC) {
   if (!OptBisector->isEnabled())
     return;
-<<<<<<< HEAD
-
-  PIC.registerShouldRunOptionalPassCallback([this](StringRef PassID, Any IR) {
-    return isIgnored(PassID) || checkPass(PassID, getBisectDescription(IR));
-=======
   PIC.registerShouldRunOptionalPassCallback([](StringRef PassID, Any IR) {
     return isIgnored(PassID) ||
            OptBisector->checkPass(PassID, getBisectDescription(IR));
->>>>>>> e1e3308f
   });
 }
 
