//===- Standard pass instrumentations handling ----------------*- C++ -*--===//
//
// Part of the LLVM Project, under the Apache License v2.0 with LLVM Exceptions.
// See https://llvm.org/LICENSE.txt for license information.
// SPDX-License-Identifier: Apache-2.0 WITH LLVM-exception
//
//===----------------------------------------------------------------------===//
/// \file
///
/// This file defines IR-printing pass instrumentation callbacks as well as
/// StandardInstrumentations class that manages standard pass instrumentations.
///
//===----------------------------------------------------------------------===//

#include "llvm/Passes/StandardInstrumentations.h"
#include "llvm/ADT/Any.h"
#include "llvm/ADT/Optional.h"
#include "llvm/ADT/StringRef.h"
#include "llvm/Analysis/CallGraphSCCPass.h"
#include "llvm/Analysis/LazyCallGraph.h"
#include "llvm/Analysis/LoopInfo.h"
#include "llvm/IR/Function.h"
#include "llvm/IR/LegacyPassManager.h"
#include "llvm/IR/Module.h"
#include "llvm/IR/PassInstrumentation.h"
#include "llvm/IR/PassManager.h"
#include "llvm/IR/PrintPasses.h"
#include "llvm/IR/Verifier.h"
#include "llvm/Support/CommandLine.h"
#include "llvm/Support/Debug.h"
#include "llvm/Support/FormatVariadic.h"
#include "llvm/Support/MemoryBuffer.h"
#include "llvm/Support/Program.h"
#include "llvm/Support/raw_ostream.h"
#include <unordered_set>
#include <vector>

using namespace llvm;

cl::opt<bool> PreservedCFGCheckerInstrumentation::VerifyPreservedCFG(
    "verify-cfg-preserved", cl::Hidden,
#ifdef NDEBUG
    cl::init(false));
#else
    cl::init(true));
#endif

// An option that prints out the IR after passes, similar to
// -print-after-all except that it only prints the IR after passes that
// change the IR.  Those passes that do not make changes to the IR are
// reported as not making any changes.  In addition, the initial IR is
// also reported.  Other hidden options affect the output from this
// option.  -filter-passes will limit the output to the named passes
// that actually change the IR and other passes are reported as filtered out.
// The specified passes will either be reported as making no changes (with
// no IR reported) or the changed IR will be reported.  Also, the
// -filter-print-funcs and -print-module-scope options will do similar
// filtering based on function name, reporting changed IRs as functions(or
// modules if -print-module-scope is specified) for a particular function
// or indicating that the IR has been filtered out.  The extra options
// can be combined, allowing only changed IRs for certain passes on certain
// functions to be reported in different formats, with the rest being
// reported as filtered out.  The -print-before-changed option will print
// the IR as it was before each pass that changed it.  The optional
// value of quiet will only report when the IR changes, suppressing
// all other messages, including the initial IR.  The values "diff" and
// "diff-quiet" will present the changes in a form similar to a patch, in
// either verbose or quiet mode, respectively.  The lines that are removed
// and added are prefixed with '-' and '+', respectively.  The
// -filter-print-funcs and -filter-passes can be used to filter the output.
// This reporter relies on the linux diff utility to do comparisons and
// insert the prefixes.  For systems that do not have the necessary
// facilities, the error message will be shown in place of the expected output.
//
enum class ChangePrinter {
  NoChangePrinter,
  PrintChangedVerbose,
  PrintChangedQuiet,
  PrintChangedDiffVerbose,
  PrintChangedDiffQuiet,
  PrintChangedColourDiffVerbose,
  PrintChangedColourDiffQuiet
};
static cl::opt<ChangePrinter> PrintChanged(
    "print-changed", cl::desc("Print changed IRs"), cl::Hidden,
    cl::ValueOptional, cl::init(ChangePrinter::NoChangePrinter),
    cl::values(
        clEnumValN(ChangePrinter::PrintChangedQuiet, "quiet",
                   "Run in quiet mode"),
        clEnumValN(ChangePrinter::PrintChangedDiffVerbose, "diff",
                   "Display patch-like changes"),
        clEnumValN(ChangePrinter::PrintChangedDiffQuiet, "diff-quiet",
                   "Display patch-like changes in quiet mode"),
        clEnumValN(ChangePrinter::PrintChangedColourDiffVerbose, "cdiff",
                   "Display patch-like changes with color"),
        clEnumValN(ChangePrinter::PrintChangedColourDiffQuiet, "cdiff-quiet",
                   "Display patch-like changes in quiet mode with color"),
        // Sentinel value for unspecified option.
        clEnumValN(ChangePrinter::PrintChangedVerbose, "", "")));

// An option that supports the -print-changed option.  See
// the description for -print-changed for an explanation of the use
// of this option.  Note that this option has no effect without -print-changed.
static cl::list<std::string>
    PrintPassesList("filter-passes", cl::value_desc("pass names"),
                    cl::desc("Only consider IR changes for passes whose names "
                             "match for the print-changed option"),
                    cl::CommaSeparated, cl::Hidden);
// An option that supports the -print-changed option.  See
// the description for -print-changed for an explanation of the use
// of this option.  Note that this option has no effect without -print-changed.
static cl::opt<bool>
    PrintChangedBefore("print-before-changed",
                       cl::desc("Print before passes that change them"),
                       cl::init(false), cl::Hidden);

// An option for specifying the diff used by print-changed=[diff | diff-quiet]
static cl::opt<std::string>
    DiffBinary("print-changed-diff-path", cl::Hidden, cl::init("diff"),
               cl::desc("system diff used by change reporters"));

namespace {

// Perform a system based diff between \p Before and \p After, using
// \p OldLineFormat, \p NewLineFormat, and \p UnchangedLineFormat
// to control the formatting of the output.  Return an error message
// for any failures instead of the diff.
std::string doSystemDiff(StringRef Before, StringRef After,
                         StringRef OldLineFormat, StringRef NewLineFormat,
                         StringRef UnchangedLineFormat) {
  StringRef SR[2]{Before, After};
  // Store the 2 bodies into temporary files and call diff on them
  // to get the body of the node.
  const unsigned NumFiles = 3;
  std::string FileName[NumFiles];
  int FD[NumFiles]{-1, -1, -1};
  for (unsigned I = 0; I < NumFiles; ++I) {
    if (FD[I] == -1) {
      SmallVector<char, 200> SV;
      std::error_code EC =
          sys::fs::createTemporaryFile("tmpdiff", "txt", FD[I], SV);
      if (EC)
        return "Unable to create temporary file.";
      FileName[I] = Twine(SV).str();
    }
    // The third file is used as the result of the diff.
    if (I == NumFiles - 1)
      break;

    std::error_code EC = sys::fs::openFileForWrite(FileName[I], FD[I]);
    if (EC)
      return "Unable to open temporary file for writing.";

    raw_fd_ostream OutStream(FD[I], /*shouldClose=*/true);
    if (FD[I] == -1)
      return "Error opening file for writing.";
    OutStream << SR[I];
  }

  static ErrorOr<std::string> DiffExe = sys::findProgramByName(DiffBinary);
  if (!DiffExe)
    return "Unable to find diff executable.";

  SmallString<128> OLF = formatv("--old-line-format={0}", OldLineFormat);
  SmallString<128> NLF = formatv("--new-line-format={0}", NewLineFormat);
  SmallString<128> ULF =
      formatv("--unchanged-line-format={0}", UnchangedLineFormat);

  StringRef Args[] = {"-w", "-d", OLF, NLF, ULF, FileName[0], FileName[1]};
  Optional<StringRef> Redirects[] = {None, StringRef(FileName[2]), None};
  int Result = sys::ExecuteAndWait(*DiffExe, Args, None, Redirects);
  if (Result < 0)
    return "Error executing system diff.";
  std::string Diff;
  auto B = MemoryBuffer::getFile(FileName[2]);
  if (B && *B)
    Diff = (*B)->getBuffer().str();
  else
    return "Unable to read result.";

  // Clean up.
  for (unsigned I = 0; I < NumFiles; ++I) {
    std::error_code EC = sys::fs::remove(FileName[I]);
    if (EC)
      return "Unable to remove temporary file.";
  }
  return Diff;
}

/// Extract Module out of \p IR unit. May return nullptr if \p IR does not match
/// certain global filters. Will never return nullptr if \p Force is true.
const Module *unwrapModule(Any IR, bool Force = false) {
  if (any_isa<const Module *>(IR))
    return any_cast<const Module *>(IR);

  if (any_isa<const Function *>(IR)) {
    const Function *F = any_cast<const Function *>(IR);
    if (!Force && !isFunctionInPrintList(F->getName()))
      return nullptr;

    return F->getParent();
  }

  if (any_isa<const LazyCallGraph::SCC *>(IR)) {
    const LazyCallGraph::SCC *C = any_cast<const LazyCallGraph::SCC *>(IR);
    for (const LazyCallGraph::Node &N : *C) {
      const Function &F = N.getFunction();
      if (Force || (!F.isDeclaration() && isFunctionInPrintList(F.getName()))) {
        return F.getParent();
      }
    }
    assert(!Force && "Expected a module");
    return nullptr;
  }

  if (any_isa<const Loop *>(IR)) {
    const Loop *L = any_cast<const Loop *>(IR);
    const Function *F = L->getHeader()->getParent();
    if (!Force && !isFunctionInPrintList(F->getName()))
      return nullptr;
    return F->getParent();
  }

  llvm_unreachable("Unknown IR unit");
}

void printIR(raw_ostream &OS, const Function *F) {
  if (!isFunctionInPrintList(F->getName()))
    return;
  OS << *F;
}

void printIR(raw_ostream &OS, const Module *M,
             bool ShouldPreserveUseListOrder = false) {
  if (isFunctionInPrintList("*") || forcePrintModuleIR()) {
    M->print(OS, nullptr, ShouldPreserveUseListOrder);
  } else {
    for (const auto &F : M->functions()) {
      printIR(OS, &F);
    }
  }
}

void printIR(raw_ostream &OS, const LazyCallGraph::SCC *C) {
  for (const LazyCallGraph::Node &N : *C) {
    const Function &F = N.getFunction();
    if (!F.isDeclaration() && isFunctionInPrintList(F.getName())) {
      F.print(OS);
    }
  }
}

void printIR(raw_ostream &OS, const Loop *L) {
  const Function *F = L->getHeader()->getParent();
  if (!isFunctionInPrintList(F->getName()))
    return;
  printLoop(const_cast<Loop &>(*L), OS);
}

std::string getIRName(Any IR) {
  if (any_isa<const Module *>(IR))
    return "[module]";

  if (any_isa<const Function *>(IR)) {
    const Function *F = any_cast<const Function *>(IR);
    return F->getName().str();
  }

  if (any_isa<const LazyCallGraph::SCC *>(IR)) {
    const LazyCallGraph::SCC *C = any_cast<const LazyCallGraph::SCC *>(IR);
    return C->getName();
  }

  if (any_isa<const Loop *>(IR)) {
    const Loop *L = any_cast<const Loop *>(IR);
    std::string S;
    raw_string_ostream OS(S);
    L->print(OS, /*Verbose*/ false, /*PrintNested*/ false);
    return OS.str();
  }

  llvm_unreachable("Unknown wrapped IR type");
}

bool moduleContainsFilterPrintFunc(const Module &M) {
  return any_of(M.functions(),
                [](const Function &F) {
                  return isFunctionInPrintList(F.getName());
                }) ||
         isFunctionInPrintList("*");
}

bool sccContainsFilterPrintFunc(const LazyCallGraph::SCC &C) {
  return any_of(C,
                [](const LazyCallGraph::Node &N) {
                  return isFunctionInPrintList(N.getName());
                }) ||
         isFunctionInPrintList("*");
}

bool shouldPrintIR(Any IR) {
  if (any_isa<const Module *>(IR)) {
    const Module *M = any_cast<const Module *>(IR);
    return moduleContainsFilterPrintFunc(*M);
  }

  if (any_isa<const Function *>(IR)) {
    const Function *F = any_cast<const Function *>(IR);
    return isFunctionInPrintList(F->getName());
  }

  if (any_isa<const LazyCallGraph::SCC *>(IR)) {
    const LazyCallGraph::SCC *C = any_cast<const LazyCallGraph::SCC *>(IR);
    return sccContainsFilterPrintFunc(*C);
  }

  if (any_isa<const Loop *>(IR)) {
    const Loop *L = any_cast<const Loop *>(IR);
    return isFunctionInPrintList(L->getHeader()->getParent()->getName());
  }
  llvm_unreachable("Unknown wrapped IR type");
}

/// Generic IR-printing helper that unpacks a pointer to IRUnit wrapped into
/// llvm::Any and does actual print job.
void unwrapAndPrint(raw_ostream &OS, Any IR,
                    bool ShouldPreserveUseListOrder = false) {
  if (!shouldPrintIR(IR))
    return;

  if (forcePrintModuleIR()) {
    auto *M = unwrapModule(IR);
    assert(M && "should have unwrapped module");
    printIR(OS, M, ShouldPreserveUseListOrder);
    return;
  }

  if (any_isa<const Module *>(IR)) {
    const Module *M = any_cast<const Module *>(IR);
    printIR(OS, M, ShouldPreserveUseListOrder);
    return;
  }

  if (any_isa<const Function *>(IR)) {
    const Function *F = any_cast<const Function *>(IR);
    printIR(OS, F);
    return;
  }

  if (any_isa<const LazyCallGraph::SCC *>(IR)) {
    const LazyCallGraph::SCC *C = any_cast<const LazyCallGraph::SCC *>(IR);
    printIR(OS, C);
    return;
  }

  if (any_isa<const Loop *>(IR)) {
    const Loop *L = any_cast<const Loop *>(IR);
    printIR(OS, L);
    return;
  }
  llvm_unreachable("Unknown wrapped IR type");
}

// Return true when this is a pass for which changes should be ignored
bool isIgnored(StringRef PassID) {
  return isSpecialPass(PassID,
                       {"PassManager", "PassAdaptor", "AnalysisManagerProxy",
                        "DevirtSCCRepeatedPass", "ModuleInlinerWrapperPass"});
}

} // namespace

template <typename IRUnitT>
ChangeReporter<IRUnitT>::~ChangeReporter<IRUnitT>() {
  assert(BeforeStack.empty() && "Problem with Change Printer stack.");
}

template <typename IRUnitT>
bool ChangeReporter<IRUnitT>::isInterestingFunction(const Function &F) {
  return isFunctionInPrintList(F.getName());
}

template <typename IRUnitT>
bool ChangeReporter<IRUnitT>::isInterestingPass(StringRef PassID) {
  if (isIgnored(PassID))
    return false;

  static std::unordered_set<std::string> PrintPassNames(PrintPassesList.begin(),
                                                        PrintPassesList.end());
  return PrintPassNames.empty() || PrintPassNames.count(PassID.str());
}

// Return true when this is a pass on IR for which printing
// of changes is desired.
template <typename IRUnitT>
bool ChangeReporter<IRUnitT>::isInteresting(Any IR, StringRef PassID) {
  if (!isInterestingPass(PassID))
    return false;
  if (any_isa<const Function *>(IR))
    return isInterestingFunction(*any_cast<const Function *>(IR));
  return true;
}

template <typename IRUnitT>
void ChangeReporter<IRUnitT>::saveIRBeforePass(Any IR, StringRef PassID) {
  // Always need to place something on the stack because invalidated passes
  // are not given the IR so it cannot be determined whether the pass was for
  // something that was filtered out.
  BeforeStack.emplace_back();

  if (!isInteresting(IR, PassID))
    return;
  // Is this the initial IR?
  if (InitialIR) {
    InitialIR = false;
    if (VerboseMode)
      handleInitialIR(IR);
  }

  // Save the IR representation on the stack.
  IRUnitT &Data = BeforeStack.back();
  generateIRRepresentation(IR, PassID, Data);
}

template <typename IRUnitT>
void ChangeReporter<IRUnitT>::handleIRAfterPass(Any IR, StringRef PassID) {
  assert(!BeforeStack.empty() && "Unexpected empty stack encountered.");

  std::string Name = getIRName(IR);

  if (isIgnored(PassID)) {
    if (VerboseMode)
      handleIgnored(PassID, Name);
  } else if (!isInteresting(IR, PassID)) {
    if (VerboseMode)
      handleFiltered(PassID, Name);
  } else {
    // Get the before rep from the stack
    IRUnitT &Before = BeforeStack.back();
    // Create the after rep
    IRUnitT After;
    generateIRRepresentation(IR, PassID, After);

    // Was there a change in IR?
    if (same(Before, After)) {
      if (VerboseMode)
        omitAfter(PassID, Name);
    } else
      handleAfter(PassID, Name, Before, After, IR);
  }
  BeforeStack.pop_back();
}

template <typename IRUnitT>
void ChangeReporter<IRUnitT>::handleInvalidatedPass(StringRef PassID) {
  assert(!BeforeStack.empty() && "Unexpected empty stack encountered.");

  // Always flag it as invalidated as we cannot determine when
  // a pass for a filtered function is invalidated since we do not
  // get the IR in the call.  Also, the output is just alternate
  // forms of the banner anyway.
  if (VerboseMode)
    handleInvalidated(PassID);
  BeforeStack.pop_back();
}

template <typename IRUnitT>
void ChangeReporter<IRUnitT>::registerRequiredCallbacks(
    PassInstrumentationCallbacks &PIC) {
  PIC.registerBeforeNonSkippedPassCallback(
      [this](StringRef P, Any IR) { saveIRBeforePass(IR, P); });

  PIC.registerAfterPassCallback(
      [this](StringRef P, Any IR, const PreservedAnalyses &) {
        handleIRAfterPass(IR, P);
      });
  PIC.registerAfterPassInvalidatedCallback(
      [this](StringRef P, const PreservedAnalyses &) {
        handleInvalidatedPass(P);
      });
}

ChangedBlockData::ChangedBlockData(const BasicBlock &B)
    : Label(B.getName().str()) {
  raw_string_ostream SS(Body);
  B.print(SS, nullptr, true, true);
}

template <typename IRUnitT>
TextChangeReporter<IRUnitT>::TextChangeReporter(bool Verbose)
    : ChangeReporter<IRUnitT>(Verbose), Out(dbgs()) {}

template <typename IRUnitT>
void TextChangeReporter<IRUnitT>::handleInitialIR(Any IR) {
  // Always print the module.
  // Unwrap and print directly to avoid filtering problems in general routines.
  auto *M = unwrapModule(IR, /*Force=*/true);
  assert(M && "Expected module to be unwrapped when forced.");
  Out << "*** IR Dump At Start ***\n";
  M->print(Out, nullptr,
           /*ShouldPreserveUseListOrder=*/true);
}

template <typename IRUnitT>
void TextChangeReporter<IRUnitT>::omitAfter(StringRef PassID,
                                            std::string &Name) {
  Out << formatv("*** IR Dump After {0} on {1} omitted because no change ***\n",
                 PassID, Name);
}

template <typename IRUnitT>
void TextChangeReporter<IRUnitT>::handleInvalidated(StringRef PassID) {
  Out << formatv("*** IR Pass {0} invalidated ***\n", PassID);
}

template <typename IRUnitT>
void TextChangeReporter<IRUnitT>::handleFiltered(StringRef PassID,
                                                 std::string &Name) {
  SmallString<20> Banner =
      formatv("*** IR Dump After {0} on {1} filtered out ***\n", PassID, Name);
  Out << Banner;
}

template <typename IRUnitT>
void TextChangeReporter<IRUnitT>::handleIgnored(StringRef PassID,
                                                std::string &Name) {
  Out << formatv("*** IR Pass {0} on {1} ignored ***\n", PassID, Name);
}

IRChangedPrinter::~IRChangedPrinter() {}

void IRChangedPrinter::registerCallbacks(PassInstrumentationCallbacks &PIC) {
  if (PrintChanged == ChangePrinter::PrintChangedVerbose ||
      PrintChanged == ChangePrinter::PrintChangedQuiet)
    TextChangeReporter<std::string>::registerRequiredCallbacks(PIC);
}

void IRChangedPrinter::generateIRRepresentation(Any IR, StringRef PassID,
                                                std::string &Output) {
  raw_string_ostream OS(Output);
  unwrapAndPrint(OS, IR,
                 /*ShouldPreserveUseListOrder=*/true);
  OS.str();
}

void IRChangedPrinter::handleAfter(StringRef PassID, std::string &Name,
                                   const std::string &Before,
                                   const std::string &After, Any) {
  // Report the IR before the changes when requested.
  if (PrintChangedBefore)
    Out << "*** IR Dump Before " << PassID << " on " << Name << " ***\n"
        << Before;

  // We might not get anything to print if we only want to print a specific
  // function but it gets deleted.
  if (After.empty()) {
    Out << "*** IR Deleted After " << PassID << " on " << Name << " ***\n";
    return;
  }

  Out << "*** IR Dump After " << PassID << " on " << Name << " ***\n" << After;
}

bool IRChangedPrinter::same(const std::string &S1, const std::string &S2) {
  return S1 == S2;
}

template <typename IRData>
void OrderedChangedData<IRData>::report(
    const OrderedChangedData &Before, const OrderedChangedData &After,
    function_ref<void(const IRData *, const IRData *)> HandlePair) {
  const auto &BFD = Before.getData();
  const auto &AFD = After.getData();
  std::vector<std::string>::const_iterator BI = Before.getOrder().begin();
  std::vector<std::string>::const_iterator BE = Before.getOrder().end();
  std::vector<std::string>::const_iterator AI = After.getOrder().begin();
  std::vector<std::string>::const_iterator AE = After.getOrder().end();

  auto handlePotentiallyRemovedIRData = [&](std::string S) {
    // The order in LLVM may have changed so check if still exists.
    if (!AFD.count(S)) {
      // This has been removed.
      HandlePair(&BFD.find(*BI)->getValue(), nullptr);
    }
  };
  auto handleNewIRData = [&](std::vector<const IRData *> &Q) {
    // Print out any queued up new sections
    for (const IRData *NBI : Q)
      HandlePair(nullptr, NBI);
    Q.clear();
  };

  // Print out the IRData in the after order, with before ones interspersed
  // appropriately (ie, somewhere near where they were in the before list).
  // Start at the beginning of both lists.  Loop through the
  // after list.  If an element is common, then advance in the before list
  // reporting the removed ones until the common one is reached.  Report any
  // queued up new ones and then report the common one.  If an element is not
  // common, then enqueue it for reporting.  When the after list is exhausted,
  // loop through the before list, reporting any removed ones.  Finally,
  // report the rest of the enqueued new ones.
  std::vector<const IRData *> NewIRDataQueue;
  while (AI != AE) {
    if (!BFD.count(*AI)) {
      // This section is new so place it in the queue.  This will cause it
      // to be reported after deleted sections.
      NewIRDataQueue.emplace_back(&AFD.find(*AI)->getValue());
      ++AI;
      continue;
    }
    // This section is in both; advance and print out any before-only
    // until we get to it.
    while (*BI != *AI) {
      handlePotentiallyRemovedIRData(*BI);
      ++BI;
    }
    // Report any new sections that were queued up and waiting.
    handleNewIRData(NewIRDataQueue);

    const IRData &AData = AFD.find(*AI)->getValue();
    const IRData &BData = BFD.find(*AI)->getValue();
    HandlePair(&BData, &AData);
    ++BI;
    ++AI;
  }

  // Check any remaining before sections to see if they have been removed
  while (BI != BE) {
    handlePotentiallyRemovedIRData(*BI);
    ++BI;
  }

  handleNewIRData(NewIRDataQueue);
}

void ChangedIRComparer::compare(Any IR, StringRef Prefix, StringRef PassID,
                                StringRef Name) {
  if (!getModuleForComparison(IR)) {
    // Not a module so just handle the single function.
    assert(Before.getData().size() == 1 && "Expected only one function.");
    assert(After.getData().size() == 1 && "Expected only one function.");
    handleFunctionCompare(Name, Prefix, PassID, false,
                          Before.getData().begin()->getValue(),
                          After.getData().begin()->getValue());
    return;
  }

  ChangedIRData::report(
      Before, After, [&](const ChangedFuncData *B, const ChangedFuncData *A) {
        ChangedFuncData Missing;
        if (!B)
          B = &Missing;
        else if (!A)
          A = &Missing;
        assert(B != &Missing && A != &Missing &&
               "Both functions cannot be missing.");
        handleFunctionCompare(Name, Prefix, PassID, true, *B, *A);
      });
}

void ChangedIRComparer::analyzeIR(Any IR, ChangedIRData &Data) {
  if (const Module *M = getModuleForComparison(IR)) {
    // Create data for each existing/interesting function in the module.
    for (const Function &F : *M)
      generateFunctionData(Data, F);
    return;
  }

  const Function *F = nullptr;
  if (any_isa<const Function *>(IR))
    F = any_cast<const Function *>(IR);
  else {
    assert(any_isa<const Loop *>(IR) && "Unknown IR unit.");
    const Loop *L = any_cast<const Loop *>(IR);
    F = L->getHeader()->getParent();
  }
  assert(F && "Unknown IR unit.");
  generateFunctionData(Data, *F);
}

const Module *ChangedIRComparer::getModuleForComparison(Any IR) {
  if (any_isa<const Module *>(IR))
    return any_cast<const Module *>(IR);
  if (any_isa<const LazyCallGraph::SCC *>(IR))
    return any_cast<const LazyCallGraph::SCC *>(IR)
        ->begin()
        ->getFunction()
        .getParent();
  return nullptr;
}

bool ChangedIRComparer::generateFunctionData(ChangedIRData &Data,
                                             const Function &F) {
  if (!F.isDeclaration() && isFunctionInPrintList(F.getName())) {
    ChangedFuncData CFD;
    for (const auto &B : F) {
      CFD.getOrder().emplace_back(B.getName());
      CFD.getData().insert({B.getName(), B});
    }
    Data.getOrder().emplace_back(F.getName());
    Data.getData().insert({F.getName(), CFD});
    return true;
  }
  return false;
}

PrintIRInstrumentation::~PrintIRInstrumentation() {
  assert(ModuleDescStack.empty() && "ModuleDescStack is not empty at exit");
}

void PrintIRInstrumentation::pushModuleDesc(StringRef PassID, Any IR) {
  assert(StoreModuleDesc);
  const Module *M = unwrapModule(IR);
  ModuleDescStack.emplace_back(M, getIRName(IR), PassID);
}

PrintIRInstrumentation::PrintModuleDesc
PrintIRInstrumentation::popModuleDesc(StringRef PassID) {
  assert(!ModuleDescStack.empty() && "empty ModuleDescStack");
  PrintModuleDesc ModuleDesc = ModuleDescStack.pop_back_val();
  assert(std::get<2>(ModuleDesc).equals(PassID) && "malformed ModuleDescStack");
  return ModuleDesc;
}

void PrintIRInstrumentation::printBeforePass(StringRef PassID, Any IR) {
  if (isIgnored(PassID))
    return;

  // Saving Module for AfterPassInvalidated operations.
  // Note: here we rely on a fact that we do not change modules while
  // traversing the pipeline, so the latest captured module is good
  // for all print operations that has not happen yet.
  if (StoreModuleDesc && shouldPrintAfterPass(PassID))
    pushModuleDesc(PassID, IR);

  if (!shouldPrintBeforePass(PassID))
    return;

  if (!shouldPrintIR(IR))
    return;

  dbgs() << "*** IR Dump Before " << PassID << " on " << getIRName(IR)
         << " ***\n";
  unwrapAndPrint(dbgs(), IR);
}

void PrintIRInstrumentation::printAfterPass(StringRef PassID, Any IR) {
  if (isIgnored(PassID))
    return;

  if (!shouldPrintAfterPass(PassID))
    return;

  if (StoreModuleDesc) {
    const Module *M;
    std::string IRName;
    StringRef StoredPassID;
    std::tie(M, IRName, StoredPassID) = popModuleDesc(PassID);
    assert(StoredPassID == PassID && "mismatched PassID");
  }

  if (!shouldPrintIR(IR))
    return;

  dbgs() << "*** IR Dump After " << PassID << " on " << getIRName(IR)
         << " ***\n";
  unwrapAndPrint(dbgs(), IR);
}

void PrintIRInstrumentation::printAfterPassInvalidated(StringRef PassID) {
  StringRef PassName = PIC->getPassNameForClassName(PassID);
  if (!StoreModuleDesc || !shouldPrintAfterPass(PassName))
    return;

  if (isIgnored(PassID))
    return;

  const Module *M;
  std::string IRName;
  StringRef StoredPassID;
  std::tie(M, IRName, StoredPassID) = popModuleDesc(PassID);
  assert(StoredPassID == PassID && "mismatched PassID");
  // Additional filtering (e.g. -filter-print-func) can lead to module
  // printing being skipped.
  if (!M)
    return;

  SmallString<20> Banner =
      formatv("*** IR Dump After {0} on {1} (invalidated) ***", PassID, IRName);
  dbgs() << Banner << "\n";
  printIR(dbgs(), M);
}

bool PrintIRInstrumentation::shouldPrintBeforePass(StringRef PassID) {
  if (shouldPrintBeforeAll())
    return true;

  StringRef PassName = PIC->getPassNameForClassName(PassID);
  return llvm::is_contained(printBeforePasses(), PassName);
}

bool PrintIRInstrumentation::shouldPrintAfterPass(StringRef PassID) {
  if (shouldPrintAfterAll())
    return true;

  StringRef PassName = PIC->getPassNameForClassName(PassID);
  return llvm::is_contained(printAfterPasses(), PassName);
}

void PrintIRInstrumentation::registerCallbacks(
    PassInstrumentationCallbacks &PIC) {
  this->PIC = &PIC;

  // BeforePass callback is not just for printing, it also saves a Module
  // for later use in AfterPassInvalidated.
  StoreModuleDesc = forcePrintModuleIR() && shouldPrintAfterSomePass();
  if (shouldPrintBeforeSomePass() || StoreModuleDesc)
    PIC.registerBeforeNonSkippedPassCallback(
        [this](StringRef P, Any IR) { this->printBeforePass(P, IR); });

  if (shouldPrintAfterSomePass()) {
    PIC.registerAfterPassCallback(
        [this](StringRef P, Any IR, const PreservedAnalyses &) {
          this->printAfterPass(P, IR);
        });
    PIC.registerAfterPassInvalidatedCallback(
        [this](StringRef P, const PreservedAnalyses &) {
          this->printAfterPassInvalidated(P);
        });
  }
}

void OptNoneInstrumentation::registerCallbacks(
    PassInstrumentationCallbacks &PIC) {
  PIC.registerShouldRunOptionalPassCallback(
      [this](StringRef P, Any IR) { return this->shouldRun(P, IR); });
}

bool OptNoneInstrumentation::shouldRun(StringRef PassID, Any IR) {
  const Function *F = nullptr;
  if (any_isa<const Function *>(IR)) {
    F = any_cast<const Function *>(IR);
  } else if (any_isa<const Loop *>(IR)) {
    F = any_cast<const Loop *>(IR)->getHeader()->getParent();
  }
  bool ShouldRun = !(F && F->hasOptNone());
  if (!ShouldRun && DebugLogging) {
    errs() << "Skipping pass " << PassID << " on " << F->getName()
           << " due to optnone attribute\n";
  }
  return ShouldRun;
}

void OptBisectInstrumentation::registerCallbacks(
    PassInstrumentationCallbacks &PIC) {
  if (!OptBisector->isEnabled())
    return;
  PIC.registerShouldRunOptionalPassCallback([](StringRef PassID, Any IR) {
    return isIgnored(PassID) || OptBisector->checkPass(PassID, getIRName(IR));
  });
}

raw_ostream &PrintPassInstrumentation::print() {
  if (Opts.Indent) {
    assert(Indent >= 0);
    dbgs().indent(Indent);
  }
  return dbgs();
}

void PrintPassInstrumentation::registerCallbacks(
    PassInstrumentationCallbacks &PIC) {
  if (!Enabled)
    return;

  std::vector<StringRef> SpecialPasses;
<<<<<<< HEAD
  if (!DebugPMVerbose) {
=======
  if (!Opts.Verbose) {
>>>>>>> 86645b40
    SpecialPasses.emplace_back("PassManager");
    SpecialPasses.emplace_back("PassAdaptor");
  }

  PIC.registerBeforeSkippedPassCallback(
      [this, SpecialPasses](StringRef PassID, Any IR) {
        assert(!isSpecialPass(PassID, SpecialPasses) &&
               "Unexpectedly skipping special pass");

        print() << "Skipping pass: " << PassID << " on " << getIRName(IR)
                << "\n";
      });
  PIC.registerBeforeNonSkippedPassCallback([this, SpecialPasses](
                                               StringRef PassID, Any IR) {
    if (isSpecialPass(PassID, SpecialPasses))
      return;

    print() << "Running pass: " << PassID << " on " << getIRName(IR) << "\n";
    Indent += 2;
  });
  PIC.registerAfterPassCallback(
      [this, SpecialPasses](StringRef PassID, Any IR,
                            const PreservedAnalyses &) {
        if (isSpecialPass(PassID, SpecialPasses))
          return;

<<<<<<< HEAD
        dbgs() << "Running pass: " << PassID << " on " << getIRName(IR) << "\n";
      });

  PIC.registerBeforeAnalysisCallback([](StringRef PassID, Any IR) {
    dbgs() << "Running analysis: " << PassID << " on " << getIRName(IR) << "\n";
  });

  PIC.registerAnalysisInvalidatedCallback([](StringRef PassID, Any IR) {
    dbgs() << "Invalidating analysis: " << PassID << " on " << getIRName(IR)
           << "\n";
  });
  PIC.registerAnalysesClearedCallback([](StringRef IRName) {
    dbgs() << "Clearing all analysis results for: " << IRName << "\n";
  });
}

void PassStructurePrinter::printWithIdent(bool Expand, const Twine &Msg) {
  if (!Msg.isTriviallyEmpty())
    dbgs().indent(Ident) << Msg << "\n";
  Ident = Expand ? Ident + 2 : Ident - 2;
  assert(Ident >= 0);
}

void PassStructurePrinter::registerCallbacks(
    PassInstrumentationCallbacks &PIC) {
  if (!DebugPassStructure)
    return;

  PIC.registerBeforeNonSkippedPassCallback([this](StringRef PassID, Any IR) {
    printWithIdent(true, PassID + " on " + getIRName(IR));
  });
  PIC.registerAfterPassCallback(
      [this](StringRef PassID, Any IR, const PreservedAnalyses &) {
        printWithIdent(false, Twine());
=======
        Indent -= 2;
>>>>>>> 86645b40
      });
  PIC.registerAfterPassInvalidatedCallback(
      [this, SpecialPasses](StringRef PassID, Any IR) {
        if (isSpecialPass(PassID, SpecialPasses))
          return;

        Indent -= 2;
      });

  if (!Opts.SkipAnalyses) {
    PIC.registerBeforeAnalysisCallback([this](StringRef PassID, Any IR) {
      print() << "Running analysis: " << PassID << " on " << getIRName(IR)
              << "\n";
      Indent += 2;
    });
    PIC.registerAfterAnalysisCallback(
        [this](StringRef PassID, Any IR) { Indent -= 2; });
    PIC.registerAnalysisInvalidatedCallback([this](StringRef PassID, Any IR) {
      print() << "Invalidating analysis: " << PassID << " on " << getIRName(IR)
              << "\n";
    });
    PIC.registerAnalysesClearedCallback([this](StringRef IRName) {
      print() << "Clearing all analysis results for: " << IRName << "\n";
    });
  }
}

PreservedCFGCheckerInstrumentation::CFG::CFG(const Function *F,
                                             bool TrackBBLifetime) {
  if (TrackBBLifetime)
    BBGuards = DenseMap<intptr_t, BBGuard>(F->size());
  for (const auto &BB : *F) {
    if (BBGuards)
      BBGuards->try_emplace(intptr_t(&BB), &BB);
    for (auto *Succ : successors(&BB)) {
      Graph[&BB][Succ]++;
      if (BBGuards)
        BBGuards->try_emplace(intptr_t(Succ), Succ);
    }
  }
}

static void printBBName(raw_ostream &out, const BasicBlock *BB) {
  if (BB->hasName()) {
    out << BB->getName() << "<" << BB << ">";
    return;
  }

  if (!BB->getParent()) {
    out << "unnamed_removed<" << BB << ">";
    return;
  }

  if (BB->isEntryBlock()) {
    out << "entry"
        << "<" << BB << ">";
    return;
  }

  unsigned FuncOrderBlockNum = 0;
  for (auto &FuncBB : *BB->getParent()) {
    if (&FuncBB == BB)
      break;
    FuncOrderBlockNum++;
  }
  out << "unnamed_" << FuncOrderBlockNum << "<" << BB << ">";
}

void PreservedCFGCheckerInstrumentation::CFG::printDiff(raw_ostream &out,
                                                        const CFG &Before,
                                                        const CFG &After) {
  assert(!After.isPoisoned());
  if (Before.isPoisoned()) {
    out << "Some blocks were deleted\n";
    return;
  }

  // Find and print graph differences.
  if (Before.Graph.size() != After.Graph.size())
    out << "Different number of non-leaf basic blocks: before="
        << Before.Graph.size() << ", after=" << After.Graph.size() << "\n";

  for (auto &BB : Before.Graph) {
    auto BA = After.Graph.find(BB.first);
    if (BA == After.Graph.end()) {
      out << "Non-leaf block ";
      printBBName(out, BB.first);
      out << " is removed (" << BB.second.size() << " successors)\n";
    }
  }

  for (auto &BA : After.Graph) {
    auto BB = Before.Graph.find(BA.first);
    if (BB == Before.Graph.end()) {
      out << "Non-leaf block ";
      printBBName(out, BA.first);
      out << " is added (" << BA.second.size() << " successors)\n";
      continue;
    }

    if (BB->second == BA.second)
      continue;

    out << "Different successors of block ";
    printBBName(out, BA.first);
    out << " (unordered):\n";
    out << "- before (" << BB->second.size() << "): ";
    for (auto &SuccB : BB->second) {
      printBBName(out, SuccB.first);
      if (SuccB.second != 1)
        out << "(" << SuccB.second << "), ";
      else
        out << ", ";
    }
    out << "\n";
    out << "- after (" << BA.second.size() << "): ";
    for (auto &SuccA : BA.second) {
      printBBName(out, SuccA.first);
      if (SuccA.second != 1)
        out << "(" << SuccA.second << "), ";
      else
        out << ", ";
    }
    out << "\n";
  }
}

// PreservedCFGCheckerInstrumentation uses PreservedCFGCheckerAnalysis to check
// passes, that reported they kept CFG analyses up-to-date, did not actually
// change CFG. This check is done as follows. Before every functional pass in
// BeforeNonSkippedPassCallback a CFG snapshot (an instance of
// PreservedCFGCheckerInstrumentation::CFG) is requested from
// FunctionAnalysisManager as a result of PreservedCFGCheckerAnalysis. When the
// functional pass finishes and reports that CFGAnalyses or AllAnalyses are
// up-to-date then the cached result of PreservedCFGCheckerAnalysis (if
// available) is checked to be equal to a freshly created CFG snapshot.
struct PreservedCFGCheckerAnalysis
    : public AnalysisInfoMixin<PreservedCFGCheckerAnalysis> {
  friend AnalysisInfoMixin<PreservedCFGCheckerAnalysis>;

  static AnalysisKey Key;

public:
  /// Provide the result type for this analysis pass.
  using Result = PreservedCFGCheckerInstrumentation::CFG;

  /// Run the analysis pass over a function and produce CFG.
  Result run(Function &F, FunctionAnalysisManager &FAM) {
    return Result(&F, /* TrackBBLifetime */ true);
  }
};

AnalysisKey PreservedCFGCheckerAnalysis::Key;

bool PreservedCFGCheckerInstrumentation::CFG::invalidate(
    Function &F, const PreservedAnalyses &PA,
    FunctionAnalysisManager::Invalidator &) {
  auto PAC = PA.getChecker<PreservedCFGCheckerAnalysis>();
  return !(PAC.preserved() || PAC.preservedSet<AllAnalysesOn<Function>>() ||
           PAC.preservedSet<CFGAnalyses>());
}

void PreservedCFGCheckerInstrumentation::registerCallbacks(
    PassInstrumentationCallbacks &PIC, FunctionAnalysisManager &FAM) {
  if (!VerifyPreservedCFG)
    return;

  FAM.registerPass([&] { return PreservedCFGCheckerAnalysis(); });

  auto checkCFG = [](StringRef Pass, StringRef FuncName, const CFG &GraphBefore,
                     const CFG &GraphAfter) {
    if (GraphAfter == GraphBefore)
      return;

    dbgs() << "Error: " << Pass
           << " does not invalidate CFG analyses but CFG changes detected in "
              "function @"
           << FuncName << ":\n";
    CFG::printDiff(dbgs(), GraphBefore, GraphAfter);
    report_fatal_error(Twine("CFG unexpectedly changed by ", Pass));
  };

  PIC.registerBeforeNonSkippedPassCallback(
      [this, &FAM](StringRef P, Any IR) {
        assert(&PassStack.emplace_back(P));
        (void)this;
        if (!any_isa<const Function *>(IR))
          return;

        const auto *F = any_cast<const Function *>(IR);
        // Make sure a fresh CFG snapshot is available before the pass.
        FAM.getResult<PreservedCFGCheckerAnalysis>(*const_cast<Function *>(F));
      });

  PIC.registerAfterPassInvalidatedCallback(
      [this](StringRef P, const PreservedAnalyses &PassPA) {
        assert(PassStack.pop_back_val() == P &&
               "Before and After callbacks must correspond");
        (void)this;
      });

  PIC.registerAfterPassCallback([this, &FAM,
                                 checkCFG](StringRef P, Any IR,
                                           const PreservedAnalyses &PassPA) {
    assert(PassStack.pop_back_val() == P &&
           "Before and After callbacks must correspond");
    (void)this;

    if (!any_isa<const Function *>(IR))
      return;

    if (!PassPA.allAnalysesInSetPreserved<CFGAnalyses>() &&
        !PassPA.allAnalysesInSetPreserved<AllAnalysesOn<Function>>())
      return;

    const auto *F = any_cast<const Function *>(IR);
    if (auto *GraphBefore = FAM.getCachedResult<PreservedCFGCheckerAnalysis>(
            *const_cast<Function *>(F)))
      checkCFG(P, F->getName(), *GraphBefore,
               CFG(F, /* TrackBBLifetime */ false));
  });
}

void VerifyInstrumentation::registerCallbacks(
    PassInstrumentationCallbacks &PIC) {
  PIC.registerAfterPassCallback(
      [this](StringRef P, Any IR, const PreservedAnalyses &PassPA) {
        if (isIgnored(P) || P == "VerifierPass")
          return;
        if (any_isa<const Function *>(IR) || any_isa<const Loop *>(IR)) {
          const Function *F;
          if (any_isa<const Loop *>(IR))
            F = any_cast<const Loop *>(IR)->getHeader()->getParent();
          else
            F = any_cast<const Function *>(IR);
          if (DebugLogging)
            dbgs() << "Verifying function " << F->getName() << "\n";

          if (verifyFunction(*F))
            report_fatal_error("Broken function found, compilation aborted!");
        } else if (any_isa<const Module *>(IR) ||
                   any_isa<const LazyCallGraph::SCC *>(IR)) {
          const Module *M;
          if (any_isa<const LazyCallGraph::SCC *>(IR))
            M = any_cast<const LazyCallGraph::SCC *>(IR)
                    ->begin()
                    ->getFunction()
                    .getParent();
          else
            M = any_cast<const Module *>(IR);
          if (DebugLogging)
            dbgs() << "Verifying module " << M->getName() << "\n";

          if (verifyModule(*M))
            report_fatal_error("Broken module found, compilation aborted!");
        }
      });
}

InLineChangePrinter::~InLineChangePrinter() {}

void InLineChangePrinter::generateIRRepresentation(Any IR, StringRef PassID,
                                                   ChangedIRData &D) {
  ChangedIRComparer::analyzeIR(IR, D);
}

void InLineChangePrinter::handleAfter(StringRef PassID, std::string &Name,
                                      const ChangedIRData &Before,
                                      const ChangedIRData &After, Any IR) {
  SmallString<20> Banner =
      formatv("*** IR Dump After {0} on {1} ***\n", PassID, Name);
  Out << Banner;
  ChangedIRComparer(Out, Before, After, UseColour)
      .compare(IR, "", PassID, Name);
  Out << "\n";
}

bool InLineChangePrinter::same(const ChangedIRData &D1,
                               const ChangedIRData &D2) {
  return D1 == D2;
}

void ChangedIRComparer::handleFunctionCompare(StringRef Name, StringRef Prefix,
                                              StringRef PassID, bool InModule,
                                              const ChangedFuncData &Before,
                                              const ChangedFuncData &After) {
  // Print a banner when this is being shown in the context of a module
  if (InModule)
    Out << "\n*** IR for function " << Name << " ***\n";

  ChangedFuncData::report(
      Before, After, [&](const ChangedBlockData *B, const ChangedBlockData *A) {
        StringRef BStr = B ? B->getBody() : "\n";
        StringRef AStr = A ? A->getBody() : "\n";
        const std::string Removed =
            UseColour ? "\033[31m-%l\033[0m\n" : "-%l\n";
        const std::string Added = UseColour ? "\033[32m+%l\033[0m\n" : "+%l\n";
        const std::string NoChange = " %l\n";
        Out << doSystemDiff(BStr, AStr, Removed, Added, NoChange);
      });
}

void InLineChangePrinter::registerCallbacks(PassInstrumentationCallbacks &PIC) {
  if (PrintChanged == ChangePrinter::PrintChangedDiffVerbose ||
      PrintChanged == ChangePrinter::PrintChangedDiffQuiet ||
      PrintChanged == ChangePrinter::PrintChangedColourDiffVerbose ||
      PrintChanged == ChangePrinter::PrintChangedColourDiffQuiet)
    TextChangeReporter<ChangedIRData>::registerRequiredCallbacks(PIC);
}

StandardInstrumentations::StandardInstrumentations(
    bool DebugLogging, bool VerifyEach, PrintPassOptions PrintPassOpts)
    : PrintPass(DebugLogging, PrintPassOpts), OptNone(DebugLogging),
      PrintChangedIR(PrintChanged == ChangePrinter::PrintChangedVerbose),
      PrintChangedDiff(
          PrintChanged == ChangePrinter::PrintChangedDiffVerbose ||
              PrintChanged == ChangePrinter::PrintChangedColourDiffVerbose,
          PrintChanged == ChangePrinter::PrintChangedColourDiffVerbose ||
              PrintChanged == ChangePrinter::PrintChangedColourDiffQuiet),
      Verify(DebugLogging), VerifyEach(VerifyEach) {}

void StandardInstrumentations::registerCallbacks(
    PassInstrumentationCallbacks &PIC, FunctionAnalysisManager *FAM) {
  PrintIR.registerCallbacks(PIC);
  PrintPass.registerCallbacks(PIC);
  TimePasses.registerCallbacks(PIC);
  OptNone.registerCallbacks(PIC);
  OptBisect.registerCallbacks(PIC);
  if (FAM)
    PreservedCFGChecker.registerCallbacks(PIC, *FAM);
  PrintChangedIR.registerCallbacks(PIC);
  PseudoProbeVerification.registerCallbacks(PIC);
  if (VerifyEach)
    Verify.registerCallbacks(PIC);
  PrintChangedDiff.registerCallbacks(PIC);
}

namespace llvm {

template class ChangeReporter<std::string>;
template class TextChangeReporter<std::string>;

template class ChangeReporter<ChangedIRData>;
template class TextChangeReporter<ChangedIRData>;

} // namespace llvm<|MERGE_RESOLUTION|>--- conflicted
+++ resolved
@@ -874,11 +874,7 @@
     return;
 
   std::vector<StringRef> SpecialPasses;
-<<<<<<< HEAD
-  if (!DebugPMVerbose) {
-=======
   if (!Opts.Verbose) {
->>>>>>> 86645b40
     SpecialPasses.emplace_back("PassManager");
     SpecialPasses.emplace_back("PassAdaptor");
   }
@@ -905,44 +901,7 @@
         if (isSpecialPass(PassID, SpecialPasses))
           return;
 
-<<<<<<< HEAD
-        dbgs() << "Running pass: " << PassID << " on " << getIRName(IR) << "\n";
-      });
-
-  PIC.registerBeforeAnalysisCallback([](StringRef PassID, Any IR) {
-    dbgs() << "Running analysis: " << PassID << " on " << getIRName(IR) << "\n";
-  });
-
-  PIC.registerAnalysisInvalidatedCallback([](StringRef PassID, Any IR) {
-    dbgs() << "Invalidating analysis: " << PassID << " on " << getIRName(IR)
-           << "\n";
-  });
-  PIC.registerAnalysesClearedCallback([](StringRef IRName) {
-    dbgs() << "Clearing all analysis results for: " << IRName << "\n";
-  });
-}
-
-void PassStructurePrinter::printWithIdent(bool Expand, const Twine &Msg) {
-  if (!Msg.isTriviallyEmpty())
-    dbgs().indent(Ident) << Msg << "\n";
-  Ident = Expand ? Ident + 2 : Ident - 2;
-  assert(Ident >= 0);
-}
-
-void PassStructurePrinter::registerCallbacks(
-    PassInstrumentationCallbacks &PIC) {
-  if (!DebugPassStructure)
-    return;
-
-  PIC.registerBeforeNonSkippedPassCallback([this](StringRef PassID, Any IR) {
-    printWithIdent(true, PassID + " on " + getIRName(IR));
-  });
-  PIC.registerAfterPassCallback(
-      [this](StringRef PassID, Any IR, const PreservedAnalyses &) {
-        printWithIdent(false, Twine());
-=======
         Indent -= 2;
->>>>>>> 86645b40
       });
   PIC.registerAfterPassInvalidatedCallback(
       [this, SpecialPasses](StringRef PassID, Any IR) {
