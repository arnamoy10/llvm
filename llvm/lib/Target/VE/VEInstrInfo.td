//===-- VEInstrInfo.td - Target Description for VE Target -----------------===//
//
// Part of the LLVM Project, under the Apache License v2.0 with LLVM Exceptions.
// See https://llvm.org/LICENSE.txt for license information.
// SPDX-License-Identifier: Apache-2.0 WITH LLVM-exception
//
//===----------------------------------------------------------------------===//
//
// This file describes the VE instructions in TableGen format.
//
//===----------------------------------------------------------------------===//

//===----------------------------------------------------------------------===//
// Instruction format superclass
//===----------------------------------------------------------------------===//

include "VEInstrFormats.td"

//===----------------------------------------------------------------------===//
// Feature predicates.
//===----------------------------------------------------------------------===//

//===----------------------------------------------------------------------===//
// Instruction Pattern Stuff
//===----------------------------------------------------------------------===//

// uimm1 - Generic immediate value.
def uimm1 : Operand<i32>, PatLeaf<(imm), [{
    return isUInt<1>(N->getZExtValue()); }]>;

// uimm6 - Generic immediate value.
def uimm6 : Operand<i32>, PatLeaf<(imm), [{
    return isUInt<6>(N->getZExtValue()); }]>;

// uimm7 - Generic immediate value.
def uimm7 : Operand<i32>, PatLeaf<(imm), [{
    return isUInt<7>(N->getZExtValue()); }]>;

// simm7 - Generic immediate value.
def LO7 : SDNodeXForm<imm, [{
  return CurDAG->getTargetConstant(SignExtend32(N->getSExtValue(), 7),
                                   SDLoc(N), MVT::i32);
}]>;
def simm7 : Operand<i32>, PatLeaf<(imm), [{
    return isInt<7>(N->getSExtValue()); }], LO7> {
  let DecoderMethod = "DecodeSIMM7";
}

// mimm - Special immediate value of sequential bit stream of 0 or 1.
//   `(m)0`: Represents 0b00...0011...11 pattern where the number of leading
//           zeros equal to m.
//   `(m)1`: Represents 0b11...1100...00 pattern where the number of leading
//           ones equal to m.
// The immediate value of mimm operands:
//   bit 6  : If `(m)0`, 1.  Otherwise, 0.
//   bit 5-0: Represents 0-63.
// Use `!add(m, 64)` to generates an immediate value in pattern matching.
def MIMM : SDNodeXForm<imm, [{
  uint64_t Val = N->getZExtValue();
  if (isMask_64(Val))
    Val = countLeadingZeros(Val) | 0x40;
  else
    Val = countLeadingOnes(Val);
  return CurDAG->getTargetConstant(Val, SDLoc(N), MVT::i32);
}]>;
def mimm : Operand<i32>, PatLeaf<(imm), [{
    return isMask_64(N->getZExtValue()) ||
           ((N->getZExtValue() & (1UL << 63)) &&
            isShiftedMask_64(N->getZExtValue())); }], MIMM> {
  let PrintMethod = "printMImmOperand";
}

// simm7fp - Generic fp immediate value.
def LO7FP : SDNodeXForm<fpimm, [{
  // Get a integer immediate from fpimm
  const APInt& imm = N->getValueAPF().bitcastToAPInt();
  uint64_t val = imm.getSExtValue();
  if (imm.getBitWidth() == 32)
    val <<= 32; // Immediate value of float place at higher bits on VE.
  return CurDAG->getTargetConstant(SignExtend32(val, 7), SDLoc(N), MVT::i32);
}]>;
def simm7fp : Operand<i32>, PatLeaf<(fpimm), [{
    const APInt& imm = N->getValueAPF().bitcastToAPInt();
    uint64_t val = imm.getSExtValue();
    if (imm.getBitWidth() == 32)
      val <<= 32; // Immediate value of float place at higher bits on VE.
    return isInt<7>(val);
  }], LO7FP> {
  let DecoderMethod = "DecodeSIMM7";
}

// mimm - Special fp immediate value of sequential bit stream of 0 or 1.
def MIMMFP : SDNodeXForm<fpimm, [{
  const APInt& Imm = N->getValueAPF().bitcastToAPInt();
  uint64_t Val = Imm.getSExtValue();
  bool M0Flag = isMask_64(Val);
  if (Imm.getBitWidth() == 32)
    Val <<= 32; // Immediate value of float place at higher bits on VE.
  if (M0Flag) {
    //   bit 6  : If `(m)0`, 1.  Otherwise, 0.
    Val = countLeadingZeros(Val) | 0x40;
  } else
    Val = countLeadingOnes(Val);
  return CurDAG->getTargetConstant(Val, SDLoc(N), MVT::i32);
}]>;
def mimmfp : Operand<i32>, PatLeaf<(fpimm), [{
    const APInt& Imm = N->getValueAPF().bitcastToAPInt();
    uint64_t Val = Imm.getSExtValue();
    return isMask_64(Val) ||
           ((Val & (1UL << 63)) && isShiftedMask_64(Val)); }], MIMMFP> {
  let PrintMethod = "printMImmOperand";
}

def simm32      : PatLeaf<(imm), [{ return isInt<32>(N->getSExtValue()); }]>;
def uimm32      : PatLeaf<(imm), [{ return isUInt<32>(N->getZExtValue()); }]>;
def lomsbzero   : PatLeaf<(imm), [{ return (N->getZExtValue() & 0x80000000)
                                      == 0; }]>;
def lozero      : PatLeaf<(imm), [{ return (N->getZExtValue() & 0xffffffff)
                                      == 0; }]>;
def fplomsbzero : PatLeaf<(fpimm), [{ return (N->getValueAPF().bitcastToAPInt()
                                      .getZExtValue() & 0x80000000) == 0; }]>;
def fplozero    : PatLeaf<(fpimm), [{ return (N->getValueAPF().bitcastToAPInt()
                                      .getZExtValue() & 0xffffffff) == 0; }]>;

def CCSIOp : PatLeaf<(cond), [{
  switch (N->get()) {
  default:          return true;
  case ISD::SETULT:
  case ISD::SETULE:
  case ISD::SETUGT:
  case ISD::SETUGE: return false;
  }
}]>;

def CCUIOp : PatLeaf<(cond), [{
  switch (N->get()) {
  default:         return true;
  case ISD::SETLT:
  case ISD::SETLE:
  case ISD::SETGT:
  case ISD::SETGE: return false;
  }
}]>;

def LOFP32 : SDNodeXForm<fpimm, [{
  // Get a integer immediate from fpimm
  const APInt& imm = N->getValueAPF().bitcastToAPInt();
  return CurDAG->getTargetConstant(Lo_32(imm.getZExtValue() & 0xffffffff),
                                   SDLoc(N), MVT::i64);
}]>;

def HIFP32 : SDNodeXForm<fpimm, [{
  // Get a integer immediate from fpimm
  const APInt& imm = N->getValueAPF().bitcastToAPInt();
  return CurDAG->getTargetConstant(Hi_32(imm.getZExtValue()),
                                   SDLoc(N), MVT::i64);
}]>;

def LO32 : SDNodeXForm<imm, [{
  return CurDAG->getTargetConstant(Lo_32(N->getZExtValue()),
                                   SDLoc(N), MVT::i64);
}]>;

def HI32 : SDNodeXForm<imm, [{
  // Transformation function: shift the immediate value down into the low bits.
  return CurDAG->getTargetConstant(Hi_32(N->getZExtValue()),
                                   SDLoc(N), MVT::i32);
}]>;

def icond2cc : SDNodeXForm<cond, [{
  VECC::CondCode cc;
  switch (N->get()) {
  default:          llvm_unreachable("Unknown integer condition code!");
  case ISD::SETEQ:  cc = VECC::CC_IEQ; break;
  case ISD::SETNE:  cc = VECC::CC_INE; break;
  case ISD::SETLT:  cc = VECC::CC_IL;  break;
  case ISD::SETGT:  cc = VECC::CC_IG;  break;
  case ISD::SETLE:  cc = VECC::CC_ILE; break;
  case ISD::SETGE:  cc = VECC::CC_IGE; break;
  case ISD::SETULT: cc = VECC::CC_IL;  break;
  case ISD::SETULE: cc = VECC::CC_ILE; break;
  case ISD::SETUGT: cc = VECC::CC_IG;  break;
  case ISD::SETUGE: cc = VECC::CC_IGE; break;
  }
  return CurDAG->getTargetConstant(cc, SDLoc(N), MVT::i32);
}]>;

def icond2ccSwap : SDNodeXForm<cond, [{
  VECC::CondCode cc;
  switch (N->get()) {
  default:          llvm_unreachable("Unknown integer condition code!");
  case ISD::SETEQ:  cc = VECC::CC_IEQ; break;
  case ISD::SETNE:  cc = VECC::CC_INE; break;
  case ISD::SETLT:  cc = VECC::CC_IG;  break;
  case ISD::SETGT:  cc = VECC::CC_IL;  break;
  case ISD::SETLE:  cc = VECC::CC_IGE; break;
  case ISD::SETGE:  cc = VECC::CC_ILE; break;
  case ISD::SETULT: cc = VECC::CC_IG;  break;
  case ISD::SETULE: cc = VECC::CC_IGE; break;
  case ISD::SETUGT: cc = VECC::CC_IL;  break;
  case ISD::SETUGE: cc = VECC::CC_ILE; break;
  }
  return CurDAG->getTargetConstant(cc, SDLoc(N), MVT::i32);
}]>;

def fcond2cc : SDNodeXForm<cond, [{
  VECC::CondCode cc;
  switch (N->get()) {
  default:          llvm_unreachable("Unknown float condition code!");
  case ISD::SETFALSE: cc = VECC::CC_AF;    break;
  case ISD::SETEQ:
  case ISD::SETOEQ:   cc = VECC::CC_EQ;    break;
  case ISD::SETNE:
  case ISD::SETONE:   cc = VECC::CC_NE;    break;
  case ISD::SETLT:
  case ISD::SETOLT:   cc = VECC::CC_L;     break;
  case ISD::SETGT:
  case ISD::SETOGT:   cc = VECC::CC_G;     break;
  case ISD::SETLE:
  case ISD::SETOLE:   cc = VECC::CC_LE;    break;
  case ISD::SETGE:
  case ISD::SETOGE:   cc = VECC::CC_GE;    break;
  case ISD::SETO:     cc = VECC::CC_NUM;   break;
  case ISD::SETUO:    cc = VECC::CC_NAN;   break;
  case ISD::SETUEQ:   cc = VECC::CC_EQNAN; break;
  case ISD::SETUNE:   cc = VECC::CC_NENAN; break;
  case ISD::SETULT:   cc = VECC::CC_LNAN;  break;
  case ISD::SETUGT:   cc = VECC::CC_GNAN;  break;
  case ISD::SETULE:   cc = VECC::CC_LENAN; break;
  case ISD::SETUGE:   cc = VECC::CC_GENAN; break;
  case ISD::SETTRUE:  cc = VECC::CC_AT;    break;
  }
  return CurDAG->getTargetConstant(cc, SDLoc(N), MVT::i32);
}]>;

def fcond2ccSwap : SDNodeXForm<cond, [{
  VECC::CondCode cc;
  switch (N->get()) {
  default:          llvm_unreachable("Unknown float condition code!");
  case ISD::SETFALSE: cc = VECC::CC_AF;    break;
  case ISD::SETEQ:
  case ISD::SETOEQ:   cc = VECC::CC_EQ;    break;
  case ISD::SETNE:
  case ISD::SETONE:   cc = VECC::CC_NE;    break;
  case ISD::SETLT:
  case ISD::SETOLT:   cc = VECC::CC_G;     break;
  case ISD::SETGT:
  case ISD::SETOGT:   cc = VECC::CC_L;     break;
  case ISD::SETLE:
  case ISD::SETOLE:   cc = VECC::CC_GE;    break;
  case ISD::SETGE:
  case ISD::SETOGE:   cc = VECC::CC_LE;    break;
  case ISD::SETO:     cc = VECC::CC_NUM;   break;
  case ISD::SETUO:    cc = VECC::CC_NAN;   break;
  case ISD::SETUEQ:   cc = VECC::CC_EQNAN; break;
  case ISD::SETUNE:   cc = VECC::CC_NENAN; break;
  case ISD::SETULT:   cc = VECC::CC_GNAN;  break;
  case ISD::SETUGT:   cc = VECC::CC_LNAN;  break;
  case ISD::SETULE:   cc = VECC::CC_GENAN; break;
  case ISD::SETUGE:   cc = VECC::CC_LENAN; break;
  case ISD::SETTRUE:  cc = VECC::CC_AT;    break;
  }
  return CurDAG->getTargetConstant(cc, SDLoc(N), MVT::i32);
}]>;

// Addressing modes.
def ADDRri : ComplexPattern<iPTR, 2, "selectADDRri", [frameindex], []>;

def MEMri : Operand<iPTR> {
  let PrintMethod = "printMemASOperandASX";
  let MIOperandInfo = (ops ptr_rc, i64imm);
}

// AS format of memory address
def MEMASri : Operand<iPTR> {
  let PrintMethod = "printMemASOperand";
  let MIOperandInfo = (ops ptr_rc, i64imm);
}

// Addressing modes.
// SX-Aurora has following fields.
//    sz: register or 0
//    sy: register or immediate (-64 to 63)
//    disp: immediate (-2147483648 to 2147483647)
//
// There are two kinds of instruction.
//    ASX format uses sz + sy + disp.
//    AS format uses sz + disp.
//
// Moreover, there are four kinds of assembly instruction format.
//    ASX format uses "disp", "disp(, sz)", "disp(sy)", "disp(sy, sz)",
//    "(, sz)", "(sy)", or "(sy, sz)".
//    AS format uses "disp", "disp(, sz)", or "(, sz)" in general.
//    AS format in RRM format uses "disp", "disp(sz)", or "(sz)".
//    AS format in RRM format for host memory access uses "sz", "(sz)",
//    or "disp(sz)".
//
// We defined them below.
//
// ASX format:
//    MEMrri, MEMrii, MEMzri, MEMzii
// AS format:
//    MEMriASX, MEMziASX    : simple AS format
//    well be added later.

def ADDRrri : ComplexPattern<iPTR, 3, "selectADDRrri", [frameindex], []>;
def ADDRrii : ComplexPattern<iPTR, 3, "selectADDRrii", [frameindex], []>;
def ADDRzri : ComplexPattern<iPTR, 3, "selectADDRzri", [], []>;
def ADDRzii : ComplexPattern<iPTR, 3, "selectADDRzii", [], []>;
//
// ASX assembly instrcution format:
def VEMEMrriAsmOperand : AsmOperandClass {
  let Name = "MEMrri";
  let ParserMethod = "parseMEMOperand";
}
def VEMEMriiAsmOperand : AsmOperandClass {
  let Name = "MEMrii";
  let ParserMethod = "parseMEMOperand";
}
def VEMEMzriAsmOperand : AsmOperandClass {
  let Name = "MEMzri";
  let ParserMethod = "parseMEMOperand";
}
def VEMEMziiAsmOperand : AsmOperandClass {
  let Name = "MEMzii";
  let ParserMethod = "parseMEMOperand";
}
def MEMrri : Operand<iPTR> {
  let PrintMethod = "printMemASXOperand";
  let MIOperandInfo = (ops ptr_rc, ptr_rc, i32imm);
  let ParserMatchClass = VEMEMrriAsmOperand;
}
def MEMrii : Operand<iPTR> {
  let PrintMethod = "printMemASXOperand";
  let MIOperandInfo = (ops ptr_rc, i32imm, i32imm);
  let ParserMatchClass = VEMEMriiAsmOperand;
}
def MEMzri : Operand<iPTR> {
  let PrintMethod = "printMemASXOperand";
  let MIOperandInfo = (ops i32imm /* = 0 */, ptr_rc, i32imm);
  let ParserMatchClass = VEMEMzriAsmOperand;
}
def MEMzii : Operand<iPTR> {
  let PrintMethod = "printMemASXOperand";
  let MIOperandInfo = (ops i32imm /* = 0 */, i32imm, i32imm);
  let ParserMatchClass = VEMEMziiAsmOperand;
}
// AS assembly instrcution format:
def VEMEMriAsmOperand : AsmOperandClass {
  let Name = "MEMri";
  let ParserMethod = "parseMEMAsOperand";
}
def VEMEMziAsmOperand : AsmOperandClass {
  let Name = "MEMzi";
  let ParserMethod = "parseMEMAsOperand";
}
// AS generic assembly instruction format:
def MEMriASX : Operand<iPTR> {
  let PrintMethod = "printMemASOperandASX";
  let MIOperandInfo = (ops ptr_rc, i32imm);
  let ParserMatchClass = VEMEMriAsmOperand;
}
def MEMziASX : Operand<iPTR> {
  let PrintMethod = "printMemASOperandASX";
  let MIOperandInfo = (ops i32imm /* = 0 */, i32imm);
  let ParserMatchClass = VEMEMziAsmOperand;
}

// Branch targets have OtherVT type.
def brtarget32 : Operand<OtherVT> {
  let EncoderMethod = "getBranchTarget32OpValue";
}

def calltarget : Operand<i64> {
  let EncoderMethod = "getCallTargetOpValue";
  let DecoderMethod = "DecodeCall";
}

// Operand for printing out a condition code.
let PrintMethod = "printCCOperand" in
  def CCOp : Operand<i32>;

// Operand for printing out a rounding mode code.
def RDOp : Operand<i32> {
  let PrintMethod = "printRDOperand";
}

def VEhi    : SDNode<"VEISD::Hi", SDTIntUnaryOp>;
def VElo    : SDNode<"VEISD::Lo", SDTIntUnaryOp>;

//  These are target-independent nodes, but have target-specific formats.
def SDT_SPCallSeqStart : SDCallSeqStart<[ SDTCisVT<0, i64>,
                                          SDTCisVT<1, i64> ]>;
def SDT_SPCallSeqEnd   : SDCallSeqEnd<[ SDTCisVT<0, i64>,
                                        SDTCisVT<1, i64> ]>;

def callseq_start : SDNode<"ISD::CALLSEQ_START", SDT_SPCallSeqStart,
                           [SDNPHasChain, SDNPOutGlue]>;
def callseq_end   : SDNode<"ISD::CALLSEQ_END",   SDT_SPCallSeqEnd,
                           [SDNPHasChain, SDNPOptInGlue, SDNPOutGlue]>;

def SDT_SPCall    : SDTypeProfile<0, -1, [SDTCisVT<0, i64>]>;
def call          : SDNode<"VEISD::CALL", SDT_SPCall,
                           [SDNPHasChain, SDNPOptInGlue, SDNPOutGlue,
                            SDNPVariadic]>;

def retflag       : SDNode<"VEISD::RET_FLAG", SDTNone,
                           [SDNPHasChain, SDNPOptInGlue, SDNPVariadic]>;

def getGOT        : Operand<iPTR>;

// GETFUNPLT for PIC
def GetFunPLT : SDNode<"VEISD::GETFUNPLT", SDTIntUnaryOp>;

// GETTLSADDR for TLS
def GetTLSAddr : SDNode<"VEISD::GETTLSADDR", SDT_SPCall,
                        [SDNPHasChain, SDNPOptInGlue, SDNPOutGlue,
                         SDNPVariadic]>;



//===----------------------------------------------------------------------===//
// VE Flag Conditions
//===----------------------------------------------------------------------===//

// Note that these values must be kept in sync with the CCOp::CondCode enum
// values.
class CC_VAL<int N> : PatLeaf<(i32 N)>;
def CC_IG    : CC_VAL< 0>;  // Greater
def CC_IL    : CC_VAL< 1>;  // Less
def CC_INE   : CC_VAL< 2>;  // Not Equal
def CC_IEQ   : CC_VAL< 3>;  // Equal
def CC_IGE   : CC_VAL< 4>;  // Greater or Equal
def CC_ILE   : CC_VAL< 5>;  // Less or Equal
def CC_AF    : CC_VAL< 6>;  // Always false
def CC_G     : CC_VAL< 7>;  // Greater
def CC_L     : CC_VAL< 8>;  // Less
def CC_NE    : CC_VAL< 9>;  // Not Equal
def CC_EQ    : CC_VAL<10>;  // Equal
def CC_GE    : CC_VAL<11>;  // Greater or Equal
def CC_LE    : CC_VAL<12>;  // Less or Equal
def CC_NUM   : CC_VAL<13>;  // Number
def CC_NAN   : CC_VAL<14>;  // NaN
def CC_GNAN  : CC_VAL<15>;  // Greater or NaN
def CC_LNAN  : CC_VAL<16>;  // Less or NaN
def CC_NENAN : CC_VAL<17>;  // Not Equal or NaN
def CC_EQNAN : CC_VAL<18>;  // Equal or NaN
def CC_GENAN : CC_VAL<19>;  // Greater or Equal or NaN
def CC_LENAN : CC_VAL<20>;  // Less or Equal or NaN
def CC_AT    : CC_VAL<21>;  // Always true

//===----------------------------------------------------------------------===//
// VE Rounding Mode
//===----------------------------------------------------------------------===//

// Note that these values must be kept in sync with the VERD::RoundingMode enum
// values.
class RD_VAL<int N> : PatLeaf<(i32 N)>;
def RD_NONE  : RD_VAL< 0>;  // According to PSW
def RD_RZ    : RD_VAL< 8>;  // Round toward Zero
def RD_RP    : RD_VAL< 9>;  // Round toward Plus infinity
def RD_RM    : RD_VAL<10>;  // Round toward Minus infinity
def RD_RN    : RD_VAL<11>;  // Round to Nearest (ties to Even)
def RD_RA    : RD_VAL<12>;  // Round to Nearest (ties to Away)

//===----------------------------------------------------------------------===//
// VE Multiclasses for common instruction formats
//===----------------------------------------------------------------------===//

// Multiclass for generic RR type instructions
let hasSideEffects = 0 in
multiclass RRbm<string opcStr, bits<8>opc,
                RegisterClass RCo, ValueType Tyo,
                RegisterClass RCi, ValueType Tyi,
                SDPatternOperator OpNode = null_frag,
                Operand immOp = simm7, Operand mOp = mimm> {
  def rr : RR<opc, (outs RCo:$sx), (ins RCi:$sy, RCi:$sz),
              !strconcat(opcStr, " $sx, $sy, $sz"),
              [(set Tyo:$sx, (OpNode Tyi:$sy, Tyi:$sz))]>;
  // VE calculates (OpNode $sy, $sz), but llvm requires to have immediate
  // in RHS, so we use following definition.
  let cy = 0 in
  def ri : RR<opc, (outs RCo:$sx), (ins RCi:$sz, immOp:$sy),
              !strconcat(opcStr, " $sx, $sy, $sz"),
              [(set Tyo:$sx, (OpNode Tyi:$sz, (Tyi immOp:$sy)))]>;
  let cz = 0 in
  def rm : RR<opc, (outs RCo:$sx), (ins RCi:$sy, mOp:$sz),
              !strconcat(opcStr, " $sx, $sy, $sz"),
              [(set Tyo:$sx, (OpNode Tyi:$sy, (Tyi mOp:$sz)))]>;
  let cy = 0, cz = 0 in
  def im : RR<opc, (outs RCo:$sx), (ins immOp:$sy, mOp:$sz),
              !strconcat(opcStr, " $sx, $sy, $sz"),
              [(set Tyo:$sx, (OpNode (Tyi immOp:$sy), (Tyi mOp:$sz)))]>;
}

// Multiclass for non-commutative RR type instructions
let hasSideEffects = 0 in
multiclass RRNCbm<string opcStr, bits<8>opc,
                RegisterClass RCo, ValueType Tyo,
                RegisterClass RCi, ValueType Tyi,
                SDPatternOperator OpNode = null_frag,
                Operand immOp = simm7, Operand mOp = mimm> {
  def rr : RR<opc, (outs RCo:$sx), (ins RCi:$sy, RCi:$sz),
              !strconcat(opcStr, " $sx, $sy, $sz"),
              [(set Tyo:$sx, (OpNode Tyi:$sy, Tyi:$sz))]>;
  let cy = 0 in
  def ir : RR<opc, (outs RCo:$sx), (ins immOp:$sy, RCi:$sz),
              !strconcat(opcStr, " $sx, $sy, $sz"),
              [(set Tyo:$sx, (OpNode (Tyi immOp:$sy), Tyi:$sz))]>;
  let cz = 0 in
  def rm : RR<opc, (outs RCo:$sx), (ins RCi:$sy, mOp:$sz),
              !strconcat(opcStr, " $sx, $sy, $sz"),
              [(set Tyo:$sx, (OpNode Tyi:$sy, (Tyi mOp:$sz)))]>;
  let cy = 0, cz = 0 in
  def im : RR<opc, (outs RCo:$sx), (ins immOp:$sy, mOp:$sz),
              !strconcat(opcStr, " $sx, $sy, $sz"),
              [(set Tyo:$sx, (OpNode (Tyi immOp:$sy), (Tyi mOp:$sz)))]>;
}

// Generic RR multiclass with 2 arguments.
//   e.g. ADDUL, ADDSWSX, ADDSWZX, and etc.
multiclass RRm<string opcStr, bits<8>opc,
               RegisterClass RC, ValueType Ty,
               SDPatternOperator OpNode = null_frag,
               Operand immOp = simm7, Operand mOp = mimm> :
  RRbm<opcStr, opc, RC, Ty, RC, Ty, OpNode, immOp, mOp>;

// Generic RR multiclass for non-commutative instructions with 2 arguments.
//   e.g. SUBUL, SUBUW, SUBSWSX, and etc.
multiclass RRNCm<string opcStr, bits<8>opc,
                 RegisterClass RC, ValueType Ty,
                 SDPatternOperator OpNode = null_frag,
                 Operand immOp = simm7, Operand mOp = mimm> :
  RRNCbm<opcStr, opc, RC, Ty, RC, Ty, OpNode, immOp, mOp>;

// Generic RR multiclass for floating point instructions with 2 arguments.
//   e.g. FADDD, FADDS, FSUBD, and etc.
multiclass RRFm<string opcStr, bits<8>opc,
<<<<<<< HEAD
               RegisterClass RC, ValueType Ty,
               SDPatternOperator OpNode = null_frag,
               Operand immOp = simm7, Operand mOp = mimm> :
  RRmrr<opcStr, opc, RC, Ty, RC, Ty, OpNode>,
  RRmir<opcStr, opc, RC, Ty, RC, Ty, immOp, null_frag>,
  RRNDmrm<opcStr, opc, RC, Ty, RC, Ty, mOp, null_frag>,
  RRNDmim<opcStr, opc, RC, Ty, RC, Ty, immOp, mOp, null_frag>;
=======
                RegisterClass RC, ValueType Ty,
                SDPatternOperator OpNode = null_frag,
                Operand immOp = simm7fp, Operand mOp = mimmfp> :
  RRNCbm<opcStr, opc, RC, Ty, RC, Ty, OpNode, immOp, mOp>;
>>>>>>> 918d599f

// Generic RR multiclass for shift instructions with 2 arguments.
//   e.g. SLL, SRL, SLAWSX, and etc.
let hasSideEffects = 0 in
multiclass RRIm<string opcStr, bits<8>opc,
                RegisterClass RC, ValueType Ty,
                SDPatternOperator OpNode = null_frag> {
  def rr : RR<opc, (outs RC:$sx), (ins RC:$sz, I32:$sy),
              !strconcat(opcStr, " $sx, $sz, $sy"),
              [(set Ty:$sx, (OpNode Ty:$sz, i32:$sy))]>;
  let cz = 0 in
  def mr : RR<opc, (outs RC:$sx), (ins mimm:$sz, I32:$sy),
              !strconcat(opcStr, " $sx, $sz, $sy"),
              [(set Ty:$sx, (OpNode (Ty mimm:$sz), i32:$sy))]>;
  let cy = 0 in
  def ri : RR<opc, (outs RC:$sx), (ins RC:$sz, uimm7:$sy),
              !strconcat(opcStr, " $sx, $sz, $sy"),
              [(set Ty:$sx, (OpNode Ty:$sz, (i32 uimm7:$sy)))]>;
  let cy = 0, cz = 0 in
  def mi : RR<opc, (outs RC:$sx), (ins mimm:$sz, uimm7:$sy),
              !strconcat(opcStr, " $sx, $sz, $sy"),
              [(set Ty:$sx, (OpNode (Ty mimm:$sz), (i32 uimm7:$sy)))]>;
}

// Generic RR multiclass with an argument.
//   e.g. LDZ, PCNT, and  BRV
let cy = 0, sy = 0, hasSideEffects = 0 in
multiclass RRI1m<string opcStr, bits<8>opc, RegisterClass RC, ValueType Ty,
                 SDPatternOperator OpNode = null_frag> {
  def r : RR<opc, (outs RC:$sx), (ins RC:$sz), !strconcat(opcStr, " $sx, $sz"),
             [(set Ty:$sx, (OpNode Ty:$sz))]>;
  let cz = 0 in
  def m : RR<opc, (outs RC:$sx), (ins mimm:$sz),
             !strconcat(opcStr, " $sx, $sz"),
             [(set Ty:$sx, (OpNode (Ty mimm:$sz)))]>;
}

// Special RR multiclass for BSWP instruction.
//   e.g. BSWP
let hasSideEffects = 0 in
multiclass RRSWPm<string opcStr, bits<8>opc,
                  RegisterClass RC, ValueType Ty,
                  SDPatternOperator OpNode = null_frag> {
  let cy = 0 in
  def ri : RR<opc, (outs RC:$sx), (ins RC:$sz, uimm1:$sy),
              !strconcat(opcStr, " $sx, $sz, $sy"),
              [(set Ty:$sx, (OpNode Ty:$sz, (i32 uimm1:$sy)))]>;
  let cy = 0, cz = 0 in
  def mi : RR<opc, (outs RC:$sx), (ins mimm:$sz, uimm1:$sy),
              !strconcat(opcStr, " $sx, $sz, $sy"),
              [(set Ty:$sx, (OpNode (Ty mimm:$sz), (i32 uimm1:$sy)))]>;
}

// Multiclass for CMOV instructions.
//   e.g. CMOVL, CMOVW, CMOVD, and etc.
let Constraints = "$sx = $sd", DisableEncoding = "$sd", hasSideEffects = 0,
    cfw = ? in
multiclass RRCMOVm<string opcStr, bits<8>opc, RegisterClass RC, ValueType Ty> {
  def rr : RR<opc, (outs I64:$sx), (ins CCOp:$cfw, RC:$sy, I64:$sz, I64:$sd),
              !strconcat(opcStr, " $sx, $sz, $sy")>;
  let cy = 0 in
  def ir : RR<opc, (outs I64:$sx),
              (ins CCOp:$cfw, simm7:$sy, I64:$sz, I64:$sd),
              !strconcat(opcStr, " $sx, $sz, $sy")>;
  let cz = 0 in
  def rm : RR<opc, (outs I64:$sx),
              (ins CCOp:$cfw, RC:$sy, mimm:$sz, I64:$sd),
              !strconcat(opcStr, " $sx, $sz, $sy")>;
  let cy = 0, cz = 0 in
  def im : RR<opc, (outs I64:$sx),
              (ins CCOp:$cfw, simm7:$sy, mimm:$sz, I64:$sd),
              !strconcat(opcStr, " $sx, $sz, $sy")>;
}

// Multiclass for floating point conversion instructions.
//   e.g. CVTWDSX, CVTWDZX, CVTWSSX, and etc.
// sz{3-0} = rounding mode
let cz = 0, hasSideEffects = 0 in
multiclass CVTRDm<string opcStr, bits<8> opc, RegisterClass RCo, ValueType Tyo,
                  RegisterClass RCi, ValueType Tyi> {
  def r : RR<opc, (outs RCo:$sx), (ins RDOp:$rd, RCi:$sy),
             !strconcat(opcStr, "${rd} $sx, $sy")> {
    bits<4> rd;
    let sz{5-4} = 0;
    let sz{3-0} = rd;
<<<<<<< HEAD
  }
  let cy = 0 in
  def i : RR<opc, (outs RCo:$sx), (ins RDOp:$rd, simm7:$sy),
             !strconcat(opcStr, "${rd} $sx, $sy")> {
    bits<4> rd;
    let sz{5-4} = 0;
    let sz{3-0} = rd;
  }
}

// Multiclass for floating point conversion instructions.
//   e.g. CVTDW, CVTSW, CVTDL, and etc.
let cz = 0, sz = 0, hasSideEffects = 0 in
multiclass CVTm<string opcStr, bits<8> opc, RegisterClass RCo, ValueType Tyo,
                RegisterClass RCi, ValueType Tyi,
                SDPatternOperator OpNode = null_frag> {
  def r : RR<opc, (outs RCo:$sx), (ins RCi:$sy),
             !strconcat(opcStr, " $sx, $sy"),
             [(set Tyo:$sx, (OpNode Tyi:$sy))]>;
  let cy = 0 in
  def i : RR<opc, (outs RCo:$sx), (ins simm7:$sy),
             !strconcat(opcStr, " $sx, $sy")>;
}

// Branch multiclass
let isBranch = 1, isTerminator = 1, hasDelaySlot = 1 in
multiclass BCRm<string opcStr, string opcStrAt, bits<8> opc,
                RegisterClass RC, ValueType Ty, Operand immOp, Operand immOp2> {
  def rr : CF<
    opc, (outs),
    (ins CCOp:$cf, RC:$sy, RC:$sz, brtarget32:$imm32),
    !strconcat(opcStr, " $sy, $sz, $imm32")> {
    let cy = 1;
    let cz = 1;
    let hasSideEffects = 0;
  }
  def ir : CF<
    opc, (outs),
    (ins CCOp:$cf, immOp:$sy, RC:$sz, brtarget32:$imm32),
    !strconcat(opcStr, " $sy, $sz, $imm32")> {
    let cy = 0;
    let cz = 1;
    let hasSideEffects = 0;
  }
  def rm0 : CF<
    opc, (outs), (ins CCOp:$cf, RC:$sy, immOp2:$sz, brtarget32:$imm32),
    !strconcat(opcStr, " $sy, (${sz})0, $imm32"), []> {
    let cy = 1;
    let cz = 0;
    let sz{6} = 1;
    let hasSideEffects = 0;
  }
  def rm1 : CF<
    opc, (outs), (ins CCOp:$cf, RC:$sy, immOp2:$sz, brtarget32:$imm32),
    !strconcat(opcStr, " $sy, (${sz})1, $imm32"), []> {
    let cy = 1;
    let cz = 0;
    let hasSideEffects = 0;
  }
  def im0 : CF<
    opc, (outs), (ins CCOp:$cf, immOp:$sy, immOp2:$sz, brtarget32:$imm32),
    !strconcat(opcStr, " $sy, (${sz})0, $imm32"), []> {
    let cy = 0;
    let cz = 0;
    let sz{6} = 1;
    let hasSideEffects = 0;
  }
  def im1 : CF<
    opc, (outs), (ins CCOp:$cf, immOp:$sy, immOp2:$sz, brtarget32:$imm32),
    !strconcat(opcStr, " $sy, (${sz})1, $imm32"), []> {
    let cy = 0;
    let cz = 0;
    let hasSideEffects = 0;
=======
>>>>>>> 918d599f
  }
  let cy = 0 in
  def i : RR<opc, (outs RCo:$sx), (ins RDOp:$rd, simm7:$sy),
             !strconcat(opcStr, "${rd} $sx, $sy")> {
    bits<4> rd;
    let sz{5-4} = 0;
    let sz{3-0} = rd;
  }
}

<<<<<<< HEAD
=======
// Multiclass for floating point conversion instructions.
//   e.g. CVTDW, CVTSW, CVTDL, and etc.
let cz = 0, sz = 0, hasSideEffects = 0 in
multiclass CVTm<string opcStr, bits<8> opc, RegisterClass RCo, ValueType Tyo,
                RegisterClass RCi, ValueType Tyi,
                SDPatternOperator OpNode = null_frag> {
  def r : RR<opc, (outs RCo:$sx), (ins RCi:$sy),
             !strconcat(opcStr, " $sx, $sy"),
             [(set Tyo:$sx, (OpNode Tyi:$sy))]>;
  let cy = 0 in
  def i : RR<opc, (outs RCo:$sx), (ins simm7:$sy),
             !strconcat(opcStr, " $sx, $sy")>;
}

// Multiclass for branch instructions
//   e.g. BCFL, BCFW, BCFD, and etc.
let isBranch = 1, isTerminator = 1, isIndirectBranch = 1, hasSideEffects = 0 in
multiclass BCbpfm<string opcStr, string cmpStr, bits<8> opc, dag cond,
                  Operand ADDR> {
  let bpf = 0 /* NONE */ in
  def "" : CF<opc, (outs), !con(cond, (ins ADDR:$addr)),
              !strconcat(opcStr, " ", cmpStr, "$addr")>;
  let bpf = 2 /* NOT TaKEN */ in
  def _nt : CF<opc, (outs), !con(cond, (ins ADDR:$addr)),
               !strconcat(opcStr, ".nt ", cmpStr, "$addr")>;
  let bpf = 3 /* TaKEN */ in
  def _t : CF<opc, (outs), !con(cond, (ins ADDR:$addr)),
              !strconcat(opcStr, ".t ", cmpStr, "$addr")>;
}
multiclass BCtgm<string opcStr, string cmpStr, bits<8> opc, dag cond> {
  defm ri : BCbpfm<opcStr, cmpStr, opc, cond, MEMriASX>;
  let cz = 0 in defm zi : BCbpfm<opcStr, cmpStr, opc, cond, MEMziASX>;
}
multiclass BCm<string opcStr, string opcStrAt, string opcStrAf, bits<8> opc,
               RegisterClass RC, Operand immOp> {
  let DecoderMethod = "DecodeBranchCondition" in
  defm r : BCtgm<opcStr, "$comp, ", opc, (ins CCOp:$cond, RC:$comp)>;
  let DecoderMethod = "DecodeBranchCondition", cy = 0 in
  defm i : BCtgm<opcStr, "$comp, ", opc, (ins CCOp:$cond, immOp:$comp)>;
  let DecoderMethod = "DecodeBranchConditionAlways", cy = 0, sy = 0,
      cf = 15 /* AT */, isBarrier = 1 in
  defm a : BCtgm<opcStrAt, "", opc, (ins)>;
  let DecoderMethod = "DecodeBranchConditionAlways", cy = 0, sy = 0,
      cf = 0 /* AF */ in
  defm na : BCtgm<opcStrAf, "", opc, (ins)>;
}

// Multiclass for relative branch instructions
//   e.g. BRCFL, BRCFW, BRCFD, and etc.
let isBranch = 1, isTerminator = 1, hasSideEffects = 0 in
multiclass BCRbpfm<string opcStr, string cmpStr, bits<8> opc, dag cond> {
  let bpf = 0 /* NONE */ in
  def "" : CF<opc, (outs), !con(cond, (ins brtarget32:$imm32)),
              !strconcat(opcStr, " ", cmpStr, "$imm32")>;
  let bpf = 2 /* NOT TaKEN */ in
  def _nt : CF<opc, (outs), !con(cond, (ins brtarget32:$imm32)),
               !strconcat(opcStr, ".nt ", cmpStr, "$imm32")>;
  let bpf = 3 /* TaKEN */ in
  def _t : CF<opc, (outs), !con(cond, (ins brtarget32:$imm32)),
              !strconcat(opcStr, ".t ", cmpStr, "$imm32")>;
}
multiclass BCRm<string opcStr, string opcStrAt, string opcStrAf, bits<8> opc,
               RegisterClass RC, Operand immOp> {
  defm rr : BCRbpfm<opcStr, "$sy, $sz, ", opc, (ins CCOp:$cf, RC:$sy, RC:$sz)>;
  let cy = 0 in
  defm ir : BCRbpfm<opcStr, "$sy, $sz, ", opc, (ins CCOp:$cf, immOp:$sy, RC:$sz)>;
  let cy = 0, sy = 0, cz = 0, sz = 0, cf = 15 /* AT */, isBarrier = 1 in
  defm a : BCRbpfm<opcStrAt, "", opc, (ins)>;
  let cy = 0, sy = 0, cz = 0, sz = 0, cf = 0 /* AF */ in
  defm na : BCRbpfm<opcStrAf, "", opc, (ins)>;
}

>>>>>>> 918d599f
//===----------------------------------------------------------------------===//
// Instructions
//
// Define all scalar instructions defined in SX-Aurora TSUBASA Architecture
// Guide here.  As those mnemonics, we use mnemonics defined in Vector Engine
// Assembly Language Reference Manual.
//===----------------------------------------------------------------------===//

//-----------------------------------------------------------------------------
// Section 8.2 - Load/Store instructions
//-----------------------------------------------------------------------------

// Multiclass for generic RM instructions
multiclass RMm<string opcStr, bits<8>opc, RegisterClass RC> {
  def rri : RM<opc, (outs RC:$dest), (ins MEMrri:$addr),
               !strconcat(opcStr, " $dest, $addr"), []>;
  let cy = 0 in
  def rii : RM<opc, (outs RC:$dest), (ins MEMrii:$addr),
               !strconcat(opcStr, " $dest, $addr"), []>;
  let cz = 0 in
  def zri : RM<opc, (outs RC:$dest), (ins MEMzri:$addr),
               !strconcat(opcStr, " $dest, $addr"), []>;
  let cy = 0, cz = 0 in
  def zii : RM<opc, (outs RC:$dest), (ins MEMzii:$addr),
               !strconcat(opcStr, " $dest, $addr"), []>;
}

// Section 8.2.1 - LEA
let cx = 0, DecoderMethod = "DecodeLoadI64" in
defm LEA : RMm<"lea", 0x06, I64>;
let cx = 1, DecoderMethod = "DecodeLoadI64" in
defm LEASL : RMm<"lea.sl", 0x06, I64>;
let cx = 0, DecoderMethod = "DecodeLoadI32", isCodeGenOnly = 1 in
defm LEA32 : RMm<"lea", 0x06, I32>;

def : Pat<(iPTR ADDRrri:$addr), (LEArri MEMrri:$addr)>;
def : Pat<(iPTR ADDRrii:$addr), (LEArii MEMrii:$addr)>;
def : Pat<(add I64:$base, simm32:$disp), (LEArii $base, 0, (LO32 $disp))>;
def : Pat<(add I64:$base, lozero:$disp), (LEASLrii $base, 0, (HI32 $disp))>;
def : Pat<(add I32:$base, simm32:$disp),
          (LEA32rii (INSERT_SUBREG (i64 (IMPLICIT_DEF)), $base, sub_i32), 0,
                    (LO32 $disp))>;

def lea_add : PatFrags<(ops node:$base, node:$idx, node:$disp),
                       [(add (add node:$base, node:$idx), node:$disp),
                        (add (add node:$base, node:$disp), node:$idx)]>;
def : Pat<(lea_add I64:$base, simm7:$idx, simm32:$disp),
          (LEArii $base, (LO7 $idx), (LO32 $disp))>;
def : Pat<(lea_add I64:$base, I64:$idx, simm32:$disp),
          (LEArri $base, $idx, (LO32 $disp))>;
def : Pat<(lea_add I64:$base, simm7:$idx, lozero:$disp),
          (LEASLrii $base, (LO7 $idx), (HI32 $disp))>;
def : Pat<(lea_add I64:$base, I64:$idx, lozero:$disp),
          (LEASLrri $base, $idx, (HI32 $disp))>;

// Multiclass for load instructions.
let mayLoad = 1, hasSideEffects = 0 in
multiclass LOADm<string opcStr, bits<8> opc, RegisterClass RC, ValueType Ty,
                 SDPatternOperator OpNode = null_frag> {
  def rri : RM<opc, (outs RC:$dest), (ins MEMrri:$addr),
               !strconcat(opcStr, " $dest, $addr"),
               [(set Ty:$dest, (OpNode ADDRrri:$addr))]>;
  let cy = 0 in
  def rii : RM<opc, (outs RC:$dest), (ins MEMrii:$addr),
               !strconcat(opcStr, " $dest, $addr"),
               [(set Ty:$dest, (OpNode ADDRrii:$addr))]>;
  let cz = 0 in
  def zri : RM<opc, (outs RC:$dest), (ins MEMzri:$addr),
               !strconcat(opcStr, " $dest, $addr"),
               [(set Ty:$dest, (OpNode ADDRzri:$addr))]>;
  let cy = 0, cz = 0 in
  def zii : RM<opc, (outs RC:$dest), (ins MEMzii:$addr),
               !strconcat(opcStr, " $dest, $addr"),
               [(set Ty:$dest, (OpNode ADDRzii:$addr))]>;
}

// Section 8.2.2 - LDS
let DecoderMethod = "DecodeLoadI64" in
defm LD : LOADm<"ld", 0x01, I64, i64, load>;
def : Pat<(f64 (load ADDRrri:$addr)), (LDrri MEMrri:$addr)>;
def : Pat<(f64 (load ADDRrii:$addr)), (LDrii MEMrii:$addr)>;
def : Pat<(f64 (load ADDRzri:$addr)), (LDzri MEMzri:$addr)>;
def : Pat<(f64 (load ADDRzii:$addr)), (LDzii MEMzii:$addr)>;

// Section 8.2.3 - LDU
let DecoderMethod = "DecodeLoadF32" in
defm LDU : LOADm<"ldu", 0x02, F32, f32, load>;

// Section 8.2.4 - LDL
let DecoderMethod = "DecodeLoadI32" in
defm LDLSX : LOADm<"ldl.sx", 0x03, I32, i32, load>;
let cx = 1, DecoderMethod = "DecodeLoadI32" in
defm LDLZX : LOADm<"ldl.zx", 0x03, I32, i32, load>;

// Section 8.2.5 - LD2B
let DecoderMethod = "DecodeLoadI16" in
defm LD2BSX : LOADm<"ld2b.sx", 0x04, I32, i32, sextloadi16>;
let cx = 1, DecoderMethod = "DecodeLoadI16" in
defm LD2BZX : LOADm<"ld2b.zx", 0x04, I32, i32, zextloadi16>;

// Section 8.2.6 - LD1B
let DecoderMethod = "DecodeLoadI8" in
defm LD1BSX : LOADm<"ld1b.sx", 0x05, I32, i32, sextloadi8>;
let cx = 1, DecoderMethod = "DecodeLoadI8" in
defm LD1BZX : LOADm<"ld1b.zx", 0x05, I32, i32, zextloadi8>;

// Multiclass for store instructions.
let mayStore = 1 in
multiclass STOREm<string opcStr, bits<8> opc, RegisterClass RC, ValueType Ty,
                  SDPatternOperator OpNode = null_frag> {
  def rri : RM<opc, (outs), (ins MEMrri:$addr, RC:$sx),
               !strconcat(opcStr, " $sx, $addr"),
               [(OpNode Ty:$sx, ADDRrri:$addr)]>;
  let cy = 0 in
  def rii : RM<opc, (outs), (ins MEMrii:$addr, RC:$sx),
               !strconcat(opcStr, " $sx, $addr"),
               [(OpNode Ty:$sx, ADDRrii:$addr)]>;
  let cz = 0 in
  def zri : RM<opc, (outs), (ins MEMzri:$addr, RC:$sx),
               !strconcat(opcStr, " $sx, $addr"),
               [(OpNode Ty:$sx, ADDRzri:$addr)]>;
  let cy = 0, cz = 0 in
  def zii : RM<opc, (outs), (ins MEMzii:$addr, RC:$sx),
               !strconcat(opcStr, " $sx, $addr"),
               [(OpNode Ty:$sx, ADDRzii:$addr)]>;
}

// Section 8.2.7 - STS
let DecoderMethod = "DecodeStoreI64" in
defm ST : STOREm<"st", 0x11, I64, i64, store>;
def : Pat<(store f64:$src, ADDRrri:$addr), (STrri MEMrri:$addr, $src)>;
def : Pat<(store f64:$src, ADDRrii:$addr), (STrii MEMrii:$addr, $src)>;
def : Pat<(store f64:$src, ADDRzri:$addr), (STzri MEMzri:$addr, $src)>;
def : Pat<(store f64:$src, ADDRzii:$addr), (STzii MEMzii:$addr, $src)>;

// Section 8.2.8 - STU
let DecoderMethod = "DecodeStoreF32" in
defm STU : STOREm<"stu", 0x12, F32, f32, store>;

// Section 8.2.9 - STL
let DecoderMethod = "DecodeStoreI32" in
defm STL : STOREm<"stl", 0x13, I32, i32, store>;

// Section 8.2.10 - ST2B
let DecoderMethod = "DecodeStoreI16" in
defm ST2B : STOREm<"st2b", 0x14, I32, i32, truncstorei16>;

// Section 8.2.11 - ST1B
let DecoderMethod = "DecodeStoreI8" in
defm ST1B : STOREm<"st1b", 0x15, I32, i32, truncstorei8>;

// Section 8.2.12 - DLDS
// Section 8.2.13 - DLDU
// Section 8.2.14 - DLDL
// Section 8.2.15 - PFCH
// Section 8.2.16 - TS1AM (Test and Set 1 AM)
// Section 8.2.17 - TS2AM (Test and Set 2 AM)
// Section 8.2.18 - TS3AM (Test and Set 3 AM)
// Section 8.2.19 - ATMAM (Atomic AM)
// Section 8.2.20 - CAS (Compare and Swap)
//-----------------------------------------------------------------------------
// Section 8.3 - Transfer Control Instructions
//-----------------------------------------------------------------------------
// Section 8.3.1 - FENCE (Fence)
// Section 8.3.2 - SVOB (Set Vector Out-of-order memory access Boundary)

//-----------------------------------------------------------------------------
// Section 8.4 - Fixed-point Operation Instructions
//-----------------------------------------------------------------------------

// Section 8.4.1 - ADD (Add)
defm ADDUL : RRm<"addu.l", 0x48, I64, i64>;
let cx = 1 in defm ADDUW : RRm<"addu.w", 0x48, I32, i32>;

// Section 8.4.2 - ADS (Add Single)
defm ADDSWSX : RRm<"adds.w.sx", 0x4A, I32, i32, add>;
let cx = 1 in defm ADDSWZX : RRm<"adds.w.zx", 0x4A, I32, i32>;

// Section 8.4.3 - ADX (Add)
defm ADDSL : RRm<"adds.l", 0x59, I64, i64, add>;

// Section 8.4.4 - SUB (Subtract)
defm SUBUL : RRNCm<"subu.l", 0x58, I64, i64>;
let cx = 1 in defm SUBUW : RRNCm<"subu.w", 0x58, I32, i32>;

// Section 8.4.5 - SBS (Subtract Single)
defm SUBSWSX : RRNCm<"subs.w.sx", 0x5A, I32, i32, sub>;
let cx = 1 in defm SUBSWZX : RRNCm<"subs.w.zx", 0x5A, I32, i32>;

// Section 8.4.6 - SBX (Subtract)
defm SUBSL : RRNCm<"subs.l", 0x5B, I64, i64, sub>;

// Section 8.4.7 - MPY (Multiply)
defm MULUL : RRm<"mulu.l", 0x49, I64, i64>;
let cx = 1 in defm MULUW : RRm<"mulu.w", 0x49, I32, i32>;

// Section 8.4.8 - MPS (Multiply Single)
defm MULSWSX : RRm<"muls.w.sx", 0x4B, I32, i32, mul>;
let cx = 1 in defm MULSWZX : RRm<"muls.w.zx", 0x4B, I32, i32>;

// Section 8.4.9 - MPX (Multiply)
defm MULSL : RRm<"muls.l", 0x6E, I64, i64, mul>;

// Section 8.4.10 - MPD (Multiply)

// Section 8.4.11 - DIV (Divide)
defm DIVUL : RRNCm<"divu.l", 0x6F, I64, i64, udiv>;
let cx = 1 in defm DIVUW : RRNCm<"divu.w", 0x6F, I32, i32, udiv>;

// Section 8.4.12 - DVS (Divide Single)
defm DIVSWSX : RRNCm<"divs.w.sx", 0x7B, I32, i32, sdiv>;
let cx = 1 in defm DIVSWZX : RRNCm<"divs.w.zx", 0x7B, I32, i32>;

// Section 8.4.13 - DVX (Divide)
defm DIVSL : RRNCm<"divs.l", 0x7F, I64, i64, sdiv>;

// Section 8.4.14 - CMP (Compare)
defm CMPUL : RRNCm<"cmpu.l", 0x55, I64, i64>;
let cx = 1 in defm CMPUW : RRNCm<"cmpu.w", 0x55, I32, i32>;

// Section 8.4.15 - CPS (Compare Single)
defm CMPSWSX : RRNCm<"cmps.w.sx", 0x7A, I32, i32>;
let cx = 1 in defm CMPSWZX : RRNCm<"cmps.w.zx", 0x7A, I32, i32>;

// Section 8.4.16 - CPX (Compare)
defm CMPSL : RRNCm<"cmps.l", 0x6A, I64, i64>;

// Section 8.4.17 - CMS (Compare and Select Maximum/Minimum Single)
// cx: sx/zx, cw: max/min
defm MAXSWSX : RRm<"maxs.w.sx", 0x78, I32, i32>;
let cx = 1 in defm MAXSWZX : RRm<"maxs.w.zx", 0x78, I32, i32>;
let cw = 1 in defm MINSWSX : RRm<"mins.w.sx", 0x78, I32, i32>;
let cx = 1, cw = 1 in defm MINSWZX : RRm<"mins.w.zx", 0x78, I32, i32>;

// Section 8.4.18 - CMX (Compare and Select Maximum/Minimum)
defm MAXSL : RRm<"maxs.l", 0x68, I64, i64>;
let cw = 1 in defm MINSL : RRm<"mins.l", 0x68, I64, i64>;

//-----------------------------------------------------------------------------
// Section 8.5 - Logical Operation Instructions
//-----------------------------------------------------------------------------

// Section 8.5.1 - AND (AND)
defm AND : RRm<"and", 0x44, I64, i64, and>;
let isCodeGenOnly = 1 in defm AND32 : RRm<"and", 0x44, I32, i32, and>;

// Section 8.5.2 - OR (OR)
defm OR : RRm<"or", 0x45, I64, i64, or>;
let isCodeGenOnly = 1 in defm OR32 : RRm<"or", 0x45, I32, i32, or>;

// Section 8.5.3 - XOR (Exclusive OR)
defm XOR : RRm<"xor", 0x46, I64, i64, xor>;
let isCodeGenOnly = 1 in defm XOR32 : RRm<"xor", 0x46, I32, i32, xor>;

// Section 8.5.4 - EQV (Equivalence)
// Section 8.5.5 - NND (Negate AND)
// Section 8.5.6 - MRG (Merge)

// Section 8.5.7 - LDZ (Leading Zero Count)
defm LDZ : RRI1m<"ldz", 0x67, I64, i64, ctlz>;

// Section 8.5.8 - PCNT (Population Count)
defm PCNT : RRI1m<"pcnt", 0x38, I64, i64, ctpop>;

// Section 8.5.9 - BRV (Bit Reverse)
defm BRV : RRI1m<"brv", 0x39, I64, i64, bitreverse>;

// Section 8.5.10 - BSWP (Byte Swap)
defm BSWP : RRSWPm<"bswp", 0x2B, I64, i64>;

// Section 8.5.11 - CMOV (Conditional Move)
let cw = 0, cw2 = 0 in defm CMOVL : RRCMOVm<"cmov.l.${cfw}", 0x3B, I64, i64>;
let cw = 1, cw2 = 0 in defm CMOVW : RRCMOVm<"cmov.w.${cfw}", 0x3B, I32, i32>;
let cw = 0, cw2 = 1 in defm CMOVD : RRCMOVm<"cmov.d.${cfw}", 0x3B, I64, f64>;
let cw = 1, cw2 = 1 in defm CMOVS : RRCMOVm<"cmov.s.${cfw}", 0x3B, F32, f32>;

//-----------------------------------------------------------------------------
// Section 8.6 - Shift Operation Instructions
//-----------------------------------------------------------------------------

// Section 8.6.1 - SLL (Shift Left Logical)
defm SLL : RRIm<"sll", 0x65, I64, i64, shl>;

// Section 8.6.2 - SLD (Shift Left Double)

// Section 8.6.3 - SRL (Shift Right Logical)
defm SRL : RRIm<"srl", 0x75, I64, i64, srl>;

// Section 8.6.4 - SRD (Shift Right Double)

// Section 8.6.5 - SLA (Shift Left Arithmetic)
defm SLAWSX : RRIm<"sla.w.sx", 0x66, I32, i32, shl>;
let cx = 1 in defm SLAWZX : RRIm<"sla.w.zx", 0x66, I32, i32>;

// Section 8.6.6 - SLAX (Shift Left Arithmetic)

// Section 8.6.7 - SRA (Shift Right Arithmetic)
defm SRAWSX : RRIm<"sra.w.sx", 0x76, I32, i32, sra>;
let cx = 1 in defm SRAWZX : RRIm<"sra.w.zx", 0x76, I32, i32>;

// Section 8.6.8 - SRAX (Shift Right Arithmetic)
defm SRAL : RRIm<"sra.l", 0x77, I64, i64, sra>;

def : Pat<(i32 (srl i32:$src, (i32 simm7:$val))),
          (EXTRACT_SUBREG (SRLri (ANDrm (INSERT_SUBREG (i64 (IMPLICIT_DEF)),
            $src, sub_i32), !add(32, 64)), imm:$val), sub_i32)>;
def : Pat<(i32 (srl i32:$src, i32:$val)),
          (EXTRACT_SUBREG (SRLrr (ANDrm (INSERT_SUBREG (i64 (IMPLICIT_DEF)),
            $src, sub_i32), !add(32, 64)), $val), sub_i32)>;

//-----------------------------------------------------------------------------
// Section 8.7 - Floating-point Arithmetic Instructions
//-----------------------------------------------------------------------------

// Section 8.7.1 - FAD (Floating Add)
defm FADDD : RRFm<"fadd.d", 0x4C, I64, f64, fadd>;
let cx = 1 in defm FADDS : RRFm<"fadd.s", 0x4C, F32, f32, fadd>;

// Section 8.7.2 - FSB (Floating Subtract)
defm FSUBD : RRFm<"fsub.d", 0x5C, I64, f64, fsub>;
let cx = 1 in defm FSUBS : RRFm<"fsub.s", 0x5C, F32, f32, fsub>;

// Section 8.7.3 - FMP (Floating Multiply)
defm FMULD : RRFm<"fmul.d", 0x4D, I64, f64, fmul>;
let cx = 1 in defm FMULS : RRFm<"fmul.s", 0x4D, F32, f32, fmul>;

// Section 8.7.4 - FDV (Floating Divide)
defm FDIVD : RRFm<"fdiv.d", 0x5D, I64, f64, fdiv>;
let cx = 1 in defm FDIVS : RRFm<"fdiv.s", 0x5D, F32, f32, fdiv>;

// Section 8.7.5 - FCP (Floating Compare)
defm FCMPD : RRFm<"fcmp.d", 0x7E, I64, f64>;
let cx = 1 in defm FCMPS : RRFm<"fcmp.s", 0x7E, F32, f32>;

// Section 8.7.6 - CMS (Compare and Select Maximum/Minimum Single)
// cx: double/float, cw: max/min
defm FMAXD : RRFm<"fmax.d", 0x3E, I64, f64>;
let cx = 1 in defm FMAXS : RRFm<"fmax.s", 0x3E, F32, f32>;
let cw = 1 in defm FMIND : RRFm<"fmin.d", 0x3E, I64, f64>;
let cw = 1, cx = 1 in defm FMINS : RRFm<"fmin.s", 0x3E, F32, f32>;

// Section 8.7.7 - FAQ (Floating Add Quadruple)
// Section 8.7.8 - FSQ (Floating Subtract Quadruple)
// Section 8.7.9 - FMQ (Floating Subtract Quadruple)
// Section 8.7.10 - FCQ (Floating Compare Quadruple)

// Section 8.7.11 - FIX (Convert to Fixed Point)
// cx: double/float, cw: sx/zx, sz{0-3} = round
let cx = 0, cw = 0 /* sign extend */ in
defm CVTWDSX : CVTRDm<"cvt.w.d.sx", 0x4E, I32, i32, I64, f64>;
let cx = 0, cw = 1 /* zero extend */ in
defm CVTWDZX : CVTRDm<"cvt.w.d.zx", 0x4E, I32, i32, I64, f64>;
let cx = 1, cw = 0 /* sign extend */ in
defm CVTWSSX : CVTRDm<"cvt.w.s.sx", 0x4E, I32, i32, F32, f32>;
let cx = 1, cw = 1 /* zero extend */ in
defm CVTWSZX : CVTRDm<"cvt.w.s.zx", 0x4E, I32, i32, F32, f32>;

// Section 8.7.12 - FIXX (Convert to Fixed Point)
defm CVTLD : CVTRDm<"cvt.l.d", 0x4F, I64, i64, I64, f64>;

// Section 8.7.13 - FLT (Convert to Floating Point)
defm CVTDW : CVTm<"cvt.d.w", 0x5E, I64, f64, I32, i32, sint_to_fp>;
let cx = 1 in
defm CVTSW : CVTm<"cvt.s.w", 0x5E, F32, f32, I32, i32, sint_to_fp>;

// Section 8.7.14 - FLTX (Convert to Floating Point)
defm CVTDL : CVTm<"cvt.d.l", 0x5F, I64, f64, I64, i64, sint_to_fp>;

// Section 8.7.15 - CVS (Convert to Single-format)
defm CVTSD : CVTm<"cvt.s.d", 0x1F, F32, f32, I64, f64, fpround>;

// Section 8.7.16 - CVD (Convert to Double-format)
defm CVTDS : CVTm<"cvt.d.s", 0x0F, I64, f64, F32, f32, fpextend>;

// Section 8.7.17 - CVQ (Convert to Single-format)

//-----------------------------------------------------------------------------
// Section 8.8 - Branch instructions
//-----------------------------------------------------------------------------

// Section 8.8.1 - BC (Branch on Codition)
defm BCFL : BCm<"b${cond}.l", "b.l", "baf.l", 0x19, I64, simm7>;

// Indirect branch aliases
def : Pat<(brind I64:$reg), (BCFLari_t $reg, 0)>;
def : Pat<(brind tblockaddress:$imm), (BCFLazi_t 0, $imm)>;

// Return instruction is a special case of jump.
let Uses = [SX10], bpf = 3 /* TAKEN */, cf = 15 /* AT */, cy = 0, sy = 0,
    sz = 10 /* SX10 */, imm32 = 0, isReturn = 1, isTerminator = 1,
    isBarrier = 1, isCodeGenOnly = 1, hasSideEffects = 0 in
def RET : CF<0x19, (outs), (ins), "b.l.t (, %s10)", [(retflag)]>;

// Section 8.8.2 - BCS (Branch on Condition Single)
defm BCFW : BCm<"b${cond}.w", "b.w", "baf.w", 0x1B, I32, simm7>;

// Section 8.8.3 - BCF (Branch on Condition Floating Point)
defm BCFD : BCm<"b${cond}.d", "b.d", "baf.d", 0x1C, I64, simm7fp>;
let cx = 1 in
defm BCFS : BCm<"b${cond}.s", "b.s", "baf.s", 0x1C, F32, simm7fp>;

// Section 8.8.4 - BCR (Branch on Condition Relative)
let cx = 0, cx2 = 0 in
defm BRCFL : BCRm<"br${cf}.l", "br.l", "braf.l", 0x18, I64, simm7>;
let cx = 1, cx2 = 0 in
defm BRCFW : BCRm<"br${cf}.w", "br.w", "braf.w", 0x18, I32, simm7>;
let cx = 0, cx2 = 1 in
defm BRCFD : BCRm<"br${cf}.d", "br.d", "braf.d", 0x18, I64, simm7fp>;
let cx = 1, cx2 = 1 in
defm BRCFS : BCRm<"br${cf}.s", "br.s", "braf.s", 0x18, F32, simm7fp>;

// Section 8.8.5 - BSIC (Branch and Save IC)
let isCall = 1, hasSideEffects = 0, DecoderMethod = "DecodeCall" in
defm BSIC : RMm<"bsic", 0x08, I64>;

// Call instruction is a special case of BSIC.
let Defs = [SX10], sx = 10 /* SX10 */, cy = 0, sy = 0, imm32 = 0,
    isCall = 1, isCodeGenOnly = 1, hasSideEffects = 0 in
def CALLr : RM<0x08, (outs), (ins I64:$sz, variable_ops),
               "bsic %s10, (, $sz)", [(call i64:$sz)]>;

let cx = 0, cy = 0, cz = 1, hasSideEffects = 0 in {
let sy = 3 in
def SHMri : RM<
    0x31, (outs), (ins MEMASri:$addr, I64:$sx),
    "shm.l $sx, $addr">;
}

let cx = 0, sx = 0, cy = 0, sy = 0, cz = 0, sz = 0, hasSideEffects = 0 in
def MONC : RR<
    0x3F, (outs), (ins),
    "monc">;

// Save Instruction Counter

let cx = 0, cy = 0, sy = 0, cz = 0, sz = 0, hasSideEffects = 0 /* , Uses = [IC] */ in
def SIC : RR<0x28, (outs I32:$sx), (ins), "sic $sx">;

//===----------------------------------------------------------------------===//
// Instructions for CodeGenOnly
//===----------------------------------------------------------------------===//

//===----------------------------------------------------------------------===//
// Pattern Matchings
//===----------------------------------------------------------------------===//

// Small immediates.
def : Pat<(i32 simm7:$val), (OR32im (LO7 $val), 0)>;
def : Pat<(i64 simm7:$val), (ORim (LO7 $val), 0)>;
// Medium immediates.
def : Pat<(i32 simm32:$val), (LEA32zii 0, 0, (LO32 $val))>;
def : Pat<(i64 simm32:$val), (LEAzii 0, 0, (LO32 $val))>;
def : Pat<(i64 uimm32:$val), (ANDrm (LEAzii 0, 0, (LO32 $val)), !add(32, 64))>;
// Arbitrary immediates.
def : Pat<(i64 lozero:$val),
          (LEASLzii 0, 0, (HI32 imm:$val))>;
def : Pat<(i64 lomsbzero:$val),
          (LEASLrii (LEAzii 0, 0, (LO32 imm:$val)), 0, (HI32 imm:$val))>;
def : Pat<(i64 imm:$val),
          (LEASLrii (ANDrm (LEAzii 0, 0, (LO32 imm:$val)), !add(32, 64)), 0,
                    (HI32 imm:$val))>;

// floating point
def : Pat<(f32 fpimm:$val),
          (COPY_TO_REGCLASS (LEASLzii 0, 0, (LOFP32 $val)), F32)>;
def : Pat<(f64 fplozero:$val),
          (LEASLzii 0, 0, (HIFP32 $val))>;
def : Pat<(f64 fplomsbzero:$val),
          (LEASLrii (LEAzii 0, 0, (LOFP32 $val)), 0, (HIFP32 $val))>;
def : Pat<(f64 fpimm:$val),
          (LEASLrii (ANDrm (LEAzii 0, 0, (LOFP32 $val)), !add(32, 64)), 0,
                    (HIFP32 $val))>;

// The same integer registers are used for i32 and i64 values.
// When registers hold i32 values, the high bits are unused.

// TODO Use standard expansion for shift-based lowering of sext_inreg

// Cast to i1
def : Pat<(sext_inreg I32:$src, i1),
          (SRAWSXri (SLAWSXri $src, 31), 31)>;
def : Pat<(sext_inreg I64:$src, i1),
          (SRALri (SLLri $src, 63), 63)>;

// Cast to i8
def : Pat<(sext_inreg I32:$src, i8),
          (SRAWSXri (SLAWSXri $src, 24), 24)>;
def : Pat<(sext_inreg I64:$src, i8),
          (SRALri (SLLri $src, 56), 56)>;
def : Pat<(sext_inreg (i32 (trunc i64:$src)), i8),
          (EXTRACT_SUBREG (SRALri (SLLri $src, 56), 56), sub_i32)>;
def : Pat<(and (trunc i64:$src), 0xff),
          (AND32rm (EXTRACT_SUBREG $src, sub_i32), !add(56, 64))>;

// Cast to i16
def : Pat<(sext_inreg I32:$src, i16),
          (SRAWSXri (SLAWSXri $src, 16), 16)>;
def : Pat<(sext_inreg I64:$src, i16),
          (SRALri (SLLri $src, 48), 48)>;
def : Pat<(sext_inreg (i32 (trunc i64:$src)), i16),
          (EXTRACT_SUBREG (SRALri (SLLri $src, 48), 48), sub_i32)>;
def : Pat<(and (trunc i64:$src), 0xffff),
          (AND32rm (EXTRACT_SUBREG $src, sub_i32), !add(48, 64))>;

// Cast to i32
def : Pat<(i32 (trunc i64:$src)),
          (ADDSWSXrm (EXTRACT_SUBREG $src, sub_i32), 0)>;
def : Pat<(i32 (fp_to_sint I64:$reg)), (CVTWDSXr RD_RZ, $reg)>;
def : Pat<(i32 (fp_to_sint F32:$reg)), (CVTWSSXr RD_RZ, $reg)>;

// Cast to i64
def : Pat<(sext_inreg I64:$src, i32),
          (INSERT_SUBREG (i64 (IMPLICIT_DEF)),
            (ADDSWSXrm (EXTRACT_SUBREG $src, sub_i32), 0), sub_i32)>;
def : Pat<(i64 (sext i32:$sy)),
          (INSERT_SUBREG (i64 (IMPLICIT_DEF)), (ADDSWSXrm $sy, 0), sub_i32)>;
def : Pat<(i64 (zext i32:$sy)),
          (INSERT_SUBREG (i64 (IMPLICIT_DEF)), (ADDSWZXrm $sy, 0), sub_i32)>;
def : Pat<(i64 (fp_to_sint f32:$sy)), (CVTLDr RD_RZ, (CVTDSr $sy))>;
def : Pat<(i64 (fp_to_sint I64:$reg)), (CVTLDr RD_RZ, $reg)>;

// Cast to f32
def : Pat<(f32 (sint_to_fp i64:$sy)), (CVTSDr (CVTDLr i64:$sy))>;

def : Pat<(i64 (anyext i32:$sy)),
          (INSERT_SUBREG (i64 (IMPLICIT_DEF)), $sy, sub_i32)>;


// extload, sextload and zextload stuff
multiclass EXT64m<SDPatternOperator from,
                  SDPatternOperator torri,
                  SDPatternOperator torii,
                  SDPatternOperator tozri,
                  SDPatternOperator tozii> {
  def : Pat<(i64 (from ADDRrri:$addr)),
            (INSERT_SUBREG (i64 (IMPLICIT_DEF)), (torri MEMrri:$addr),
                           sub_i32)>;
  def : Pat<(i64 (from ADDRrii:$addr)),
            (INSERT_SUBREG (i64 (IMPLICIT_DEF)), (torii MEMrii:$addr),
                           sub_i32)>;
  def : Pat<(i64 (from ADDRzri:$addr)),
            (INSERT_SUBREG (i64 (IMPLICIT_DEF)), (tozri MEMzri:$addr),
                           sub_i32)>;
  def : Pat<(i64 (from ADDRzii:$addr)),
            (INSERT_SUBREG (i64 (IMPLICIT_DEF)), (tozii MEMzii:$addr),
                           sub_i32)>;
}
defm : EXT64m<sextloadi8, LD1BSXrri, LD1BSXrii, LD1BSXzri, LD1BSXzii>;
defm : EXT64m<zextloadi8, LD1BZXrri, LD1BZXrii, LD1BZXzri, LD1BZXzii>;
defm : EXT64m<extloadi8, LD1BZXrri, LD1BZXrii, LD1BZXzri, LD1BZXzii>;
defm : EXT64m<sextloadi16, LD2BSXrri, LD2BSXrii, LD2BSXzri, LD2BSXzii>;
defm : EXT64m<zextloadi16, LD2BZXrri, LD2BZXrii, LD2BZXzri, LD2BZXzii>;
defm : EXT64m<extloadi16, LD2BZXrri, LD2BZXrii, LD2BZXzri, LD2BZXzii>;
defm : EXT64m<sextloadi32, LDLSXrri, LDLSXrii, LDLSXzri, LDLSXzii>;
defm : EXT64m<zextloadi32, LDLZXrri, LDLZXrii, LDLZXzri, LDLZXzii>;
defm : EXT64m<extloadi32, LDLSXrri, LDLSXrii, LDLSXzri, LDLSXzii>;

// anyextload
multiclass EXT32m<SDPatternOperator from,
                  SDPatternOperator torri,
                  SDPatternOperator torii,
                  SDPatternOperator tozri,
                  SDPatternOperator tozii> {
  def : Pat<(from ADDRrri:$addr), (torri MEMrri:$addr)>;
  def : Pat<(from ADDRrii:$addr), (torii MEMrii:$addr)>;
  def : Pat<(from ADDRzri:$addr), (tozri MEMzri:$addr)>;
  def : Pat<(from ADDRzii:$addr), (tozii MEMzii:$addr)>;
}
defm : EXT32m<extloadi8, LD1BZXrri, LD1BZXrii, LD1BZXzri, LD1BZXzii>;
defm : EXT32m<extloadi16, LD2BZXrri, LD2BZXrii, LD2BZXzri, LD2BZXzii>;

// truncstore
multiclass TRUNC64m<SDPatternOperator from,
                    SDPatternOperator torri,
                    SDPatternOperator torii,
                    SDPatternOperator tozri,
                    SDPatternOperator tozii> {
  def : Pat<(from i64:$src, ADDRrri:$addr),
            (torri MEMrri:$addr, (EXTRACT_SUBREG $src, sub_i32))>;
  def : Pat<(from i64:$src, ADDRrii:$addr),
            (torii MEMrii:$addr, (EXTRACT_SUBREG $src, sub_i32))>;
  def : Pat<(from i64:$src, ADDRzri:$addr),
            (tozri MEMzri:$addr, (EXTRACT_SUBREG $src, sub_i32))>;
  def : Pat<(from i64:$src, ADDRzii:$addr),
            (tozii MEMzii:$addr, (EXTRACT_SUBREG $src, sub_i32))>;
}
defm : TRUNC64m<truncstorei8, ST1Brri, ST1Brii, ST1Bzri, ST1Bzii>;
defm : TRUNC64m<truncstorei16, ST2Brri, ST2Brii, ST2Bzri, ST2Bzii>;
defm : TRUNC64m<truncstorei32, STLrri, STLrii, STLzri, ST1Bzii>;

// Address calculation and its optimization
def : Pat<(VEhi tglobaladdr:$in), (LEASLzii 0, 0, tglobaladdr:$in)>;
def : Pat<(VElo tglobaladdr:$in),
          (ANDrm (LEAzii 0, 0, tglobaladdr:$in), !add(32, 64))>;
def : Pat<(add (VEhi tglobaladdr:$in1), (VElo tglobaladdr:$in2)),
          (LEASLrii (ANDrm (LEAzii 0, 0, tglobaladdr:$in2), !add(32, 64)), 0,
                    (tglobaladdr:$in1))>;

// GlobalTLS address calculation and its optimization
def : Pat<(VEhi tglobaltlsaddr:$in), (LEASLzii 0, 0, tglobaltlsaddr:$in)>;
def : Pat<(VElo tglobaltlsaddr:$in),
          (ANDrm (LEAzii 0, 0, tglobaltlsaddr:$in), !add(32, 64))>;
def : Pat<(add (VEhi tglobaltlsaddr:$in1), (VElo tglobaltlsaddr:$in2)),
          (LEASLrii (ANDrm (LEAzii 0, 0, tglobaltlsaddr:$in2), !add(32, 64)), 0,
                    (tglobaltlsaddr:$in1))>;

// Address calculation and its optimization
def : Pat<(VEhi texternalsym:$in), (LEASLzii 0, 0, texternalsym:$in)>;
def : Pat<(VElo texternalsym:$in),
          (ANDrm (LEAzii 0, 0, texternalsym:$in), !add(32, 64))>;
def : Pat<(add (VEhi texternalsym:$in1), (VElo texternalsym:$in2)),
          (LEASLrii (ANDrm (LEAzii 0, 0, texternalsym:$in2), !add(32, 64)), 0,
                    (texternalsym:$in1))>;

// Branches
def : Pat<(br bb:$addr), (BRCFLa bb:$addr)>;

// brcc
// integer brcc
multiclass BRCCIm<ValueType ty, SDPatternOperator BrOpNode1,
                 SDPatternOperator BrOpNode2,
                 SDPatternOperator CmpOpNode1,
                 SDPatternOperator CmpOpNode2> {
  def : Pat<(brcc CCSIOp:$cond, ty:$l, simm7:$r, bb:$addr),
            (BrOpNode2 (icond2ccSwap $cond), (LO7 $r), $l, bb:$addr)>;
  def : Pat<(brcc CCSIOp:$cond, ty:$l, ty:$r, bb:$addr),
            (BrOpNode1 (icond2cc $cond), $l, $r, bb:$addr)>;
  def : Pat<(brcc CCUIOp:$cond, ty:$l, simm7:$r, bb:$addr),
            (BrOpNode2 (icond2cc $cond), 0, (CmpOpNode2 (LO7 $r), $l),
                       bb:$addr)>;
  def : Pat<(brcc CCUIOp:$cond, ty:$l, ty:$r, bb:$addr),
            (BrOpNode2 (icond2cc $cond), 0, (CmpOpNode1 $r, $l), bb:$addr)>;
}
defm : BRCCIm<i32, BRCFWrr, BRCFWir, CMPUWrr, CMPUWir>;
defm : BRCCIm<i64, BRCFLrr, BRCFLir, CMPULrr, CMPULir>;

// floating point brcc
multiclass BRCCFm<ValueType ty, SDPatternOperator BrOpNode1,
                 SDPatternOperator BrOpNode2> {
  def : Pat<(brcc cond:$cond, ty:$l, simm7fp:$r, bb:$addr),
            (BrOpNode2 (fcond2ccSwap $cond), (LO7FP $r), $l, bb:$addr)>;
  def : Pat<(brcc cond:$cond, ty:$l, ty:$r, bb:$addr),
            (BrOpNode1 (fcond2cc $cond), $l, $r, bb:$addr)>;
}
defm : BRCCFm<f32, BRCFSrr, BRCFSir>;
defm : BRCCFm<f64, BRCFDrr, BRCFDir>;

//===----------------------------------------------------------------------===//
// Pseudo Instructions
//===----------------------------------------------------------------------===//

// GETGOT for PIC
let Defs = [SX15 /* %got */, SX16 /* %plt */], hasSideEffects = 0 in {
  def GETGOT : Pseudo<(outs getGOT:$getpcseq), (ins), "$getpcseq">;
}

// GETFUNPLT for PIC
let hasSideEffects = 0 in
def GETFUNPLT : Pseudo<(outs I64:$dst), (ins i64imm:$addr),
                       "$dst, $addr",
                       [(set iPTR:$dst, (GetFunPLT tglobaladdr:$addr))] >;

def : Pat<(GetFunPLT tglobaladdr:$dst),
          (GETFUNPLT tglobaladdr:$dst)>;
def : Pat<(GetFunPLT texternalsym:$dst),
          (GETFUNPLT texternalsym:$dst)>;

// GETTLSADDR for TLS
let Defs = [SX0, SX10, SX12], hasSideEffects = 0 in
def GETTLSADDR : Pseudo<(outs), (ins i64imm:$addr),
                        "# GETTLSADDR $addr",
                        [(GetTLSAddr tglobaltlsaddr:$addr)] >;

def : Pat<(GetTLSAddr tglobaltlsaddr:$dst),
          (GETTLSADDR tglobaltlsaddr:$dst)>;

let Defs = [SX11], Uses = [SX11], hasSideEffects = 0 in {
def ADJCALLSTACKDOWN : Pseudo<(outs), (ins i64imm:$amt, i64imm:$amt2),
                              "# ADJCALLSTACKDOWN $amt, $amt2",
                              [(callseq_start timm:$amt, timm:$amt2)]>;
def ADJCALLSTACKUP : Pseudo<(outs), (ins i64imm:$amt1, i64imm:$amt2),
                            "# ADJCALLSTACKUP $amt1",
                            [(callseq_end timm:$amt1, timm:$amt2)]>;
}

let Defs = [SX8], Uses = [SX8, SX11], hasSideEffects = 0 in
def EXTEND_STACK : Pseudo<(outs), (ins),
                          "# EXTEND STACK",
                          []>;
let  hasSideEffects = 0 in
def EXTEND_STACK_GUARD : Pseudo<(outs), (ins),
                                "# EXTEND STACK GUARD",
                                []>;

// SETCC pattern matches
//
//   CMP  %tmp, lhs, rhs     ; compare lhs and rhs
//   or   %res, 0, (0)1      ; initialize by 0
//   CMOV %res, (63)0, %tmp  ; set 1 if %tmp is true

def : Pat<(i32 (setcc i64:$LHS, i64:$RHS, CCSIOp:$cond)),
          (EXTRACT_SUBREG
              (CMOVLrm (icond2cc $cond),
                       (CMPSLrr i64:$LHS, i64:$RHS),
                       !add(63, 64),
                       (ORim 0, 0)), sub_i32)>;

def : Pat<(i32 (setcc i64:$LHS, i64:$RHS, CCUIOp:$cond)),
          (EXTRACT_SUBREG
              (CMOVLrm (icond2cc $cond),
                       (CMPULrr i64:$LHS, i64:$RHS),
                       !add(63, 64),
                       (ORim 0, 0)), sub_i32)>;

def : Pat<(i32 (setcc i32:$LHS, i32:$RHS, CCSIOp:$cond)),
          (EXTRACT_SUBREG
              (CMOVWrm (icond2cc $cond),
                       (CMPSWSXrr i32:$LHS, i32:$RHS),
                       !add(63, 64),
                       (ORim 0, 0)), sub_i32)>;

def : Pat<(i32 (setcc i32:$LHS, i32:$RHS, CCUIOp:$cond)),
          (EXTRACT_SUBREG
              (CMOVWrm (icond2cc $cond),
                       (CMPUWrr i32:$LHS, i32:$RHS),
                       !add(63, 64),
                       (ORim 0, 0)), sub_i32)>;

def : Pat<(i32 (setcc f64:$LHS, f64:$RHS, cond:$cond)),
          (EXTRACT_SUBREG
              (CMOVDrm (fcond2cc $cond),
                       (FCMPDrr f64:$LHS, f64:$RHS),
                       !add(63, 64),
                       (ORim 0, 0)), sub_i32)>;

def : Pat<(i32 (setcc f32:$LHS, f32:$RHS, cond:$cond)),
          (EXTRACT_SUBREG
              (CMOVSrm (fcond2cc $cond),
                       (FCMPSrr f32:$LHS, f32:$RHS),
                       !add(63, 64),
                       (ORim 0, 0)), sub_i32)>;

// Special SELECTCC pattern matches
// Use min/max for better performance.
//
//   MAX/MIN  %res, %lhs, %rhs

def : Pat<(f64 (selectcc f64:$LHS, f64:$RHS, f64:$LHS, f64:$RHS, SETOGT)),
          (FMAXDrr $LHS, $RHS)>;
def : Pat<(f32 (selectcc f32:$LHS, f32:$RHS, f32:$LHS, f32:$RHS, SETOGT)),
          (FMAXSrr $LHS, $RHS)>;
def : Pat<(i64 (selectcc i64:$LHS, i64:$RHS, i64:$LHS, i64:$RHS, SETGT)),
          (MAXSLrr $LHS, $RHS)>;
def : Pat<(i32 (selectcc i32:$LHS, i32:$RHS, i32:$LHS, i32:$RHS, SETGT)),
          (MAXSWSXrr $LHS, $RHS)>;
def : Pat<(f64 (selectcc f64:$LHS, f64:$RHS, f64:$LHS, f64:$RHS, SETOGE)),
          (FMAXDrr $LHS, $RHS)>;
def : Pat<(f32 (selectcc f32:$LHS, f32:$RHS, f32:$LHS, f32:$RHS, SETOGE)),
          (FMAXSrr $LHS, $RHS)>;
def : Pat<(i64 (selectcc i64:$LHS, i64:$RHS, i64:$LHS, i64:$RHS, SETGE)),
          (MAXSLrr $LHS, $RHS)>;
def : Pat<(i32 (selectcc i32:$LHS, i32:$RHS, i32:$LHS, i32:$RHS, SETGE)),
          (MAXSWSXrr $LHS, $RHS)>;

def : Pat<(f64 (selectcc f64:$LHS, f64:$RHS, f64:$LHS, f64:$RHS, SETOLT)),
          (FMINDrr $LHS, $RHS)>;
def : Pat<(f32 (selectcc f32:$LHS, f32:$RHS, f32:$LHS, f32:$RHS, SETOLT)),
          (FMINSrr $LHS, $RHS)>;
def : Pat<(i64 (selectcc i64:$LHS, i64:$RHS, i64:$LHS, i64:$RHS, SETLT)),
          (MINSLrr $LHS, $RHS)>;
def : Pat<(i32 (selectcc i32:$LHS, i32:$RHS, i32:$LHS, i32:$RHS, SETLT)),
          (MINSWSXrr $LHS, $RHS)>;
def : Pat<(f64 (selectcc f64:$LHS, f64:$RHS, f64:$LHS, f64:$RHS, SETOLE)),
          (FMINDrr $LHS, $RHS)>;
def : Pat<(f32 (selectcc f32:$LHS, f32:$RHS, f32:$LHS, f32:$RHS, SETOLE)),
          (FMINSrr $LHS, $RHS)>;
def : Pat<(i64 (selectcc i64:$LHS, i64:$RHS, i64:$LHS, i64:$RHS, SETLE)),
          (MINSLrr $LHS, $RHS)>;
def : Pat<(i32 (selectcc i32:$LHS, i32:$RHS, i32:$LHS, i32:$RHS, SETLE)),
          (MINSWSXrr $LHS, $RHS)>;

// Generic SELECTCC pattern matches
//
//   CMP  %tmp, %l, %r       ; compare %l and %r
//   or   %res, %f, (0)1     ; initialize by %f
//   CMOV %res, %t, %tmp     ; set %t if %tmp is true

// selectcc for i64 result
def : Pat<(i64 (selectcc i32:$l, i32:$r, i64:$t, i64:$f, CCSIOp:$cond)),
          (CMOVWrr (icond2cc $cond), (CMPSWSXrr $l, $r), $t, $f)>;
def : Pat<(i64 (selectcc i32:$l, i32:$r, i64:$t, i64:$f, CCUIOp:$cond)),
          (CMOVWrr (icond2cc $cond), (CMPUWrr $l, $r), $t, $f)>;
def : Pat<(i64 (selectcc i64:$l, i64:$r, i64:$t, i64:$f, CCSIOp:$cond)),
          (CMOVLrr (icond2cc $cond), (CMPSLrr $l, $r), $t, $f)>;
def : Pat<(i64 (selectcc i64:$l, i64:$r, i64:$t, i64:$f, CCUIOp:$cond)),
          (CMOVLrr (icond2cc $cond), (CMPULrr $l, $r), $t, $f)>;
def : Pat<(i64 (selectcc f32:$l, f32:$r, i64:$t, i64:$f, cond:$cond)),
          (CMOVSrr (fcond2cc $cond), (FCMPSrr $l, $r), $t, $f)>;
def : Pat<(i64 (selectcc f64:$l, f64:$r, i64:$t, i64:$f, cond:$cond)),
          (CMOVDrr (fcond2cc $cond), (FCMPDrr $l, $r), $t, $f)>;

// selectcc for i32 result
def : Pat<(i32 (selectcc i32:$l, i32:$r, i32:$t, i32:$f, CCSIOp:$cond)),
          (EXTRACT_SUBREG
              (CMOVWrr (icond2cc $cond),
                       (CMPSWSXrr $l, $r),
                       (INSERT_SUBREG (i64 (IMPLICIT_DEF)), $t, sub_i32),
                       (INSERT_SUBREG (i64 (IMPLICIT_DEF)), $f, sub_i32)),
              sub_i32)>;
def : Pat<(i32 (selectcc i32:$l, i32:$r, i32:$t, i32:$f, CCUIOp:$cond)),
          (EXTRACT_SUBREG
              (CMOVWrr (icond2cc $cond),
                       (CMPUWrr $l, $r),
                       (INSERT_SUBREG (i64 (IMPLICIT_DEF)), $t, sub_i32),
                       (INSERT_SUBREG (i64 (IMPLICIT_DEF)), $f, sub_i32)),
              sub_i32)>;
def : Pat<(i32 (selectcc i64:$l, i64:$r, i32:$t, i32:$f, CCSIOp:$cond)),
          (EXTRACT_SUBREG
              (CMOVLrr (icond2cc $cond),
                       (CMPSLrr $l, $r),
                       (INSERT_SUBREG (i64 (IMPLICIT_DEF)), $t, sub_i32),
                       (INSERT_SUBREG (i64 (IMPLICIT_DEF)), $f, sub_i32)),
              sub_i32)>;
def : Pat<(i32 (selectcc i64:$l, i64:$r, i32:$t, i32:$f, CCUIOp:$cond)),
          (EXTRACT_SUBREG
              (CMOVLrr (icond2cc $cond),
                       (CMPULrr $l, $r),
                       (INSERT_SUBREG (i64 (IMPLICIT_DEF)), $t, sub_i32),
                       (INSERT_SUBREG (i64 (IMPLICIT_DEF)), $f, sub_i32)),
              sub_i32)>;
def : Pat<(i32 (selectcc f32:$l, f32:$r, i32:$t, i32:$f, cond:$cond)),
          (EXTRACT_SUBREG
              (CMOVSrr (fcond2cc $cond),
                       (FCMPSrr $l, $r),
                       (INSERT_SUBREG (i64 (IMPLICIT_DEF)), $t, sub_i32),
                       (INSERT_SUBREG (i64 (IMPLICIT_DEF)), $f, sub_i32)),
              sub_i32)>;
def : Pat<(i32 (selectcc f64:$l, f64:$r, i32:$t, i32:$f, cond:$cond)),
          (EXTRACT_SUBREG
              (CMOVDrr (fcond2cc $cond),
                       (FCMPDrr $l, $r),
                       (INSERT_SUBREG (i64 (IMPLICIT_DEF)), $t, sub_i32),
                       (INSERT_SUBREG (i64 (IMPLICIT_DEF)), $f, sub_i32)),
              sub_i32)>;

// selectcc for f64 result
def : Pat<(f64 (selectcc i32:$l, i32:$r, f64:$t, f64:$f, CCSIOp:$cond)),
          (CMOVWrr (icond2cc $cond), (CMPSWSXrr $l, $r), $t, $f)>;
def : Pat<(f64 (selectcc i32:$l, i32:$r, f64:$t, f64:$f, CCUIOp:$cond)),
          (CMOVWrr (icond2cc $cond), (CMPUWrr $l, $r), $t, $f)>;
def : Pat<(f64 (selectcc i64:$l, i64:$r, f64:$t, f64:$f, CCSIOp:$cond)),
          (CMOVLrr (icond2cc $cond), (CMPSLrr $l, $r), $t, $f)>;
def : Pat<(f64 (selectcc i64:$l, i64:$r, f64:$t, f64:$f, CCUIOp:$cond)),
          (CMOVLrr (icond2cc $cond), (CMPULrr $l, $r), $t, $f)>;
def : Pat<(f64 (selectcc f32:$l, f32:$r, f64:$t, f64:$f, cond:$cond)),
          (CMOVSrr (fcond2cc $cond), (FCMPSrr $l, $r), $t, $f)>;
def : Pat<(f64 (selectcc f64:$l, f64:$r, f64:$t, f64:$f, cond:$cond)),
          (CMOVDrr (fcond2cc $cond), (FCMPDrr $l, $r), $t, $f)>;

// selectcc for f32 result
def : Pat<(f32 (selectcc i32:$l, i32:$r, f32:$t, f32:$f, CCSIOp:$cond)),
          (EXTRACT_SUBREG
              (CMOVWrr (icond2cc $cond),
                       (CMPSWSXrr $l, $r),
                       (INSERT_SUBREG (f64 (IMPLICIT_DEF)), $t, sub_f32),
                       (INSERT_SUBREG (f64 (IMPLICIT_DEF)), $f, sub_f32)),
              sub_f32)>;
def : Pat<(f32 (selectcc i32:$l, i32:$r, f32:$t, f32:$f, CCUIOp:$cond)),
          (EXTRACT_SUBREG
              (CMOVWrr (icond2cc $cond),
                       (CMPUWrr $l, $r),
                       (INSERT_SUBREG (f64 (IMPLICIT_DEF)), $t, sub_f32),
                       (INSERT_SUBREG (f64 (IMPLICIT_DEF)), $f, sub_f32)),
              sub_f32)>;
def : Pat<(f32 (selectcc i64:$l, i64:$r, f32:$t, f32:$f, CCSIOp:$cond)),
          (EXTRACT_SUBREG
              (CMOVLrr (icond2cc $cond),
                       (CMPSLrr $l, $r),
                       (INSERT_SUBREG (f64 (IMPLICIT_DEF)), $t, sub_f32),
                       (INSERT_SUBREG (f64 (IMPLICIT_DEF)), $f, sub_f32)),
              sub_f32)>;
def : Pat<(f32 (selectcc i64:$l, i64:$r, f32:$t, f32:$f, CCUIOp:$cond)),
          (EXTRACT_SUBREG
              (CMOVLrr (icond2cc $cond),
                       (CMPULrr $l, $r),
                       (INSERT_SUBREG (f64 (IMPLICIT_DEF)), $t, sub_f32),
                       (INSERT_SUBREG (f64 (IMPLICIT_DEF)), $f, sub_f32)),
              sub_f32)>;
def : Pat<(f32 (selectcc f32:$l, f32:$r, f32:$t, f32:$f, cond:$cond)),
          (EXTRACT_SUBREG
              (CMOVSrr (fcond2cc $cond),
                       (FCMPSrr $l, $r),
                       (INSERT_SUBREG (f64 (IMPLICIT_DEF)), $t, sub_f32),
                       (INSERT_SUBREG (f64 (IMPLICIT_DEF)), $f, sub_f32)),
              sub_f32)>;
def : Pat<(f32 (selectcc f64:$l, f64:$r, f32:$t, f32:$f, cond:$cond)),
          (EXTRACT_SUBREG
              (CMOVDrr (fcond2cc $cond),
                       (FCMPDrr $l, $r),
                       (INSERT_SUBREG (f64 (IMPLICIT_DEF)), $t, sub_f32),
                       (INSERT_SUBREG (f64 (IMPLICIT_DEF)), $f, sub_f32)),
              sub_f32)>;

// Generic SELECT pattern matches
// Use cmov.w for all cases since %pred holds i32.
//
//   CMOV.w.ne %res, %tval, %tmp  ; set tval if %tmp is true

def : Pat<(i64 (select i32:$pred, i64:$t, i64:$f)),
          (CMOVWrr CC_INE, $pred, $t, $f)>;

def : Pat<(i32 (select i32:$pred, i32:$t, i32:$f)),
          (EXTRACT_SUBREG
              (CMOVWrr CC_INE, $pred,
                       (INSERT_SUBREG (i64 (IMPLICIT_DEF)), $t, sub_i32),
                       (INSERT_SUBREG (i64 (IMPLICIT_DEF)), $f, sub_i32)),
              sub_i32)>;

def : Pat<(f64 (select i32:$pred, f64:$t, f64:$f)),
          (CMOVWrr CC_INE, $pred, $t, $f)>;

def : Pat<(f32 (select i32:$pred, f32:$t, f32:$f)),
          (EXTRACT_SUBREG
            (CMOVWrr CC_INE, $pred,
                     (INSERT_SUBREG (i64 (IMPLICIT_DEF)), $t, sub_f32),
                     (INSERT_SUBREG (i64 (IMPLICIT_DEF)), $f, sub_f32)),
            sub_f32)>;

// bitconvert
def : Pat<(f64 (bitconvert i64:$src)), (COPY_TO_REGCLASS $src, I64)>;
def : Pat<(i64 (bitconvert f64:$src)), (COPY_TO_REGCLASS $src, I64)>;

def : Pat<(i32 (bitconvert f32:$op)),
          (EXTRACT_SUBREG (SRALri (INSERT_SUBREG (i64 (IMPLICIT_DEF)),
            $op, sub_f32), 32), sub_i32)>;
def : Pat<(f32 (bitconvert i32:$op)),
          (EXTRACT_SUBREG (SLLri (INSERT_SUBREG (i64 (IMPLICIT_DEF)),
            $op, sub_i32), 32), sub_f32)>;

// Bits operations pattern matchings.
def : Pat<(i32 (ctpop i32:$src)),
          (EXTRACT_SUBREG (PCNTr (ANDrm (INSERT_SUBREG
            (i64 (IMPLICIT_DEF)), $src, sub_i32), !add(32, 64))), sub_i32)>;
def : Pat<(i32 (ctlz i32:$src)),
          (EXTRACT_SUBREG (LDZr (SLLri (INSERT_SUBREG
            (i64 (IMPLICIT_DEF)), $src, sub_i32), 32)), sub_i32)>;
def : Pat<(i64 (bswap i64:$src)),
          (BSWPri $src, 0)>;
def : Pat<(i32 (bswap i32:$src)),
          (EXTRACT_SUBREG (BSWPri (INSERT_SUBREG
            (i64 (IMPLICIT_DEF)), $src, sub_i32), 1), sub_i32)>;

// Several special pattern matches to optimize code

def : Pat<(i32 (and i32:$lhs, 0xff)),
          (AND32rm $lhs, !add(56, 64))>;
def : Pat<(i32 (and i32:$lhs, 0xffff)),
          (AND32rm $lhs, !add(48, 64))>;
def : Pat<(i32 (and i32:$lhs, 0xffffffff)),
          (AND32rm $lhs, !add(32, 64))>;<|MERGE_RESOLUTION|>--- conflicted
+++ resolved
@@ -536,20 +536,10 @@
 // Generic RR multiclass for floating point instructions with 2 arguments.
 //   e.g. FADDD, FADDS, FSUBD, and etc.
 multiclass RRFm<string opcStr, bits<8>opc,
-<<<<<<< HEAD
-               RegisterClass RC, ValueType Ty,
-               SDPatternOperator OpNode = null_frag,
-               Operand immOp = simm7, Operand mOp = mimm> :
-  RRmrr<opcStr, opc, RC, Ty, RC, Ty, OpNode>,
-  RRmir<opcStr, opc, RC, Ty, RC, Ty, immOp, null_frag>,
-  RRNDmrm<opcStr, opc, RC, Ty, RC, Ty, mOp, null_frag>,
-  RRNDmim<opcStr, opc, RC, Ty, RC, Ty, immOp, mOp, null_frag>;
-=======
                 RegisterClass RC, ValueType Ty,
                 SDPatternOperator OpNode = null_frag,
                 Operand immOp = simm7fp, Operand mOp = mimmfp> :
   RRNCbm<opcStr, opc, RC, Ty, RC, Ty, OpNode, immOp, mOp>;
->>>>>>> 918d599f
 
 // Generic RR multiclass for shift instructions with 2 arguments.
 //   e.g. SLL, SRL, SLAWSX, and etc.
@@ -635,7 +625,6 @@
     bits<4> rd;
     let sz{5-4} = 0;
     let sz{3-0} = rd;
-<<<<<<< HEAD
   }
   let cy = 0 in
   def i : RR<opc, (outs RCo:$sx), (ins RDOp:$rd, simm7:$sy),
@@ -646,83 +635,6 @@
   }
 }
 
-// Multiclass for floating point conversion instructions.
-//   e.g. CVTDW, CVTSW, CVTDL, and etc.
-let cz = 0, sz = 0, hasSideEffects = 0 in
-multiclass CVTm<string opcStr, bits<8> opc, RegisterClass RCo, ValueType Tyo,
-                RegisterClass RCi, ValueType Tyi,
-                SDPatternOperator OpNode = null_frag> {
-  def r : RR<opc, (outs RCo:$sx), (ins RCi:$sy),
-             !strconcat(opcStr, " $sx, $sy"),
-             [(set Tyo:$sx, (OpNode Tyi:$sy))]>;
-  let cy = 0 in
-  def i : RR<opc, (outs RCo:$sx), (ins simm7:$sy),
-             !strconcat(opcStr, " $sx, $sy")>;
-}
-
-// Branch multiclass
-let isBranch = 1, isTerminator = 1, hasDelaySlot = 1 in
-multiclass BCRm<string opcStr, string opcStrAt, bits<8> opc,
-                RegisterClass RC, ValueType Ty, Operand immOp, Operand immOp2> {
-  def rr : CF<
-    opc, (outs),
-    (ins CCOp:$cf, RC:$sy, RC:$sz, brtarget32:$imm32),
-    !strconcat(opcStr, " $sy, $sz, $imm32")> {
-    let cy = 1;
-    let cz = 1;
-    let hasSideEffects = 0;
-  }
-  def ir : CF<
-    opc, (outs),
-    (ins CCOp:$cf, immOp:$sy, RC:$sz, brtarget32:$imm32),
-    !strconcat(opcStr, " $sy, $sz, $imm32")> {
-    let cy = 0;
-    let cz = 1;
-    let hasSideEffects = 0;
-  }
-  def rm0 : CF<
-    opc, (outs), (ins CCOp:$cf, RC:$sy, immOp2:$sz, brtarget32:$imm32),
-    !strconcat(opcStr, " $sy, (${sz})0, $imm32"), []> {
-    let cy = 1;
-    let cz = 0;
-    let sz{6} = 1;
-    let hasSideEffects = 0;
-  }
-  def rm1 : CF<
-    opc, (outs), (ins CCOp:$cf, RC:$sy, immOp2:$sz, brtarget32:$imm32),
-    !strconcat(opcStr, " $sy, (${sz})1, $imm32"), []> {
-    let cy = 1;
-    let cz = 0;
-    let hasSideEffects = 0;
-  }
-  def im0 : CF<
-    opc, (outs), (ins CCOp:$cf, immOp:$sy, immOp2:$sz, brtarget32:$imm32),
-    !strconcat(opcStr, " $sy, (${sz})0, $imm32"), []> {
-    let cy = 0;
-    let cz = 0;
-    let sz{6} = 1;
-    let hasSideEffects = 0;
-  }
-  def im1 : CF<
-    opc, (outs), (ins CCOp:$cf, immOp:$sy, immOp2:$sz, brtarget32:$imm32),
-    !strconcat(opcStr, " $sy, (${sz})1, $imm32"), []> {
-    let cy = 0;
-    let cz = 0;
-    let hasSideEffects = 0;
-=======
->>>>>>> 918d599f
-  }
-  let cy = 0 in
-  def i : RR<opc, (outs RCo:$sx), (ins RDOp:$rd, simm7:$sy),
-             !strconcat(opcStr, "${rd} $sx, $sy")> {
-    bits<4> rd;
-    let sz{5-4} = 0;
-    let sz{3-0} = rd;
-  }
-}
-
-<<<<<<< HEAD
-=======
 // Multiclass for floating point conversion instructions.
 //   e.g. CVTDW, CVTSW, CVTDL, and etc.
 let cz = 0, sz = 0, hasSideEffects = 0 in
@@ -795,7 +707,6 @@
   defm na : BCRbpfm<opcStrAf, "", opc, (ins)>;
 }
 
->>>>>>> 918d599f
 //===----------------------------------------------------------------------===//
 // Instructions
 //
