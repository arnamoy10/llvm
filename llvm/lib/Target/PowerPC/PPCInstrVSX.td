--- conflicted
+++ resolved
@@ -2364,17 +2364,10 @@
 
 // FP merge dags (for f32 -> v4f32)
 def MrgFP {
-<<<<<<< HEAD
-  dag LD32A = (SUBREG_TO_REG (i64 1), (LIWZX xoaddr:$A), sub_64);
-  dag LD32B = (SUBREG_TO_REG (i64 1), (LIWZX xoaddr:$B), sub_64);
-  dag LD32C = (SUBREG_TO_REG (i64 1), (LIWZX xoaddr:$C), sub_64);
-  dag LD32D = (SUBREG_TO_REG (i64 1), (LIWZX xoaddr:$D), sub_64);
-=======
   dag LD32A = (SUBREG_TO_REG (i64 1), (LIWZX ForceXForm:$A), sub_64);
   dag LD32B = (SUBREG_TO_REG (i64 1), (LIWZX ForceXForm:$B), sub_64);
   dag LD32C = (SUBREG_TO_REG (i64 1), (LIWZX ForceXForm:$C), sub_64);
   dag LD32D = (SUBREG_TO_REG (i64 1), (LIWZX ForceXForm:$D), sub_64);
->>>>>>> 11299179
   dag AC = (XVCVDPSP (XXPERMDI (SUBREG_TO_REG (i64 1), $A, sub_64),
                                (SUBREG_TO_REG (i64 1), $C, sub_64), 0));
   dag BD = (XVCVDPSP (XXPERMDI (SUBREG_TO_REG (i64 1), $B, sub_64),
@@ -2797,21 +2790,12 @@
                            (SUBREG_TO_REG (i64 1), (XSCVDPUXDS $A), sub_64), 0))>;
 defm : ScalToVecWPermute<
   v4i32, FltToIntLoad.A,
-<<<<<<< HEAD
-  (XXSPLTW (SUBREG_TO_REG (i64 1), (XSCVDPSXWSs (XFLOADf32 xoaddr:$A)), sub_64), 1),
-  (SUBREG_TO_REG (i64 1), (XSCVDPSXWSs (XFLOADf32 xoaddr:$A)), sub_64)>;
-defm : ScalToVecWPermute<
-  v4i32, FltToUIntLoad.A,
-  (XXSPLTW (SUBREG_TO_REG (i64 1), (XSCVDPUXWSs (XFLOADf32 xoaddr:$A)), sub_64), 1),
-  (SUBREG_TO_REG (i64 1), (XSCVDPUXWSs (XFLOADf32 xoaddr:$A)), sub_64)>;
-=======
   (XXSPLTW (SUBREG_TO_REG (i64 1), (XSCVDPSXWSs (XFLOADf32 ForceXForm:$A)), sub_64), 1),
   (SUBREG_TO_REG (i64 1), (XSCVDPSXWSs (XFLOADf32 ForceXForm:$A)), sub_64)>;
 defm : ScalToVecWPermute<
   v4i32, FltToUIntLoad.A,
   (XXSPLTW (SUBREG_TO_REG (i64 1), (XSCVDPUXWSs (XFLOADf32 ForceXForm:$A)), sub_64), 1),
   (SUBREG_TO_REG (i64 1), (XSCVDPUXWSs (XFLOADf32 ForceXForm:$A)), sub_64)>;
->>>>>>> 11299179
 def : Pat<(v4f32 (build_vector f32:$A, f32:$A, f32:$A, f32:$A)),
           (v4f32 (XXSPLTW (v4f32 (XSCVDPSPN $A)), 0))>;
 def : Pat<(v2f64 (PPCldsplat ForceXForm:$A)),
@@ -3084,21 +3068,12 @@
 // Load-and-splat with fp-to-int conversion (using X-Form VSX/FP loads).
 defm : ScalToVecWPermute<
   v4i32, DblToIntLoad.A,
-<<<<<<< HEAD
-  (XXSPLTW (SUBREG_TO_REG (i64 1), (XSCVDPSXWS (XFLOADf64 xoaddr:$A)), sub_64), 1),
-  (SUBREG_TO_REG (i64 1), (XSCVDPSXWS (XFLOADf64 xoaddr:$A)), sub_64)>;
-defm : ScalToVecWPermute<
-  v4i32, DblToUIntLoad.A,
-  (XXSPLTW (SUBREG_TO_REG (i64 1), (XSCVDPUXWS (XFLOADf64 xoaddr:$A)), sub_64), 1),
-  (SUBREG_TO_REG (i64 1), (XSCVDPUXWS (XFLOADf64 xoaddr:$A)), sub_64)>;
-=======
   (XXSPLTW (SUBREG_TO_REG (i64 1), (XSCVDPSXWS (XFLOADf64 ForceXForm:$A)), sub_64), 1),
   (SUBREG_TO_REG (i64 1), (XSCVDPSXWS (XFLOADf64 ForceXForm:$A)), sub_64)>;
 defm : ScalToVecWPermute<
   v4i32, DblToUIntLoad.A,
   (XXSPLTW (SUBREG_TO_REG (i64 1), (XSCVDPUXWS (XFLOADf64 ForceXForm:$A)), sub_64), 1),
   (SUBREG_TO_REG (i64 1), (XSCVDPUXWS (XFLOADf64 ForceXForm:$A)), sub_64)>;
->>>>>>> 11299179
 defm : ScalToVecWPermute<
   v2i64, FltToLongLoad.A,
   (XXPERMDIs (XSCVDPSXDS (COPY_TO_REGCLASS (XFLOADf32 ForceXForm:$A), VSFRC)), 0),
@@ -3138,19 +3113,6 @@
 // Big endian VSX subtarget that only has loads and stores that always
 // load in big endian order. Really big endian pre-Power9 subtargets.
 let Predicates = [HasVSX, HasOnlySwappingMemOps, IsBigEndian] in {
-<<<<<<< HEAD
-  def : Pat<(v2f64 (load xoaddr:$src)), (LXVD2X xoaddr:$src)>;
-  def : Pat<(v2i64 (load xoaddr:$src)), (LXVD2X xoaddr:$src)>;
-  def : Pat<(v4i32 (load xoaddr:$src)), (LXVW4X xoaddr:$src)>;
-  def : Pat<(v4i32 (int_ppc_vsx_lxvw4x xoaddr:$src)), (LXVW4X xoaddr:$src)>;
-  def : Pat<(store v2f64:$rS, xoaddr:$dst), (STXVD2X $rS, xoaddr:$dst)>;
-  def : Pat<(store v2i64:$rS, xoaddr:$dst), (STXVD2X $rS, xoaddr:$dst)>;
-  def : Pat<(store v4i32:$XT, xoaddr:$dst), (STXVW4X $XT, xoaddr:$dst)>;
-  def : Pat<(int_ppc_vsx_stxvw4x v4i32:$rS, xoaddr:$dst),
-            (STXVW4X $rS, xoaddr:$dst)>;
-  def : Pat<(v2i64 (scalar_to_vector (i64 (load xoaddr:$src)))),
-           (SUBREG_TO_REG (i64 1), (XFLOADf64 xoaddr:$src), sub_64)>;
-=======
   def : Pat<(v2f64 (load ForceXForm:$src)), (LXVD2X ForceXForm:$src)>;
   def : Pat<(v2i64 (load ForceXForm:$src)), (LXVD2X ForceXForm:$src)>;
   def : Pat<(v4i32 (load ForceXForm:$src)), (LXVW4X ForceXForm:$src)>;
@@ -3162,7 +3124,6 @@
             (STXVW4X $rS, ForceXForm:$dst)>;
   def : Pat<(v2i64 (scalar_to_vector (i64 (load ForceXForm:$src)))),
            (SUBREG_TO_REG (i64 1), (XFLOADf64 ForceXForm:$src), sub_64)>;
->>>>>>> 11299179
 } // HasVSX, HasOnlySwappingMemOps, IsBigEndian
 
 // Any Power8 VSX subtarget.
@@ -3298,20 +3259,6 @@
 // LIWAX - This instruction is used for sign extending i32 -> i64.
 // LIWZX - This instruction will be emitted for i32, f32, and when
 //         zero-extending i32 to i64 (zext i32 -> i64).
-<<<<<<< HEAD
-def : Pat<(v2i64 (scalar_to_vector (i64 (sextloadi32 xoaddr:$src)))),
-          (v2i64 (SUBREG_TO_REG (i64 1), (LIWAX xoaddr:$src), sub_64))>;
-def : Pat<(v2i64 (scalar_to_vector (i64 (zextloadi32 xoaddr:$src)))),
-          (v2i64 (SUBREG_TO_REG (i64 1), (LIWZX xoaddr:$src), sub_64))>;
-defm : ScalToVecWPermute<
-  v4i32, (i32 (load xoaddr:$src)),
-  (XXSLDWIs (LIWZX xoaddr:$src), 1),
-  (SUBREG_TO_REG (i64 1), (LIWZX xoaddr:$src), sub_64)>;
-defm : ScalToVecWPermute<
-  v4f32, (f32 (load xoaddr:$src)),
-  (XXSLDWIs (LIWZX xoaddr:$src), 1),
-  (SUBREG_TO_REG (i64 1), (LIWZX xoaddr:$src), sub_64)>;
-=======
 def : Pat<(v2i64 (scalar_to_vector (i64 (sextloadi32 ForceXForm:$src)))),
           (v2i64 (SUBREG_TO_REG (i64 1), (LIWAX ForceXForm:$src), sub_64))>;
 def : Pat<(v2i64 (scalar_to_vector (i64 (zextloadi32 ForceXForm:$src)))),
@@ -3324,7 +3271,6 @@
   v4f32, (f32 (load ForceXForm:$src)),
   (XXSLDWIs (LIWZX ForceXForm:$src), 1),
   (SUBREG_TO_REG (i64 1), (LIWZX ForceXForm:$src), sub_64)>;
->>>>>>> 11299179
 
 def : Pat<DWToSPExtractConv.BVU,
           (v4f32 (VPKUDUM (XXSLDWI (XVCVUXDSP $S1), (XVCVUXDSP $S1), 3),
@@ -3400,26 +3346,6 @@
 // LIWZX - This instruction will be emitted for i32, f32, and when
 //         zero-extending i32 to i64 (zext i32 -> i64).
 defm : ScalToVecWPermute<
-<<<<<<< HEAD
-  v2i64, (i64 (sextloadi32 xoaddr:$src)),
-  (XXPERMDIs (LIWAX xoaddr:$src), 2),
-  (SUBREG_TO_REG (i64 1), (LIWAX xoaddr:$src), sub_64)>;
-
-defm : ScalToVecWPermute<
-  v2i64, (i64 (zextloadi32 xoaddr:$src)),
-  (XXPERMDIs (LIWZX xoaddr:$src), 2),
-  (SUBREG_TO_REG (i64 1), (LIWZX xoaddr:$src), sub_64)>;
-
-defm : ScalToVecWPermute<
-  v4i32, (i32 (load xoaddr:$src)),
-  (XXPERMDIs (LIWZX xoaddr:$src), 2),
-  (SUBREG_TO_REG (i64 1), (LIWZX xoaddr:$src), sub_64)>;
-
-defm : ScalToVecWPermute<
-  v4f32, (f32 (load xoaddr:$src)),
-  (XXPERMDIs (LIWZX xoaddr:$src), 2),
-  (SUBREG_TO_REG (i64 1), (LIWZX xoaddr:$src), sub_64)>;
-=======
   v2i64, (i64 (sextloadi32 ForceXForm:$src)),
   (XXPERMDIs (LIWAX ForceXForm:$src), 2),
   (SUBREG_TO_REG (i64 1), (LIWAX ForceXForm:$src), sub_64)>;
@@ -3438,7 +3364,6 @@
   v4f32, (f32 (load ForceXForm:$src)),
   (XXPERMDIs (LIWZX ForceXForm:$src), 2),
   (SUBREG_TO_REG (i64 1), (LIWZX ForceXForm:$src), sub_64)>;
->>>>>>> 11299179
 
 def : Pat<DWToSPExtractConv.BVU,
           (v4f32 (VPKUDUM (XXSLDWI (XVCVUXDSP $S2), (XVCVUXDSP $S2), 3),
@@ -3886,24 +3811,6 @@
 
 // Build vectors from i8 loads
 defm : ScalToVecWPermute<v8i16, ScalarLoads.ZELi8,
-<<<<<<< HEAD
-                         (VSPLTHs 3, (LXSIBZX xoaddr:$src)),
-                         (SUBREG_TO_REG (i64 1), (LXSIBZX xoaddr:$src), sub_64)>;
-defm : ScalToVecWPermute<v4i32, ScalarLoads.ZELi8,
-                         (XXSPLTWs (LXSIBZX xoaddr:$src), 1),
-                         (SUBREG_TO_REG (i64 1), (LXSIBZX xoaddr:$src), sub_64)>;
-defm : ScalToVecWPermute<v2i64, ScalarLoads.ZELi8i64,
-                         (XXPERMDIs (LXSIBZX xoaddr:$src), 0),
-                         (SUBREG_TO_REG (i64 1), (LXSIBZX xoaddr:$src), sub_64)>;
-defm : ScalToVecWPermute<
-  v4i32, ScalarLoads.SELi8,
-  (XXSPLTWs (VEXTSB2Ws (LXSIBZX xoaddr:$src)), 1),
-  (SUBREG_TO_REG (i64 1), (VEXTSB2Ws (LXSIBZX xoaddr:$src)), sub_64)>;
-defm : ScalToVecWPermute<
-  v2i64, ScalarLoads.SELi8i64,
-  (XXPERMDIs (VEXTSB2Ds (LXSIBZX xoaddr:$src)), 0),
-  (SUBREG_TO_REG (i64 1), (VEXTSB2Ds (LXSIBZX xoaddr:$src)), sub_64)>;
-=======
                          (VSPLTHs 3, (LXSIBZX ForceXForm:$src)),
                          (SUBREG_TO_REG (i64 1), (LXSIBZX ForceXForm:$src), sub_64)>;
 defm : ScalToVecWPermute<v4i32, ScalarLoads.ZELi8,
@@ -3920,27 +3827,10 @@
   v2i64, ScalarLoads.SELi8i64,
   (XXPERMDIs (VEXTSB2Ds (LXSIBZX ForceXForm:$src)), 0),
   (SUBREG_TO_REG (i64 1), (VEXTSB2Ds (LXSIBZX ForceXForm:$src)), sub_64)>;
->>>>>>> 11299179
 
 // Build vectors from i16 loads
 defm : ScalToVecWPermute<
   v4i32, ScalarLoads.ZELi16,
-<<<<<<< HEAD
-  (XXSPLTWs (LXSIHZX xoaddr:$src), 1),
-  (SUBREG_TO_REG (i64 1), (LXSIHZX xoaddr:$src), sub_64)>;
-defm : ScalToVecWPermute<
-  v2i64, ScalarLoads.ZELi16i64,
-  (XXPERMDIs (LXSIHZX xoaddr:$src), 0),
-  (SUBREG_TO_REG (i64 1), (LXSIHZX xoaddr:$src), sub_64)>;
-defm : ScalToVecWPermute<
-  v4i32, ScalarLoads.SELi16,
-  (XXSPLTWs (VEXTSH2Ws (LXSIHZX xoaddr:$src)), 1),
-  (SUBREG_TO_REG (i64 1), (VEXTSH2Ws (LXSIHZX xoaddr:$src)), sub_64)>;
-defm : ScalToVecWPermute<
-  v2i64, ScalarLoads.SELi16i64,
-  (XXPERMDIs (VEXTSH2Ds (LXSIHZX xoaddr:$src)), 0),
-  (SUBREG_TO_REG (i64 1), (VEXTSH2Ds (LXSIHZX xoaddr:$src)), sub_64)>;
-=======
   (XXSPLTWs (LXSIHZX ForceXForm:$src), 1),
   (SUBREG_TO_REG (i64 1), (LXSIHZX ForceXForm:$src), sub_64)>;
 defm : ScalToVecWPermute<
@@ -3955,7 +3845,6 @@
   v2i64, ScalarLoads.SELi16i64,
   (XXPERMDIs (VEXTSH2Ds (LXSIHZX ForceXForm:$src)), 0),
   (SUBREG_TO_REG (i64 1), (VEXTSH2Ds (LXSIHZX ForceXForm:$src)), sub_64)>;
->>>>>>> 11299179
 
 // Load/convert and convert/store patterns for f16.
 def : Pat<(f64 (extloadf16 ForceXForm:$src)),
@@ -3985,17 +3874,10 @@
 def : Pat<(f32 (fpround (f64 (extloadf32 DSForm:$src)))),
           (f32 (DFLOADf32 DSForm:$src))>;
 
-<<<<<<< HEAD
-def : Pat<(v4f32 (PPCldvsxlh xaddr:$src)),
-          (SUBREG_TO_REG (i64 1), (XFLOADf64 xaddr:$src), sub_64)>;
-def : Pat<(v4f32 (PPCldvsxlh iaddrX4:$src)),
-          (SUBREG_TO_REG (i64 1), (DFLOADf64 iaddrX4:$src), sub_64)>;
-=======
 def : Pat<(v4f32 (PPCldvsxlh XForm:$src)),
           (SUBREG_TO_REG (i64 1), (XFLOADf64 XForm:$src), sub_64)>;
 def : Pat<(v4f32 (PPCldvsxlh DSForm:$src)),
           (SUBREG_TO_REG (i64 1), (DFLOADf64 DSForm:$src), sub_64)>;
->>>>>>> 11299179
 
 // Convert (Un)Signed DWord in memory -> QP
 def : Pat<(f128 (sint_to_fp (i64 (load XForm:$src)))),
@@ -4119,22 +4001,6 @@
           (v16i8 (COPY_TO_REGCLASS (XXSPLTIB imm:$A), VSRC))>;
 defm : ScalToVecWPermute<
   v4i32, FltToIntLoad.A,
-<<<<<<< HEAD
-  (XVCVSPSXWS (LXVWSX xoaddr:$A)),
-  (XVCVSPSXWS (SUBREG_TO_REG (i64 1), (LIWZX xoaddr:$A), sub_64))>;
-defm : ScalToVecWPermute<
-  v4i32, FltToUIntLoad.A,
-  (XVCVSPUXWS (LXVWSX xoaddr:$A)),
-  (XVCVSPUXWS (SUBREG_TO_REG (i64 1), (LIWZX xoaddr:$A), sub_64))>;
-defm : ScalToVecWPermute<
-  v4i32, DblToIntLoadP9.A,
-  (XXSPLTW (SUBREG_TO_REG (i64 1), (XSCVDPSXWS (DFLOADf64 iaddrX4:$A)), sub_64), 1),
-  (SUBREG_TO_REG (i64 1), (XSCVDPSXWS (DFLOADf64 iaddrX4:$A)), sub_64)>;
-defm : ScalToVecWPermute<
-  v4i32, DblToUIntLoadP9.A,
-  (XXSPLTW (SUBREG_TO_REG (i64 1), (XSCVDPUXWS (DFLOADf64 iaddrX4:$A)), sub_64), 1),
-  (SUBREG_TO_REG (i64 1), (XSCVDPUXWS (DFLOADf64 iaddrX4:$A)), sub_64)>;
-=======
   (XVCVSPSXWS (LXVWSX ForceXForm:$A)),
   (XVCVSPSXWS (SUBREG_TO_REG (i64 1), (LIWZX ForceXForm:$A), sub_64))>;
 defm : ScalToVecWPermute<
@@ -4149,7 +4015,6 @@
   v4i32, DblToUIntLoadP9.A,
   (XXSPLTW (SUBREG_TO_REG (i64 1), (XSCVDPUXWS (DFLOADf64 DSForm:$A)), sub_64), 1),
   (SUBREG_TO_REG (i64 1), (XSCVDPUXWS (DFLOADf64 DSForm:$A)), sub_64)>;
->>>>>>> 11299179
 defm : ScalToVecWPermute<
   v2i64, FltToLongLoadP9.A,
   (XXPERMDIs (XSCVDPSXDS (COPY_TO_REGCLASS (DFLOADf32 DSForm:$A), VSFRC)), 0),
@@ -4179,15 +4044,6 @@
 // The NoP10Vector predicate excludes these patterns from Power10 VSX subtargets.
 defm : ScalToVecWPermute<
   v16i8, ScalarLoads.Li8,
-<<<<<<< HEAD
-  (VSPLTBs 7, (LXSIBZX xoaddr:$src)),
-  (SUBREG_TO_REG (i64 1), (LXSIBZX xoaddr:$src), sub_64)>;
-// Build vectors from i16 loads
-defm : ScalToVecWPermute<
-  v8i16, ScalarLoads.Li16,
-  (VSPLTHs 3, (LXSIHZX xoaddr:$src)),
-  (SUBREG_TO_REG (i64 1), (LXSIHZX xoaddr:$src), sub_64)>;
-=======
   (VSPLTBs 7, (LXSIBZX ForceXForm:$src)),
   (SUBREG_TO_REG (i64 1), (LXSIBZX ForceXForm:$src), sub_64)>;
 // Build vectors from i16 loads
@@ -4195,7 +4051,6 @@
   v8i16, ScalarLoads.Li16,
   (VSPLTHs 3, (LXSIHZX ForceXForm:$src)),
   (SUBREG_TO_REG (i64 1), (LXSIHZX ForceXForm:$src), sub_64)>;
->>>>>>> 11299179
 } // HasVSX, HasP9Vector, NoP10Vector
 
 // Any big endian Power9 VSX subtarget
@@ -4205,16 +4060,6 @@
 // Build vectors from i8 loads
 defm : ScalToVecWPermute<
   v16i8, ScalarLoads.Li8,
-<<<<<<< HEAD
-  (VSPLTBs 7, (LXSIBZX xoaddr:$src)),
-  (SUBREG_TO_REG (i64 1), (LXSIBZX xoaddr:$src), sub_64)>;
-// Build vectors from i16 loads
-defm : ScalToVecWPermute<
-  v8i16, ScalarLoads.Li16,
-  (VSPLTHs 3, (LXSIHZX xoaddr:$src)),
-  (SUBREG_TO_REG (i64 1), (LXSIHZX xoaddr:$src), sub_64)>;
-} // HasVSX, HasP9Vector, NoP10Vector
-=======
   (VSPLTBs 7, (LXSIBZX ForceXForm:$src)),
   (SUBREG_TO_REG (i64 1), (LXSIBZX ForceXForm:$src), sub_64)>;
 // Build vectors from i16 loads
@@ -4222,7 +4067,6 @@
   v8i16, ScalarLoads.Li16,
   (VSPLTHs 3, (LXSIHZX ForceXForm:$src)),
   (SUBREG_TO_REG (i64 1), (LXSIHZX ForceXForm:$src), sub_64)>;
->>>>>>> 11299179
 
 def : Pat<(f32 (PPCfcfidus (f64 (PPCmtvsrz (i32 (extractelt v4i32:$A, 0)))))),
           (f32 (XSCVUXDSP (XXEXTRACTUW $A, 0)))>;
@@ -4292,35 +4136,6 @@
           (STXSIBXv (COPY_TO_REGCLASS (v16i8 (VSLDOI $S, $S, 8)), VSRC), ForceXForm:$dst)>;
 
 // Scalar stores of i16
-<<<<<<< HEAD
-def : Pat<(truncstorei16 (i32 (vector_extract v8i16:$S, 0)), xoaddr:$dst),
-          (STXSIHXv (COPY_TO_REGCLASS (v16i8 (VSLDOI $S, $S, 10)), VSRC), xoaddr:$dst)>;
-def : Pat<(truncstorei16 (i32 (vector_extract v8i16:$S, 1)), xoaddr:$dst),
-          (STXSIHXv (COPY_TO_REGCLASS (v16i8 (VSLDOI $S, $S, 12)), VSRC), xoaddr:$dst)>;
-def : Pat<(truncstorei16 (i32 (vector_extract v8i16:$S, 2)), xoaddr:$dst),
-          (STXSIHXv (COPY_TO_REGCLASS (v16i8 (VSLDOI $S, $S, 14)), VSRC), xoaddr:$dst)>;
-def : Pat<(truncstorei16 (i32 (vector_extract v8i16:$S, 3)), xoaddr:$dst),
-          (STXSIHXv (COPY_TO_REGCLASS $S, VSRC), xoaddr:$dst)>;
-def : Pat<(truncstorei16 (i32 (vector_extract v8i16:$S, 4)), xoaddr:$dst),
-          (STXSIHXv (COPY_TO_REGCLASS (v16i8 (VSLDOI $S, $S, 2)), VSRC), xoaddr:$dst)>;
-def : Pat<(truncstorei16 (i32 (vector_extract v8i16:$S, 5)), xoaddr:$dst),
-          (STXSIHXv (COPY_TO_REGCLASS (v16i8 (VSLDOI $S, $S, 4)), VSRC), xoaddr:$dst)>;
-def : Pat<(truncstorei16 (i32 (vector_extract v8i16:$S, 6)), xoaddr:$dst),
-          (STXSIHXv (COPY_TO_REGCLASS (v16i8 (VSLDOI $S, $S, 6)), VSRC), xoaddr:$dst)>;
-def : Pat<(truncstorei16 (i32 (vector_extract v8i16:$S, 7)), xoaddr:$dst),
-          (STXSIHXv (COPY_TO_REGCLASS (v16i8 (VSLDOI $S, $S, 8)), VSRC), xoaddr:$dst)>;
-
-def : Pat<(v2i64 (scalar_to_vector (i64 (load iaddrX4:$src)))),
-          (v2i64 (SUBREG_TO_REG (i64 1), (DFLOADf64 iaddrX4:$src), sub_64))>;
-def : Pat<(v2i64 (scalar_to_vector (i64 (load xaddrX4:$src)))),
-          (v2i64 (SUBREG_TO_REG (i64 1), (XFLOADf64 xaddrX4:$src), sub_64))>;
-
-def : Pat<(v2f64 (scalar_to_vector (f64 (load iaddrX4:$src)))),
-          (v2f64 (SUBREG_TO_REG (i64 1), (DFLOADf64 iaddrX4:$src), sub_64))>;
-def : Pat<(v2f64 (scalar_to_vector (f64 (load xaddrX4:$src)))),
-          (v2f64 (SUBREG_TO_REG (i64 1), (XFLOADf64 xaddrX4:$src), sub_64))>;
-def : Pat<(store (i64 (extractelt v2i64:$A, 1)), xaddrX4:$src),
-=======
 def : Pat<(truncstorei16 (i32 (vector_extract v8i16:$S, 0)), ForceXForm:$dst),
           (STXSIHXv (COPY_TO_REGCLASS (v16i8 (VSLDOI $S, $S, 10)), VSRC), ForceXForm:$dst)>;
 def : Pat<(truncstorei16 (i32 (vector_extract v8i16:$S, 1)), ForceXForm:$dst),
@@ -4351,7 +4166,6 @@
 def : Pat<(v2f64 (scalar_to_vector (f64 (load XForm:$src)))),
           (v2f64 (SUBREG_TO_REG (i64 1), (XFLOADf64 XForm:$src), sub_64))>;
 def : Pat<(store (i64 (extractelt v2i64:$A, 1)), XForm:$src),
->>>>>>> 11299179
           (XFSTOREf64 (EXTRACT_SUBREG (XXPERMDI $A, $A, 2),
                        sub_64), XForm:$src)>;
 def : Pat<(store (f64 (extractelt v2f64:$A, 1)), XForm:$src),
@@ -4529,23 +4343,6 @@
           (STXSIHXv (COPY_TO_REGCLASS (v16i8 (VSLDOI $S, $S, 10)), VSRC), ForceXForm:$dst)>;
 
 defm : ScalToVecWPermute<
-<<<<<<< HEAD
-  v2i64, (i64 (load iaddrX4:$src)),
-  (XXPERMDIs (DFLOADf64 iaddrX4:$src), 2),
-  (SUBREG_TO_REG (i64 1), (DFLOADf64 iaddrX4:$src), sub_64)>;
-defm : ScalToVecWPermute<
-  v2i64, (i64 (load xaddrX4:$src)),
-  (XXPERMDIs (XFLOADf64 xaddrX4:$src), 2),
-  (SUBREG_TO_REG (i64 1), (XFLOADf64 xaddrX4:$src), sub_64)>;
-defm : ScalToVecWPermute<
-  v2f64, (f64 (load iaddrX4:$src)),
-  (XXPERMDIs (DFLOADf64 iaddrX4:$src), 2),
-  (SUBREG_TO_REG (i64 1), (DFLOADf64 iaddrX4:$src), sub_64)>;
-defm : ScalToVecWPermute<
-  v2f64, (f64 (load xaddrX4:$src)),
-  (XXPERMDIs (XFLOADf64 xaddrX4:$src), 2),
-  (SUBREG_TO_REG (i64 1), (XFLOADf64 xaddrX4:$src), sub_64)>;
-=======
   v2i64, (i64 (load DSForm:$src)),
   (XXPERMDIs (DFLOADf64 DSForm:$src), 2),
   (SUBREG_TO_REG (i64 1), (DFLOADf64 DSForm:$src), sub_64)>;
@@ -4561,7 +4358,6 @@
   v2f64, (f64 (load XForm:$src)),
   (XXPERMDIs (XFLOADf64 XForm:$src), 2),
   (SUBREG_TO_REG (i64 1), (XFLOADf64 XForm:$src), sub_64)>;
->>>>>>> 11299179
 
 def : Pat<(store (i64 (extractelt v2i64:$A, 0)), XForm:$src),
           (XFSTOREf64 (EXTRACT_SUBREG (XXPERMDI $A, $A, 2),
