--- conflicted
+++ resolved
@@ -1120,16 +1120,6 @@
   if (!MI.getOperand(1).isReg())
     return false;
 
-  auto NormalizeCmpValue = [](int64_t Value) -> int {
-    // Comparison immediates may be 64-bit, but CmpValue is only an int.
-    // Normalize to 0/1/2 return value, where 2 indicates any value apart from
-    // 0 or 1.
-    // TODO: Switch CmpValue to int64_t in the API to avoid this.
-    if (Value == 0 || Value == 1)
-      return Value;
-    return 2;
-  };
-
   switch (MI.getOpcode()) {
   default:
     break;
@@ -1165,11 +1155,7 @@
     SrcReg = MI.getOperand(1).getReg();
     SrcReg2 = 0;
     CmpMask = ~0;
-<<<<<<< HEAD
-    CmpValue = NormalizeCmpValue(MI.getOperand(2).getImm());
-=======
     CmpValue = MI.getOperand(2).getImm();
->>>>>>> ac168fe6
     return true;
   case AArch64::ANDSWri:
   case AArch64::ANDSXri:
@@ -1178,15 +1164,9 @@
     SrcReg = MI.getOperand(1).getReg();
     SrcReg2 = 0;
     CmpMask = ~0;
-<<<<<<< HEAD
-    CmpValue = NormalizeCmpValue(AArch64_AM::decodeLogicalImmediate(
-                   MI.getOperand(2).getImm(),
-                   MI.getOpcode() == AArch64::ANDSWri ? 32 : 64));
-=======
     CmpValue = AArch64_AM::decodeLogicalImmediate(
                    MI.getOperand(2).getImm(),
                    MI.getOpcode() == AArch64::ANDSWri ? 32 : 64);
->>>>>>> ac168fe6
     return true;
   }
 
@@ -1476,12 +1456,6 @@
   if (CmpInstr.getOpcode() == AArch64::PTEST_PP)
     return optimizePTestInstr(&CmpInstr, SrcReg, SrcReg2, MRI);
 
-<<<<<<< HEAD
-  // Warning: CmpValue == 2 indicates *any* value apart from 0 or 1.
-  assert((CmpValue == 0 || CmpValue == 1 || CmpValue == 2) &&
-         "CmpValue must be 0, 1, or 2!");
-=======
->>>>>>> ac168fe6
   if (SrcReg2 != 0)
     return false;
 
