//=- X86ScheduleZnver3.td - X86 Znver3 Scheduling ------------*- tablegen -*-=//
//
// Part of the LLVM Project, under the Apache License v2.0 with LLVM Exceptions.
// See https://llvm.org/LICENSE.txt for license information.
// SPDX-License-Identifier: Apache-2.0 WITH LLVM-exception
//
//===----------------------------------------------------------------------===//
//
// This file defines the machine model for Znver3 to support instruction
// scheduling and other instruction cost heuristics.
// Based on:
//  * AMD Software Optimization Guide for AMD Family 19h Processors.
//    https://www.amd.com/system/files/TechDocs/56665.zip
//  * The microarchitecture of Intel, AMD and VIA CPUs, By Agner Fog
//    http://www.agner.org/optimize/microarchitecture.pdf
//  * AMD Zen 3 Ryzen Deep Dive Review
//    https://www.anandtech.com/show/16214/
//===----------------------------------------------------------------------===//

def Znver3Model : SchedMachineModel {
  // AMD SOG 19h, 2.9.6 Dispatch
  // The processor may dispatch up to 6 macro ops per cycle
  // into the execution engine.
  let IssueWidth = 6;
  // AMD SOG 19h, 2.10.3
  // The retire control unit (RCU) tracks the completion status of all
  // outstanding operations (integer, load/store, and floating-point) and is
  // the final arbiter for exception processing and recovery.
  // The unit can receive up to 6 macro ops dispatched per cycle and track up
  // to 256 macro ops in-flight in non-SMT mode or 128 per thread in SMT mode.
  let MicroOpBufferSize = 256;
  // AMD SOG 19h, 2.9.1 Op Cache
  // The op cache is organized as an associative cache with 64 sets and 8 ways.
  // At each set-way intersection is an entry containing up to 8 macro ops.
  // The maximum capacity of the op cache is 4K ops.
  // Agner, 22.5 µop cache
  // The size of the µop cache is big enough for holding most critical loops.
  // FIXME: PR50584: MachineScheduler/PostRAScheduler have quadradic complexity,
  //        with large values here the compilation of certain loops
  //        ends up taking way too long.
  // let LoopMicroOpBufferSize = 4096;
  let LoopMicroOpBufferSize = 512;
  // AMD SOG 19h, 2.6.2 L1 Data Cache
  // The L1 data cache has a 4- or 5- cycle integer load-to-use latency.
  // AMD SOG 19h, 2.12 L1 Data Cache
  // The AGU and LS pipelines are optimized for simple address generation modes.
  // <...> and can achieve 4-cycle load-to-use integer load latency.
  let LoadLatency = 4;
  // AMD SOG 19h, 2.12 L1 Data Cache
  // The AGU and LS pipelines are optimized for simple address generation modes.
  // <...> and can achieve <...> 7-cycle load-to-use FP load latency.
  int VecLoadLatency = 7;
  // Latency of a simple store operation.
  int StoreLatency = 1;
  // FIXME
  let HighLatency = 25; // FIXME: any better choice?
  // AMD SOG 19h, 2.8 Optimizing Branching
  // The branch misprediction penalty is in the range from 11 to 18 cycles,
  // <...>. The common case penalty is 13 cycles.
  let MispredictPenalty = 13;

  let PostRAScheduler = 1; // Enable Post RegAlloc Scheduler pass.

  let CompleteModel = 1;
}

let SchedModel = Znver3Model in {


//===----------------------------------------------------------------------===//
// RCU
//===----------------------------------------------------------------------===//

// AMD SOG 19h, 2.10.3 Retire Control Unit
// The unit can receive up to 6 macro ops dispatched per cycle and track up to
// 256 macro ops in-flight in non-SMT mode or 128 per thread in SMT mode. <...>
// The retire unit handles in-order commit of up to eight macro ops per cycle.
def Zn3RCU : RetireControlUnit<Znver3Model.MicroOpBufferSize, 8>;

//===----------------------------------------------------------------------===//
// Units
//===----------------------------------------------------------------------===//

// There are total of three Units, each one with it's own schedulers.

//===----------------------------------------------------------------------===//
// Integer Execution Unit
//

// AMD SOG 19h, 2.4 Superscalar Organization
// The processor uses four decoupled independent integer scheduler queues,
// each one servicing one ALU pipeline and one or two other pipelines

//
// Execution pipes
//===----------------------------------------------------------------------===//

// AMD SOG 19h, 2.10.2 Execution Units
// The processor contains 4 general purpose integer execution pipes.
// Each pipe has an ALU capable of general purpose integer operations.
def Zn3ALU0 : ProcResource<1>;
def Zn3ALU1 : ProcResource<1>;
def Zn3ALU2 : ProcResource<1>;
def Zn3ALU3 : ProcResource<1>;

// AMD SOG 19h, 2.10.2 Execution Units
// There is also a separate branch execution unit.
def Zn3BRU1 : ProcResource<1>;

// AMD SOG 19h, 2.10.2 Execution Units
// There are three Address Generation Units (AGUs) for all load and store
// address generation. There are also 3 store data movement units
// associated with the same schedulers as the AGUs.
def Zn3AGU0 : ProcResource<1>;
def Zn3AGU1 : ProcResource<1>;
def Zn3AGU2 : ProcResource<1>;

//
// Execution Units
//===----------------------------------------------------------------------===//

// AMD SOG 19h, 2.10.2 Execution Units
// ALU0 additionally has divide <...> execution capability.
defvar Zn3Divider = Zn3ALU0;

// AMD SOG 19h, 2.10.2 Execution Units
// ALU0 additionally has <...> branch execution capability.
defvar Zn3BRU0 = Zn3ALU0;

// Integer Multiplication issued on ALU1.
defvar Zn3Multiplier = Zn3ALU1;

// Execution pipeline grouping
//===----------------------------------------------------------------------===//

// General ALU operations
def Zn3ALU0123 : ProcResGroup<[Zn3ALU0, Zn3ALU1, Zn3ALU2, Zn3ALU3]>;

// General AGU operations
def Zn3AGU012 : ProcResGroup<[Zn3AGU0, Zn3AGU1, Zn3AGU2]>;

// Control flow: jumps, calls
def Zn3BRU01 : ProcResGroup<[Zn3BRU0, Zn3BRU1]>;

// Everything that isn't control flow, but still needs to access CC register,
// namely: conditional moves, SETcc.
def Zn3ALU03 : ProcResGroup<[Zn3ALU0, Zn3ALU3]>;

// Zn3ALU1 handles complex bit twiddling: CRC/PDEP/PEXT

// Simple bit twiddling: bit test, shift/rotate, bit extraction
def Zn3ALU12 : ProcResGroup<[Zn3ALU1, Zn3ALU2]>;


//
// Scheduling
//===----------------------------------------------------------------------===//

// AMD SOG 19h, 2.10.3 Retire Control Unit
// The integer physical register file (PRF) consists of 192 registers.
def Zn3IntegerPRF : RegisterFile<192, [GR64, CCR], [1, 1], [1, 0],
                              6,  // Max moves that can be eliminated per cycle.
                              0>; // Restrict move elimination to zero regs.

// anandtech, The integer scheduler has a 4*24 entry macro op capacity.
// AMD SOG 19h, 2.10.1 Schedulers
// The schedulers can receive up to six macro ops per cycle, with a limit of
// two per scheduler. Each scheduler can issue one micro op per cycle into
// each of its associated pipelines
// FIXME: these are 4 separate schedulers, not a single big one.
def Zn3Int : ProcResGroup<[Zn3ALU0, Zn3AGU0, Zn3BRU0, // scheduler 0
                           Zn3ALU1, Zn3AGU1,          // scheduler 1
                           Zn3ALU2, Zn3AGU2,          // scheduler 2
                           Zn3ALU3,          Zn3BRU1  // scheduler 3
                          ]> {
  let BufferSize = !mul(4, 24);
}


//===----------------------------------------------------------------------===//
// Floating-Point Unit
//

// AMD SOG 19h, 2.4 Superscalar Organization
// The processor uses <...> two decoupled independent floating point schedulers
// each servicing two FP pipelines and one store or FP-to-integer pipeline.

//
// Execution pipes
//===----------------------------------------------------------------------===//

// AMD SOG 19h, 2.10.1 Schedulers
// <...>, and six FPU pipes.
// Agner, 22.10 Floating point execution pipes
// There are six floating point/vector execution pipes,
def Zn3FPP0  : ProcResource<1>;
def Zn3FPP1  : ProcResource<1>;
def Zn3FPP2  : ProcResource<1>;
def Zn3FPP3  : ProcResource<1>;
def Zn3FPP45 : ProcResource<2>;

//
// Execution Units
//===----------------------------------------------------------------------===//
// AMD SOG 19h, 2.11.1 Floating Point Execution Resources

// (v)FMUL*, (v)FMA*, Floating Point Compares, Blendv(DQ)
defvar Zn3FPFMul0 = Zn3FPP0;
defvar Zn3FPFMul1 = Zn3FPP1;

// (v)FADD*
defvar Zn3FPFAdd0 = Zn3FPP2;
defvar Zn3FPFAdd1 = Zn3FPP3;

// All convert operations except pack/unpack
defvar Zn3FPFCvt0 = Zn3FPP2;
defvar Zn3FPFCvt1 = Zn3FPP3;

// All Divide and Square Root except Reciprocal Approximation
// AMD SOG 19h, 2.11.1 Floating Point Execution Resources
// FDIV unit can support 2 simultaneous operations in flight
// even though it occupies a single pipe.
// FIXME: BufferSize=2 ?
defvar Zn3FPFDiv = Zn3FPP1;

// Moves and Logical operations on Floating Point Data Types
defvar Zn3FPFMisc0 = Zn3FPP0;
defvar Zn3FPFMisc1 = Zn3FPP1;
defvar Zn3FPFMisc2 = Zn3FPP2;
defvar Zn3FPFMisc3 = Zn3FPP3;

// Integer Adds, Subtracts, and Compares
// Some complex VADD operations are not available in all pipes.
defvar Zn3FPVAdd0 = Zn3FPP0;
defvar Zn3FPVAdd1 = Zn3FPP1;
defvar Zn3FPVAdd2 = Zn3FPP2;
defvar Zn3FPVAdd3 = Zn3FPP3;

// Integer Multiplies, SAD, Blendvb
defvar Zn3FPVMul0 = Zn3FPP0;
defvar Zn3FPVMul1 = Zn3FPP3;

// Data Shuffles, Packs, Unpacks, Permute
// Some complex shuffle operations are only available in pipe1.
defvar Zn3FPVShuf = Zn3FPP1;
defvar Zn3FPVShufAux = Zn3FPP2;

// Bit Shift Left/Right operations
defvar Zn3FPVShift0 = Zn3FPP1;
defvar Zn3FPVShift1 = Zn3FPP2;

// Moves and Logical operations on Packed Integer Data Types
defvar Zn3FPVMisc0 = Zn3FPP0;
defvar Zn3FPVMisc1 = Zn3FPP1;
defvar Zn3FPVMisc2 = Zn3FPP2;
defvar Zn3FPVMisc3 = Zn3FPP3;

// *AES*
defvar Zn3FPAES0 = Zn3FPP0;
defvar Zn3FPAES1 = Zn3FPP1;

// *CLM*
defvar Zn3FPCLM0 = Zn3FPP0;
defvar Zn3FPCLM1 = Zn3FPP1;

// Execution pipeline grouping
//===----------------------------------------------------------------------===//

// AMD SOG 19h, 2.11 Floating-Point Unit
// Stores and floating point to general purpose register transfer
// have 2 dedicated pipelines (pipe 5 and 6).
def Zn3FPU0123 : ProcResGroup<[Zn3FPP0, Zn3FPP1, Zn3FPP2, Zn3FPP3]>;

// (v)FMUL*, (v)FMA*, Floating Point Compares, Blendv(DQ)
def Zn3FPFMul01 : ProcResGroup<[Zn3FPFMul0, Zn3FPFMul1]>;

// (v)FADD*
// Some complex VADD operations are not available in all pipes.
def Zn3FPFAdd01 : ProcResGroup<[Zn3FPFAdd0, Zn3FPFAdd1]>;

// All convert operations except pack/unpack
def Zn3FPFCvt01 : ProcResGroup<[Zn3FPFCvt0, Zn3FPFCvt1]>;

// All Divide and Square Root except Reciprocal Approximation
// def Zn3FPFDiv : ProcResGroup<[Zn3FPFDiv]>;

// Moves and Logical operations on Floating Point Data Types
def Zn3FPFMisc0123 : ProcResGroup<[Zn3FPFMisc0, Zn3FPFMisc1, Zn3FPFMisc2, Zn3FPFMisc3]>;

def Zn3FPFMisc12 : ProcResGroup<[Zn3FPFMisc1, Zn3FPFMisc2]>;

// Loads, Stores and Move to General Register (EX) Operations
// AMD SOG 19h, 2.11 Floating-Point Unit
// Stores and floating point to general purpose register transfer
// have 2 dedicated pipelines (pipe 5 and 6).
defvar Zn3FPLd01 = Zn3FPP45;

// AMD SOG 19h, 2.11 Floating-Point Unit
// Note that FP stores are supported on two pipelines,
// but throughput is limited to one per cycle.
let Super = Zn3FPP45 in
def Zn3FPSt : ProcResource<1>;

// Integer Adds, Subtracts, and Compares
// Some complex VADD operations are not available in all pipes.
def Zn3FPVAdd0123 : ProcResGroup<[Zn3FPVAdd0, Zn3FPVAdd1, Zn3FPVAdd2, Zn3FPVAdd3]>;

def Zn3FPVAdd01: ProcResGroup<[Zn3FPVAdd0, Zn3FPVAdd1]>;
def Zn3FPVAdd12: ProcResGroup<[Zn3FPVAdd1, Zn3FPVAdd2]>;

// Integer Multiplies, SAD, Blendvb
def Zn3FPVMul01 : ProcResGroup<[Zn3FPVMul0, Zn3FPVMul1]>;

// Data Shuffles, Packs, Unpacks, Permute
// Some complex shuffle operations are only available in pipe1.
def Zn3FPVShuf01 : ProcResGroup<[Zn3FPVShuf, Zn3FPVShufAux]>;

// Bit Shift Left/Right operations
def Zn3FPVShift01 : ProcResGroup<[Zn3FPVShift0, Zn3FPVShift1]>;

// Moves and Logical operations on Packed Integer Data Types
def Zn3FPVMisc0123 : ProcResGroup<[Zn3FPVMisc0, Zn3FPVMisc1, Zn3FPVMisc2, Zn3FPVMisc3]>;

// *AES*
def Zn3FPAES01 : ProcResGroup<[Zn3FPAES0, Zn3FPAES1]>;

// *CLM*
def Zn3FPCLM01 : ProcResGroup<[Zn3FPCLM0, Zn3FPCLM1]>;


//
// Scheduling
//===----------------------------------------------------------------------===//

// Agner, 21.8 Register renaming and out-of-order schedulers
// The floating point register file has 160 vector registers
// of 128 bits each in Zen 1 and 256 bits each in Zen 2.
// anandtech also confirms this.
def Zn3FpPRF : RegisterFile<160, [VR64, VR128, VR256], [1, 1, 1], [0, 1, 1],
                            6,  // Max moves that can be eliminated per cycle.
                            0>; // Restrict move elimination to zero regs.

// AMD SOG 19h, 2.11 Floating-Point Unit
// The floating-point scheduler has a 2*32 entry macro op capacity.
// AMD SOG 19h, 2.11 Floating-Point Unit
// <...> the scheduler can issue 1 micro op per cycle for each pipe.
// FIXME: those are two separate schedulers, not a single big one.
def Zn3FP : ProcResGroup<[Zn3FPP0, Zn3FPP2,          /*Zn3FPP4,*/ // scheduler 0
                          Zn3FPP1, Zn3FPP3, Zn3FPP45 /*Zn3FPP5*/  // scheduler 1
                         ]> {
  let BufferSize = !mul(2, 32);
}

// AMD SOG 19h, 2.11 Floating-Point Unit
// Macro ops can be dispatched to the 64 entry Non Scheduling Queue (NSQ)
// even if floating-point scheduler is full.
// FIXME: how to model this properly?


//===----------------------------------------------------------------------===//
// Load-Store Unit
//

// AMD SOG 19h, 2.12 Load-Store Unit
// The LS unit contains three largely independent pipe-lines
// enabling the execution of three 256-bit memory operations per cycle.
def Zn3LSU : ProcResource<3>;

// AMD SOG 19h, 2.12 Load-Store Unit
// All three memory operations can be loads.
let Super = Zn3LSU in
def Zn3Load : ProcResource<3> {
  // AMD SOG 19h, 2.12 Load-Store Unit
  // The LS unit can process up to 72 out-of-order loads.
  let BufferSize = 72;
}

def Zn3LoadQueue : LoadQueue<Zn3Load>;

// AMD SOG 19h, 2.12 Load-Store Unit
// A maximum of two of the memory operations can be stores.
let Super = Zn3LSU in
def Zn3Store : ProcResource<2> {
  // AMD SOG 19h, 2.12 Load-Store Unit
  // The LS unit utilizes a 64-entry store queue (STQ).
  let BufferSize = 64;
}

def Zn3StoreQueue : StoreQueue<Zn3Store>;

//===----------------------------------------------------------------------===//
// Basic helper classes.
//===----------------------------------------------------------------------===//

// Many SchedWrites are defined in pairs with and without a folded load.
// Instructions with folded loads are usually micro-fused, so they only appear
// as two micro-ops when dispatched by the schedulers.
// This multiclass defines the resource usage for variants with and without
// folded loads.

multiclass __zn3WriteRes<SchedWrite SchedRW, list<ProcResourceKind> ExePorts,
                         int Lat = 1, list<int> Res = [], int UOps = 1> {
  def : WriteRes<SchedRW, ExePorts> {
    let Latency = Lat;
    let ResourceCycles = Res;
    let NumMicroOps = UOps;
  }
}

multiclass __zn3WriteResPair<X86FoldableSchedWrite SchedRW,
                             list<ProcResourceKind> ExePorts, int Lat,
                             list<int> Res, int UOps, int LoadLat, int LoadUOps,
                             ProcResourceKind AGU, int LoadRes> {
  defm : __zn3WriteRes<SchedRW, ExePorts, Lat, Res, UOps>;

  defm : __zn3WriteRes<SchedRW.Folded,
                       !listconcat([AGU, Zn3Load], ExePorts),
                       !add(Lat, LoadLat),
                       !if(!and(!empty(Res), !eq(LoadRes, 1)),
                         [],
                         !listconcat([1, LoadRes],
                           !if(!empty(Res),
                             !listsplat(1, !size(ExePorts)),
                             Res))),
                       !add(UOps, LoadUOps)>;
}

// For classes without folded loads.
multiclass Zn3WriteResInt<SchedWrite SchedRW,
                          list<ProcResourceKind> ExePorts, int Lat = 1,
                          list<int> Res = [], int UOps = 1> {
  defm : __zn3WriteRes<SchedRW, ExePorts, Lat, Res, UOps>;
}

multiclass Zn3WriteResXMM<SchedWrite SchedRW,
                          list<ProcResourceKind> ExePorts, int Lat = 1,
                          list<int> Res = [], int UOps = 1> {
  defm : __zn3WriteRes<SchedRW, ExePorts, Lat, Res, UOps>;
}

multiclass Zn3WriteResYMM<SchedWrite SchedRW,
                          list<ProcResourceKind> ExePorts, int Lat = 1,
                          list<int> Res = [], int UOps = 1> {
  defm : __zn3WriteRes<SchedRW, ExePorts, Lat, Res, UOps>;
}

// For classes with folded loads.
multiclass Zn3WriteResIntPair<X86FoldableSchedWrite SchedRW,
                              list<ProcResourceKind> ExePorts, int Lat = 1,
                              list<int> Res = [], int UOps = 1,
                              int LoadUOps = 0, int LoadRes = 1> {
  defm : __zn3WriteResPair<SchedRW, ExePorts, Lat, Res, UOps,
                           Znver3Model.LoadLatency,
                           LoadUOps, Zn3AGU012, LoadRes>;
}

multiclass Zn3WriteResXMMPair<X86FoldableSchedWrite SchedRW,
                              list<ProcResourceKind> ExePorts, int Lat = 1,
                              list<int> Res = [], int UOps = 1,
                              int LoadUOps = 0, int LoadRes = 1> {
  defm : __zn3WriteResPair<SchedRW, ExePorts, Lat, Res, UOps,
                           Znver3Model.VecLoadLatency,
                           LoadUOps, Zn3FPLd01, LoadRes>;
}

multiclass Zn3WriteResYMMPair<X86FoldableSchedWrite SchedRW,
                              list<ProcResourceKind> ExePorts, int Lat = 1,
                              list<int> Res = [], int UOps = 1,
                              int LoadUOps = 0, int LoadRes = 1> {
  defm : __zn3WriteResPair<SchedRW, ExePorts, Lat, Res, UOps,
                           Znver3Model.VecLoadLatency,
                           LoadUOps, Zn3FPLd01, LoadRes>;
}


//===----------------------------------------------------------------------===//
// Here be dragons.
//===----------------------------------------------------------------------===//

def : ReadAdvance<ReadAfterLd, Znver3Model.LoadLatency>;

def : ReadAdvance<ReadAfterVecLd, Znver3Model.VecLoadLatency>;
def : ReadAdvance<ReadAfterVecXLd, Znver3Model.VecLoadLatency>;
def : ReadAdvance<ReadAfterVecYLd, Znver3Model.VecLoadLatency>;

// AMD SOG 19h, 2.11 Floating-Point Unit
// There is 1 cycle of added latency for a result to cross
// from F to I or I to F domain.
def : ReadAdvance<ReadInt2Fpu, -1>;

// Instructions with both a load and a store folded are modeled as a folded
// load + WriteRMW.
defm : Zn3WriteResInt<WriteRMW, [Zn3AGU012, Zn3Store], Znver3Model.StoreLatency, [1, 1], 0>;

// Loads, stores, and moves, not folded with other operations.
defm : Zn3WriteResInt<WriteLoad, [Zn3AGU012, Zn3Load], !add(Znver3Model.LoadLatency, 1), [1, 1], 1>;

// Model the effect of clobbering the read-write mask operand of the GATHER operation.
// Does not cost anything by itself, only has latency, matching that of the WriteLoad,
defm : Zn3WriteResInt<WriteVecMaskedGatherWriteback, [], !add(Znver3Model.LoadLatency, 1), [], 0>;

def Zn3WriteMOVSlow : SchedWriteRes<[Zn3AGU012, Zn3Load]> {
  let Latency = !add(Znver3Model.LoadLatency, 1);
  let ResourceCycles = [3, 1];
  let NumMicroOps = 1;
}
def : InstRW<[Zn3WriteMOVSlow], (instrs MOV8rm, MOV8rm_NOREX, MOV16rm, MOVSX16rm16, MOVSX16rm32, MOVZX16rm16, MOVSX16rm8, MOVZX16rm8)>;

defm : Zn3WriteResInt<WriteStore, [Zn3AGU012, Zn3Store], Znver3Model.StoreLatency, [1, 2], 1>;
defm : Zn3WriteResInt<WriteStoreNT, [Zn3AGU012, Zn3Store], Znver3Model.StoreLatency, [1, 2], 1>;
defm : Zn3WriteResInt<WriteMove, [Zn3ALU0123], 1, [4], 1>;

// Treat misc copies as a move.
def : InstRW<[WriteMove], (instrs COPY)>;

def Zn3WriteMOVBE16rm : SchedWriteRes<[Zn3AGU012, Zn3Load, Zn3ALU0123]> {
  let Latency = Znver3Model.LoadLatency;
  let ResourceCycles = [1, 1, 4];
  let NumMicroOps = 1;
}
def : InstRW<[Zn3WriteMOVBE16rm], (instrs MOVBE16rm)>;

def Zn3WriteMOVBEmr : SchedWriteRes<[Zn3ALU0123, Zn3AGU012, Zn3Store]> {
  let Latency = Znver3Model.StoreLatency;
  let ResourceCycles = [4, 1, 1];
  let NumMicroOps = 2;
}
def : InstRW<[Zn3WriteMOVBEmr], (instrs MOVBE16mr, MOVBE32mr, MOVBE64mr)>;

// Arithmetic.
defm : Zn3WriteResIntPair<WriteALU, [Zn3ALU0123], 1, [1], 1>; // Simple integer ALU op.

def Zn3WriteALUSlow : SchedWriteRes<[Zn3ALU0123]> {
  let Latency = 1;
  let ResourceCycles = [4];
  let NumMicroOps = 1;
}
def : InstRW<[Zn3WriteALUSlow], (instrs ADD8i8, ADD16i16, ADD32i32, ADD64i32,
                                        AND8i8, AND16i16, AND32i32, AND64i32,
                                         OR8i8,  OR16i16,  OR32i32,  OR64i32,
                                        SUB8i8, SUB16i16, SUB32i32, SUB64i32,
                                        XOR8i8, XOR16i16, XOR32i32, XOR64i32)>;

def Zn3WriteMoveExtend : SchedWriteRes<[Zn3ALU0123]> {
  let Latency = 1;
  let ResourceCycles = [4];
  let NumMicroOps = 1;
}
def : InstRW<[Zn3WriteMoveExtend], (instrs MOVSX16rr16, MOVSX16rr32, MOVZX16rr16, MOVSX16rr8, MOVZX16rr8)>;

def Zn3WriteMaterialize32bitImm: SchedWriteRes<[Zn3ALU0123]> {
  let Latency = 1;
  let ResourceCycles = [2];
  let NumMicroOps = 1;
}
def : InstRW<[Zn3WriteMaterialize32bitImm], (instrs MOV32ri, MOV32ri_alt, MOV64ri32)>;

def Zn3WritePDEP_PEXT : SchedWriteRes<[Zn3ALU1]> {
  let Latency = 3;
  let ResourceCycles = [1];
  let NumMicroOps = 1;
}
def : InstRW<[Zn3WritePDEP_PEXT], (instrs PDEP32rr, PDEP64rr,
                                          PEXT32rr, PEXT64rr)>;

defm : Zn3WriteResIntPair<WriteADC, [Zn3ALU0123], 1, [4], 1>; // Integer ALU + flags op.

def Zn3WriteADC8mr_SBB8mr : SchedWriteRes<[Zn3AGU012, Zn3Load, Zn3ALU0123, Zn3Store]> {
  let Latency = 1;
  let ResourceCycles = [1, 1, 7, 1];
  let NumMicroOps = 1;
}
def : InstRW<[Zn3WriteADC8mr_SBB8mr], (instrs ADC8mr, SBB8mr)>;

// This is for simple LEAs with one or two input operands.
defm : Zn3WriteResInt<WriteLEA, [Zn3AGU012], 1, [1], 1>;     // LEA instructions can't fold loads.

// This write is used for slow LEA instructions.
def Zn3Write3OpsLEA : SchedWriteRes<[Zn3ALU0123]> {
  let Latency = 2;
  let ResourceCycles = [1];
  let NumMicroOps = 2;
}

// On Znver3, a slow LEA is either a 3Ops LEA (base, index, offset),
// or an LEA with a `Scale` value different than 1.
def Zn3SlowLEAPredicate : MCSchedPredicate<
  CheckAny<[
    // A 3-operand LEA (base, index, offset).
    IsThreeOperandsLEAFn,
    // An LEA with a "Scale" different than 1.
    CheckAll<[
      CheckIsImmOperand<2>,
      CheckNot<CheckImmOperand<2, 1>>
    ]>
  ]>
>;

def Zn3WriteLEA : SchedWriteVariant<[
    SchedVar<Zn3SlowLEAPredicate, [Zn3Write3OpsLEA]>,
    SchedVar<NoSchedPred,         [WriteLEA]>
]>;

def : InstRW<[Zn3WriteLEA], (instrs LEA32r, LEA64r, LEA64_32r)>;

def Zn3SlowLEA16r : SchedWriteRes<[Zn3ALU0123]> {
  let Latency = 2; // FIXME: not from llvm-exegesis
  let ResourceCycles = [4];
  let NumMicroOps = 2;
}

def : InstRW<[Zn3SlowLEA16r], (instrs LEA16r)>;

// Integer multiplication
defm : Zn3WriteResIntPair<WriteIMul8, [Zn3Multiplier], 3, [3], 1>; // Integer 8-bit multiplication.
defm : Zn3WriteResIntPair<WriteIMul16, [Zn3Multiplier], 3, [3], 3, /*LoadUOps=*/1>; // Integer 16-bit multiplication.
defm : Zn3WriteResIntPair<WriteIMul16Imm, [Zn3Multiplier], 4, [4], 2>; // Integer 16-bit multiplication by immediate.
defm : Zn3WriteResIntPair<WriteIMul16Reg, [Zn3Multiplier], 3, [1], 1>; // Integer 16-bit multiplication by register.
defm : Zn3WriteResIntPair<WriteIMul32, [Zn3Multiplier], 3, [3], 2>;    // Integer 32-bit multiplication.
<<<<<<< HEAD
defm : Zn3WriteResIntPair<WriteMULX32, [Zn3Multiplier], 4, [1], 2>;    // Integer 32-bit Unsigned Multiply Without Affecting Flags.

def Zn3MULX32rr : SchedWriteRes<[Zn3Multiplier]> {
  let Latency = 4;
  let ResourceCycles = [1];
  let NumMicroOps = 2;
}
def : InstRW<[Zn3MULX32rr, WriteIMulH], (instrs MULX32rr)>;

def Zn3MULX32rm : SchedWriteRes<[Zn3AGU012, Zn3Load, Zn3Multiplier]> {
  let Latency = !add(Znver3Model.LoadLatency, Zn3MULX32rr.Latency);
  let ResourceCycles = [1, 1, 2];
  let NumMicroOps = Zn3MULX32rr.NumMicroOps;
}
def : InstRW<[Zn3MULX32rm, WriteIMulH,
              ReadDefault, ReadDefault, ReadDefault, ReadDefault, ReadDefault,
              ReadAfterLd], (instrs MULX32rm)>;

defm : Zn3WriteResIntPair<WriteIMul32Imm, [Zn3Multiplier], 3, [1], 1>; // Integer 32-bit multiplication by immediate.
defm : Zn3WriteResIntPair<WriteIMul32Reg, [Zn3Multiplier], 3, [1], 1>; // Integer 32-bit multiplication by register.
defm : Zn3WriteResIntPair<WriteIMul64, [Zn3Multiplier], 3, [3], 2>;    // Integer 64-bit multiplication.
defm : Zn3WriteResIntPair<WriteMULX64, [Zn3Multiplier], 4, [1], 2>;    // Integer 32-bit Unsigned Multiply Without Affecting Flags.

def Zn3MULX64rr : SchedWriteRes<[Zn3Multiplier]> {
  let Latency = 4;
  let ResourceCycles = [1];
  let NumMicroOps = 2;
}
def : InstRW<[Zn3MULX64rr, WriteIMulH], (instrs MULX64rr)>;

def Zn3MULX64rm : SchedWriteRes<[Zn3AGU012, Zn3Load, Zn3Multiplier]> {
  let Latency = !add(Znver3Model.LoadLatency, Zn3MULX64rr.Latency);
  let ResourceCycles = [1, 1, 2];
  let NumMicroOps = Zn3MULX64rr.NumMicroOps;
}
def : InstRW<[Zn3MULX64rm, WriteIMulH,
              ReadDefault, ReadDefault, ReadDefault, ReadDefault, ReadDefault,
              ReadAfterLd], (instrs MULX64rm)>;

=======
defm : Zn3WriteResIntPair<WriteMULX32, [Zn3Multiplier], 3, [1], 2>;    // Integer 32-bit Unsigned Multiply Without Affecting Flags.
defm : Zn3WriteResIntPair<WriteIMul32Imm, [Zn3Multiplier], 3, [1], 1>; // Integer 32-bit multiplication by immediate.
defm : Zn3WriteResIntPair<WriteIMul32Reg, [Zn3Multiplier], 3, [1], 1>; // Integer 32-bit multiplication by register.
defm : Zn3WriteResIntPair<WriteIMul64, [Zn3Multiplier], 3, [3], 2>;    // Integer 64-bit multiplication.
defm : Zn3WriteResIntPair<WriteMULX64, [Zn3Multiplier], 3, [1], 2>;    // Integer 32-bit Unsigned Multiply Without Affecting Flags.
>>>>>>> ac168fe6
defm : Zn3WriteResIntPair<WriteIMul64Imm, [Zn3Multiplier], 3, [1], 1>; // Integer 64-bit multiplication by immediate.
defm : Zn3WriteResIntPair<WriteIMul64Reg, [Zn3Multiplier], 3, [1], 1>; // Integer 64-bit multiplication by register.
defm : Zn3WriteResInt<WriteIMulHLd, [], !add(4, Znver3Model.LoadLatency), [], 0>;  // Integer multiplication, high part.
defm : Zn3WriteResInt<WriteIMulH, [], 4, [], 0>;  // Integer multiplication, high part.

defm : Zn3WriteResInt<WriteBSWAP32, [Zn3ALU0123], 1, [1], 1>; // Byte Order (Endianness) 32-bit Swap.
defm : Zn3WriteResInt<WriteBSWAP64, [Zn3ALU0123], 1, [1], 1>; // Byte Order (Endianness) 64-bit Swap.

defm : Zn3WriteResIntPair<WriteCMPXCHG, [Zn3ALU0123], 3, [12], 5>; // Compare and set, compare and swap.

def Zn3WriteCMPXCHG8rr : SchedWriteRes<[Zn3ALU0123]> {
  let Latency = 3;
  let ResourceCycles = [12];
  let NumMicroOps = 3;
}
def : InstRW<[Zn3WriteCMPXCHG8rr], (instrs CMPXCHG8rr)>;

defm : Zn3WriteResInt<WriteCMPXCHGRMW, [Zn3ALU0123], 3, [12], 6>;     // Compare and set, compare and swap.

def Zn3WriteCMPXCHG8rm_LCMPXCHG8 : SchedWriteRes<[Zn3AGU012, Zn3Load, Zn3ALU0123]> {
  let Latency = !add(Znver3Model.LoadLatency, Zn3WriteCMPXCHG8rr.Latency);
  let ResourceCycles = [1, 1, 12];
  let NumMicroOps = !add(Zn3WriteCMPXCHG8rr.NumMicroOps, 2);
}
def : InstRW<[Zn3WriteCMPXCHG8rm_LCMPXCHG8], (instrs CMPXCHG8rm, LCMPXCHG8)>;

def Zn3WriteCMPXCHG8B : SchedWriteRes<[Zn3ALU0123]> {
  let Latency = 3; // FIXME: not from llvm-exegesis
  let ResourceCycles = [24];
  let NumMicroOps = 19;
}
def : InstRW<[Zn3WriteCMPXCHG8B], (instrs CMPXCHG8B)>;

def Zn3WriteCMPXCHG16B_LCMPXCHG16B : SchedWriteRes<[Zn3ALU0123]> {
  let Latency = 4; // FIXME: not from llvm-exegesis
  let ResourceCycles = [59];
  let NumMicroOps = 28;
}
def : InstRW<[Zn3WriteCMPXCHG16B_LCMPXCHG16B], (instrs CMPXCHG16B, LCMPXCHG16B)>;

def Zn3WriteWriteXCHGUnrenameable : SchedWriteRes<[Zn3ALU0123]> {
  let Latency = 1;
  let ResourceCycles = [2];
  let NumMicroOps = 2;
}
def : InstRW<[Zn3WriteWriteXCHGUnrenameable], (instrs XCHG8rr, XCHG16rr, XCHG16ar)>;

def Zn3WriteXCHG8rm_XCHG16rm : SchedWriteRes<[Zn3AGU012, Zn3Load, Zn3ALU0123]> {
  let Latency = !add(Znver3Model.LoadLatency, 3); // FIXME: not from llvm-exegesis
  let ResourceCycles = [1, 1, 2];
  let NumMicroOps = 5;
}
def : InstRW<[Zn3WriteXCHG8rm_XCHG16rm], (instrs XCHG8rm, XCHG16rm)>;

def Zn3WriteXCHG32rm_XCHG64rm : SchedWriteRes<[Zn3AGU012, Zn3Load, Zn3ALU0123]> {
  let Latency = !add(Znver3Model.LoadLatency, 2); // FIXME: not from llvm-exegesis
  let ResourceCycles = [1, 1, 2];
  let NumMicroOps = 2;
}
def : InstRW<[Zn3WriteXCHG32rm_XCHG64rm], (instrs XCHG32rm, XCHG64rm)>;

// Integer division.
// FIXME: uops for 8-bit division measures as 2. for others it's a guess.
// FIXME: latency for 8-bit division measures as 10. for others it's a guess.
defm : Zn3WriteResIntPair<WriteDiv8, [Zn3Divider], 10, [10], 2>;
defm : Zn3WriteResIntPair<WriteDiv16, [Zn3Divider], 11, [11], 2>;
defm : Zn3WriteResIntPair<WriteDiv32, [Zn3Divider], 13, [13], 2>;
defm : Zn3WriteResIntPair<WriteDiv64, [Zn3Divider], 17, [17], 2>;
defm : Zn3WriteResIntPair<WriteIDiv8, [Zn3Divider], 10, [10], 2>;
defm : Zn3WriteResIntPair<WriteIDiv16, [Zn3Divider], 11, [11], 2>;
defm : Zn3WriteResIntPair<WriteIDiv32, [Zn3Divider], 13, [13], 2>;
defm : Zn3WriteResIntPair<WriteIDiv64, [Zn3Divider], 17, [17], 2>;

defm : Zn3WriteResIntPair<WriteBSF, [Zn3ALU1], 3, [3], 6, /*LoadUOps=*/2>; // Bit scan forward.
defm : Zn3WriteResIntPair<WriteBSR, [Zn3ALU1], 4, [4], 6, /*LoadUOps=*/2>; // Bit scan reverse.

defm : Zn3WriteResIntPair<WritePOPCNT, [Zn3ALU0123], 1, [1], 1>; // Bit population count.

def Zn3WritePOPCNT16rr : SchedWriteRes<[Zn3ALU0123]> {
  let Latency = 1;
  let ResourceCycles = [4];
  let NumMicroOps = 1;
}
def : InstRW<[Zn3WritePOPCNT16rr], (instrs POPCNT16rr)>;

defm : Zn3WriteResIntPair<WriteLZCNT, [Zn3ALU0123], 1, [1], 1>; // Leading zero count.

def Zn3WriteLZCNT16rr : SchedWriteRes<[Zn3ALU0123]> {
  let Latency = 1;
  let ResourceCycles = [4];
  let NumMicroOps = 1;
}
def : InstRW<[Zn3WriteLZCNT16rr], (instrs LZCNT16rr)>;

defm : Zn3WriteResIntPair<WriteTZCNT, [Zn3ALU12], 2, [1], 2>; // Trailing zero count.

def Zn3WriteTZCNT16rr : SchedWriteRes<[Zn3ALU0123]> {
  let Latency = 2;
  let ResourceCycles = [4];
  let NumMicroOps = 2;
}
def : InstRW<[Zn3WriteTZCNT16rr], (instrs TZCNT16rr)>;

defm : Zn3WriteResIntPair<WriteCMOV, [Zn3ALU03], 1, [1], 1>; // Conditional move.
defm : Zn3WriteResInt<WriteFCMOV, [Zn3ALU0123], 7, [28], 7>; // FIXME: not from llvm-exegesis // X87 conditional move.
defm : Zn3WriteResInt<WriteSETCC, [Zn3ALU03], 1, [2], 1>; // Set register based on condition code.
defm : Zn3WriteResInt<WriteSETCCStore, [Zn3ALU03, Zn3AGU012, Zn3Store], 2, [2, 1, 1], 2>; // FIXME: latency not from llvm-exegesis
defm : Zn3WriteResInt<WriteLAHFSAHF, [Zn3ALU3], 1, [1], 1>; // Load/Store flags in AH.

defm : Zn3WriteResInt<WriteBitTest, [Zn3ALU12], 1, [1], 1>; // Bit Test
defm : Zn3WriteResInt<WriteBitTestImmLd, [Zn3AGU012, Zn3Load, Zn3ALU12], !add(Znver3Model.LoadLatency, 1), [1, 1, 1], 2>;
defm : Zn3WriteResInt<WriteBitTestRegLd, [Zn3AGU012, Zn3Load, Zn3ALU12], !add(Znver3Model.LoadLatency, 1), [1, 1, 1], 7>;

defm : Zn3WriteResInt<WriteBitTestSet, [Zn3ALU12], 2, [2], 2>; // Bit Test + Set
defm : Zn3WriteResInt<WriteBitTestSetImmLd, [Zn3AGU012, Zn3Load, Zn3ALU12], !add(Znver3Model.LoadLatency, 2), [1, 1, 1], 4>;
defm : Zn3WriteResInt<WriteBitTestSetRegLd, [Zn3AGU012, Zn3Load, Zn3ALU12], !add(Znver3Model.LoadLatency, 2), [1, 1, 1], 9>;

// Integer shifts and rotates.
defm : Zn3WriteResIntPair<WriteShift, [Zn3ALU12], 1, [1], 1, /*LoadUOps=*/1>;
defm : Zn3WriteResIntPair<WriteShiftCL, [Zn3ALU12], 1, [1], 1, /*LoadUOps=*/1>;
defm : Zn3WriteResIntPair<WriteRotate, [Zn3ALU12], 1, [1], 1, /*LoadUOps=*/1>;

def Zn3WriteRotateR1 : SchedWriteRes<[Zn3ALU12]> {
  let Latency = 1;
  let ResourceCycles = [2];
  let NumMicroOps = 1;
}
def : InstRW<[Zn3WriteRotateR1], (instrs RCL8r1, RCL16r1, RCL32r1, RCL64r1,
                                         RCR8r1, RCR16r1, RCR32r1, RCR64r1)>;

def Zn3WriteRotateM1 : SchedWriteRes<[Zn3AGU012, Zn3Load, Zn3ALU12]> {
  let Latency = !add(Znver3Model.LoadLatency, Zn3WriteRotateR1.Latency);
  let ResourceCycles = [1, 1, 2];
  let NumMicroOps = !add(Zn3WriteRotateR1.NumMicroOps, 1);
}
def : InstRW<[Zn3WriteRotateM1], (instrs RCL8m1, RCL16m1, RCL32m1, RCL64m1,
                                         RCR8m1, RCR16m1, RCR32m1, RCR64m1)>;

def Zn3WriteRotateRightRI : SchedWriteRes<[Zn3ALU12]> {
  let Latency = 3;
  let ResourceCycles = [6];
  let NumMicroOps = 7;
}
def : InstRW<[Zn3WriteRotateRightRI], (instrs RCR8ri, RCR16ri, RCR32ri, RCR64ri)>;

def Zn3WriteRotateRightMI : SchedWriteRes<[Zn3AGU012, Zn3Load, Zn3ALU12]> {
  let Latency = !add(Znver3Model.LoadLatency, Zn3WriteRotateRightRI.Latency);
  let ResourceCycles = [1, 1, 8];
  let NumMicroOps = !add(Zn3WriteRotateRightRI.NumMicroOps, 3);
}
def : InstRW<[Zn3WriteRotateRightMI], (instrs RCR8mi, RCR16mi, RCR32mi, RCR64mi)>;

def Zn3WriteRotateLeftRI : SchedWriteRes<[Zn3ALU12]> {
  let Latency = 4;
  let ResourceCycles = [8];
  let NumMicroOps = 9;
}
def : InstRW<[Zn3WriteRotateLeftRI], (instrs RCL8ri, RCL16ri, RCL32ri, RCL64ri)>;

def Zn3WriteRotateLeftMI : SchedWriteRes<[Zn3AGU012, Zn3Load, Zn3ALU12]> {
  let Latency = !add(Znver3Model.LoadLatency, Zn3WriteRotateLeftRI.Latency);
  let ResourceCycles = [1, 1, 8];
  let NumMicroOps = !add(Zn3WriteRotateLeftRI.NumMicroOps, 2);
}
def : InstRW<[Zn3WriteRotateLeftMI], (instrs RCL8mi, RCL16mi, RCL32mi, RCL64mi)>;

defm : Zn3WriteResIntPair<WriteRotateCL, [Zn3ALU12], 1, [1], 1, /*LoadUOps=*/1>;

def Zn3WriteRotateRightRCL : SchedWriteRes<[Zn3ALU12]> {
  let Latency = 3;
  let ResourceCycles = [6];
  let NumMicroOps = 7;
}
def : InstRW<[Zn3WriteRotateRightRCL], (instrs RCR8rCL, RCR16rCL, RCR32rCL, RCR64rCL)>;

def Zn3WriteRotateRightMCL : SchedWriteRes<[Zn3AGU012, Zn3Load, Zn3ALU12]> {
  let Latency = !add(Znver3Model.LoadLatency, Zn3WriteRotateRightRCL.Latency);
  let ResourceCycles = [1, 1, 8];
  let NumMicroOps = !add(Zn3WriteRotateRightRCL.NumMicroOps, 2);
}
def : InstRW<[Zn3WriteRotateRightMCL], (instrs RCR8mCL, RCR16mCL, RCR32mCL, RCR64mCL)>;

def Zn3WriteRotateLeftRCL : SchedWriteRes<[Zn3ALU12]> {
  let Latency = 4;
  let ResourceCycles = [8];
  let NumMicroOps = 9;
}
def : InstRW<[Zn3WriteRotateLeftRCL], (instrs RCL8rCL, RCL16rCL, RCL32rCL, RCL64rCL)>;

def Zn3WriteRotateLeftMCL : SchedWriteRes<[Zn3AGU012, Zn3Load, Zn3ALU12]> {
  let Latency = !add(Znver3Model.LoadLatency, Zn3WriteRotateLeftRCL.Latency);
  let ResourceCycles = [1, 1, 8];
  let NumMicroOps = !add(Zn3WriteRotateLeftRCL.NumMicroOps, 2);
}
def : InstRW<[Zn3WriteRotateLeftMCL], (instrs RCL8mCL, RCL16mCL, RCL32mCL, RCL64mCL)>;

// Double shift instructions.
defm : Zn3WriteResInt<WriteSHDrri, [Zn3ALU12], 2, [3], 4>;
defm : Zn3WriteResInt<WriteSHDrrcl, [Zn3ALU12], 2, [3], 5>;
defm : Zn3WriteResInt<WriteSHDmri, [Zn3AGU012, Zn3Load, Zn3ALU12], !add(Znver3Model.LoadLatency, 2), [1, 1, 4], 6>;
defm : Zn3WriteResInt<WriteSHDmrcl, [Zn3AGU012, Zn3Load, Zn3ALU12], !add(Znver3Model.LoadLatency, 2), [1, 1, 4], 6>;

// BMI1 BEXTR/BLS, BMI2 BZHI
defm : Zn3WriteResIntPair<WriteBEXTR, [Zn3ALU12], 1, [1], 1, /*LoadUOps=*/1>;
defm : Zn3WriteResIntPair<WriteBLS, [Zn3ALU0123], 2, [2], 2, /*LoadUOps=*/1>;
defm : Zn3WriteResIntPair<WriteBZHI, [Zn3ALU12], 1, [1], 1, /*LoadUOps=*/1>;

// Idioms that clear a register, like xorps %xmm0, %xmm0.
// These can often bypass execution ports completely.
defm : Zn3WriteResInt<WriteZero, [Zn3ALU0123], 0, [0], 1>;

// Branches don't produce values, so they have no latency, but they still
// consume resources. Indirect branches can fold loads.
defm : Zn3WriteResIntPair<WriteJump, [Zn3BRU01], 1, [1], 1>; // FIXME: not from llvm-exegesis

// Floating point. This covers both scalar and vector operations.
defm : Zn3WriteResInt<WriteFLD0, [Zn3FPLd01, Zn3Load, Zn3FPP1], !add(Znver3Model.LoadLatency, 4), [1, 1, 1], 1>;
defm : Zn3WriteResInt<WriteFLD1, [Zn3FPLd01, Zn3Load, Zn3FPP1], !add(Znver3Model.LoadLatency, 7), [1, 1, 1], 1>;
defm : Zn3WriteResInt<WriteFLDC, [Zn3FPLd01, Zn3Load, Zn3FPP1], !add(Znver3Model.LoadLatency, 7), [1, 1, 1], 1>;
defm : Zn3WriteResXMM<WriteFLoad, [Zn3FPLd01, Zn3Load], !add(Znver3Model.VecLoadLatency, 1), [1, 1], 1>;
defm : Zn3WriteResXMM<WriteFLoadX, [Zn3FPLd01, Zn3Load], !add(Znver3Model.VecLoadLatency, 1), [1, 1], 1>;
defm : Zn3WriteResYMM<WriteFLoadY, [Zn3FPLd01, Zn3Load], !add(Znver3Model.VecLoadLatency, 1), [1, 1], 1>;
defm : Zn3WriteResXMM<WriteFMaskedLoad, [Zn3FPLd01, Zn3Load], !add(Znver3Model.VecLoadLatency, 1), [1, 1], 1>;
defm : Zn3WriteResYMM<WriteFMaskedLoadY, [Zn3FPLd01, Zn3Load], !add(Znver3Model.VecLoadLatency, 1), [1, 1], 1>;
defm : Zn3WriteResXMM<WriteFStore, [Zn3FPSt, Zn3Store], Znver3Model.StoreLatency, [1, 1], 1>;

def Zn3WriteWriteFStoreMMX : SchedWriteRes<[Zn3FPSt, Zn3Store]> {
  let Latency = 2; // FIXME: not from llvm-exegesis
  let ResourceCycles = [1, 1];
  let NumMicroOps = 2;
}
def : InstRW<[Zn3WriteWriteFStoreMMX], (instrs MOVHPDmr,  MOVHPSmr,
                                               VMOVHPDmr, VMOVHPSmr)>;

defm : Zn3WriteResXMM<WriteFStoreX, [Zn3FPSt, Zn3Store], Znver3Model.StoreLatency, [1, 1], 1>;
defm : Zn3WriteResYMM<WriteFStoreY, [Zn3FPSt, Zn3Store], Znver3Model.StoreLatency, [1, 1], 1>;
defm : Zn3WriteResXMM<WriteFStoreNT, [Zn3FPSt, Zn3Store], Znver3Model.StoreLatency, [1, 1], 1>;
defm : Zn3WriteResXMM<WriteFStoreNTX, [Zn3FPSt, Zn3Store], Znver3Model.StoreLatency, [1, 1], 1>;
defm : Zn3WriteResYMM<WriteFStoreNTY, [Zn3FPSt, Zn3Store], Znver3Model.StoreLatency, [1, 1], 1>;

defm : Zn3WriteResXMM<WriteFMaskedStore32, [Zn3FPSt, Zn3Store], Znver3Model.StoreLatency, [6, 1], 18>;
defm : Zn3WriteResXMM<WriteFMaskedStore64, [Zn3FPSt, Zn3Store], Znver3Model.StoreLatency, [4, 1], 10>;
defm : Zn3WriteResYMM<WriteFMaskedStore32Y, [Zn3FPSt, Zn3Store], Znver3Model.StoreLatency, [12, 1], 42>;
defm : Zn3WriteResYMM<WriteFMaskedStore64Y, [Zn3FPSt, Zn3Store], Znver3Model.StoreLatency, [6, 1], 18>;

defm : Zn3WriteResXMMPair<WriteFAdd, [Zn3FPFAdd01], 3, [1], 1>;  // Floating point add/sub.

def Zn3WriteX87Arith : SchedWriteRes<[Zn3AGU012, Zn3Load, Zn3FPU0123]> {
  let Latency = !add(Znver3Model.LoadLatency, 1); // FIXME: not from llvm-exegesis
  let ResourceCycles = [1, 1, 24];
  let NumMicroOps = 2;
}
def : InstRW<[Zn3WriteX87Arith], (instrs ADD_FI16m, ADD_FI32m,
                                         SUB_FI16m, SUB_FI32m,
                                         SUBR_FI16m, SUBR_FI32m,
                                         MUL_FI16m, MUL_FI32m)>;

def Zn3WriteX87Div : SchedWriteRes<[Zn3AGU012, Zn3Load, Zn3FPU0123]> {
  let Latency = !add(Znver3Model.LoadLatency, 1); // FIXME: not from llvm-exegesis
  let ResourceCycles = [1, 1, 62];
  let NumMicroOps = 2;
}
def : InstRW<[Zn3WriteX87Div], (instrs DIV_FI16m, DIV_FI32m,
                                       DIVR_FI16m, DIVR_FI32m)>;

defm : Zn3WriteResXMMPair<WriteFAddX, [Zn3FPFAdd01], 3, [1], 1>; // Floating point add/sub (XMM).
defm : Zn3WriteResYMMPair<WriteFAddY, [Zn3FPFAdd01], 3, [1], 1>; // Floating point add/sub (YMM).
defm : X86WriteResPairUnsupported<WriteFAddZ>; // Floating point add/sub (ZMM).
defm : Zn3WriteResXMMPair<WriteFAdd64, [Zn3FPFAdd01], 3, [1], 1>;  // Floating point double add/sub.
defm : Zn3WriteResXMMPair<WriteFAdd64X, [Zn3FPFAdd01], 3, [1], 1>; // Floating point double add/sub (XMM).
defm : Zn3WriteResYMMPair<WriteFAdd64Y, [Zn3FPFAdd01], 3, [1], 1>; // Floating point double add/sub (YMM).
defm : X86WriteResPairUnsupported<WriteFAdd64Z>; // Floating point double add/sub (ZMM).
defm : Zn3WriteResXMMPair<WriteFCmp, [Zn3FPFMul01], 1, [1], 1>;  // Floating point compare.
defm : Zn3WriteResXMMPair<WriteFCmpX, [Zn3FPFMul01], 1, [1], 1>; // Floating point compare (XMM).
defm : Zn3WriteResYMMPair<WriteFCmpY, [Zn3FPFMul01], 1, [1], 1>; // Floating point compare (YMM).
defm : X86WriteResPairUnsupported<WriteFCmpZ>; // Floating point compare (ZMM).
defm : Zn3WriteResXMMPair<WriteFCmp64, [Zn3FPFMul01], 1, [1], 1>;  // Floating point double compare.
defm : Zn3WriteResXMMPair<WriteFCmp64X, [Zn3FPFMul01], 1, [1], 1>; // Floating point double compare (XMM).
defm : Zn3WriteResYMMPair<WriteFCmp64Y, [Zn3FPFMul01], 1, [1], 1>; // Floating point double compare (YMM).
defm : X86WriteResPairUnsupported<WriteFCmp64Z>; // Floating point double compare (ZMM).
defm : Zn3WriteResXMMPair<WriteFCom, [Zn3FPFMul01], 3, [2], 1>; // FIXME: latency not from llvm-exegesis  // Floating point compare to flags (X87).
defm : Zn3WriteResXMMPair<WriteFComX, [Zn3FPFMul01], 4, [2], 2>;  // FIXME: latency not from llvm-exegesis // Floating point compare to flags (SSE).
defm : Zn3WriteResXMMPair<WriteFMul, [Zn3FPFMul01], 3, [1], 1>;  // Floating point multiplication.
defm : Zn3WriteResXMMPair<WriteFMulX, [Zn3FPFMul01], 3, [1], 1>; // Floating point multiplication (XMM).
defm : Zn3WriteResYMMPair<WriteFMulY, [Zn3FPFMul01], 3, [1], 1>; // Floating point multiplication (YMM).
defm : X86WriteResPairUnsupported<WriteFMulZ>; // Floating point multiplication (YMM).
defm : Zn3WriteResXMMPair<WriteFMul64, [Zn3FPFMul01], 3, [1], 1>;  // Floating point double multiplication.
defm : Zn3WriteResXMMPair<WriteFMul64X, [Zn3FPFMul01], 3, [1], 1>; // Floating point double multiplication (XMM).
defm : Zn3WriteResYMMPair<WriteFMul64Y, [Zn3FPFMul01], 3, [1], 1>; // Floating point double multiplication (YMM).
defm : X86WriteResPairUnsupported<WriteFMul64Z>; // Floating point double multiplication (ZMM).
defm : Zn3WriteResXMMPair<WriteFDiv, [Zn3FPFDiv], 11, [3], 1>;  // Floating point division.
defm : Zn3WriteResXMMPair<WriteFDivX, [Zn3FPFDiv], 11, [3], 1>; // Floating point division (XMM).
defm : Zn3WriteResYMMPair<WriteFDivY, [Zn3FPFDiv], 11, [3], 1>; // Floating point division (YMM).
defm : X86WriteResPairUnsupported<WriteFDivZ>; // Floating point division (ZMM).
defm : Zn3WriteResXMMPair<WriteFDiv64, [Zn3FPFDiv], 13, [5], 1>;  // Floating point double division.
defm : Zn3WriteResXMMPair<WriteFDiv64X, [Zn3FPFDiv], 13, [5], 1>; // Floating point double division (XMM).
defm : Zn3WriteResYMMPair<WriteFDiv64Y, [Zn3FPFDiv], 13, [5], 1>; // Floating point double division (YMM).
defm : X86WriteResPairUnsupported<WriteFDiv64Z>; // Floating point double division (ZMM).
defm : Zn3WriteResXMMPair<WriteFSqrt, [Zn3FPFDiv], 15, [5], 1>;   // Floating point square root.
defm : Zn3WriteResXMMPair<WriteFSqrtX, [Zn3FPFDiv], 15, [5], 1>;  // Floating point square root (XMM).
defm : Zn3WriteResYMMPair<WriteFSqrtY, [Zn3FPFDiv], 15, [5], 1>;  // Floating point square root (YMM).
defm : X86WriteResPairUnsupported<WriteFSqrtZ>;  // Floating point square root (ZMM).
defm : Zn3WriteResXMMPair<WriteFSqrt64, [Zn3FPFDiv], 21, [9], 1>;  // Floating point double square root.
defm : Zn3WriteResXMMPair<WriteFSqrt64X, [Zn3FPFDiv], 21, [9], 1>; // Floating point double square root (XMM).
defm : Zn3WriteResYMMPair<WriteFSqrt64Y, [Zn3FPFDiv], 21, [9], 1>; // Floating point double square root (YMM).
defm : X86WriteResPairUnsupported<WriteFSqrt64Z>; // Floating point double square root (ZMM).
defm : Zn3WriteResXMMPair<WriteFSqrt80, [Zn3FPFDiv], 22, [23], 1>; // FIXME: latency not from llvm-exegesis  // Floating point long double square root.
defm : Zn3WriteResXMMPair<WriteFRcp, [Zn3FPFMul01], 3, [1], 1>;  // Floating point reciprocal estimate.
defm : Zn3WriteResXMMPair<WriteFRcpX, [Zn3FPFMul01], 3, [1], 1>; // Floating point reciprocal estimate (XMM).
defm : Zn3WriteResYMMPair<WriteFRcpY, [Zn3FPFMul01], 3, [1], 1>; // Floating point reciprocal estimate (YMM).
defm : X86WriteResPairUnsupported<WriteFRcpZ>; // Floating point reciprocal estimate (ZMM).
defm : Zn3WriteResXMMPair<WriteFRsqrt, [Zn3FPFDiv], 3, [1], 1>;  // Floating point reciprocal square root estimate.
defm : Zn3WriteResXMMPair<WriteFRsqrtX, [Zn3FPFDiv], 3, [1], 1>; // Floating point reciprocal square root estimate (XMM).
defm : Zn3WriteResYMMPair<WriteFRsqrtY, [Zn3FPFDiv], 3, [1], 1>; // Floating point reciprocal square root estimate (YMM).
defm : X86WriteResPairUnsupported<WriteFRsqrtZ>; // Floating point reciprocal square root estimate (ZMM).
defm : Zn3WriteResXMMPair<WriteFMA, [Zn3FPFMul01], 4, [2], 1>;  // Fused Multiply Add.
defm : Zn3WriteResXMMPair<WriteFMAX, [Zn3FPFMul01], 4, [2], 1>; // Fused Multiply Add (XMM).
defm : Zn3WriteResYMMPair<WriteFMAY, [Zn3FPFMul01], 4, [2], 1>; // Fused Multiply Add (YMM).
defm : X86WriteResPairUnsupported<WriteFMAZ>; // Fused Multiply Add (ZMM).
defm : Zn3WriteResXMMPair<WriteDPPD, [Zn3FPFMul01], 9, [6], 3, /*LoadUOps=*/2>; // Floating point double dot product.
defm : Zn3WriteResXMMPair<WriteDPPS, [Zn3FPFMul01], 15, [8], 8, /*LoadUOps=*/2>; // Floating point single dot product.
defm : Zn3WriteResYMMPair<WriteDPPSY, [Zn3FPFMul01], 15, [8], 7, /*LoadUOps=*/1>; // Floating point single dot product (YMM).
defm : X86WriteResPairUnsupported<WriteDPPSZ>; // Floating point single dot product (ZMM).
defm : Zn3WriteResXMMPair<WriteFSign, [Zn3FPFMul01], 1, [2], 1>; // FIXME: latency not from llvm-exegesis  // Floating point fabs/fchs.
defm : Zn3WriteResXMMPair<WriteFRnd, [Zn3FPFCvt01], 3, [1], 1>; // Floating point rounding.
defm : Zn3WriteResYMMPair<WriteFRndY, [Zn3FPFCvt01], 3, [1], 1>; // Floating point rounding (YMM).
defm : X86WriteResPairUnsupported<WriteFRndZ>; // Floating point rounding (ZMM).
defm : Zn3WriteResXMMPair<WriteFLogic, [Zn3FPVMisc0123], 1, [1], 1>; // Floating point and/or/xor logicals.
defm : Zn3WriteResYMMPair<WriteFLogicY, [Zn3FPVMisc0123], 1, [1], 1>; // Floating point and/or/xor logicals (YMM).
defm : X86WriteResPairUnsupported<WriteFLogicZ>; // Floating point and/or/xor logicals (ZMM).
defm : Zn3WriteResXMMPair<WriteFTest, [Zn3FPFMisc12], 1, [2], 2>; // FIXME: latency not from llvm-exegesis // Floating point TEST instructions.
defm : Zn3WriteResYMMPair<WriteFTestY, [Zn3FPFMisc12], 1, [2], 2>; // FIXME: latency not from llvm-exegesis // Floating point TEST instructions (YMM).
defm : X86WriteResPairUnsupported<WriteFTestZ>; // Floating point TEST instructions (ZMM).
defm : Zn3WriteResXMMPair<WriteFShuffle, [Zn3FPVShuf01], 1, [1], 1>; // Floating point vector shuffles.
defm : Zn3WriteResYMMPair<WriteFShuffleY, [Zn3FPVShuf01], 1, [1], 1>; // Floating point vector shuffles (YMM).
defm : X86WriteResPairUnsupported<WriteFShuffleZ>; // Floating point vector shuffles (ZMM).
defm : Zn3WriteResXMMPair<WriteFVarShuffle, [Zn3FPVShuf01], 3, [1], 1>; // Floating point vector variable shuffles.
defm : Zn3WriteResYMMPair<WriteFVarShuffleY, [Zn3FPVShuf01], 3, [1], 1>; // Floating point vector variable shuffles (YMM).
defm : X86WriteResPairUnsupported<WriteFVarShuffleZ>; // Floating point vector variable shuffles (ZMM).
defm : Zn3WriteResXMMPair<WriteFBlend, [Zn3FPFMul01], 1, [1], 1>; // Floating point vector blends.
defm : Zn3WriteResYMMPair<WriteFBlendY, [Zn3FPFMul01], 1, [1], 1>; // Floating point vector blends (YMM).
defm : X86WriteResPairUnsupported<WriteFBlendZ>; // Floating point vector blends (ZMM).
defm : Zn3WriteResXMMPair<WriteFVarBlend, [Zn3FPFMul01], 1, [1], 1>; // Fp vector variable blends.
defm : Zn3WriteResYMMPair<WriteFVarBlendY, [Zn3FPFMul01], 1, [1], 1>; // Fp vector variable blends (YMM).
defm : X86WriteResPairUnsupported<WriteFVarBlendZ>; // Fp vector variable blends (ZMM).

// Horizontal Add/Sub (float and integer)
defm : Zn3WriteResXMMPair<WriteFHAdd, [Zn3FPFAdd0], 6, [2], 4>;
defm : Zn3WriteResYMMPair<WriteFHAddY, [Zn3FPFAdd0], 6, [2], 3, /*LoadUOps=*/1>;
defm : X86WriteResPairUnsupported<WriteFHAddZ>;
defm : Zn3WriteResXMMPair<WritePHAdd, [Zn3FPVAdd0], 2, [2], 3, /*LoadUOps=*/1>;
defm : Zn3WriteResXMMPair<WritePHAddX, [Zn3FPVAdd0], 2, [2], 4>;
defm : Zn3WriteResYMMPair<WritePHAddY, [Zn3FPVAdd0], 2, [2], 3, /*LoadUOps=*/1>;
defm : X86WriteResPairUnsupported<WritePHAddZ>;

// Vector integer operations.
defm : Zn3WriteResXMM<WriteVecLoad, [Zn3FPLd01, Zn3Load], !add(Znver3Model.VecLoadLatency, 1), [1, 1], 1>;
defm : Zn3WriteResXMM<WriteVecLoadX, [Zn3FPLd01, Zn3Load], !add(Znver3Model.VecLoadLatency, 1), [1, 1], 1>;
defm : Zn3WriteResYMM<WriteVecLoadY, [Zn3FPLd01, Zn3Load], !add(Znver3Model.VecLoadLatency, 1), [1, 1], 1>;
defm : Zn3WriteResXMM<WriteVecLoadNT, [Zn3FPLd01, Zn3Load], !add(Znver3Model.VecLoadLatency, 1), [1, 1], 1>;
defm : Zn3WriteResYMM<WriteVecLoadNTY, [Zn3FPLd01, Zn3Load], !add(Znver3Model.VecLoadLatency, 1), [1, 1], 1>;
defm : Zn3WriteResXMM<WriteVecMaskedLoad, [Zn3FPLd01, Zn3Load], !add(Znver3Model.VecLoadLatency, 1), [1, 1], 1>;
defm : Zn3WriteResYMM<WriteVecMaskedLoadY, [Zn3FPLd01, Zn3Load], !add(Znver3Model.VecLoadLatency, 1), [1, 1], 1>;
defm : Zn3WriteResXMM<WriteVecStore, [Zn3FPSt, Zn3Store], Znver3Model.StoreLatency, [1, 1], 1>;
defm : Zn3WriteResXMM<WriteVecStoreX, [Zn3FPSt, Zn3Store], Znver3Model.StoreLatency, [1, 1], 1>;

def Zn3WriteVEXTRACTF128rr_VEXTRACTI128rr : SchedWriteRes<[Zn3FPFMisc0]> {
  let Latency = 4;
  let ResourceCycles = [1];
  let NumMicroOps = 1;
}
def : InstRW<[Zn3WriteVEXTRACTF128rr_VEXTRACTI128rr], (instrs VEXTRACTF128rr, VEXTRACTI128rr)>;

def Zn3WriteVEXTRACTI128mr : SchedWriteRes<[Zn3FPFMisc0, Zn3FPSt, Zn3Store]> {
  let Latency = !add(Znver3Model.LoadLatency, Zn3WriteVEXTRACTF128rr_VEXTRACTI128rr.Latency);
  let ResourceCycles = [1, 1, 1];
  let NumMicroOps = !add(Zn3WriteVEXTRACTF128rr_VEXTRACTI128rr.NumMicroOps, 1);
}
def : InstRW<[Zn3WriteVEXTRACTI128mr], (instrs VEXTRACTI128mr, VEXTRACTF128mr)>;

def Zn3WriteVINSERTF128rmr : SchedWriteRes<[Zn3AGU012, Zn3Load, Zn3FPFMisc0]> {
  let Latency = !add(Znver3Model.LoadLatency, Zn3WriteVEXTRACTF128rr_VEXTRACTI128rr.Latency);
  let ResourceCycles = [1, 1, 1];
  let NumMicroOps = !add(Zn3WriteVEXTRACTF128rr_VEXTRACTI128rr.NumMicroOps, 0);
}
def : InstRW<[Zn3WriteVINSERTF128rmr], (instrs VINSERTF128rm)>;

defm : Zn3WriteResYMM<WriteVecStoreY, [Zn3FPSt, Zn3Store], Znver3Model.StoreLatency, [1, 1], 1>;
defm : Zn3WriteResXMM<WriteVecStoreNT, [Zn3FPSt, Zn3Store], Znver3Model.StoreLatency, [1, 1], 1>;
defm : Zn3WriteResYMM<WriteVecStoreNTY, [Zn3FPSt, Zn3Store], Znver3Model.StoreLatency, [1, 1], 1>;
defm : Zn3WriteResXMM<WriteVecMaskedStore32, [Zn3FPSt, Zn3Store], Znver3Model.StoreLatency, [6, 1], 18>;
defm : Zn3WriteResXMM<WriteVecMaskedStore64, [Zn3FPSt, Zn3Store], Znver3Model.StoreLatency, [4, 1], 10>;
defm : Zn3WriteResYMM<WriteVecMaskedStore32Y, [Zn3FPSt, Zn3Store], Znver3Model.StoreLatency, [12, 1], 42>;
defm : Zn3WriteResYMM<WriteVecMaskedStore64Y, [Zn3FPSt, Zn3Store], Znver3Model.StoreLatency, [6, 1], 18>;

defm : Zn3WriteResXMM<WriteVecMoveToGpr, [Zn3FPLd01], 1, [2], 1>;
defm : Zn3WriteResXMM<WriteVecMoveFromGpr, [Zn3FPLd01], 1, [2], 1>;

def Zn3WriteMOVMMX : SchedWriteRes<[Zn3FPLd01, Zn3FPFMisc0123]> {
  let Latency = 1;
  let ResourceCycles = [1, 2];
  let NumMicroOps = 2;
}
def : InstRW<[Zn3WriteMOVMMX], (instrs MMX_MOVQ2FR64rr, MMX_MOVQ2DQrr)>;

def Zn3WriteMOVMMXSlow : SchedWriteRes<[Zn3FPLd01, Zn3FPFMisc0123]> {
  let Latency = 1;
  let ResourceCycles = [1, 4];
  let NumMicroOps = 2;
}
def : InstRW<[Zn3WriteMOVMMXSlow], (instrs MMX_MOVD64rr, MMX_MOVD64to64rr)>;

defm : Zn3WriteResXMMPair<WriteVecALU, [Zn3FPVAdd0123], 1, [1], 1>;  // Vector integer ALU op, no logicals.

def Zn3WriteEXTRQ_INSERTQ : SchedWriteRes<[Zn3FPVShuf01, Zn3FPLd01]> {
  let Latency = 3;
  let ResourceCycles = [1, 1];
  let NumMicroOps = 1;
}
def : InstRW<[Zn3WriteEXTRQ_INSERTQ], (instrs EXTRQ, INSERTQ)>;

def Zn3WriteEXTRQI_INSERTQI : SchedWriteRes<[Zn3FPVShuf01, Zn3FPLd01]> {
  let Latency = 3;
  let ResourceCycles = [1, 1];
  let NumMicroOps = 2;
}
def : InstRW<[Zn3WriteEXTRQI_INSERTQI], (instrs EXTRQI, INSERTQI)>;

defm : Zn3WriteResXMMPair<WriteVecALUX, [Zn3FPVAdd0123], 1, [1], 1>; // Vector integer ALU op, no logicals (XMM).

def Zn3WriteVecALUXSlow : SchedWriteRes<[Zn3FPVAdd01]> {
  let Latency = 1;
  let ResourceCycles = [1];
  let NumMicroOps = 1;
}
def : InstRW<[Zn3WriteVecALUXSlow], (instrs PABSBrr, PABSDrr, PABSWrr,
                                            PADDSBrr, PADDSWrr, PADDUSBrr, PADDUSWrr,
                                            PAVGBrr, PAVGWrr,
                                            PSIGNBrr, PSIGNDrr, PSIGNWrr,
                                            VPABSBrr, VPABSDrr, VPABSWrr,
                                            VPADDSBrr, VPADDSWrr, VPADDUSBrr, VPADDUSWrr,
                                            VPAVGBrr, VPAVGWrr,
                                            VPCMPEQQrr,
                                            VPSIGNBrr, VPSIGNDrr, VPSIGNWrr,
                                            PSUBSBrr, PSUBSWrr, PSUBUSBrr, PSUBUSWrr, VPSUBSBrr, VPSUBSWrr, VPSUBUSBrr, VPSUBUSWrr)>;

def Zn3WriteVecALUXMMX : SchedWriteRes<[Zn3FPVAdd01]> {
  let Latency = 1;
  let ResourceCycles = [1];
  let NumMicroOps = 1;
}
def : InstRW<[Zn3WriteVecALUXMMX], (instrs MMX_PABSBrr, MMX_PABSDrr, MMX_PABSWrr,
                                           MMX_PSIGNBrr, MMX_PSIGNDrr, MMX_PSIGNWrr,
                                           MMX_PADDSBirr, MMX_PADDSWirr, MMX_PADDUSBirr, MMX_PADDUSWirr,
                                           MMX_PAVGBirr, MMX_PAVGWirr,
                                           MMX_PSUBSBirr, MMX_PSUBSWirr, MMX_PSUBUSBirr, MMX_PSUBUSWirr)>;

defm : Zn3WriteResYMMPair<WriteVecALUY, [Zn3FPVAdd0123], 1, [1], 1>; // Vector integer ALU op, no logicals (YMM).

def Zn3WriteVecALUYSlow : SchedWriteRes<[Zn3FPVAdd01]> {
  let Latency = 1;
  let ResourceCycles = [1];
  let NumMicroOps = 1;
}
def : InstRW<[Zn3WriteVecALUYSlow], (instrs VPABSBYrr, VPABSDYrr, VPABSWYrr,
                                            VPADDSBYrr, VPADDSWYrr, VPADDUSBYrr, VPADDUSWYrr,
                                            VPSUBSBYrr, VPSUBSWYrr, VPSUBUSBYrr, VPSUBUSWYrr,
                                            VPAVGBYrr, VPAVGWYrr,
                                            VPCMPEQQYrr,
                                            VPSIGNBYrr, VPSIGNDYrr, VPSIGNWYrr)>;

defm : X86WriteResPairUnsupported<WriteVecALUZ>; // Vector integer ALU op, no logicals (ZMM).
defm : Zn3WriteResXMMPair<WriteVecLogic, [Zn3FPVMisc0123], 1, [1], 1>;  // Vector integer and/or/xor logicals.
defm : Zn3WriteResXMMPair<WriteVecLogicX, [Zn3FPVMisc0123], 1, [1], 1>; // Vector integer and/or/xor logicals (XMM).
defm : Zn3WriteResYMMPair<WriteVecLogicY, [Zn3FPVMisc0123], 1, [1], 1>; // Vector integer and/or/xor logicals (YMM).
defm : X86WriteResPairUnsupported<WriteVecLogicZ>; // Vector integer and/or/xor logicals (ZMM).
defm : Zn3WriteResXMMPair<WriteVecTest, [Zn3FPVAdd12, Zn3FPSt], 1, [1, 1], 2>;  // FIXME: latency not from llvm-exegesis // Vector integer TEST instructions.
defm : Zn3WriteResYMMPair<WriteVecTestY, [Zn3FPVAdd12, Zn3FPSt], 1, [1, 1], 2>; // FIXME: latency not from llvm-exegesis  // Vector integer TEST instructions (YMM).
defm : X86WriteResPairUnsupported<WriteVecTestZ>;  // Vector integer TEST instructions (ZMM).
defm : Zn3WriteResXMMPair<WriteVecShift, [Zn3FPVShift01], 1, [1], 1>;  // Vector integer shifts (default).
defm : Zn3WriteResXMMPair<WriteVecShiftX, [Zn3FPVShift01], 1, [1], 1>; // Vector integer shifts (XMM).
defm : Zn3WriteResYMMPair<WriteVecShiftY, [Zn3FPVShift01], 1, [1], 1>; // Vector integer shifts (YMM).
defm : X86WriteResPairUnsupported<WriteVecShiftZ>; // Vector integer shifts (ZMM).
defm : Zn3WriteResXMMPair<WriteVecShiftImm, [Zn3FPVShift01], 1, [1], 1>;  // Vector integer immediate shifts (default).
defm : Zn3WriteResXMMPair<WriteVecShiftImmX, [Zn3FPVShift01], 1, [1], 1>; // Vector integer immediate shifts (XMM).
defm : Zn3WriteResYMMPair<WriteVecShiftImmY, [Zn3FPVShift01], 1, [1], 1>; // Vector integer immediate shifts (YMM).
defm : X86WriteResPairUnsupported<WriteVecShiftImmZ>; // Vector integer immediate shifts (ZMM).
defm : Zn3WriteResXMMPair<WriteVecIMul, [Zn3FPVMul01], 3, [1], 1>;  // Vector integer multiply (default).
defm : Zn3WriteResXMMPair<WriteVecIMulX, [Zn3FPVMul01], 3, [1], 1>; // Vector integer multiply (XMM).
defm : Zn3WriteResYMMPair<WriteVecIMulY, [Zn3FPVMul01], 3, [1], 1>; // Vector integer multiply (YMM).
defm : X86WriteResPairUnsupported<WriteVecIMulZ>; // Vector integer multiply (ZMM).
defm : Zn3WriteResXMMPair<WritePMULLD, [Zn3FPVMul01], 3, [1], 1>; // Vector PMULLD.
defm : Zn3WriteResYMMPair<WritePMULLDY, [Zn3FPVMul01], 3, [1], 1>; // Vector PMULLD (YMM).
defm : X86WriteResPairUnsupported<WritePMULLDZ>; // Vector PMULLD (ZMM).
defm : Zn3WriteResXMMPair<WriteShuffle, [Zn3FPVShuf01], 1, [1], 1>;  // Vector shuffles.
defm : Zn3WriteResXMMPair<WriteShuffleX, [Zn3FPVShuf01], 1, [1], 1>; // Vector shuffles (XMM).
defm : Zn3WriteResYMMPair<WriteShuffleY, [Zn3FPVShuf01], 1, [1], 1>; // Vector shuffles (YMM).
defm : X86WriteResPairUnsupported<WriteShuffleZ>; // Vector shuffles (ZMM).
defm : Zn3WriteResXMMPair<WriteVarShuffle, [Zn3FPVShuf01], 1, [1], 1>;  // Vector variable shuffles.
defm : Zn3WriteResXMMPair<WriteVarShuffleX, [Zn3FPVShuf01], 1, [1], 1>; // Vector variable shuffles (XMM).
defm : Zn3WriteResYMMPair<WriteVarShuffleY, [Zn3FPVShuf01], 1, [1], 1>; // Vector variable shuffles (YMM).
defm : X86WriteResPairUnsupported<WriteVarShuffleZ>; // Vector variable shuffles (ZMM).
defm : Zn3WriteResXMMPair<WriteBlend, [Zn3FPVMisc0123], 1, [1], 1>; // Vector blends.
defm : Zn3WriteResYMMPair<WriteBlendY, [Zn3FPVMisc0123], 1, [1], 1>; // Vector blends (YMM).
defm : X86WriteResPairUnsupported<WriteBlendZ>; // Vector blends (ZMM).
defm : Zn3WriteResXMMPair<WriteVarBlend, [Zn3FPVMul01], 1, [1], 1>; // Vector variable blends.
defm : Zn3WriteResYMMPair<WriteVarBlendY, [Zn3FPVMul01], 1, [1], 1>; // Vector variable blends (YMM).
defm : X86WriteResPairUnsupported<WriteVarBlendZ>; // Vector variable blends (ZMM).
defm : Zn3WriteResXMMPair<WritePSADBW, [Zn3FPVAdd0123], 3, [2], 1>;  // Vector PSADBW.
defm : Zn3WriteResXMMPair<WritePSADBWX, [Zn3FPVAdd0123], 3, [2], 1>; // Vector PSADBW (XMM).
defm : Zn3WriteResYMMPair<WritePSADBWY, [Zn3FPVAdd0123], 3, [2], 1>; // Vector PSADBW (YMM).
defm : X86WriteResPairUnsupported<WritePSADBWZ>; // Vector PSADBW (ZMM).
defm : Zn3WriteResXMMPair<WriteMPSAD, [Zn3FPVAdd0123], 4, [8], 4, /*LoadUOps=*/2>; // Vector MPSAD.
defm : Zn3WriteResYMMPair<WriteMPSADY, [Zn3FPVAdd0123], 4, [8], 3, /*LoadUOps=*/1>; // Vector MPSAD (YMM).
defm : X86WriteResPairUnsupported<WriteMPSADZ>; // Vector MPSAD (ZMM).
defm : Zn3WriteResXMMPair<WritePHMINPOS, [Zn3FPVAdd01], 3, [1], 1>;  // Vector PHMINPOS.

// Vector insert/extract operations.
defm : Zn3WriteResXMMPair<WriteVecInsert, [Zn3FPLd01], 1, [2], 2, /*LoadUOps=*/-1>; // Insert gpr to vector element.
defm : Zn3WriteResXMM<WriteVecExtract, [Zn3FPLd01], 1, [2], 2>; // Extract vector element to gpr.
defm : Zn3WriteResXMM<WriteVecExtractSt, [Zn3FPSt, Zn3Store], !add(1, Znver3Model.StoreLatency), [1, 1], 2>; // Extract vector element and store.

// MOVMSK operations.
defm : Zn3WriteResXMM<WriteFMOVMSK, [Zn3FPVMisc2], 1, [1], 1>;
defm : Zn3WriteResXMM<WriteVecMOVMSK, [Zn3FPVMisc2], 1, [1], 1>;
defm : Zn3WriteResYMM<WriteVecMOVMSKY, [Zn3FPVMisc2], 1, [1], 1>;
defm : Zn3WriteResXMM<WriteMMXMOVMSK, [Zn3FPVMisc2], 1, [1], 1>;

// Conversion between integer and float.
defm : Zn3WriteResXMMPair<WriteCvtSD2I, [Zn3FPFCvt01], 2, [2], 2>;  // Double -> Integer.
defm : Zn3WriteResXMMPair<WriteCvtPD2I, [Zn3FPFCvt01], 3, [1], 1>; // Double -> Integer (XMM).
defm : Zn3WriteResYMMPair<WriteCvtPD2IY, [Zn3FPFCvt01], 6, [2], 2>; // Double -> Integer (YMM).
defm : X86WriteResPairUnsupported<WriteCvtPD2IZ>; // Double -> Integer (ZMM).

def Zn3WriteCvtPD2IMMX : SchedWriteRes<[Zn3FPFCvt01]> {
  let Latency = 1;
  let ResourceCycles = [2];
  let NumMicroOps = 2;
}
def : InstRW<[Zn3WriteCvtPD2IMMX], (instrs MMX_CVTPD2PIirm, MMX_CVTTPD2PIirm, MMX_CVTPD2PIirr, MMX_CVTTPD2PIirr)>;

defm : Zn3WriteResXMMPair<WriteCvtSS2I, [Zn3FPFCvt01], 2, [2], 2>;  // Float -> Integer.

defm : Zn3WriteResXMMPair<WriteCvtPS2I, [Zn3FPFCvt01], 3, [1], 1>; // Float -> Integer (XMM).
defm : Zn3WriteResYMMPair<WriteCvtPS2IY, [Zn3FPFCvt01], 3, [1], 1>; // Float -> Integer (YMM).
defm : X86WriteResPairUnsupported<WriteCvtPS2IZ>; // Float -> Integer (ZMM).

defm : Zn3WriteResXMMPair<WriteCvtI2SD, [Zn3FPFCvt01], 3, [2], 2, /*LoadUOps=*/-1>;  // Integer -> Double.
defm : Zn3WriteResXMMPair<WriteCvtI2PD, [Zn3FPFCvt01], 3, [1], 1>; // Integer -> Double (XMM).
defm : Zn3WriteResYMMPair<WriteCvtI2PDY, [Zn3FPFCvt01], 4, [2], 2, /*LoadUOps=*/-1>; // Integer -> Double (YMM).
defm : X86WriteResPairUnsupported<WriteCvtI2PDZ>; // Integer -> Double (ZMM).

def Zn3WriteCvtI2PDMMX : SchedWriteRes<[Zn3FPFCvt01]> {
  let Latency = 2;
  let ResourceCycles = [6];
  let NumMicroOps = 2;
}
def : InstRW<[Zn3WriteCvtI2PDMMX], (instrs MMX_CVTPI2PDirm, MMX_CVTPI2PDirr)>;

defm : Zn3WriteResXMMPair<WriteCvtI2SS, [Zn3FPFCvt01], 3, [2], 2, /*LoadUOps=*/-1>;  // Integer -> Float.
defm : Zn3WriteResXMMPair<WriteCvtI2PS, [Zn3FPFCvt01], 3, [1], 1>; // Integer -> Float (XMM).
defm : Zn3WriteResYMMPair<WriteCvtI2PSY, [Zn3FPFCvt01], 3, [1], 1>; // Integer -> Float (YMM).
defm : X86WriteResPairUnsupported<WriteCvtI2PSZ>; // Integer -> Float (ZMM).

def Zn3WriteCvtI2PSMMX : SchedWriteRes<[Zn3FPFCvt01]> {
  let Latency = 3;
  let ResourceCycles = [1];
  let NumMicroOps = 2;
}
def : InstRW<[Zn3WriteCvtI2PSMMX], (instrs MMX_CVTPI2PSirr)>;

defm : Zn3WriteResXMMPair<WriteCvtSS2SD, [Zn3FPFCvt01], 3, [1], 1>;  // Float -> Double size conversion.
defm : Zn3WriteResXMMPair<WriteCvtPS2PD, [Zn3FPFCvt01], 3, [1], 1>; // Float -> Double size conversion (XMM).
defm : Zn3WriteResYMMPair<WriteCvtPS2PDY, [Zn3FPFCvt01], 4, [2], 2, /*LoadUOps=*/-1>; // Float -> Double size conversion (YMM).
defm : X86WriteResPairUnsupported<WriteCvtPS2PDZ>; // Float -> Double size conversion (ZMM).

defm : Zn3WriteResXMMPair<WriteCvtSD2SS, [Zn3FPFCvt01], 3, [1], 1>;  // Double -> Float size conversion.
defm : Zn3WriteResXMMPair<WriteCvtPD2PS, [Zn3FPFCvt01], 3, [1], 1>; // Double -> Float size conversion (XMM).
defm : Zn3WriteResYMMPair<WriteCvtPD2PSY, [Zn3FPFCvt01], 6, [2], 2>; // Double -> Float size conversion (YMM).
defm : X86WriteResPairUnsupported<WriteCvtPD2PSZ>; // Double -> Float size conversion (ZMM).

defm : Zn3WriteResXMMPair<WriteCvtPH2PS, [Zn3FPFCvt01], 3, [1], 1>; // Half -> Float size conversion.
defm : Zn3WriteResYMMPair<WriteCvtPH2PSY, [Zn3FPFCvt01], 4, [2], 2, /*LoadUOps=*/-1>; // Half -> Float size conversion (YMM).
defm : X86WriteResPairUnsupported<WriteCvtPH2PSZ>; // Half -> Float size conversion (ZMM).

defm : Zn3WriteResXMM<WriteCvtPS2PH, [Zn3FPFCvt01], 3, [2], 1>; // Float -> Half size conversion.
defm : Zn3WriteResYMM<WriteCvtPS2PHY, [Zn3FPFCvt01], 6, [2], 2>; // Float -> Half size conversion (YMM).
defm : X86WriteResUnsupported<WriteCvtPS2PHZ>; // Float -> Half size conversion (ZMM).
defm : Zn3WriteResXMM<WriteCvtPS2PHSt, [Zn3FPFCvt01, Zn3FPSt, Zn3Store], !add(3, Znver3Model.StoreLatency), [1, 1, 1], 2>; // Float -> Half + store size conversion.
defm : Zn3WriteResYMM<WriteCvtPS2PHYSt, [Zn3FPFCvt01, Zn3FPSt, Zn3Store], !add(6, Znver3Model.StoreLatency), [2, 1, 1], 3>; // Float -> Half + store size conversion (YMM).
defm : X86WriteResUnsupported<WriteCvtPS2PHZSt>; // Float -> Half + store size conversion (ZMM).

// CRC32 instruction.
defm : Zn3WriteResIntPair<WriteCRC32, [Zn3ALU1], 3, [1], 1>;

def Zn3WriteSHA1MSG1rr : SchedWriteRes<[Zn3FPU0123]> {
  let Latency = 2;
  let ResourceCycles = [2];
  let NumMicroOps = 2;
}
def : InstRW<[Zn3WriteSHA1MSG1rr], (instrs SHA1MSG1rr)>;

def Zn3WriteSHA1MSG1rm : SchedWriteRes<[Zn3AGU012, Zn3Load, Zn3FPU0123]> {
  let Latency = !add(Znver3Model.LoadLatency, Zn3WriteSHA1MSG1rr.Latency);
  let ResourceCycles = [1, 1, 2];
  let NumMicroOps = !add(Zn3WriteSHA1MSG1rr.NumMicroOps, 0);
}
def : InstRW<[Zn3WriteSHA1MSG1rm], (instrs SHA1MSG1rm)>;

def Zn3WriteSHA1MSG2rr_SHA1NEXTErr : SchedWriteRes<[Zn3FPU0123]> {
  let Latency = 1;
  let ResourceCycles = [2];
  let NumMicroOps = 1;
}
def : InstRW<[Zn3WriteSHA1MSG2rr_SHA1NEXTErr], (instrs SHA1MSG2rr, SHA1NEXTErr)>;

def Zn3Writerm_SHA1MSG2rm_SHA1NEXTErm : SchedWriteRes<[Zn3AGU012, Zn3Load, Zn3FPU0123]> {
  let Latency = !add(Znver3Model.LoadLatency, Zn3WriteSHA1MSG2rr_SHA1NEXTErr.Latency);
  let ResourceCycles = [1, 1, 2];
  let NumMicroOps = !add(Zn3WriteSHA1MSG2rr_SHA1NEXTErr.NumMicroOps, 0);
}
def : InstRW<[Zn3Writerm_SHA1MSG2rm_SHA1NEXTErm], (instrs SHA1MSG2rm, SHA1NEXTErm)>;

def Zn3WriteSHA256MSG1rr : SchedWriteRes<[Zn3FPU0123]> {
  let Latency = 2;
  let ResourceCycles = [3];
  let NumMicroOps = 2;
}
def : InstRW<[Zn3WriteSHA256MSG1rr], (instrs SHA256MSG1rr)>;

def Zn3Writerm_SHA256MSG1rm : SchedWriteRes<[Zn3AGU012, Zn3Load, Zn3FPU0123]> {
  let Latency = !add(Znver3Model.LoadLatency, Zn3WriteSHA256MSG1rr.Latency);
  let ResourceCycles = [1, 1, 3];
  let NumMicroOps = !add(Zn3WriteSHA256MSG1rr.NumMicroOps, 0);
}
def : InstRW<[Zn3Writerm_SHA256MSG1rm], (instrs SHA256MSG1rm)>;

def Zn3WriteSHA256MSG2rr : SchedWriteRes<[Zn3FPU0123]> {
  let Latency = 3;
  let ResourceCycles = [8];
  let NumMicroOps = 4;
}
def : InstRW<[Zn3WriteSHA256MSG2rr], (instrs SHA256MSG2rr)>;

def Zn3WriteSHA256MSG2rm : SchedWriteRes<[Zn3AGU012, Zn3Load, Zn3FPU0123]> {
  let Latency = !add(Znver3Model.LoadLatency, Zn3WriteSHA256MSG2rr.Latency);
  let ResourceCycles = [1, 1, 8];
  let NumMicroOps = !add(Zn3WriteSHA256MSG2rr.NumMicroOps, 1);
}
def : InstRW<[Zn3WriteSHA256MSG2rm], (instrs SHA256MSG2rm)>;

def Zn3WriteSHA1RNDS4rri : SchedWriteRes<[Zn3FPU0123]> {
  let Latency = 6;
  let ResourceCycles = [8];
  let NumMicroOps = 1;
}
def : InstRW<[Zn3WriteSHA1RNDS4rri], (instrs SHA1RNDS4rri)>;

def Zn3WriteSHA256RNDS2rr : SchedWriteRes<[Zn3FPU0123]> {
  let Latency = 4;
  let ResourceCycles = [8];
  let NumMicroOps = 1;
}
def : InstRW<[Zn3WriteSHA256RNDS2rr], (instrs SHA256RNDS2rr)>;

// Strings instructions.
// Packed Compare Implicit Length Strings, Return Mask
defm : Zn3WriteResXMMPair<WritePCmpIStrM, [Zn3FPVAdd0123], 6, [8], 3, /*LoadUOps=*/1>;
// Packed Compare Explicit Length Strings, Return Mask
defm : Zn3WriteResXMMPair<WritePCmpEStrM, [Zn3FPVAdd0123], 6, [12], 7, /*LoadUOps=*/5>;
// Packed Compare Implicit Length Strings, Return Index
defm : Zn3WriteResXMMPair<WritePCmpIStrI, [Zn3FPVAdd0123], 2, [8], 4>;
// Packed Compare Explicit Length Strings, Return Index
defm : Zn3WriteResXMMPair<WritePCmpEStrI, [Zn3FPVAdd0123], 6, [12], 8, /*LoadUOps=*/4>;

// AES instructions.
defm : Zn3WriteResXMMPair<WriteAESDecEnc, [Zn3FPAES01], 4, [1], 1>; // Decryption, encryption.
defm : Zn3WriteResXMMPair<WriteAESIMC, [Zn3FPAES01], 4, [1], 1>; // InvMixColumn.
defm : Zn3WriteResXMMPair<WriteAESKeyGen, [Zn3FPAES01], 4, [1], 1>; // Key Generation.

// Carry-less multiplication instructions.
defm : Zn3WriteResXMMPair<WriteCLMul, [Zn3FPCLM01], 4, [4], 4>;

// EMMS/FEMMS
defm : Zn3WriteResInt<WriteEMMS, [Zn3ALU0123], 2, [1], 1>; // FIXME: latency not from llvm-exegesis

// Load/store MXCSR
defm : Zn3WriteResInt<WriteLDMXCSR, [Zn3AGU012, Zn3Load, Zn3ALU0123], !add(Znver3Model.LoadLatency, 1), [1, 1, 6], 1>; // FIXME: latency not from llvm-exegesis
defm : Zn3WriteResInt<WriteSTMXCSR, [Zn3ALU0123, Zn3AGU012, Zn3Store], !add(1, Znver3Model.StoreLatency), [60, 1, 1], 2>; // FIXME: latency not from llvm-exegesis

// Catch-all for expensive system instructions.
defm : Zn3WriteResInt<WriteSystem, [Zn3ALU0123], 100, [100], 100>;

def Zn3WriteVZEROUPPER : SchedWriteRes<[Zn3FPU0123]> {
  let Latency = 0; // FIXME: not from llvm-exegesis
  let ResourceCycles = [1];
  let NumMicroOps = 1;
}
def : InstRW<[Zn3WriteVZEROUPPER], (instrs VZEROUPPER)>;

def Zn3WriteVZEROALL : SchedWriteRes<[Zn3FPU0123]> {
  let Latency = 10; // FIXME: not from llvm-exegesis
  let ResourceCycles = [24];
  let NumMicroOps = 18;
}
def : InstRW<[Zn3WriteVZEROALL], (instrs VZEROALL)>;

// AVX2.
defm : Zn3WriteResYMMPair<WriteFShuffle256, [Zn3FPVShuf], 2, [1], 1, /*LoadUOps=*/2>; // Fp 256-bit width vector shuffles.
defm : Zn3WriteResYMMPair<WriteFVarShuffle256, [Zn3FPVShuf], 7, [1], 2, /*LoadUOps=*/1>; // Fp 256-bit width variable shuffles.
defm : Zn3WriteResYMMPair<WriteShuffle256, [Zn3FPVShuf], 2, [1], 1>; // 256-bit width vector shuffles.

def Zn3WriteVPERM2I128rr_VPERM2F128rr : SchedWriteRes<[Zn3FPVShuf]> {
  let Latency = 3;
  let ResourceCycles = [1];
  let NumMicroOps = 1;
}
def : InstRW<[Zn3WriteVPERM2I128rr_VPERM2F128rr], (instrs VPERM2I128rr, VPERM2F128rr)>;

def Zn3WriteVPERM2F128rm : SchedWriteRes<[Zn3AGU012, Zn3Load, Zn3FPVShuf]> {
  let Latency = !add(Znver3Model.LoadLatency, Zn3WriteVPERM2I128rr_VPERM2F128rr.Latency);
  let ResourceCycles = [1, 1, 1];
  let NumMicroOps = !add(Zn3WriteVPERM2I128rr_VPERM2F128rr.NumMicroOps, 0);
}
def : InstRW<[Zn3WriteVPERM2F128rm], (instrs VPERM2F128rm)>;

def Zn3WriteVPERMPSYrr : SchedWriteRes<[Zn3FPVShuf]> {
  let Latency = 7;
  let ResourceCycles = [1];
  let NumMicroOps = 2;
}
def : InstRW<[Zn3WriteVPERMPSYrr], (instrs VPERMPSYrr)>;

def Zn3WriteVPERMPSYrm : SchedWriteRes<[Zn3AGU012, Zn3Load, Zn3FPVShuf]> {
  let Latency = !add(Znver3Model.LoadLatency, Zn3WriteVPERMPSYrr.Latency);
  let ResourceCycles = [1, 1, 2];
  let NumMicroOps = !add(Zn3WriteVPERMPSYrr.NumMicroOps, 1);
}
def : InstRW<[Zn3WriteVPERMPSYrm], (instrs VPERMPSYrm)>;

def Zn3WriteVPERMYri : SchedWriteRes<[Zn3FPVShuf]> {
  let Latency = 6;
  let ResourceCycles = [1];
  let NumMicroOps = 2;
}
def : InstRW<[Zn3WriteVPERMYri], (instrs VPERMPDYri, VPERMQYri)>;

def Zn3WriteVPERMPDYmi : SchedWriteRes<[Zn3AGU012, Zn3Load, Zn3FPVShuf]> {
  let Latency = !add(Znver3Model.LoadLatency, Zn3WriteVPERMYri.Latency);
  let ResourceCycles = [1, 1, 2];
  let NumMicroOps = !add(Zn3WriteVPERMYri.NumMicroOps, 1);
}
def : InstRW<[Zn3WriteVPERMPDYmi], (instrs VPERMPDYmi)>;

def Zn3WriteVPERMDYrr : SchedWriteRes<[Zn3FPVShuf]> {
  let Latency = 5;
  let ResourceCycles = [1];
  let NumMicroOps = 2;
}
def : InstRW<[Zn3WriteVPERMDYrr], (instrs VPERMDYrr)>;

def Zn3WriteVPERMYm : SchedWriteRes<[Zn3AGU012, Zn3Load, Zn3FPVShuf]> {
  let Latency = !add(Znver3Model.LoadLatency, Zn3WriteVPERMDYrr.Latency);
  let ResourceCycles = [1, 1, 2];
  let NumMicroOps = !add(Zn3WriteVPERMDYrr.NumMicroOps, 0);
}
def : InstRW<[Zn3WriteVPERMYm], (instrs VPERMQYmi, VPERMDYrm)>;

defm : Zn3WriteResYMMPair<WriteVPMOV256, [Zn3FPVShuf01], 4, [3], 2, /*LoadUOps=*/-1>; // 256-bit width packed vector width-changing move.
defm : Zn3WriteResYMMPair<WriteVarShuffle256, [Zn3FPVShuf01], 1, [1], 2>; // 256-bit width vector variable shuffles.
defm : Zn3WriteResXMMPair<WriteVarVecShift, [Zn3FPVShift01], 1, [1], 1>; // Variable vector shifts.
defm : Zn3WriteResYMMPair<WriteVarVecShiftY, [Zn3FPVShift01], 1, [1], 1>; // Variable vector shifts (YMM).
defm : X86WriteResPairUnsupported<WriteVarVecShiftZ>; // Variable vector shifts (ZMM).

// Old microcoded instructions that nobody use.
defm : Zn3WriteResInt<WriteMicrocoded, [Zn3ALU0123], 100, [100], 100>;

// Fence instructions.
defm : Zn3WriteResInt<WriteFence, [Zn3ALU0123], 1, [100], 1>;

def Zn3WriteLFENCE : SchedWriteRes<[Zn3LSU]> {
  let Latency = 1;
  let ResourceCycles = [30];
  let NumMicroOps = 1;
}
def : InstRW<[Zn3WriteLFENCE], (instrs LFENCE)>;

def Zn3WriteSFENCE : SchedWriteRes<[Zn3LSU]> {
  let Latency = 1;
  let ResourceCycles = [1];
  let NumMicroOps = 1;
}
def : InstRW<[Zn3WriteSFENCE], (instrs SFENCE)>;

// Nop, not very useful expect it provides a model for nops!
defm : Zn3WriteResInt<WriteNop, [Zn3ALU0123], 0, [1], 1>; // FIXME: latency not from llvm-exegesis


///////////////////////////////////////////////////////////////////////////////
// Zero Cycle Move
///////////////////////////////////////////////////////////////////////////////

def Zn3WriteZeroLatency : SchedWriteRes<[]> {
  let Latency = 0;
  let ResourceCycles = [];
  let NumMicroOps = 1;
}
def : InstRW<[Zn3WriteZeroLatency], (instrs MOV32rr, MOV32rr_REV,
                                               MOV64rr, MOV64rr_REV,
                                               MOVSX32rr32)>;

def Zn3WriteSwapRenameable : SchedWriteRes<[]> {
  let Latency = 0;
  let ResourceCycles = [];
  let NumMicroOps = 2;
}
def : InstRW<[Zn3WriteSwapRenameable], (instrs XCHG32rr, XCHG32ar,
                                               XCHG64rr, XCHG64ar)>;

defm : Zn3WriteResInt<WriteXCHG, [Zn3ALU0123], 0, [8], 2>;        // Compare+Exchange - TODO RMW support.

defm : Zn3WriteResXMM<WriteFMove, [Zn3FPVMisc0123], 1, [1], 1>; // Empty sched class
defm : Zn3WriteResXMM<WriteFMoveX, [], 0, [], 1>;
defm : Zn3WriteResYMM<WriteFMoveY, [], 0, [], 1>;

defm : Zn3WriteResXMM<WriteVecMove, [Zn3FPFMisc0123], 1, [1], 1>; // MMX
defm : Zn3WriteResXMM<WriteVecMoveX, [], 0, [], 1>;
defm : Zn3WriteResYMM<WriteVecMoveY, [], 0, [], 1>;

def : IsOptimizableRegisterMove<[
  InstructionEquivalenceClass<[
    // GPR variants.
    MOV32rr, MOV32rr_REV,
    MOV64rr, MOV64rr_REV,
    MOVSX32rr32,
    XCHG32rr, XCHG32ar,
    XCHG64rr, XCHG64ar,

    // MMX variants.
    // MMX moves are *NOT* eliminated.

    // SSE variants.
    MOVAPSrr, MOVAPSrr_REV,
    MOVUPSrr, MOVUPSrr_REV,
    MOVAPDrr, MOVAPDrr_REV,
    MOVUPDrr, MOVUPDrr_REV,
    MOVDQArr, MOVDQArr_REV,
    MOVDQUrr, MOVDQUrr_REV,

    // AVX variants.
    VMOVAPSrr, VMOVAPSrr_REV,
    VMOVUPSrr, VMOVUPSrr_REV,
    VMOVAPDrr, VMOVAPDrr_REV,
    VMOVUPDrr, VMOVUPDrr_REV,
    VMOVDQArr, VMOVDQArr_REV,
    VMOVDQUrr, VMOVDQUrr_REV,

    // AVX YMM variants.
    VMOVAPSYrr, VMOVAPSYrr_REV,
    VMOVUPSYrr, VMOVUPSYrr_REV,
    VMOVAPDYrr, VMOVAPDYrr_REV,
    VMOVUPDYrr, VMOVUPDYrr_REV,
    VMOVDQAYrr, VMOVDQAYrr_REV,
    VMOVDQUYrr, VMOVDQUYrr_REV,
  ], TruePred >
]>;

///////////////////////////////////////////////////////////////////////////////
// Dependency breaking instructions.
///////////////////////////////////////////////////////////////////////////////

def Zn3WriteZeroIdiom : SchedWriteVariant<[
    SchedVar<MCSchedPredicate<ZeroIdiomPredicate>, [Zn3WriteZeroLatency]>,
    SchedVar<NoSchedPred,                          [WriteALU]>
]>;
def : InstRW<[Zn3WriteZeroIdiom], (instrs XOR32rr, XOR32rr_REV,
                                          XOR64rr, XOR64rr_REV,
                                          SUB32rr, SUB32rr_REV,
                                          SUB64rr, SUB64rr_REV)>;

def Zn3WriteZeroIdiomEFLAGS : SchedWriteVariant<[
    SchedVar<MCSchedPredicate<CheckSameRegOperand<0, 1>>, [Zn3WriteZeroLatency]>,
    SchedVar<NoSchedPred,                                 [WriteALU]>
]>;
def : InstRW<[Zn3WriteZeroIdiomEFLAGS], (instrs CMP8rr,  CMP8rr_REV,
                                                CMP16rr, CMP16rr_REV,
                                                CMP32rr, CMP32rr_REV,
                                                CMP64rr, CMP64rr_REV)>;

def Zn3WriteFZeroIdiom : SchedWriteVariant<[
    SchedVar<MCSchedPredicate<ZeroIdiomPredicate>, [Zn3WriteZeroLatency]>,
    SchedVar<NoSchedPred,                          [WriteFLogic]>
]>;
// NOTE: XORPSrr, XORPDrr are not zero-cycle!
def : InstRW<[Zn3WriteFZeroIdiom], (instrs VXORPSrr, VXORPDrr,
                                           VANDNPSrr, VANDNPDrr)>;

def Zn3WriteFZeroIdiomY : SchedWriteVariant<[
    SchedVar<MCSchedPredicate<ZeroIdiomPredicate>, [Zn3WriteZeroLatency]>,
    SchedVar<NoSchedPred,                          [WriteFLogicY]>
]>;
def : InstRW<[Zn3WriteFZeroIdiomY], (instrs VXORPSYrr, VXORPDYrr,
                                            VANDNPSYrr, VANDNPDYrr)>;

def Zn3WriteVZeroIdiomLogicX : SchedWriteVariant<[
    SchedVar<MCSchedPredicate<ZeroIdiomPredicate>, [Zn3WriteZeroLatency]>,
    SchedVar<NoSchedPred,                          [WriteVecLogicX]>
]>;
// NOTE: PXORrr,PANDNrr are not zero-cycle!
def : InstRW<[Zn3WriteVZeroIdiomLogicX], (instrs VPXORrr, VPANDNrr)>;

def Zn3WriteVZeroIdiomLogicY : SchedWriteVariant<[
    SchedVar<MCSchedPredicate<ZeroIdiomPredicate>, [Zn3WriteZeroLatency]>,
    SchedVar<NoSchedPred,                          [WriteVecLogicY]>
]>;
def : InstRW<[Zn3WriteVZeroIdiomLogicY], (instrs VPXORYrr, VPANDNYrr)>;

def Zn3WriteVZeroIdiomALUX : SchedWriteVariant<[
    SchedVar<MCSchedPredicate<ZeroIdiomPredicate>, [Zn3WriteZeroLatency]>,
    SchedVar<NoSchedPred,                          [WriteVecALUX]>
]>;
// NOTE: PSUBBrr, PSUBWrr, PSUBDrr, PSUBQrr,
//       PCMPGTBrr, PCMPGTWrr, PCMPGTDrr, PCMPGTQrr are not zero-cycle!
def : InstRW<[Zn3WriteVZeroIdiomALUX],
             (instrs VPSUBBrr, VPSUBWrr, VPSUBDrr, VPSUBQrr,
                     VPCMPGTBrr, VPCMPGTWrr, VPCMPGTDrr, VPCMPGTQrr)>;

def Zn3WriteVZeroIdiomALUY : SchedWriteVariant<[
    SchedVar<MCSchedPredicate<ZeroIdiomPredicate>, [Zn3WriteZeroLatency]>,
    SchedVar<NoSchedPred,                          [WriteVecALUY]>
]>;
def : InstRW<[Zn3WriteVZeroIdiomALUY],
             (instrs VPSUBBYrr, VPSUBWYrr, VPSUBDYrr, VPSUBQYrr,
                     VPCMPGTBYrr, VPCMPGTWYrr, VPCMPGTDYrr, VPCMPGTQYrr)>;

def : IsZeroIdiomFunction<[
  // GPR Zero-idioms.
  DepBreakingClass<[ XOR32rr, XOR32rr_REV,
                     XOR64rr, XOR64rr_REV,
                     SUB32rr, SUB32rr_REV,
                     SUB64rr, SUB64rr_REV ], ZeroIdiomPredicate>,

  // SSE XMM Zero-idioms.
  DepBreakingClass<[
    // fp variants.
    XORPSrr, XORPDrr,
    ANDNPSrr, ANDNPDrr,

    // int variants.
    PXORrr,
    PANDNrr,
    PSUBBrr, PSUBWrr, PSUBDrr, PSUBQrr,
    PSUBSBrr, PSUBSWrr,
    PSUBUSBrr, PSUBUSWrr,
    PCMPGTBrr, PCMPGTWrr, PCMPGTDrr, PCMPGTQrr
  ], ZeroIdiomPredicate>,

  // AVX XMM Zero-idioms.
  DepBreakingClass<[
    // fp variants.
    VXORPSrr, VXORPDrr,
    VANDNPSrr, VANDNPDrr,

    // int variants.
    VPXORrr,
    VPANDNrr,
    VPSUBBrr, VPSUBWrr, VPSUBDrr, VPSUBQrr,
    VPSUBSBrr, VPSUBSWrr,
    VPSUBUSBrr, VPSUBUSWrr,
    VPCMPGTBrr, VPCMPGTWrr, VPCMPGTDrr, VPCMPGTQrr,
  ], ZeroIdiomPredicate>,

  // AVX YMM Zero-idioms.
  DepBreakingClass<[
    // fp variants.
    VXORPSYrr, VXORPDYrr,
    VANDNPSYrr, VANDNPDYrr,

    // int variants.
    VPXORYrr,
    VPANDNYrr,
    VPSUBBYrr, VPSUBWYrr, VPSUBDYrr, VPSUBQYrr,
    VPSUBSBYrr, VPSUBSWYrr,
    VPSUBUSBYrr, VPSUBUSWYrr,
    VPCMPGTBYrr, VPCMPGTWYrr, VPCMPGTDYrr, VPCMPGTQYrr
  ], ZeroIdiomPredicate>,
]>;

def : IsDepBreakingFunction<[
  // GPR
  DepBreakingClass<[ SBB32rr, SBB32rr_REV,
                     SBB64rr, SBB64rr_REV ], ZeroIdiomPredicate>,
  DepBreakingClass<[ CMP8rr,  CMP8rr_REV,
                     CMP16rr, CMP16rr_REV,
                     CMP32rr, CMP32rr_REV,
                     CMP64rr, CMP64rr_REV ], CheckSameRegOperand<0, 1> >,

  // MMX
  DepBreakingClass<[
    MMX_PCMPEQBirr, MMX_PCMPEQWirr, MMX_PCMPEQDirr
  ], ZeroIdiomPredicate>,

  // SSE
  DepBreakingClass<[
    PCMPEQBrr, PCMPEQWrr, PCMPEQDrr, PCMPEQQrr
  ], ZeroIdiomPredicate>,

  // AVX XMM
  DepBreakingClass<[
    VPCMPEQBrr, VPCMPEQWrr, VPCMPEQDrr, VPCMPEQQrr
  ], ZeroIdiomPredicate>,

  // AVX YMM
  DepBreakingClass<[
    VPCMPEQBYrr, VPCMPEQWYrr, VPCMPEQDYrr, VPCMPEQQYrr
  ], ZeroIdiomPredicate>,
]>;

} // SchedModel<|MERGE_RESOLUTION|>--- conflicted
+++ resolved
@@ -617,53 +617,11 @@
 defm : Zn3WriteResIntPair<WriteIMul16Imm, [Zn3Multiplier], 4, [4], 2>; // Integer 16-bit multiplication by immediate.
 defm : Zn3WriteResIntPair<WriteIMul16Reg, [Zn3Multiplier], 3, [1], 1>; // Integer 16-bit multiplication by register.
 defm : Zn3WriteResIntPair<WriteIMul32, [Zn3Multiplier], 3, [3], 2>;    // Integer 32-bit multiplication.
-<<<<<<< HEAD
-defm : Zn3WriteResIntPair<WriteMULX32, [Zn3Multiplier], 4, [1], 2>;    // Integer 32-bit Unsigned Multiply Without Affecting Flags.
-
-def Zn3MULX32rr : SchedWriteRes<[Zn3Multiplier]> {
-  let Latency = 4;
-  let ResourceCycles = [1];
-  let NumMicroOps = 2;
-}
-def : InstRW<[Zn3MULX32rr, WriteIMulH], (instrs MULX32rr)>;
-
-def Zn3MULX32rm : SchedWriteRes<[Zn3AGU012, Zn3Load, Zn3Multiplier]> {
-  let Latency = !add(Znver3Model.LoadLatency, Zn3MULX32rr.Latency);
-  let ResourceCycles = [1, 1, 2];
-  let NumMicroOps = Zn3MULX32rr.NumMicroOps;
-}
-def : InstRW<[Zn3MULX32rm, WriteIMulH,
-              ReadDefault, ReadDefault, ReadDefault, ReadDefault, ReadDefault,
-              ReadAfterLd], (instrs MULX32rm)>;
-
-defm : Zn3WriteResIntPair<WriteIMul32Imm, [Zn3Multiplier], 3, [1], 1>; // Integer 32-bit multiplication by immediate.
-defm : Zn3WriteResIntPair<WriteIMul32Reg, [Zn3Multiplier], 3, [1], 1>; // Integer 32-bit multiplication by register.
-defm : Zn3WriteResIntPair<WriteIMul64, [Zn3Multiplier], 3, [3], 2>;    // Integer 64-bit multiplication.
-defm : Zn3WriteResIntPair<WriteMULX64, [Zn3Multiplier], 4, [1], 2>;    // Integer 32-bit Unsigned Multiply Without Affecting Flags.
-
-def Zn3MULX64rr : SchedWriteRes<[Zn3Multiplier]> {
-  let Latency = 4;
-  let ResourceCycles = [1];
-  let NumMicroOps = 2;
-}
-def : InstRW<[Zn3MULX64rr, WriteIMulH], (instrs MULX64rr)>;
-
-def Zn3MULX64rm : SchedWriteRes<[Zn3AGU012, Zn3Load, Zn3Multiplier]> {
-  let Latency = !add(Znver3Model.LoadLatency, Zn3MULX64rr.Latency);
-  let ResourceCycles = [1, 1, 2];
-  let NumMicroOps = Zn3MULX64rr.NumMicroOps;
-}
-def : InstRW<[Zn3MULX64rm, WriteIMulH,
-              ReadDefault, ReadDefault, ReadDefault, ReadDefault, ReadDefault,
-              ReadAfterLd], (instrs MULX64rm)>;
-
-=======
 defm : Zn3WriteResIntPair<WriteMULX32, [Zn3Multiplier], 3, [1], 2>;    // Integer 32-bit Unsigned Multiply Without Affecting Flags.
 defm : Zn3WriteResIntPair<WriteIMul32Imm, [Zn3Multiplier], 3, [1], 1>; // Integer 32-bit multiplication by immediate.
 defm : Zn3WriteResIntPair<WriteIMul32Reg, [Zn3Multiplier], 3, [1], 1>; // Integer 32-bit multiplication by register.
 defm : Zn3WriteResIntPair<WriteIMul64, [Zn3Multiplier], 3, [3], 2>;    // Integer 64-bit multiplication.
 defm : Zn3WriteResIntPair<WriteMULX64, [Zn3Multiplier], 3, [1], 2>;    // Integer 32-bit Unsigned Multiply Without Affecting Flags.
->>>>>>> ac168fe6
 defm : Zn3WriteResIntPair<WriteIMul64Imm, [Zn3Multiplier], 3, [1], 1>; // Integer 64-bit multiplication by immediate.
 defm : Zn3WriteResIntPair<WriteIMul64Reg, [Zn3Multiplier], 3, [1], 1>; // Integer 64-bit multiplication by register.
 defm : Zn3WriteResInt<WriteIMulHLd, [], !add(4, Znver3Model.LoadLatency), [], 0>;  // Integer multiplication, high part.
