//===- X86LegalizerInfo.cpp --------------------------------------*- C++ -*-==//
//
// Part of the LLVM Project, under the Apache License v2.0 with LLVM Exceptions.
// See https://llvm.org/LICENSE.txt for license information.
// SPDX-License-Identifier: Apache-2.0 WITH LLVM-exception
//
//===----------------------------------------------------------------------===//
/// \file
/// This file implements the targeting of the Machinelegalizer class for X86.
/// \todo This should be generated by TableGen.
//===----------------------------------------------------------------------===//

#include "X86LegalizerInfo.h"
#include "X86Subtarget.h"
#include "X86TargetMachine.h"
#include "llvm/CodeGen/GlobalISel/LegalizerHelper.h"
#include "llvm/CodeGen/TargetOpcodes.h"
#include "llvm/CodeGen/ValueTypes.h"
#include "llvm/IR/DerivedTypes.h"
#include "llvm/IR/Type.h"

using namespace llvm;
using namespace TargetOpcode;
using namespace LegalizeActions;
using namespace LegalityPredicates;

/// FIXME: The following static functions are SizeChangeStrategy functions
/// that are meant to temporarily mimic the behaviour of the old legalization
/// based on doubling/halving non-legal types as closely as possible. This is
/// not entirly possible as only legalizing the types that are exactly a power
/// of 2 times the size of the legal types would require specifying all those
/// sizes explicitly.
/// In practice, not specifying those isn't a problem, and the below functions
/// should disappear quickly as we add support for legalizing non-power-of-2
/// sized types further.
static void addAndInterleaveWithUnsupported(
    LegacyLegalizerInfo::SizeAndActionsVec &result,
    const LegacyLegalizerInfo::SizeAndActionsVec &v) {
  for (unsigned i = 0; i < v.size(); ++i) {
    result.push_back(v[i]);
    if (i + 1 < v[i].first && i + 1 < v.size() &&
        v[i + 1].first != v[i].first + 1)
      result.push_back({v[i].first + 1, LegacyLegalizeActions::Unsupported});
  }
}

static LegacyLegalizerInfo::SizeAndActionsVec
widen_1(const LegacyLegalizerInfo::SizeAndActionsVec &v) {
  assert(v.size() >= 1);
  assert(v[0].first > 1);
  LegacyLegalizerInfo::SizeAndActionsVec result = {
      {1, LegacyLegalizeActions::WidenScalar},
      {2, LegacyLegalizeActions::Unsupported}};
  addAndInterleaveWithUnsupported(result, v);
  auto Largest = result.back().first;
  result.push_back({Largest + 1, LegacyLegalizeActions::Unsupported});
  return result;
}

X86LegalizerInfo::X86LegalizerInfo(const X86Subtarget &STI,
                                   const X86TargetMachine &TM)
    : Subtarget(STI), TM(TM) {

  bool Is64Bit = Subtarget.is64Bit();
  bool HasSSE1 = Subtarget.hasSSE1();
  bool HasSSE2 = Subtarget.hasSSE2();
  bool HasSSE41 = Subtarget.hasSSE41();
  bool HasAVX = Subtarget.hasAVX();
  bool HasAVX2 = Subtarget.hasAVX2();
  bool HasAVX512 = Subtarget.hasAVX512();
  bool HasVLX = Subtarget.hasVLX();
  bool HasDQI = Subtarget.hasAVX512() && Subtarget.hasDQI();
  bool HasBWI = Subtarget.hasAVX512() && Subtarget.hasBWI();

  const LLT p0 = LLT::pointer(0, TM.getPointerSizeInBits(0));
  const LLT s1 = LLT::scalar(1);
  const LLT s8 = LLT::scalar(8);
  const LLT s16 = LLT::scalar(16);
  const LLT s32 = LLT::scalar(32);
  const LLT s64 = LLT::scalar(64);
  const LLT s128 = LLT::scalar(128);
  const LLT sMaxScalar = Subtarget.is64Bit() ? s64 : s32;

  const LLT v16s8 = LLT::fixed_vector(16, 8);
  const LLT v8s16 = LLT::fixed_vector(8, 16);
  const LLT v4s32 = LLT::fixed_vector(4, 32);
  const LLT v2s64 = LLT::fixed_vector(2, 64);

  const LLT v32s8 = LLT::fixed_vector(32, 8);
  const LLT v16s16 = LLT::fixed_vector(16, 16);
  const LLT v8s32 = LLT::fixed_vector(8, 32);
  const LLT v4s64 = LLT::fixed_vector(4, 64);

  const LLT v64s8 = LLT::fixed_vector(64, 8);
  const LLT v32s16 = LLT::fixed_vector(32, 16);
  const LLT v16s32 = LLT::fixed_vector(16, 32);
  const LLT v8s64 = LLT::fixed_vector(8, 64);

  // implicit/constants
  getActionDefinitionsBuilder(G_IMPLICIT_DEF)
      .legalIf([=](const LegalityQuery &Query) -> bool {
        // 32/64-bits needs support for s64/s128 to handle cases:
        // s64 = EXTEND (G_IMPLICIT_DEF s32) -> s64 = G_IMPLICIT_DEF
        // s128 = EXTEND (G_IMPLICIT_DEF s32/s64) -> s128 = G_IMPLICIT_DEF
        return typeInSet(0, {p0, s1, s8, s16, s32, s64})(Query) ||
               (Is64Bit && typeInSet(0, {s128})(Query));
      });

  getActionDefinitionsBuilder(G_CONSTANT)
      .legalIf([=](const LegalityQuery &Query) -> bool {
        return typeInSet(0, {p0, s8, s16, s32})(Query) ||
               (Is64Bit && typeInSet(0, {s64})(Query));
      })
      .widenScalarToNextPow2(0, /*Min=*/8)
      .clampScalar(0, s8, sMaxScalar);

  // integer addition/subtraction
  getActionDefinitionsBuilder({G_ADD, G_SUB})
      .legalIf([=](const LegalityQuery &Query) -> bool {
        if (typeInSet(0, {s8, s16, s32})(Query))
          return true;
        if (Is64Bit && typeInSet(0, {s64})(Query))
          return true;
        if (HasSSE2 && typeInSet(0, {v16s8, v8s16, v4s32, v2s64})(Query))
          return true;
        if (HasAVX2 && typeInSet(0, {v32s8, v16s16, v8s32, v4s64})(Query))
          return true;
        if (HasAVX512 && typeInSet(0, {v16s32, v8s64})(Query))
          return true;
        if (HasBWI && typeInSet(0, {v64s8, v32s16})(Query))
          return true;
        return false;
      })
      .clampMinNumElements(0, s8, 16)
      .clampMinNumElements(0, s16, 8)
      .clampMinNumElements(0, s32, 4)
      .clampMinNumElements(0, s64, 2)
      .clampMaxNumElements(0, s8, HasBWI ? 64 : (HasAVX2 ? 32 : 16))
      .clampMaxNumElements(0, s16, HasBWI ? 32 : (HasAVX2 ? 16 : 8))
      .clampMaxNumElements(0, s32, HasAVX512 ? 16 : (HasAVX2 ? 8 : 4))
      .clampMaxNumElements(0, s64, HasAVX512 ? 8 : (HasAVX2 ? 4 : 2))
      .widenScalarToNextPow2(0, /*Min=*/32)
      .clampScalar(0, s8, sMaxScalar)
      .scalarize(0);

  // integer multiply
  getActionDefinitionsBuilder(G_MUL)
      .legalIf([=](const LegalityQuery &Query) -> bool {
        if (typeInSet(0, {s8, s16, s32})(Query))
          return true;
        if (Is64Bit && typeInSet(0, {s64})(Query))
          return true;
        if (HasSSE2 && typeInSet(0, {v8s16})(Query))
          return true;
        if (HasSSE41 && typeInSet(0, {v4s32})(Query))
          return true;
        if (HasAVX2 && typeInSet(0, {v16s16, v8s32})(Query))
          return true;
        if (HasAVX512 && typeInSet(0, {v16s32})(Query))
          return true;
        if (HasDQI && typeInSet(0, {v8s64})(Query))
          return true;
        if (HasDQI && HasVLX && typeInSet(0, {v2s64, v4s64})(Query))
          return true;
        if (HasBWI && typeInSet(0, {v32s16})(Query))
          return true;
        return false;
      })
      .clampMinNumElements(0, s16, 8)
      .clampMinNumElements(0, s32, 4)
      .clampMinNumElements(0, s64, HasVLX ? 2 : 8)
      .clampMaxNumElements(0, s16, HasBWI ? 32 : (HasAVX2 ? 16 : 8))
      .clampMaxNumElements(0, s32, HasAVX512 ? 16 : (HasAVX2 ? 8 : 4))
      .clampMaxNumElements(0, s64, 8)
      .widenScalarToNextPow2(0, /*Min=*/32)
      .clampScalar(0, s8, sMaxScalar)
      .scalarize(0);

  // integer divisions
  getActionDefinitionsBuilder({G_SDIV, G_SREM, G_UDIV, G_UREM})
      .legalIf([=](const LegalityQuery &Query) -> bool {
        return typeInSet(0, {s8, s16, s32})(Query) ||
               (Is64Bit && typeInSet(0, {s64})(Query));
      })
      .clampScalar(0, s8, sMaxScalar);

  // integer shifts
  getActionDefinitionsBuilder({G_SHL, G_LSHR, G_ASHR})
      .legalIf([=](const LegalityQuery &Query) -> bool {
        return typePairInSet(0, 1, {{s8, s8}, {s16, s8}, {s32, s8}})(Query) ||
               (Is64Bit && typePairInSet(0, 1, {{s64, s8}})(Query));
      })
      .clampScalar(0, s8, sMaxScalar)
      .clampScalar(1, s8, s8);

  // integer logic
  getActionDefinitionsBuilder({G_AND, G_OR, G_XOR})
      .legalIf([=](const LegalityQuery &Query) -> bool {
        if (typeInSet(0, {s8, s16, s32})(Query))
          return true;
        if (Is64Bit && typeInSet(0, {s64})(Query))
          return true;
        if (HasSSE2 && typeInSet(0, {v16s8, v8s16, v4s32, v2s64})(Query))
          return true;
        if (HasAVX && typeInSet(0, {v32s8, v16s16, v8s32, v4s64})(Query))
          return true;
        if (HasAVX512 && typeInSet(0, {v64s8, v32s16, v16s32, v8s64})(Query))
          return true;
        return false;
      })
      .clampMinNumElements(0, s8, 16)
      .clampMinNumElements(0, s16, 8)
      .clampMinNumElements(0, s32, 4)
      .clampMinNumElements(0, s64, 2)
      .clampMaxNumElements(0, s8, HasAVX512 ? 64 : (HasAVX ? 32 : 16))
      .clampMaxNumElements(0, s16, HasAVX512 ? 32 : (HasAVX ? 16 : 8))
      .clampMaxNumElements(0, s32, HasAVX512 ? 16 : (HasAVX ? 8 : 4))
      .clampMaxNumElements(0, s64, HasAVX512 ? 8 : (HasAVX ? 4 : 2))
      .widenScalarToNextPow2(0, /*Min=*/32)
      .clampScalar(0, s8, sMaxScalar)
      .scalarize(0);

  // integer comparison
  const std::initializer_list<LLT> IntTypes32 = {s8, s16, s32, p0};
  const std::initializer_list<LLT> IntTypes64 = {s8, s16, s32, s64, p0};

  getActionDefinitionsBuilder(G_ICMP)
      .legalForCartesianProduct({s8}, Is64Bit ? IntTypes64 : IntTypes32)
      .clampScalar(0, s8, s8);

  // bswap
  getActionDefinitionsBuilder(G_BSWAP)
      .legalIf([=](const LegalityQuery &Query) {
        return Query.Types[0] == s32 ||
               (Subtarget.is64Bit() && Query.Types[0] == s64);
      })
      .widenScalarToNextPow2(0, /*Min=*/32)
      .clampScalar(0, s32, sMaxScalar);

  // popcount
  getActionDefinitionsBuilder(G_CTPOP)
      .legalIf([=](const LegalityQuery &Query) -> bool {
        return Subtarget.hasPOPCNT() &&
               (typePairInSet(0, 1, {{s16, s16}, {s32, s32}})(Query) ||
                (Is64Bit && typePairInSet(0, 1, {{s64, s64}})(Query)));
      })
      .widenScalarToNextPow2(1, /*Min=*/16)
      .clampScalar(1, s16, sMaxScalar);

  // count leading zeros (LZCNT)
  getActionDefinitionsBuilder(G_CTLZ)
      .legalIf([=](const LegalityQuery &Query) -> bool {
        return Subtarget.hasLZCNT() &&
               (typePairInSet(0, 1, {{s16, s16}, {s32, s32}})(Query) ||
                (Is64Bit && typePairInSet(0, 1, {{s64, s64}})(Query)));
      })
      .widenScalarToNextPow2(1, /*Min=*/16)
      .clampScalar(1, s16, sMaxScalar);

  // count trailing zeros
  getActionDefinitionsBuilder({G_CTTZ_ZERO_UNDEF, G_CTTZ})
      .legalIf([=](const LegalityQuery &Query) -> bool {
        return (Query.Opcode == G_CTTZ_ZERO_UNDEF || Subtarget.hasBMI()) &&
               (typePairInSet(0, 1, {{s16, s16}, {s32, s32}})(Query) ||
                (Is64Bit && typePairInSet(0, 1, {{s64, s64}})(Query)));
      })
      .widenScalarToNextPow2(1, /*Min=*/16)
      .clampScalar(1, s16, sMaxScalar);

  // pointer handling
  const std::initializer_list<LLT> PtrTypes32 = {s1, s8, s16, s32};
  const std::initializer_list<LLT> PtrTypes64 = {s1, s8, s16, s32, s64};

  getActionDefinitionsBuilder(G_PTRTOINT)
      .legalForCartesianProduct(Is64Bit ? PtrTypes64 : PtrTypes32, {p0})
      .maxScalar(0, sMaxScalar)
      .widenScalarToNextPow2(0, /*Min*/ 8);

  getActionDefinitionsBuilder(G_INTTOPTR).legalFor({{p0, sMaxScalar}});

  // sext, zext, and anyext
  getActionDefinitionsBuilder({G_SEXT, G_ZEXT, G_ANYEXT})
      .legalIf([=](const LegalityQuery &Query) {
        return typeInSet(0, {s8, s16, s32})(Query) ||
          (Query.Opcode == G_ANYEXT && Query.Types[0] == s128) ||
          (Is64Bit && Query.Types[0] == s64);
      })
    .widenScalarToNextPow2(0, /*Min=*/8)
    .clampScalar(0, s8, sMaxScalar)
    .widenScalarToNextPow2(1, /*Min=*/8)
    .clampScalar(1, s8, sMaxScalar);

  getActionDefinitionsBuilder(G_SEXT_INREG).lower();

  // fp constants
  getActionDefinitionsBuilder(G_FCONSTANT)
      .legalIf([=](const LegalityQuery &Query) -> bool {
        return (HasSSE1 && typeInSet(0, {s32})(Query)) ||
               (HasSSE2 && typeInSet(0, {s64})(Query));
      });

  // fp arithmetic
  getActionDefinitionsBuilder({G_FADD, G_FSUB, G_FMUL, G_FDIV})
      .legalIf([=](const LegalityQuery &Query) {
        return (HasSSE1 && typeInSet(0, {s32, v4s32})(Query)) ||
               (HasSSE2 && typeInSet(0, {s64, v2s64})(Query)) ||
               (HasAVX && typeInSet(0, {v8s32, v4s64})(Query)) ||
               (HasAVX512 && typeInSet(0, {v16s32, v8s64})(Query));
      });

  setLegalizerInfo32bit();
  setLegalizerInfo64bit();
  setLegalizerInfoSSE1();
  setLegalizerInfoSSE2();
  setLegalizerInfoAVX();
  setLegalizerInfoAVX2();
  setLegalizerInfoAVX512();

  const LLT s16 = LLT::scalar(16);
  const LLT s32 = LLT::scalar(32);
  const LLT s64 = LLT::scalar(64);

  getActionDefinitionsBuilder(G_INTRINSIC_ROUNDEVEN)
    .scalarize(0)
    .minScalar(0, LLT::scalar(32))
    .libcall();

  auto &LegacyInfo = getLegacyLegalizerInfo();
  LegacyInfo.setLegalizeScalarToDifferentSizeStrategy(G_PHI, 0, widen_1);
  for (unsigned MemOp : {G_LOAD, G_STORE})
    LegacyInfo.setLegalizeScalarToDifferentSizeStrategy(
        MemOp, 0, LegacyLegalizerInfo::narrowToSmallerAndWidenToSmallest);
  LegacyInfo.setLegalizeScalarToDifferentSizeStrategy(
      G_PTR_ADD, 1,
      LegacyLegalizerInfo::widenToLargerTypesUnsupportedOtherwise);

  getActionDefinitionsBuilder({G_MEMCPY, G_MEMMOVE, G_MEMSET}).libcall();


  if (Subtarget.is64Bit()) {
    if (Subtarget.hasPOPCNT()) {
      // popcount
      getActionDefinitionsBuilder(G_CTPOP)
        .legalFor({{s16, s16}, {s32, s32}, {s64, s64}})
        .widenScalarToNextPow2(1, /*Min=*/16)
        .clampScalar(1, s16, s64);
    }

    if (Subtarget.hasLZCNT()) {
      // count leading zeros (LZCNT)
      getActionDefinitionsBuilder(G_CTLZ)
        .legalFor({{s16, s16}, {s32, s32}, {s64, s64}})
        .widenScalarToNextPow2(1, /*Min=*/16)
        .clampScalar(1, s16, s64);
    }
  } else { // 32-bit
    if (Subtarget.hasPOPCNT()) {
      // popcount
      getActionDefinitionsBuilder(G_CTPOP)
        .legalFor({{s16, s16}, {s32, s32}})
        .widenScalarToNextPow2(1, /*Min=*/16)
        .clampScalar(1, s16, s32);
    }

    if (Subtarget.hasLZCNT()) {
      // count leading zeros (LZCNT)
      getActionDefinitionsBuilder(G_CTLZ)
        .legalFor({{s16, s16}, {s32, s32}})
        .widenScalarToNextPow2(1, /*Min=*/16)
        .clampScalar(1, s16, s32);
    }
  }

  LegacyInfo.computeTables();
  verify(*STI.getInstrInfo());
}

bool X86LegalizerInfo::legalizeIntrinsic(LegalizerHelper &Helper,
                                         MachineInstr &MI) const {
  return true;
}

void X86LegalizerInfo::setLegalizerInfo32bit() {

  const LLT p0 = LLT::pointer(0, TM.getPointerSizeInBits(0));
  const LLT s1 = LLT::scalar(1);
  const LLT s8 = LLT::scalar(8);
  const LLT s16 = LLT::scalar(16);
  const LLT s32 = LLT::scalar(32);
  const LLT s64 = LLT::scalar(64);

  auto &LegacyInfo = getLegacyLegalizerInfo();

  for (auto Ty : {s8, s16, s32, p0})
    LegacyInfo.setAction({G_PHI, Ty}, LegacyLegalizeActions::Legal);

  for (unsigned Op : {G_UADDE}) {
    LegacyInfo.setAction({Op, s32}, LegacyLegalizeActions::Legal);
    LegacyInfo.setAction({Op, 1, s1}, LegacyLegalizeActions::Legal);
  }

  for (unsigned MemOp : {G_LOAD, G_STORE}) {
    for (auto Ty : {s8, s16, s32, p0})
      LegacyInfo.setAction({MemOp, Ty}, LegacyLegalizeActions::Legal);

    // And everything's fine in addrspace 0.
    LegacyInfo.setAction({MemOp, 1, p0}, LegacyLegalizeActions::Legal);
  }

  // Pointer-handling
  LegacyInfo.setAction({G_FRAME_INDEX, p0}, LegacyLegalizeActions::Legal);
  LegacyInfo.setAction({G_GLOBAL_VALUE, p0}, LegacyLegalizeActions::Legal);

  LegacyInfo.setAction({G_PTR_ADD, p0}, LegacyLegalizeActions::Legal);
  LegacyInfo.setAction({G_PTR_ADD, 1, s32}, LegacyLegalizeActions::Legal);

  // Control-flow
  LegacyInfo.setAction({G_BRCOND, s1}, LegacyLegalizeActions::Legal);

  // Merge/Unmerge
  for (const auto &Ty : {s16, s32, s64}) {
    LegacyInfo.setAction({G_MERGE_VALUES, Ty}, LegacyLegalizeActions::Legal);
    LegacyInfo.setAction({G_UNMERGE_VALUES, 1, Ty},
                         LegacyLegalizeActions::Legal);
  }
  for (const auto &Ty : {s8, s16, s32}) {
    LegacyInfo.setAction({G_MERGE_VALUES, 1, Ty}, LegacyLegalizeActions::Legal);
    LegacyInfo.setAction({G_UNMERGE_VALUES, Ty}, LegacyLegalizeActions::Legal);
  }
}

void X86LegalizerInfo::setLegalizerInfo64bit() {

  if (!Subtarget.is64Bit())
    return;

  const LLT s8 = LLT::scalar(8);
  const LLT s32 = LLT::scalar(32);
  const LLT s64 = LLT::scalar(64);
  const LLT s128 = LLT::scalar(128);

  auto &LegacyInfo = getLegacyLegalizerInfo();

  LegacyInfo.setAction({G_PHI, s64}, LegacyLegalizeActions::Legal);

  for (unsigned MemOp : {G_LOAD, G_STORE})
    LegacyInfo.setAction({MemOp, s64}, LegacyLegalizeActions::Legal);

  // Pointer-handling
  LegacyInfo.setAction({G_PTR_ADD, 1, s64}, LegacyLegalizeActions::Legal);

  getActionDefinitionsBuilder(G_SITOFP)
    .legalForCartesianProduct({s32, s64})
      .clampScalar(1, s32, s64)
      .widenScalarToNextPow2(1)
      .clampScalar(0, s32, s64)
      .widenScalarToNextPow2(0);

  getActionDefinitionsBuilder(G_FPTOSI)
      .legalForCartesianProduct({s32, s64})
      .clampScalar(1, s32, s64)
      .widenScalarToNextPow2(0)
      .clampScalar(0, s32, s64)
      .widenScalarToNextPow2(1);

  getActionDefinitionsBuilder(G_FCMP)
      .legalForCartesianProduct({s8}, {s32, s64})
      .clampScalar(0, s8, s8)
      .clampScalar(1, s32, s64)
      .widenScalarToNextPow2(1);

  // Merge/Unmerge
  LegacyInfo.setAction({G_MERGE_VALUES, s128}, LegacyLegalizeActions::Legal);
  LegacyInfo.setAction({G_UNMERGE_VALUES, 1, s128},
                       LegacyLegalizeActions::Legal);
  LegacyInfo.setAction({G_MERGE_VALUES, 1, s128}, LegacyLegalizeActions::Legal);
  LegacyInfo.setAction({G_UNMERGE_VALUES, s128}, LegacyLegalizeActions::Legal);
<<<<<<< HEAD

=======
>>>>>>> cd92bbcb
}

void X86LegalizerInfo::setLegalizerInfoSSE1() {
  if (!Subtarget.hasSSE1())
    return;

  const LLT s64 = LLT::scalar(64);
  const LLT v4s32 = LLT::fixed_vector(4, 32);
  const LLT v2s64 = LLT::fixed_vector(2, 64);

  auto &LegacyInfo = getLegacyLegalizerInfo();

  for (unsigned MemOp : {G_LOAD, G_STORE})
    for (auto Ty : {v4s32, v2s64})
      LegacyInfo.setAction({MemOp, Ty}, LegacyLegalizeActions::Legal);

  // Merge/Unmerge
  for (const auto &Ty : {v4s32, v2s64}) {
    LegacyInfo.setAction({G_CONCAT_VECTORS, Ty}, LegacyLegalizeActions::Legal);
    LegacyInfo.setAction({G_UNMERGE_VALUES, 1, Ty},
                         LegacyLegalizeActions::Legal);
  }
  LegacyInfo.setAction({G_MERGE_VALUES, 1, s64}, LegacyLegalizeActions::Legal);
  LegacyInfo.setAction({G_UNMERGE_VALUES, s64}, LegacyLegalizeActions::Legal);
}

void X86LegalizerInfo::setLegalizerInfoSSE2() {
  if (!Subtarget.hasSSE2())
    return;

  const LLT s32 = LLT::scalar(32);
  const LLT s64 = LLT::scalar(64);
  const LLT v16s8 = LLT::fixed_vector(16, 8);
  const LLT v8s16 = LLT::fixed_vector(8, 16);
  const LLT v4s32 = LLT::fixed_vector(4, 32);
  const LLT v2s64 = LLT::fixed_vector(2, 64);

  const LLT v32s8 = LLT::fixed_vector(32, 8);
  const LLT v16s16 = LLT::fixed_vector(16, 16);
  const LLT v8s32 = LLT::fixed_vector(8, 32);
  const LLT v4s64 = LLT::fixed_vector(4, 64);

  auto &LegacyInfo = getLegacyLegalizerInfo();

  LegacyInfo.setAction({G_FPEXT, s64}, LegacyLegalizeActions::Legal);
  LegacyInfo.setAction({G_FPEXT, 1, s32}, LegacyLegalizeActions::Legal);

  LegacyInfo.setAction({G_FPTRUNC, s32}, LegacyLegalizeActions::Legal);
  LegacyInfo.setAction({G_FPTRUNC, 1, s64}, LegacyLegalizeActions::Legal);

  // Merge/Unmerge
  for (const auto &Ty :
       {v16s8, v32s8, v8s16, v16s16, v4s32, v8s32, v2s64, v4s64}) {
    LegacyInfo.setAction({G_CONCAT_VECTORS, Ty}, LegacyLegalizeActions::Legal);
    LegacyInfo.setAction({G_UNMERGE_VALUES, 1, Ty},
                         LegacyLegalizeActions::Legal);
  }
  for (const auto &Ty : {v16s8, v8s16, v4s32, v2s64}) {
    LegacyInfo.setAction({G_CONCAT_VECTORS, 1, Ty},
                         LegacyLegalizeActions::Legal);
    LegacyInfo.setAction({G_UNMERGE_VALUES, Ty}, LegacyLegalizeActions::Legal);
  }
}

void X86LegalizerInfo::setLegalizerInfoAVX() {
  if (!Subtarget.hasAVX())
    return;

  const LLT v16s8 = LLT::fixed_vector(16, 8);
  const LLT v8s16 = LLT::fixed_vector(8, 16);
  const LLT v4s32 = LLT::fixed_vector(4, 32);
  const LLT v2s64 = LLT::fixed_vector(2, 64);

  const LLT v32s8 = LLT::fixed_vector(32, 8);
  const LLT v64s8 = LLT::fixed_vector(64, 8);
  const LLT v16s16 = LLT::fixed_vector(16, 16);
  const LLT v32s16 = LLT::fixed_vector(32, 16);
  const LLT v8s32 = LLT::fixed_vector(8, 32);
  const LLT v16s32 = LLT::fixed_vector(16, 32);
  const LLT v4s64 = LLT::fixed_vector(4, 64);
  const LLT v8s64 = LLT::fixed_vector(8, 64);

  auto &LegacyInfo = getLegacyLegalizerInfo();

  for (unsigned MemOp : {G_LOAD, G_STORE})
    for (auto Ty : {v8s32, v4s64})
      LegacyInfo.setAction({MemOp, Ty}, LegacyLegalizeActions::Legal);

  for (auto Ty : {v32s8, v16s16, v8s32, v4s64}) {
    LegacyInfo.setAction({G_INSERT, Ty}, LegacyLegalizeActions::Legal);
    LegacyInfo.setAction({G_EXTRACT, 1, Ty}, LegacyLegalizeActions::Legal);
  }
  for (auto Ty : {v16s8, v8s16, v4s32, v2s64}) {
    LegacyInfo.setAction({G_INSERT, 1, Ty}, LegacyLegalizeActions::Legal);
    LegacyInfo.setAction({G_EXTRACT, Ty}, LegacyLegalizeActions::Legal);
  }
  // Merge/Unmerge
  for (const auto &Ty :
       {v32s8, v64s8, v16s16, v32s16, v8s32, v16s32, v4s64, v8s64}) {
    LegacyInfo.setAction({G_CONCAT_VECTORS, Ty}, LegacyLegalizeActions::Legal);
    LegacyInfo.setAction({G_UNMERGE_VALUES, 1, Ty},
                         LegacyLegalizeActions::Legal);
  }
  for (const auto &Ty :
       {v16s8, v32s8, v8s16, v16s16, v4s32, v8s32, v2s64, v4s64}) {
    LegacyInfo.setAction({G_CONCAT_VECTORS, 1, Ty},
                         LegacyLegalizeActions::Legal);
    LegacyInfo.setAction({G_UNMERGE_VALUES, Ty}, LegacyLegalizeActions::Legal);
  }
}

void X86LegalizerInfo::setLegalizerInfoAVX2() {
  if (!Subtarget.hasAVX2())
    return;

  const LLT v32s8 = LLT::fixed_vector(32, 8);
  const LLT v16s16 = LLT::fixed_vector(16, 16);
  const LLT v8s32 = LLT::fixed_vector(8, 32);
  const LLT v4s64 = LLT::fixed_vector(4, 64);

  const LLT v64s8 = LLT::fixed_vector(64, 8);
  const LLT v32s16 = LLT::fixed_vector(32, 16);
  const LLT v16s32 = LLT::fixed_vector(16, 32);
  const LLT v8s64 = LLT::fixed_vector(8, 64);

  auto &LegacyInfo = getLegacyLegalizerInfo();

  // Merge/Unmerge
  for (const auto &Ty : {v64s8, v32s16, v16s32, v8s64}) {
    LegacyInfo.setAction({G_CONCAT_VECTORS, Ty}, LegacyLegalizeActions::Legal);
    LegacyInfo.setAction({G_UNMERGE_VALUES, 1, Ty},
                         LegacyLegalizeActions::Legal);
  }
  for (const auto &Ty : {v32s8, v16s16, v8s32, v4s64}) {
    LegacyInfo.setAction({G_CONCAT_VECTORS, 1, Ty},
                         LegacyLegalizeActions::Legal);
    LegacyInfo.setAction({G_UNMERGE_VALUES, Ty}, LegacyLegalizeActions::Legal);
  }
}

void X86LegalizerInfo::setLegalizerInfoAVX512() {
  if (!Subtarget.hasAVX512())
    return;

  const LLT v16s8 = LLT::fixed_vector(16, 8);
  const LLT v8s16 = LLT::fixed_vector(8, 16);
  const LLT v4s32 = LLT::fixed_vector(4, 32);
  const LLT v2s64 = LLT::fixed_vector(2, 64);

  const LLT v32s8 = LLT::fixed_vector(32, 8);
  const LLT v16s16 = LLT::fixed_vector(16, 16);
  const LLT v8s32 = LLT::fixed_vector(8, 32);
  const LLT v4s64 = LLT::fixed_vector(4, 64);

  const LLT v64s8 = LLT::fixed_vector(64, 8);
  const LLT v32s16 = LLT::fixed_vector(32, 16);
  const LLT v16s32 = LLT::fixed_vector(16, 32);
  const LLT v8s64 = LLT::fixed_vector(8, 64);

  auto &LegacyInfo = getLegacyLegalizerInfo();

  for (unsigned MemOp : {G_LOAD, G_STORE})
    for (auto Ty : {v16s32, v8s64})
      LegacyInfo.setAction({MemOp, Ty}, LegacyLegalizeActions::Legal);

  for (auto Ty : {v64s8, v32s16, v16s32, v8s64}) {
    LegacyInfo.setAction({G_INSERT, Ty}, LegacyLegalizeActions::Legal);
    LegacyInfo.setAction({G_EXTRACT, 1, Ty}, LegacyLegalizeActions::Legal);
  }
  for (auto Ty : {v32s8, v16s16, v8s32, v4s64, v16s8, v8s16, v4s32, v2s64}) {
    LegacyInfo.setAction({G_INSERT, 1, Ty}, LegacyLegalizeActions::Legal);
    LegacyInfo.setAction({G_EXTRACT, Ty}, LegacyLegalizeActions::Legal);
  }
}<|MERGE_RESOLUTION|>--- conflicted
+++ resolved
@@ -316,10 +316,6 @@
   setLegalizerInfoAVX2();
   setLegalizerInfoAVX512();
 
-  const LLT s16 = LLT::scalar(16);
-  const LLT s32 = LLT::scalar(32);
-  const LLT s64 = LLT::scalar(64);
-
   getActionDefinitionsBuilder(G_INTRINSIC_ROUNDEVEN)
     .scalarize(0)
     .minScalar(0, LLT::scalar(32))
@@ -336,41 +332,6 @@
 
   getActionDefinitionsBuilder({G_MEMCPY, G_MEMMOVE, G_MEMSET}).libcall();
 
-
-  if (Subtarget.is64Bit()) {
-    if (Subtarget.hasPOPCNT()) {
-      // popcount
-      getActionDefinitionsBuilder(G_CTPOP)
-        .legalFor({{s16, s16}, {s32, s32}, {s64, s64}})
-        .widenScalarToNextPow2(1, /*Min=*/16)
-        .clampScalar(1, s16, s64);
-    }
-
-    if (Subtarget.hasLZCNT()) {
-      // count leading zeros (LZCNT)
-      getActionDefinitionsBuilder(G_CTLZ)
-        .legalFor({{s16, s16}, {s32, s32}, {s64, s64}})
-        .widenScalarToNextPow2(1, /*Min=*/16)
-        .clampScalar(1, s16, s64);
-    }
-  } else { // 32-bit
-    if (Subtarget.hasPOPCNT()) {
-      // popcount
-      getActionDefinitionsBuilder(G_CTPOP)
-        .legalFor({{s16, s16}, {s32, s32}})
-        .widenScalarToNextPow2(1, /*Min=*/16)
-        .clampScalar(1, s16, s32);
-    }
-
-    if (Subtarget.hasLZCNT()) {
-      // count leading zeros (LZCNT)
-      getActionDefinitionsBuilder(G_CTLZ)
-        .legalFor({{s16, s16}, {s32, s32}})
-        .widenScalarToNextPow2(1, /*Min=*/16)
-        .clampScalar(1, s16, s32);
-    }
-  }
-
   LegacyInfo.computeTables();
   verify(*STI.getInstrInfo());
 }
@@ -475,10 +436,6 @@
                        LegacyLegalizeActions::Legal);
   LegacyInfo.setAction({G_MERGE_VALUES, 1, s128}, LegacyLegalizeActions::Legal);
   LegacyInfo.setAction({G_UNMERGE_VALUES, s128}, LegacyLegalizeActions::Legal);
-<<<<<<< HEAD
-
-=======
->>>>>>> cd92bbcb
 }
 
 void X86LegalizerInfo::setLegalizerInfoSSE1() {
