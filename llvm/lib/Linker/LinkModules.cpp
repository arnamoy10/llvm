--- conflicted
+++ resolved
@@ -24,11 +24,7 @@
 
 namespace {
 
-<<<<<<< HEAD
-enum class LinkFrom { Dst, Src };
-=======
 enum class LinkFrom { Dst, Src, Both };
->>>>>>> ce42012e
 
 /// This is an implementation class for the LinkModules function, which is the
 /// entrypoint for this file.
