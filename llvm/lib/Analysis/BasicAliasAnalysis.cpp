//===- BasicAliasAnalysis.cpp - Stateless Alias Analysis Impl -------------===//
//
// Part of the LLVM Project, under the Apache License v2.0 with LLVM Exceptions.
// See https://llvm.org/LICENSE.txt for license information.
// SPDX-License-Identifier: Apache-2.0 WITH LLVM-exception
//
//===----------------------------------------------------------------------===//
//
// This file defines the primary stateless implementation of the
// Alias Analysis interface that implements identities (two different
// globals cannot alias, etc), but does no stateful analysis.
//
//===----------------------------------------------------------------------===//

#include "llvm/Analysis/BasicAliasAnalysis.h"
#include "llvm/ADT/APInt.h"
#include "llvm/ADT/ScopeExit.h"
#include "llvm/ADT/SmallPtrSet.h"
#include "llvm/ADT/SmallVector.h"
#include "llvm/ADT/Statistic.h"
#include "llvm/Analysis/AliasAnalysis.h"
#include "llvm/Analysis/AssumptionCache.h"
#include "llvm/Analysis/CFG.h"
#include "llvm/Analysis/CaptureTracking.h"
#include "llvm/Analysis/InstructionSimplify.h"
#include "llvm/Analysis/LoopInfo.h"
#include "llvm/Analysis/MemoryBuiltins.h"
#include "llvm/Analysis/MemoryLocation.h"
#include "llvm/Analysis/PhiValues.h"
#include "llvm/Analysis/TargetLibraryInfo.h"
#include "llvm/Analysis/ValueTracking.h"
#include "llvm/IR/Argument.h"
#include "llvm/IR/Attributes.h"
#include "llvm/IR/Constant.h"
#include "llvm/IR/Constants.h"
#include "llvm/IR/DataLayout.h"
#include "llvm/IR/DerivedTypes.h"
#include "llvm/IR/Dominators.h"
#include "llvm/IR/Function.h"
#include "llvm/IR/GetElementPtrTypeIterator.h"
#include "llvm/IR/GlobalAlias.h"
#include "llvm/IR/GlobalVariable.h"
#include "llvm/IR/InstrTypes.h"
#include "llvm/IR/Instruction.h"
#include "llvm/IR/Instructions.h"
#include "llvm/IR/IntrinsicInst.h"
#include "llvm/IR/Intrinsics.h"
#include "llvm/IR/Metadata.h"
#include "llvm/IR/Operator.h"
#include "llvm/IR/Type.h"
#include "llvm/IR/User.h"
#include "llvm/IR/Value.h"
#include "llvm/InitializePasses.h"
#include "llvm/Pass.h"
#include "llvm/Support/Casting.h"
#include "llvm/Support/CommandLine.h"
#include "llvm/Support/Compiler.h"
#include "llvm/Support/KnownBits.h"
#include <cassert>
#include <cstdint>
#include <cstdlib>
#include <utility>

#define DEBUG_TYPE "basicaa"

using namespace llvm;

/// Enable analysis of recursive PHI nodes.
static cl::opt<bool> EnableRecPhiAnalysis("basic-aa-recphi", cl::Hidden,
                                          cl::init(true));

/// By default, even on 32-bit architectures we use 64-bit integers for
/// calculations. This will allow us to more-aggressively decompose indexing
/// expressions calculated using i64 values (e.g., long long in C) which is
/// common enough to worry about.
static cl::opt<bool> ForceAtLeast64Bits("basic-aa-force-at-least-64b",
                                        cl::Hidden, cl::init(true));
static cl::opt<bool> DoubleCalcBits("basic-aa-double-calc-bits",
                                    cl::Hidden, cl::init(false));

/// SearchLimitReached / SearchTimes shows how often the limit of
/// to decompose GEPs is reached. It will affect the precision
/// of basic alias analysis.
STATISTIC(SearchLimitReached, "Number of times the limit to "
                              "decompose GEPs is reached");
STATISTIC(SearchTimes, "Number of times a GEP is decomposed");

/// Cutoff after which to stop analysing a set of phi nodes potentially involved
/// in a cycle. Because we are analysing 'through' phi nodes, we need to be
/// careful with value equivalence. We use reachability to make sure a value
/// cannot be involved in a cycle.
const unsigned MaxNumPhiBBsValueReachabilityCheck = 20;

// The max limit of the search depth in DecomposeGEPExpression() and
// getUnderlyingObject(), both functions need to use the same search
// depth otherwise the algorithm in aliasGEP will assert.
static const unsigned MaxLookupSearchDepth = 6;

bool BasicAAResult::invalidate(Function &Fn, const PreservedAnalyses &PA,
                               FunctionAnalysisManager::Invalidator &Inv) {
  // We don't care if this analysis itself is preserved, it has no state. But
  // we need to check that the analyses it depends on have been. Note that we
  // may be created without handles to some analyses and in that case don't
  // depend on them.
  if (Inv.invalidate<AssumptionAnalysis>(Fn, PA) ||
      (DT && Inv.invalidate<DominatorTreeAnalysis>(Fn, PA)) ||
      (LI && Inv.invalidate<LoopAnalysis>(Fn, PA)) ||
      (PV && Inv.invalidate<PhiValuesAnalysis>(Fn, PA)))
    return true;

  // Otherwise this analysis result remains valid.
  return false;
}

//===----------------------------------------------------------------------===//
// Useful predicates
//===----------------------------------------------------------------------===//

/// Returns true if the pointer is one which would have been considered an
/// escape by isNonEscapingLocalObject.
static bool isEscapeSource(const Value *V) {
  if (isa<CallBase>(V))
    return true;

  if (isa<Argument>(V))
    return true;

  // The load case works because isNonEscapingLocalObject considers all
  // stores to be escapes (it passes true for the StoreCaptures argument
  // to PointerMayBeCaptured).
  if (isa<LoadInst>(V))
    return true;

  return false;
}

/// Returns the size of the object specified by V or UnknownSize if unknown.
static uint64_t getObjectSize(const Value *V, const DataLayout &DL,
                              const TargetLibraryInfo &TLI,
                              bool NullIsValidLoc,
                              bool RoundToAlign = false) {
  uint64_t Size;
  ObjectSizeOpts Opts;
  Opts.RoundToAlign = RoundToAlign;
  Opts.NullIsUnknownSize = NullIsValidLoc;
  if (getObjectSize(V, Size, DL, &TLI, Opts))
    return Size;
  return MemoryLocation::UnknownSize;
}

/// Returns true if we can prove that the object specified by V is smaller than
/// Size.
static bool isObjectSmallerThan(const Value *V, uint64_t Size,
                                const DataLayout &DL,
                                const TargetLibraryInfo &TLI,
                                bool NullIsValidLoc) {
  // Note that the meanings of the "object" are slightly different in the
  // following contexts:
  //    c1: llvm::getObjectSize()
  //    c2: llvm.objectsize() intrinsic
  //    c3: isObjectSmallerThan()
  // c1 and c2 share the same meaning; however, the meaning of "object" in c3
  // refers to the "entire object".
  //
  //  Consider this example:
  //     char *p = (char*)malloc(100)
  //     char *q = p+80;
  //
  //  In the context of c1 and c2, the "object" pointed by q refers to the
  // stretch of memory of q[0:19]. So, getObjectSize(q) should return 20.
  //
  //  However, in the context of c3, the "object" refers to the chunk of memory
  // being allocated. So, the "object" has 100 bytes, and q points to the middle
  // the "object". In case q is passed to isObjectSmallerThan() as the 1st
  // parameter, before the llvm::getObjectSize() is called to get the size of
  // entire object, we should:
  //    - either rewind the pointer q to the base-address of the object in
  //      question (in this case rewind to p), or
  //    - just give up. It is up to caller to make sure the pointer is pointing
  //      to the base address the object.
  //
  // We go for 2nd option for simplicity.
  if (!isIdentifiedObject(V))
    return false;

  // This function needs to use the aligned object size because we allow
  // reads a bit past the end given sufficient alignment.
  uint64_t ObjectSize = getObjectSize(V, DL, TLI, NullIsValidLoc,
                                      /*RoundToAlign*/ true);

  return ObjectSize != MemoryLocation::UnknownSize && ObjectSize < Size;
}

/// Return the minimal extent from \p V to the end of the underlying object,
/// assuming the result is used in an aliasing query. E.g., we do use the query
/// location size and the fact that null pointers cannot alias here.
static uint64_t getMinimalExtentFrom(const Value &V,
                                     const LocationSize &LocSize,
                                     const DataLayout &DL,
                                     bool NullIsValidLoc) {
  // If we have dereferenceability information we know a lower bound for the
  // extent as accesses for a lower offset would be valid. We need to exclude
  // the "or null" part if null is a valid pointer.
  bool CanBeNull;
  uint64_t DerefBytes = V.getPointerDereferenceableBytes(DL, CanBeNull);
  DerefBytes = (CanBeNull && NullIsValidLoc) ? 0 : DerefBytes;
  // If queried with a precise location size, we assume that location size to be
  // accessed, thus valid.
  if (LocSize.isPrecise())
    DerefBytes = std::max(DerefBytes, LocSize.getValue());
  return DerefBytes;
}

/// Returns true if we can prove that the object specified by V has size Size.
static bool isObjectSize(const Value *V, uint64_t Size, const DataLayout &DL,
                         const TargetLibraryInfo &TLI, bool NullIsValidLoc) {
  uint64_t ObjectSize = getObjectSize(V, DL, TLI, NullIsValidLoc);
  return ObjectSize != MemoryLocation::UnknownSize && ObjectSize == Size;
}

//===----------------------------------------------------------------------===//
// GetElementPtr Instruction Decomposition and Analysis
//===----------------------------------------------------------------------===//

/// Analyzes the specified value as a linear expression: "A*V + B", where A and
/// B are constant integers.
///
/// Returns the scale and offset values as APInts and return V as a Value*, and
/// return whether we looked through any sign or zero extends.  The incoming
/// Value is known to have IntegerType, and it may already be sign or zero
/// extended.
///
/// Note that this looks through extends, so the high bits may not be
/// represented in the result.
/*static*/ const Value *BasicAAResult::GetLinearExpression(
    const Value *V, APInt &Scale, APInt &Offset, unsigned &ZExtBits,
    unsigned &SExtBits, const DataLayout &DL, unsigned Depth,
    AssumptionCache *AC, DominatorTree *DT, bool &NSW, bool &NUW) {
  assert(V->getType()->isIntegerTy() && "Not an integer value");

  // Limit our recursion depth.
  if (Depth == 6) {
    Scale = 1;
    Offset = 0;
    return V;
  }

  if (const ConstantInt *Const = dyn_cast<ConstantInt>(V)) {
    // If it's a constant, just convert it to an offset and remove the variable.
    // If we've been called recursively, the Offset bit width will be greater
    // than the constant's (the Offset's always as wide as the outermost call),
    // so we'll zext here and process any extension in the isa<SExtInst> &
    // isa<ZExtInst> cases below.
    Offset += Const->getValue().zextOrSelf(Offset.getBitWidth());
    assert(Scale == 0 && "Constant values don't have a scale");
    return V;
  }

  if (const BinaryOperator *BOp = dyn_cast<BinaryOperator>(V)) {
    if (ConstantInt *RHSC = dyn_cast<ConstantInt>(BOp->getOperand(1))) {
      // If we've been called recursively, then Offset and Scale will be wider
      // than the BOp operands. We'll always zext it here as we'll process sign
      // extensions below (see the isa<SExtInst> / isa<ZExtInst> cases).
      APInt RHS = RHSC->getValue().zextOrSelf(Offset.getBitWidth());

      switch (BOp->getOpcode()) {
      default:
        // We don't understand this instruction, so we can't decompose it any
        // further.
        Scale = 1;
        Offset = 0;
        return V;
      case Instruction::Or:
        // X|C == X+C if all the bits in C are unset in X.  Otherwise we can't
        // analyze it.
        if (!MaskedValueIsZero(BOp->getOperand(0), RHSC->getValue(), DL, 0, AC,
                               BOp, DT)) {
          Scale = 1;
          Offset = 0;
          return V;
        }
        LLVM_FALLTHROUGH;
      case Instruction::Add:
        V = GetLinearExpression(BOp->getOperand(0), Scale, Offset, ZExtBits,
                                SExtBits, DL, Depth + 1, AC, DT, NSW, NUW);
        Offset += RHS;
        break;
      case Instruction::Sub:
        V = GetLinearExpression(BOp->getOperand(0), Scale, Offset, ZExtBits,
                                SExtBits, DL, Depth + 1, AC, DT, NSW, NUW);
        Offset -= RHS;
        break;
      case Instruction::Mul:
        V = GetLinearExpression(BOp->getOperand(0), Scale, Offset, ZExtBits,
                                SExtBits, DL, Depth + 1, AC, DT, NSW, NUW);
        Offset *= RHS;
        Scale *= RHS;
        break;
      case Instruction::Shl:
        V = GetLinearExpression(BOp->getOperand(0), Scale, Offset, ZExtBits,
                                SExtBits, DL, Depth + 1, AC, DT, NSW, NUW);

        // We're trying to linearize an expression of the kind:
        //   shl i8 -128, 36
        // where the shift count exceeds the bitwidth of the type.
        // We can't decompose this further (the expression would return
        // a poison value).
        if (Offset.getBitWidth() < RHS.getLimitedValue() ||
            Scale.getBitWidth() < RHS.getLimitedValue()) {
          Scale = 1;
          Offset = 0;
          return V;
        }

        Offset <<= RHS.getLimitedValue();
        Scale <<= RHS.getLimitedValue();
        // the semantics of nsw and nuw for left shifts don't match those of
        // multiplications, so we won't propagate them.
        NSW = NUW = false;
        return V;
      }

      if (isa<OverflowingBinaryOperator>(BOp)) {
        NUW &= BOp->hasNoUnsignedWrap();
        NSW &= BOp->hasNoSignedWrap();
      }
      return V;
    }
  }

  // Since GEP indices are sign extended anyway, we don't care about the high
  // bits of a sign or zero extended value - just scales and offsets.  The
  // extensions have to be consistent though.
  if (isa<SExtInst>(V) || isa<ZExtInst>(V)) {
    Value *CastOp = cast<CastInst>(V)->getOperand(0);
    unsigned NewWidth = V->getType()->getPrimitiveSizeInBits();
    unsigned SmallWidth = CastOp->getType()->getPrimitiveSizeInBits();
    unsigned OldZExtBits = ZExtBits, OldSExtBits = SExtBits;
    const Value *Result =
        GetLinearExpression(CastOp, Scale, Offset, ZExtBits, SExtBits, DL,
                            Depth + 1, AC, DT, NSW, NUW);

    // zext(zext(%x)) == zext(%x), and similarly for sext; we'll handle this
    // by just incrementing the number of bits we've extended by.
    unsigned ExtendedBy = NewWidth - SmallWidth;

    if (isa<SExtInst>(V) && ZExtBits == 0) {
      // sext(sext(%x, a), b) == sext(%x, a + b)

      if (NSW) {
        // We haven't sign-wrapped, so it's valid to decompose sext(%x + c)
        // into sext(%x) + sext(c). We'll sext the Offset ourselves:
        unsigned OldWidth = Offset.getBitWidth();
        Offset = Offset.trunc(SmallWidth).sext(NewWidth).zextOrSelf(OldWidth);
      } else {
        // We may have signed-wrapped, so don't decompose sext(%x + c) into
        // sext(%x) + sext(c)
        Scale = 1;
        Offset = 0;
        Result = CastOp;
        ZExtBits = OldZExtBits;
        SExtBits = OldSExtBits;
      }
      SExtBits += ExtendedBy;
    } else {
      // sext(zext(%x, a), b) = zext(zext(%x, a), b) = zext(%x, a + b)

      if (!NUW) {
        // We may have unsigned-wrapped, so don't decompose zext(%x + c) into
        // zext(%x) + zext(c)
        Scale = 1;
        Offset = 0;
        Result = CastOp;
        ZExtBits = OldZExtBits;
        SExtBits = OldSExtBits;
      }
      ZExtBits += ExtendedBy;
    }

    return Result;
  }

  Scale = 1;
  Offset = 0;
  return V;
}

/// To ensure a pointer offset fits in an integer of size PointerSize
/// (in bits) when that size is smaller than the maximum pointer size. This is
/// an issue, for example, in particular for 32b pointers with negative indices
/// that rely on two's complement wrap-arounds for precise alias information
/// where the maximum pointer size is 64b.
static APInt adjustToPointerSize(const APInt &Offset, unsigned PointerSize) {
  assert(PointerSize <= Offset.getBitWidth() && "Invalid PointerSize!");
  unsigned ShiftBits = Offset.getBitWidth() - PointerSize;
  return (Offset << ShiftBits).ashr(ShiftBits);
}

static unsigned getMaxPointerSize(const DataLayout &DL) {
  unsigned MaxPointerSize = DL.getMaxPointerSizeInBits();
  if (MaxPointerSize < 64 && ForceAtLeast64Bits) MaxPointerSize = 64;
  if (DoubleCalcBits) MaxPointerSize *= 2;

  return MaxPointerSize;
}

/// If V is a symbolic pointer expression, decompose it into a base pointer
/// with a constant offset and a number of scaled symbolic offsets.
///
/// The scaled symbolic offsets (represented by pairs of a Value* and a scale
/// in the VarIndices vector) are Value*'s that are known to be scaled by the
/// specified amount, but which may have other unrepresented high bits. As
/// such, the gep cannot necessarily be reconstructed from its decomposed form.
///
/// This function is capable of analyzing everything that getUnderlyingObject
/// can look through. To be able to do that getUnderlyingObject and
/// DecomposeGEPExpression must use the same search depth
/// (MaxLookupSearchDepth).
BasicAAResult::DecomposedGEP
BasicAAResult::DecomposeGEPExpression(const Value *V, const DataLayout &DL,
                                      AssumptionCache *AC, DominatorTree *DT) {
  // Limit recursion depth to limit compile time in crazy cases.
  unsigned MaxLookup = MaxLookupSearchDepth;
  SearchTimes++;

  unsigned MaxPointerSize = getMaxPointerSize(DL);
  DecomposedGEP Decomposed;
  Decomposed.Offset = APInt(MaxPointerSize, 0);
  Decomposed.HasCompileTimeConstantScale = true;
  do {
    // See if this is a bitcast or GEP.
    const Operator *Op = dyn_cast<Operator>(V);
    if (!Op) {
      // The only non-operator case we can handle are GlobalAliases.
      if (const GlobalAlias *GA = dyn_cast<GlobalAlias>(V)) {
        if (!GA->isInterposable()) {
          V = GA->getAliasee();
          continue;
        }
      }
      Decomposed.Base = V;
      return Decomposed;
    }

    if (Op->getOpcode() == Instruction::BitCast ||
        Op->getOpcode() == Instruction::AddrSpaceCast) {
      V = Op->getOperand(0);
      continue;
    }

    const GEPOperator *GEPOp = dyn_cast<GEPOperator>(Op);
    if (!GEPOp) {
      if (const auto *PHI = dyn_cast<PHINode>(V)) {
        // Look through single-arg phi nodes created by LCSSA.
        if (PHI->getNumIncomingValues() == 1) {
          V = PHI->getIncomingValue(0);
          continue;
        }
      } else if (const auto *Call = dyn_cast<CallBase>(V)) {
        // CaptureTracking can know about special capturing properties of some
        // intrinsics like launder.invariant.group, that can't be expressed with
        // the attributes, but have properties like returning aliasing pointer.
        // Because some analysis may assume that nocaptured pointer is not
        // returned from some special intrinsic (because function would have to
        // be marked with returns attribute), it is crucial to use this function
        // because it should be in sync with CaptureTracking. Not using it may
        // cause weird miscompilations where 2 aliasing pointers are assumed to
        // noalias.
        if (auto *RP = getArgumentAliasingToReturnedPointer(Call, false)) {
          V = RP;
          continue;
        }
      }

      Decomposed.Base = V;
      return Decomposed;
    }

    // Don't attempt to analyze GEPs over unsized objects.
    if (!GEPOp->getSourceElementType()->isSized()) {
      Decomposed.Base = V;
      return Decomposed;
    }

    // Don't attempt to analyze GEPs if index scale is not a compile-time
    // constant.
    if (isa<ScalableVectorType>(GEPOp->getSourceElementType())) {
      Decomposed.Base = V;
      Decomposed.HasCompileTimeConstantScale = false;
      return Decomposed;
    }

    unsigned AS = GEPOp->getPointerAddressSpace();
    // Walk the indices of the GEP, accumulating them into BaseOff/VarIndices.
    gep_type_iterator GTI = gep_type_begin(GEPOp);
    unsigned PointerSize = DL.getPointerSizeInBits(AS);
    // Assume all GEP operands are constants until proven otherwise.
    bool GepHasConstantOffset = true;
    for (User::const_op_iterator I = GEPOp->op_begin() + 1, E = GEPOp->op_end();
         I != E; ++I, ++GTI) {
      const Value *Index = *I;
      // Compute the (potentially symbolic) offset in bytes for this index.
      if (StructType *STy = GTI.getStructTypeOrNull()) {
        // For a struct, add the member offset.
        unsigned FieldNo = cast<ConstantInt>(Index)->getZExtValue();
        if (FieldNo == 0)
          continue;

        Decomposed.Offset += DL.getStructLayout(STy)->getElementOffset(FieldNo);
        continue;
      }

      // For an array/pointer, add the element offset, explicitly scaled.
      if (const ConstantInt *CIdx = dyn_cast<ConstantInt>(Index)) {
        if (CIdx->isZero())
          continue;
        Decomposed.Offset +=
            DL.getTypeAllocSize(GTI.getIndexedType()).getFixedSize() *
            CIdx->getValue().sextOrTrunc(MaxPointerSize);
        continue;
      }

      GepHasConstantOffset = false;

      APInt Scale(MaxPointerSize,
                  DL.getTypeAllocSize(GTI.getIndexedType()).getFixedSize());
      unsigned ZExtBits = 0, SExtBits = 0;

      // If the integer type is smaller than the pointer size, it is implicitly
      // sign extended to pointer size.
      unsigned Width = Index->getType()->getIntegerBitWidth();
      if (PointerSize > Width)
        SExtBits += PointerSize - Width;

      // Use GetLinearExpression to decompose the index into a C1*V+C2 form.
      APInt IndexScale(Width, 0), IndexOffset(Width, 0);
      bool NSW = true, NUW = true;
      const Value *OrigIndex = Index;
      Index = GetLinearExpression(Index, IndexScale, IndexOffset, ZExtBits,
                                  SExtBits, DL, 0, AC, DT, NSW, NUW);

      // The GEP index scale ("Scale") scales C1*V+C2, yielding (C1*V+C2)*Scale.
      // This gives us an aggregate computation of (C1*Scale)*V + C2*Scale.

      // It can be the case that, even through C1*V+C2 does not overflow for
      // relevant values of V, (C2*Scale) can overflow. In that case, we cannot
      // decompose the expression in this way.
      //
      // FIXME: C1*Scale and the other operations in the decomposed
      // (C1*Scale)*V+C2*Scale can also overflow. We should check for this
      // possibility.
      bool Overflow;
      APInt ScaledOffset = IndexOffset.sextOrTrunc(MaxPointerSize)
                           .smul_ov(Scale, Overflow);
      if (Overflow) {
        Index = OrigIndex;
        IndexScale = 1;
        IndexOffset = 0;

        ZExtBits = SExtBits = 0;
        if (PointerSize > Width)
          SExtBits += PointerSize - Width;
      } else {
        Decomposed.Offset += ScaledOffset;
        Scale *= IndexScale.sextOrTrunc(MaxPointerSize);
      }

      // If we already had an occurrence of this index variable, merge this
      // scale into it.  For example, we want to handle:
      //   A[x][x] -> x*16 + x*4 -> x*20
      // This also ensures that 'x' only appears in the index list once.
      for (unsigned i = 0, e = Decomposed.VarIndices.size(); i != e; ++i) {
        if (Decomposed.VarIndices[i].V == Index &&
            Decomposed.VarIndices[i].ZExtBits == ZExtBits &&
            Decomposed.VarIndices[i].SExtBits == SExtBits) {
          Scale += Decomposed.VarIndices[i].Scale;
          Decomposed.VarIndices.erase(Decomposed.VarIndices.begin() + i);
          break;
        }
      }

      // Make sure that we have a scale that makes sense for this target's
      // pointer size.
      Scale = adjustToPointerSize(Scale, PointerSize);

      if (!!Scale) {
        VariableGEPIndex Entry = {Index, ZExtBits, SExtBits, Scale};
        Decomposed.VarIndices.push_back(Entry);
      }
    }

    // Take care of wrap-arounds
    if (GepHasConstantOffset)
      Decomposed.Offset = adjustToPointerSize(Decomposed.Offset, PointerSize);

    // Analyze the base pointer next.
    V = GEPOp->getOperand(0);
  } while (--MaxLookup);

  // If the chain of expressions is too deep, just return early.
  Decomposed.Base = V;
  SearchLimitReached++;
  return Decomposed;
}

/// Returns whether the given pointer value points to memory that is local to
/// the function, with global constants being considered local to all
/// functions.
bool BasicAAResult::pointsToConstantMemory(const MemoryLocation &Loc,
                                           AAQueryInfo &AAQI, bool OrLocal) {
  assert(Visited.empty() && "Visited must be cleared after use!");

  unsigned MaxLookup = 8;
  SmallVector<const Value *, 16> Worklist;
  Worklist.push_back(Loc.Ptr);
  do {
    const Value *V = getUnderlyingObject(Worklist.pop_back_val());
    if (!Visited.insert(V).second) {
      Visited.clear();
      return AAResultBase::pointsToConstantMemory(Loc, AAQI, OrLocal);
    }

    // An alloca instruction defines local memory.
    if (OrLocal && isa<AllocaInst>(V))
      continue;

    // A global constant counts as local memory for our purposes.
    if (const GlobalVariable *GV = dyn_cast<GlobalVariable>(V)) {
      // Note: this doesn't require GV to be "ODR" because it isn't legal for a
      // global to be marked constant in some modules and non-constant in
      // others.  GV may even be a declaration, not a definition.
      if (!GV->isConstant()) {
        Visited.clear();
        return AAResultBase::pointsToConstantMemory(Loc, AAQI, OrLocal);
      }
      continue;
    }

    // If both select values point to local memory, then so does the select.
    if (const SelectInst *SI = dyn_cast<SelectInst>(V)) {
      Worklist.push_back(SI->getTrueValue());
      Worklist.push_back(SI->getFalseValue());
      continue;
    }

    // If all values incoming to a phi node point to local memory, then so does
    // the phi.
    if (const PHINode *PN = dyn_cast<PHINode>(V)) {
      // Don't bother inspecting phi nodes with many operands.
      if (PN->getNumIncomingValues() > MaxLookup) {
        Visited.clear();
        return AAResultBase::pointsToConstantMemory(Loc, AAQI, OrLocal);
      }
      for (Value *IncValue : PN->incoming_values())
        Worklist.push_back(IncValue);
      continue;
    }

    // Otherwise be conservative.
    Visited.clear();
    return AAResultBase::pointsToConstantMemory(Loc, AAQI, OrLocal);
  } while (!Worklist.empty() && --MaxLookup);

  Visited.clear();
  return Worklist.empty();
}

/// Returns the behavior when calling the given call site.
FunctionModRefBehavior BasicAAResult::getModRefBehavior(const CallBase *Call) {
  if (Call->doesNotAccessMemory())
    // Can't do better than this.
    return FMRB_DoesNotAccessMemory;

  FunctionModRefBehavior Min = FMRB_UnknownModRefBehavior;

  // If the callsite knows it only reads memory, don't return worse
  // than that.
  if (Call->onlyReadsMemory())
    Min = FMRB_OnlyReadsMemory;
  else if (Call->doesNotReadMemory())
    Min = FMRB_OnlyWritesMemory;

  if (Call->onlyAccessesArgMemory())
    Min = FunctionModRefBehavior(Min & FMRB_OnlyAccessesArgumentPointees);
  else if (Call->onlyAccessesInaccessibleMemory())
    Min = FunctionModRefBehavior(Min & FMRB_OnlyAccessesInaccessibleMem);
  else if (Call->onlyAccessesInaccessibleMemOrArgMem())
    Min = FunctionModRefBehavior(Min & FMRB_OnlyAccessesInaccessibleOrArgMem);

  // If the call has operand bundles then aliasing attributes from the function
  // it calls do not directly apply to the call.  This can be made more precise
  // in the future.
  if (!Call->hasOperandBundles())
    if (const Function *F = Call->getCalledFunction())
      Min =
          FunctionModRefBehavior(Min & getBestAAResults().getModRefBehavior(F));

  return Min;
}

/// Returns the behavior when calling the given function. For use when the call
/// site is not known.
FunctionModRefBehavior BasicAAResult::getModRefBehavior(const Function *F) {
  // If the function declares it doesn't access memory, we can't do better.
  if (F->doesNotAccessMemory())
    return FMRB_DoesNotAccessMemory;

  FunctionModRefBehavior Min = FMRB_UnknownModRefBehavior;

  // If the function declares it only reads memory, go with that.
  if (F->onlyReadsMemory())
    Min = FMRB_OnlyReadsMemory;
  else if (F->doesNotReadMemory())
    Min = FMRB_OnlyWritesMemory;

  if (F->onlyAccessesArgMemory())
    Min = FunctionModRefBehavior(Min & FMRB_OnlyAccessesArgumentPointees);
  else if (F->onlyAccessesInaccessibleMemory())
    Min = FunctionModRefBehavior(Min & FMRB_OnlyAccessesInaccessibleMem);
  else if (F->onlyAccessesInaccessibleMemOrArgMem())
    Min = FunctionModRefBehavior(Min & FMRB_OnlyAccessesInaccessibleOrArgMem);

  return Min;
}

/// Returns true if this is a writeonly (i.e Mod only) parameter.
static bool isWriteOnlyParam(const CallBase *Call, unsigned ArgIdx,
                             const TargetLibraryInfo &TLI) {
  if (Call->paramHasAttr(ArgIdx, Attribute::WriteOnly))
    return true;

  // We can bound the aliasing properties of memset_pattern16 just as we can
  // for memcpy/memset.  This is particularly important because the
  // LoopIdiomRecognizer likes to turn loops into calls to memset_pattern16
  // whenever possible.
  // FIXME Consider handling this in InferFunctionAttr.cpp together with other
  // attributes.
  LibFunc F;
  if (Call->getCalledFunction() &&
      TLI.getLibFunc(*Call->getCalledFunction(), F) &&
      F == LibFunc_memset_pattern16 && TLI.has(F))
    if (ArgIdx == 0)
      return true;

  // TODO: memset_pattern4, memset_pattern8
  // TODO: _chk variants
  // TODO: strcmp, strcpy

  return false;
}

ModRefInfo BasicAAResult::getArgModRefInfo(const CallBase *Call,
                                           unsigned ArgIdx) {
  // Checking for known builtin intrinsics and target library functions.
  if (isWriteOnlyParam(Call, ArgIdx, TLI))
    return ModRefInfo::Mod;

  if (Call->paramHasAttr(ArgIdx, Attribute::ReadOnly))
    return ModRefInfo::Ref;

  if (Call->paramHasAttr(ArgIdx, Attribute::ReadNone))
    return ModRefInfo::NoModRef;

  return AAResultBase::getArgModRefInfo(Call, ArgIdx);
}

static bool isIntrinsicCall(const CallBase *Call, Intrinsic::ID IID) {
  const IntrinsicInst *II = dyn_cast<IntrinsicInst>(Call);
  return II && II->getIntrinsicID() == IID;
}

#ifndef NDEBUG
static const Function *getParent(const Value *V) {
  if (const Instruction *inst = dyn_cast<Instruction>(V)) {
    if (!inst->getParent())
      return nullptr;
    return inst->getParent()->getParent();
  }

  if (const Argument *arg = dyn_cast<Argument>(V))
    return arg->getParent();

  return nullptr;
}

static bool notDifferentParent(const Value *O1, const Value *O2) {

  const Function *F1 = getParent(O1);
  const Function *F2 = getParent(O2);

  return !F1 || !F2 || F1 == F2;
}
#endif

AliasResult BasicAAResult::alias(const MemoryLocation &LocA,
                                 const MemoryLocation &LocB,
                                 AAQueryInfo &AAQI) {
  assert(notDifferentParent(LocA.Ptr, LocB.Ptr) &&
         "BasicAliasAnalysis doesn't support interprocedural queries.");

  // If we have a directly cached entry for these locations, we have recursed
  // through this once, so just return the cached results. Notably, when this
  // happens, we don't clear the cache.
  AAQueryInfo::LocPair Locs(LocA, LocB);
  if (Locs.first.Ptr > Locs.second.Ptr)
    std::swap(Locs.first, Locs.second);
  auto CacheIt = AAQI.AliasCache.find(Locs);
  if (CacheIt != AAQI.AliasCache.end())
    return CacheIt->second;

  AliasResult Alias = aliasCheck(LocA.Ptr, LocA.Size, LocA.AATags, LocB.Ptr,
                                 LocB.Size, LocB.AATags, AAQI);

  assert(VisitedPhiBBs.empty());
  return Alias;
}

/// Checks to see if the specified callsite can clobber the specified memory
/// object.
///
/// Since we only look at local properties of this function, we really can't
/// say much about this query.  We do, however, use simple "address taken"
/// analysis on local objects.
ModRefInfo BasicAAResult::getModRefInfo(const CallBase *Call,
                                        const MemoryLocation &Loc,
                                        AAQueryInfo &AAQI) {
  assert(notDifferentParent(Call, Loc.Ptr) &&
         "AliasAnalysis query involving multiple functions!");

  const Value *Object = getUnderlyingObject(Loc.Ptr);

  // Calls marked 'tail' cannot read or write allocas from the current frame
  // because the current frame might be destroyed by the time they run. However,
  // a tail call may use an alloca with byval. Calling with byval copies the
  // contents of the alloca into argument registers or stack slots, so there is
  // no lifetime issue.
  if (isa<AllocaInst>(Object))
    if (const CallInst *CI = dyn_cast<CallInst>(Call))
      if (CI->isTailCall() &&
          !CI->getAttributes().hasAttrSomewhere(Attribute::ByVal))
        return ModRefInfo::NoModRef;

  // Stack restore is able to modify unescaped dynamic allocas. Assume it may
  // modify them even though the alloca is not escaped.
  if (auto *AI = dyn_cast<AllocaInst>(Object))
    if (!AI->isStaticAlloca() && isIntrinsicCall(Call, Intrinsic::stackrestore))
      return ModRefInfo::Mod;

  // If the pointer is to a locally allocated object that does not escape,
  // then the call can not mod/ref the pointer unless the call takes the pointer
  // as an argument, and itself doesn't capture it.
  if (!isa<Constant>(Object) && Call != Object &&
      isNonEscapingLocalObject(Object, &AAQI.IsCapturedCache)) {

    // Optimistically assume that call doesn't touch Object and check this
    // assumption in the following loop.
    ModRefInfo Result = ModRefInfo::NoModRef;
    bool IsMustAlias = true;

    unsigned OperandNo = 0;
    for (auto CI = Call->data_operands_begin(), CE = Call->data_operands_end();
         CI != CE; ++CI, ++OperandNo) {
      // Only look at the no-capture or byval pointer arguments.  If this
      // pointer were passed to arguments that were neither of these, then it
      // couldn't be no-capture.
      if (!(*CI)->getType()->isPointerTy() ||
          (!Call->doesNotCapture(OperandNo) &&
           OperandNo < Call->getNumArgOperands() &&
           !Call->isByValArgument(OperandNo)))
        continue;

      // Call doesn't access memory through this operand, so we don't care
      // if it aliases with Object.
      if (Call->doesNotAccessMemory(OperandNo))
        continue;

      // If this is a no-capture pointer argument, see if we can tell that it
      // is impossible to alias the pointer we're checking.
      AliasResult AR = getBestAAResults().alias(
          MemoryLocation::getBeforeOrAfter(*CI),
          MemoryLocation::getBeforeOrAfter(Object), AAQI);
      if (AR != MustAlias)
        IsMustAlias = false;
      // Operand doesn't alias 'Object', continue looking for other aliases
      if (AR == NoAlias)
        continue;
      // Operand aliases 'Object', but call doesn't modify it. Strengthen
      // initial assumption and keep looking in case if there are more aliases.
      if (Call->onlyReadsMemory(OperandNo)) {
        Result = setRef(Result);
        continue;
      }
      // Operand aliases 'Object' but call only writes into it.
      if (Call->doesNotReadMemory(OperandNo)) {
        Result = setMod(Result);
        continue;
      }
      // This operand aliases 'Object' and call reads and writes into it.
      // Setting ModRef will not yield an early return below, MustAlias is not
      // used further.
      Result = ModRefInfo::ModRef;
      break;
    }

    // No operand aliases, reset Must bit. Add below if at least one aliases
    // and all aliases found are MustAlias.
    if (isNoModRef(Result))
      IsMustAlias = false;

    // Early return if we improved mod ref information
    if (!isModAndRefSet(Result)) {
      if (isNoModRef(Result))
        return ModRefInfo::NoModRef;
      return IsMustAlias ? setMust(Result) : clearMust(Result);
    }
  }

  // If the call is malloc/calloc like, we can assume that it doesn't
  // modify any IR visible value.  This is only valid because we assume these
  // routines do not read values visible in the IR.  TODO: Consider special
  // casing realloc and strdup routines which access only their arguments as
  // well.  Or alternatively, replace all of this with inaccessiblememonly once
  // that's implemented fully.
  if (isMallocOrCallocLikeFn(Call, &TLI)) {
    // Be conservative if the accessed pointer may alias the allocation -
    // fallback to the generic handling below.
    if (getBestAAResults().alias(MemoryLocation::getBeforeOrAfter(Call),
                                 Loc, AAQI) == NoAlias)
      return ModRefInfo::NoModRef;
  }

  // The semantics of memcpy intrinsics either exactly overlap or do not
  // overlap, i.e., source and destination of any given memcpy are either
  // no-alias or must-alias.
  if (auto *Inst = dyn_cast<AnyMemCpyInst>(Call)) {
    AliasResult SrcAA =
        getBestAAResults().alias(MemoryLocation::getForSource(Inst), Loc, AAQI);
    AliasResult DestAA =
        getBestAAResults().alias(MemoryLocation::getForDest(Inst), Loc, AAQI);
    // It's also possible for Loc to alias both src and dest, or neither.
    ModRefInfo rv = ModRefInfo::NoModRef;
    if (SrcAA != NoAlias)
      rv = setRef(rv);
    if (DestAA != NoAlias)
      rv = setMod(rv);
    return rv;
  }

  // While the assume intrinsic is marked as arbitrarily writing so that
  // proper control dependencies will be maintained, it never aliases any
  // particular memory location.
  if (isIntrinsicCall(Call, Intrinsic::assume))
    return ModRefInfo::NoModRef;

  // Like assumes, guard intrinsics are also marked as arbitrarily writing so
  // that proper control dependencies are maintained but they never mods any
  // particular memory location.
  //
  // *Unlike* assumes, guard intrinsics are modeled as reading memory since the
  // heap state at the point the guard is issued needs to be consistent in case
  // the guard invokes the "deopt" continuation.
  if (isIntrinsicCall(Call, Intrinsic::experimental_guard))
    return ModRefInfo::Ref;
  // The same applies to deoptimize which is essentially a guard(false).
  if (isIntrinsicCall(Call, Intrinsic::experimental_deoptimize))
    return ModRefInfo::Ref;

  // Like assumes, invariant.start intrinsics were also marked as arbitrarily
  // writing so that proper control dependencies are maintained but they never
  // mod any particular memory location visible to the IR.
  // *Unlike* assumes (which are now modeled as NoModRef), invariant.start
  // intrinsic is now modeled as reading memory. This prevents hoisting the
  // invariant.start intrinsic over stores. Consider:
  // *ptr = 40;
  // *ptr = 50;
  // invariant_start(ptr)
  // int val = *ptr;
  // print(val);
  //
  // This cannot be transformed to:
  //
  // *ptr = 40;
  // invariant_start(ptr)
  // *ptr = 50;
  // int val = *ptr;
  // print(val);
  //
  // The transformation will cause the second store to be ignored (based on
  // rules of invariant.start)  and print 40, while the first program always
  // prints 50.
  if (isIntrinsicCall(Call, Intrinsic::invariant_start))
    return ModRefInfo::Ref;

  // The AAResultBase base class has some smarts, lets use them.
  return AAResultBase::getModRefInfo(Call, Loc, AAQI);
}

ModRefInfo BasicAAResult::getModRefInfo(const CallBase *Call1,
                                        const CallBase *Call2,
                                        AAQueryInfo &AAQI) {
  // While the assume intrinsic is marked as arbitrarily writing so that
  // proper control dependencies will be maintained, it never aliases any
  // particular memory location.
  if (isIntrinsicCall(Call1, Intrinsic::assume) ||
      isIntrinsicCall(Call2, Intrinsic::assume))
    return ModRefInfo::NoModRef;

  // Like assumes, guard intrinsics are also marked as arbitrarily writing so
  // that proper control dependencies are maintained but they never mod any
  // particular memory location.
  //
  // *Unlike* assumes, guard intrinsics are modeled as reading memory since the
  // heap state at the point the guard is issued needs to be consistent in case
  // the guard invokes the "deopt" continuation.

  // NB! This function is *not* commutative, so we special case two
  // possibilities for guard intrinsics.

  if (isIntrinsicCall(Call1, Intrinsic::experimental_guard))
    return isModSet(createModRefInfo(getModRefBehavior(Call2)))
               ? ModRefInfo::Ref
               : ModRefInfo::NoModRef;

  if (isIntrinsicCall(Call2, Intrinsic::experimental_guard))
    return isModSet(createModRefInfo(getModRefBehavior(Call1)))
               ? ModRefInfo::Mod
               : ModRefInfo::NoModRef;

  // The AAResultBase base class has some smarts, lets use them.
  return AAResultBase::getModRefInfo(Call1, Call2, AAQI);
}

// If a we have (a) a GEP and (b) a pointer based on an alloca, and the
// beginning of the object the GEP points would have a negative offset with
// repsect to the alloca, that means the GEP can not alias pointer (b).
// Note that the pointer based on the alloca may not be a GEP. For
// example, it may be the alloca itself.
// The same applies if (b) is based on a GlobalVariable. Note that just being
// based on isIdentifiedObject() is not enough - we need an identified object
// that does not permit access to negative offsets. For example, a negative
// offset from a noalias argument or call can be inbounds w.r.t the actual
// underlying object.
//
// For example, consider:
//
//   struct { int f0, int f1, ...} foo;
//   foo alloca;
//   foo* random = bar(alloca);
//   int *f0 = &alloca.f0
//   int *f1 = &random->f1;
//
// Which is lowered, approximately, to:
//
//  %alloca = alloca %struct.foo
//  %random = call %struct.foo* @random(%struct.foo* %alloca)
//  %f0 = getelementptr inbounds %struct, %struct.foo* %alloca, i32 0, i32 0
//  %f1 = getelementptr inbounds %struct, %struct.foo* %random, i32 0, i32 1
//
// Assume %f1 and %f0 alias. Then %f1 would point into the object allocated
// by %alloca. Since the %f1 GEP is inbounds, that means %random must also
// point into the same object. But since %f0 points to the beginning of %alloca,
// the highest %f1 can be is (%alloca + 3). This means %random can not be higher
// than (%alloca - 1), and so is not inbounds, a contradiction.
bool BasicAAResult::isGEPBaseAtNegativeOffset(const GEPOperator *GEPOp,
      const DecomposedGEP &DecompGEP, const DecomposedGEP &DecompObject,
      LocationSize MaybeObjectAccessSize) {
  // If the object access size is unknown, or the GEP isn't inbounds, bail.
  if (!MaybeObjectAccessSize.hasValue() || !GEPOp->isInBounds())
    return false;

  const uint64_t ObjectAccessSize = MaybeObjectAccessSize.getValue();

  // We need the object to be an alloca or a globalvariable, and want to know
  // the offset of the pointer from the object precisely, so no variable
  // indices are allowed.
  if (!(isa<AllocaInst>(DecompObject.Base) ||
        isa<GlobalVariable>(DecompObject.Base)) ||
      !DecompObject.VarIndices.empty())
    return false;

  // If the GEP has no variable indices, we know the precise offset
  // from the base, then use it. If the GEP has variable indices,
  // we can't get exact GEP offset to identify pointer alias. So return
  // false in that case.
  if (!DecompGEP.VarIndices.empty())
    return false;

  return DecompGEP.Offset.sge(DecompObject.Offset + (int64_t)ObjectAccessSize);
}

/// Provides a bunch of ad-hoc rules to disambiguate a GEP instruction against
/// another pointer.
///
/// We know that V1 is a GEP, but we don't know anything about V2.
/// UnderlyingV1 is getUnderlyingObject(GEP1), UnderlyingV2 is the same for
/// V2.
AliasResult BasicAAResult::aliasGEP(
    const GEPOperator *GEP1, LocationSize V1Size, const AAMDNodes &V1AAInfo,
    const Value *V2, LocationSize V2Size, const AAMDNodes &V2AAInfo,
    const Value *UnderlyingV1, const Value *UnderlyingV2, AAQueryInfo &AAQI) {
  // If both accesses are unknown size, we can only check whether the
  // underlying objects are different.
  if (!V1Size.hasValue() && !V2Size.hasValue()) {
    // If the other operand is a phi/select, let phi/select handling perform
    // this check. Otherwise the same recursive walk is done twice.
    if (!isa<PHINode>(V2) && !isa<SelectInst>(V2)) {
      AliasResult BaseAlias =
          aliasCheck(UnderlyingV1, LocationSize::beforeOrAfterPointer(),
                     AAMDNodes(), UnderlyingV2,
                     LocationSize::beforeOrAfterPointer(), AAMDNodes(), AAQI);
      if (BaseAlias == NoAlias)
        return NoAlias;
    }
    return MayAlias;
  }

  DecomposedGEP DecompGEP1 = DecomposeGEPExpression(GEP1, DL, &AC, DT);
  DecomposedGEP DecompGEP2 = DecomposeGEPExpression(V2, DL, &AC, DT);

  // Don't attempt to analyze the decomposed GEP if index scale is not a
  // compile-time constant.
  if (!DecompGEP1.HasCompileTimeConstantScale ||
      !DecompGEP2.HasCompileTimeConstantScale)
    return MayAlias;

  assert(DecompGEP1.Base == UnderlyingV1 && DecompGEP2.Base == UnderlyingV2 &&
         "DecomposeGEPExpression returned a result different from "
         "getUnderlyingObject");

  // If the GEP's offset relative to its base is such that the base would
  // fall below the start of the object underlying V2, then the GEP and V2
  // cannot alias.
  if (isGEPBaseAtNegativeOffset(GEP1, DecompGEP1, DecompGEP2, V2Size))
    return NoAlias;
  // If we have two gep instructions with must-alias or not-alias'ing base
  // pointers, figure out if the indexes to the GEP tell us anything about the
  // derived pointer.
  if (const GEPOperator *GEP2 = dyn_cast<GEPOperator>(V2)) {
    // Check for the GEP base being at a negative offset, this time in the other
    // direction.
    if (isGEPBaseAtNegativeOffset(GEP2, DecompGEP2, DecompGEP1, V1Size))
      return NoAlias;
    // Do the base pointers alias?
    AliasResult BaseAlias = aliasCheck(
        UnderlyingV1, LocationSize::beforeOrAfterPointer(), AAMDNodes(),
        UnderlyingV2, LocationSize::beforeOrAfterPointer(), AAMDNodes(), AAQI);

    // For GEPs with identical offsets, we can preserve the size and AAInfo
    // when performing the alias check on the underlying objects.
    if (BaseAlias == MayAlias && DecompGEP1.Offset == DecompGEP2.Offset &&
        DecompGEP1.VarIndices == DecompGEP2.VarIndices) {
      AliasResult PreciseBaseAlias = aliasCheck(
          UnderlyingV1, V1Size, V1AAInfo, UnderlyingV2, V2Size, V2AAInfo, AAQI);
      if (PreciseBaseAlias == NoAlias)
        return NoAlias;
    }

    // If we get a No or May, then return it immediately, no amount of analysis
    // will improve this situation.
    if (BaseAlias != MustAlias) {
      assert(BaseAlias == NoAlias || BaseAlias == MayAlias);
      return BaseAlias;
    }

    // Subtract the GEP2 pointer from the GEP1 pointer to find out their
    // symbolic difference.
    DecompGEP1.Offset -= DecompGEP2.Offset;
    GetIndexDifference(DecompGEP1.VarIndices, DecompGEP2.VarIndices);

  } else {
    // Check to see if these two pointers are related by the getelementptr
    // instruction.  If one pointer is a GEP with a non-zero index of the other
    // pointer, we know they cannot alias.

    AliasResult R = aliasCheck(
        UnderlyingV1, LocationSize::beforeOrAfterPointer(), AAMDNodes(),
        V2, V2Size, V2AAInfo, AAQI, nullptr, UnderlyingV2);
    if (R != MustAlias) {
      // If V2 may alias GEP base pointer, conservatively returns MayAlias.
      // If V2 is known not to alias GEP base pointer, then the two values
      // cannot alias per GEP semantics: "Any memory access must be done through
      // a pointer value associated with an address range of the memory access,
      // otherwise the behavior is undefined.".
      assert(R == NoAlias || R == MayAlias);
      return R;
    }
  }

  // In the two GEP Case, if there is no difference in the offsets of the
  // computed pointers, the resultant pointers are a must alias.  This
  // happens when we have two lexically identical GEP's (for example).
  //
  // In the other case, if we have getelementptr <ptr>, 0, 0, 0, 0, ... and V2
  // must aliases the GEP, the end result is a must alias also.
  if (DecompGEP1.Offset == 0 && DecompGEP1.VarIndices.empty())
    return MustAlias;

  // If there is a constant difference between the pointers, but the difference
  // is less than the size of the associated memory object, then we know
  // that the objects are partially overlapping.  If the difference is
  // greater, we know they do not overlap.
  if (DecompGEP1.Offset != 0 && DecompGEP1.VarIndices.empty()) {
    if (DecompGEP1.Offset.sge(0)) {
      if (V2Size.hasValue()) {
        if (DecompGEP1.Offset.ult(V2Size.getValue()))
          return PartialAlias;
        return NoAlias;
      }
    } else {
      // We have the situation where:
      // +                +
      // | BaseOffset     |
      // ---------------->|
      // |-->V1Size       |-------> V2Size
      // GEP1             V2
      if (V1Size.hasValue()) {
        if ((-DecompGEP1.Offset).ult(V1Size.getValue()))
          return PartialAlias;
        return NoAlias;
      }
    }
  }

  if (!DecompGEP1.VarIndices.empty()) {
    APInt GCD;
    bool AllNonNegative = DecompGEP1.Offset.isNonNegative();
    bool AllNonPositive = DecompGEP1.Offset.isNonPositive();
    for (unsigned i = 0, e = DecompGEP1.VarIndices.size(); i != e; ++i) {
      const APInt &Scale = DecompGEP1.VarIndices[i].Scale;
      if (i == 0)
        GCD = Scale.abs();
      else
        GCD = APIntOps::GreatestCommonDivisor(GCD, Scale.abs());

      if (AllNonNegative || AllNonPositive) {
        // If the Value could change between cycles, then any reasoning about
        // the Value this cycle may not hold in the next cycle. We'll just
        // give up if we can't determine conditions that hold for every cycle:
        const Value *V = DecompGEP1.VarIndices[i].V;

        KnownBits Known =
            computeKnownBits(V, DL, 0, &AC, dyn_cast<Instruction>(GEP1), DT);
        bool SignKnownZero = Known.isNonNegative();
        bool SignKnownOne = Known.isNegative();

        // Zero-extension widens the variable, and so forces the sign
        // bit to zero.
        bool IsZExt = DecompGEP1.VarIndices[i].ZExtBits > 0 || isa<ZExtInst>(V);
        SignKnownZero |= IsZExt;
        SignKnownOne &= !IsZExt;

        AllNonNegative &= (SignKnownZero && Scale.isNonNegative()) ||
                          (SignKnownOne && Scale.isNonPositive());
        AllNonPositive &= (SignKnownZero && Scale.isNonPositive()) ||
                          (SignKnownOne && Scale.isNonNegative());
      }
    }

    // We now have accesses at two offsets from the same base:
    //  1. (...)*GCD + DecompGEP1.Offset with size V1Size
    //  2. 0 with size V2Size
    // Using arithmetic modulo GCD, the accesses are at
    // [ModOffset..ModOffset+V1Size) and [0..V2Size). If the first access fits
    // into the range [V2Size..GCD), then we know they cannot overlap.
    APInt ModOffset = DecompGEP1.Offset.srem(GCD);
    if (ModOffset.isNegative())
      ModOffset += GCD; // We want mod, not rem.
    if (V1Size.hasValue() && V2Size.hasValue() &&
        ModOffset.uge(V2Size.getValue()) &&
        (GCD - ModOffset).uge(V1Size.getValue()))
      return NoAlias;

    // If we know all the variables are non-negative, then the total offset is
    // also non-negative and >= DecompGEP1.Offset. We have the following layout:
    // [0, V2Size) ... [TotalOffset, TotalOffer+V1Size]
    // If DecompGEP1.Offset >= V2Size, the accesses don't alias.
    if (AllNonNegative && V2Size.hasValue() &&
        DecompGEP1.Offset.uge(V2Size.getValue()))
      return NoAlias;
    // Similarly, if the variables are non-positive, then the total offset is
    // also non-positive and <= DecompGEP1.Offset. We have the following layout:
    // [TotalOffset, TotalOffset+V1Size) ... [0, V2Size)
    // If -DecompGEP1.Offset >= V1Size, the accesses don't alias.
    if (AllNonPositive && V1Size.hasValue() &&
        (-DecompGEP1.Offset).uge(V1Size.getValue()))
      return NoAlias;

    if (V1Size.hasValue() && V2Size.hasValue()) {
      // Try to determine whether abs(VarIndex) > 0.
      Optional<APInt> MinAbsVarIndex;
<<<<<<< HEAD
      // TODO: Could handle single non-zero index as well.
      if (DecompGEP1.VarIndices.size() == 2) {
=======
      if (DecompGEP1.VarIndices.size() == 1) {
        // VarIndex = Scale*V. If V != 0 then abs(VarIndex) >= abs(Scale).
        const VariableGEPIndex &Var = DecompGEP1.VarIndices[0];
        if (isKnownNonZero(Var.V, DL))
          MinAbsVarIndex = Var.Scale.abs();
      } else if (DecompGEP1.VarIndices.size() == 2) {
>>>>>>> e1e3308f
        // VarIndex = Scale*V0 + (-Scale)*V1.
        // If V0 != V1 then abs(VarIndex) >= abs(Scale).
        // Check that VisitedPhiBBs is empty, to avoid reasoning about
        // inequality of values across loop iterations.
        const VariableGEPIndex &Var0 = DecompGEP1.VarIndices[0];
        const VariableGEPIndex &Var1 = DecompGEP1.VarIndices[1];
        if (Var0.Scale == -Var1.Scale && Var0.ZExtBits == Var1.ZExtBits &&
            Var0.SExtBits == Var1.SExtBits && VisitedPhiBBs.empty() &&
            isKnownNonEqual(Var0.V, Var1.V, DL))
          MinAbsVarIndex = Var0.Scale.abs();
      }

      if (MinAbsVarIndex) {
        // The constant offset will have added at least +/-MinAbsVarIndex to it.
        APInt OffsetLo = DecompGEP1.Offset - *MinAbsVarIndex;
        APInt OffsetHi = DecompGEP1.Offset + *MinAbsVarIndex;
        // Check that an access at OffsetLo or lower, and an access at OffsetHi
        // or higher both do not alias.
        if (OffsetLo.isNegative() && (-OffsetLo).uge(V1Size.getValue()) &&
            OffsetHi.isNonNegative() && OffsetHi.uge(V2Size.getValue()))
          return NoAlias;
      }
    }

    if (constantOffsetHeuristic(DecompGEP1.VarIndices, V1Size, V2Size,
                                DecompGEP1.Offset, &AC, DT))
      return NoAlias;
  }

  // Statically, we can see that the base objects are the same, but the
  // pointers have dynamic offsets which we can't resolve. And none of our
  // little tricks above worked.
  return MayAlias;
}

static AliasResult MergeAliasResults(AliasResult A, AliasResult B) {
  // If the results agree, take it.
  if (A == B)
    return A;
  // A mix of PartialAlias and MustAlias is PartialAlias.
  if ((A == PartialAlias && B == MustAlias) ||
      (B == PartialAlias && A == MustAlias))
    return PartialAlias;
  // Otherwise, we don't know anything.
  return MayAlias;
}

/// Provides a bunch of ad-hoc rules to disambiguate a Select instruction
/// against another.
AliasResult
BasicAAResult::aliasSelect(const SelectInst *SI, LocationSize SISize,
                           const AAMDNodes &SIAAInfo, const Value *V2,
                           LocationSize V2Size, const AAMDNodes &V2AAInfo,
                           const Value *UnderV2, AAQueryInfo &AAQI) {
  // If the values are Selects with the same condition, we can do a more precise
  // check: just check for aliases between the values on corresponding arms.
  if (const SelectInst *SI2 = dyn_cast<SelectInst>(V2))
    if (SI->getCondition() == SI2->getCondition()) {
      AliasResult Alias =
          aliasCheck(SI->getTrueValue(), SISize, SIAAInfo, SI2->getTrueValue(),
                     V2Size, V2AAInfo, AAQI);
      if (Alias == MayAlias)
        return MayAlias;
      AliasResult ThisAlias =
          aliasCheck(SI->getFalseValue(), SISize, SIAAInfo,
                     SI2->getFalseValue(), V2Size, V2AAInfo, AAQI);
      return MergeAliasResults(ThisAlias, Alias);
    }

  // If both arms of the Select node NoAlias or MustAlias V2, then returns
  // NoAlias / MustAlias. Otherwise, returns MayAlias.
  AliasResult Alias = aliasCheck(V2, V2Size, V2AAInfo, SI->getTrueValue(),
                                 SISize, SIAAInfo, AAQI, UnderV2);
  if (Alias == MayAlias)
    return MayAlias;

  AliasResult ThisAlias = aliasCheck(V2, V2Size, V2AAInfo, SI->getFalseValue(),
                                     SISize, SIAAInfo, AAQI, UnderV2);
  return MergeAliasResults(ThisAlias, Alias);
}

/// Provide a bunch of ad-hoc rules to disambiguate a PHI instruction against
/// another.
AliasResult BasicAAResult::aliasPHI(const PHINode *PN, LocationSize PNSize,
                                    const AAMDNodes &PNAAInfo, const Value *V2,
                                    LocationSize V2Size,
                                    const AAMDNodes &V2AAInfo,
                                    const Value *UnderV2, AAQueryInfo &AAQI) {
  // If the values are PHIs in the same block, we can do a more precise
  // as well as efficient check: just check for aliases between the values
  // on corresponding edges.
  if (const PHINode *PN2 = dyn_cast<PHINode>(V2))
    if (PN2->getParent() == PN->getParent()) {
      AAQueryInfo::LocPair Locs(MemoryLocation(PN, PNSize, PNAAInfo),
                                MemoryLocation(V2, V2Size, V2AAInfo));
      if (PN > V2)
        std::swap(Locs.first, Locs.second);
      // Analyse the PHIs' inputs under the assumption that the PHIs are
      // NoAlias.
      // If the PHIs are May/MustAlias there must be (recursively) an input
      // operand from outside the PHIs' cycle that is MayAlias/MustAlias or
      // there must be an operation on the PHIs within the PHIs' value cycle
      // that causes a MayAlias.
      // Pretend the phis do not alias.
      AliasResult Alias = NoAlias;
      AliasResult OrigAliasResult;
      {
        // Limited lifetime iterator invalidated by the aliasCheck call below.
        auto CacheIt = AAQI.AliasCache.find(Locs);
        assert((CacheIt != AAQI.AliasCache.end()) &&
               "There must exist an entry for the phi node");
        OrigAliasResult = CacheIt->second;
        CacheIt->second = NoAlias;
      }

      for (unsigned i = 0, e = PN->getNumIncomingValues(); i != e; ++i) {
        AliasResult ThisAlias =
            aliasCheck(PN->getIncomingValue(i), PNSize, PNAAInfo,
                       PN2->getIncomingValueForBlock(PN->getIncomingBlock(i)),
                       V2Size, V2AAInfo, AAQI);
        Alias = MergeAliasResults(ThisAlias, Alias);
        if (Alias == MayAlias)
          break;
      }

      // Reset if speculation failed.
      if (Alias != NoAlias)
        AAQI.updateResult(Locs, OrigAliasResult);
      return Alias;
    }

  SmallVector<Value *, 4> V1Srcs;
  // If a phi operand recurses back to the phi, we can still determine NoAlias
  // if we don't alias the underlying objects of the other phi operands, as we
  // know that the recursive phi needs to be based on them in some way.
  bool isRecursive = false;
  auto CheckForRecPhi = [&](Value *PV) {
    if (!EnableRecPhiAnalysis)
      return false;
    if (getUnderlyingObject(PV) == PN) {
      isRecursive = true;
      return true;
    }
    return false;
  };

  if (PV) {
    // If we have PhiValues then use it to get the underlying phi values.
    const PhiValues::ValueSet &PhiValueSet = PV->getValuesForPhi(PN);
    // If we have more phi values than the search depth then return MayAlias
    // conservatively to avoid compile time explosion. The worst possible case
    // is if both sides are PHI nodes. In which case, this is O(m x n) time
    // where 'm' and 'n' are the number of PHI sources.
    if (PhiValueSet.size() > MaxLookupSearchDepth)
      return MayAlias;
    // Add the values to V1Srcs
    for (Value *PV1 : PhiValueSet) {
      if (CheckForRecPhi(PV1))
        continue;
      V1Srcs.push_back(PV1);
    }
  } else {
    // If we don't have PhiInfo then just look at the operands of the phi itself
    // FIXME: Remove this once we can guarantee that we have PhiInfo always
    SmallPtrSet<Value *, 4> UniqueSrc;
    for (Value *PV1 : PN->incoming_values()) {
      if (isa<PHINode>(PV1))
        // If any of the source itself is a PHI, return MayAlias conservatively
        // to avoid compile time explosion. The worst possible case is if both
        // sides are PHI nodes. In which case, this is O(m x n) time where 'm'
        // and 'n' are the number of PHI sources.
        return MayAlias;

      if (CheckForRecPhi(PV1))
        continue;

      if (UniqueSrc.insert(PV1).second)
        V1Srcs.push_back(PV1);
    }
  }

  // If V1Srcs is empty then that means that the phi has no underlying non-phi
  // value. This should only be possible in blocks unreachable from the entry
  // block, but return MayAlias just in case.
  if (V1Srcs.empty())
    return MayAlias;

  // If this PHI node is recursive, indicate that the pointer may be moved
  // across iterations. We can only prove NoAlias if different underlying
  // objects are involved.
  if (isRecursive)
    PNSize = LocationSize::beforeOrAfterPointer();

  // In the recursive alias queries below, we may compare values from two
  // different loop iterations. Keep track of visited phi blocks, which will
  // be used when determining value equivalence.
  bool BlockInserted = VisitedPhiBBs.insert(PN->getParent()).second;
  auto _ = make_scope_exit([&]() {
    if (BlockInserted)
      VisitedPhiBBs.erase(PN->getParent());
  });

  // If we inserted a block into VisitedPhiBBs, alias analysis results that
  // have been cached earlier may no longer be valid. Perform recursive queries
  // with a new AAQueryInfo.
  AAQueryInfo NewAAQI;
  AAQueryInfo *UseAAQI = BlockInserted ? &NewAAQI : &AAQI;

  AliasResult Alias = aliasCheck(V2, V2Size, V2AAInfo, V1Srcs[0], PNSize,
                                 PNAAInfo, *UseAAQI, UnderV2);

  // Early exit if the check of the first PHI source against V2 is MayAlias.
  // Other results are not possible.
  if (Alias == MayAlias)
    return MayAlias;
  // With recursive phis we cannot guarantee that MustAlias/PartialAlias will
  // remain valid to all elements and needs to conservatively return MayAlias.
  if (isRecursive && Alias != NoAlias)
    return MayAlias;

  // If all sources of the PHI node NoAlias or MustAlias V2, then returns
  // NoAlias / MustAlias. Otherwise, returns MayAlias.
  for (unsigned i = 1, e = V1Srcs.size(); i != e; ++i) {
    Value *V = V1Srcs[i];

    AliasResult ThisAlias = aliasCheck(V2, V2Size, V2AAInfo, V, PNSize,
                                       PNAAInfo, *UseAAQI, UnderV2);
    Alias = MergeAliasResults(ThisAlias, Alias);
    if (Alias == MayAlias)
      break;
  }

  return Alias;
}

/// Provides a bunch of ad-hoc rules to disambiguate in common cases, such as
/// array references.
AliasResult BasicAAResult::aliasCheck(const Value *V1, LocationSize V1Size,
                                      const AAMDNodes &V1AAInfo,
                                      const Value *V2, LocationSize V2Size,
                                      const AAMDNodes &V2AAInfo,
                                      AAQueryInfo &AAQI, const Value *O1,
                                      const Value *O2) {
  // If either of the memory references is empty, it doesn't matter what the
  // pointer values are.
  if (V1Size.isZero() || V2Size.isZero())
    return NoAlias;

  // Strip off any casts if they exist.
  V1 = V1->stripPointerCastsAndInvariantGroups();
  V2 = V2->stripPointerCastsAndInvariantGroups();

  // If V1 or V2 is undef, the result is NoAlias because we can always pick a
  // value for undef that aliases nothing in the program.
  if (isa<UndefValue>(V1) || isa<UndefValue>(V2))
    return NoAlias;

  // Are we checking for alias of the same value?
  // Because we look 'through' phi nodes, we could look at "Value" pointers from
  // different iterations. We must therefore make sure that this is not the
  // case. The function isValueEqualInPotentialCycles ensures that this cannot
  // happen by looking at the visited phi nodes and making sure they cannot
  // reach the value.
  if (isValueEqualInPotentialCycles(V1, V2))
    return MustAlias;

  if (!V1->getType()->isPointerTy() || !V2->getType()->isPointerTy())
    return NoAlias; // Scalars cannot alias each other

  // Figure out what objects these things are pointing to if we can.
  if (O1 == nullptr)
    O1 = getUnderlyingObject(V1, MaxLookupSearchDepth);

  if (O2 == nullptr)
    O2 = getUnderlyingObject(V2, MaxLookupSearchDepth);

  // Null values in the default address space don't point to any object, so they
  // don't alias any other pointer.
  if (const ConstantPointerNull *CPN = dyn_cast<ConstantPointerNull>(O1))
    if (!NullPointerIsDefined(&F, CPN->getType()->getAddressSpace()))
      return NoAlias;
  if (const ConstantPointerNull *CPN = dyn_cast<ConstantPointerNull>(O2))
    if (!NullPointerIsDefined(&F, CPN->getType()->getAddressSpace()))
      return NoAlias;

  if (O1 != O2) {
    // If V1/V2 point to two different objects, we know that we have no alias.
    if (isIdentifiedObject(O1) && isIdentifiedObject(O2))
      return NoAlias;

    // Constant pointers can't alias with non-const isIdentifiedObject objects.
    if ((isa<Constant>(O1) && isIdentifiedObject(O2) && !isa<Constant>(O2)) ||
        (isa<Constant>(O2) && isIdentifiedObject(O1) && !isa<Constant>(O1)))
      return NoAlias;

    // Function arguments can't alias with things that are known to be
    // unambigously identified at the function level.
    if ((isa<Argument>(O1) && isIdentifiedFunctionLocal(O2)) ||
        (isa<Argument>(O2) && isIdentifiedFunctionLocal(O1)))
      return NoAlias;

    // If one pointer is the result of a call/invoke or load and the other is a
    // non-escaping local object within the same function, then we know the
    // object couldn't escape to a point where the call could return it.
    //
    // Note that if the pointers are in different functions, there are a
    // variety of complications. A call with a nocapture argument may still
    // temporary store the nocapture argument's value in a temporary memory
    // location if that memory location doesn't escape. Or it may pass a
    // nocapture value to other functions as long as they don't capture it.
    if (isEscapeSource(O1) &&
        isNonEscapingLocalObject(O2, &AAQI.IsCapturedCache))
      return NoAlias;
    if (isEscapeSource(O2) &&
        isNonEscapingLocalObject(O1, &AAQI.IsCapturedCache))
      return NoAlias;
  }

  // If the size of one access is larger than the entire object on the other
  // side, then we know such behavior is undefined and can assume no alias.
  bool NullIsValidLocation = NullPointerIsDefined(&F);
  if ((isObjectSmallerThan(
          O2, getMinimalExtentFrom(*V1, V1Size, DL, NullIsValidLocation), DL,
          TLI, NullIsValidLocation)) ||
      (isObjectSmallerThan(
          O1, getMinimalExtentFrom(*V2, V2Size, DL, NullIsValidLocation), DL,
          TLI, NullIsValidLocation)))
    return NoAlias;

  // If one the accesses may be before the accessed pointer, canonicalize this
  // by using unknown after-pointer sizes for both accesses. This is
  // equivalent, because regardless of which pointer is lower, one of them
  // will always came after the other, as long as the underlying objects aren't
  // disjoint. We do this so that the rest of BasicAA does not have to deal
  // with accesses before the base pointer, and to improve cache utilization by
  // merging equivalent states.
  if (V1Size.mayBeBeforePointer() || V2Size.mayBeBeforePointer()) {
    V1Size = LocationSize::afterPointer();
    V2Size = LocationSize::afterPointer();
  }

  // Check the cache before climbing up use-def chains. This also terminates
  // otherwise infinitely recursive queries.
  AAQueryInfo::LocPair Locs(MemoryLocation(V1, V1Size, V1AAInfo),
                            MemoryLocation(V2, V2Size, V2AAInfo));
  if (V1 > V2)
    std::swap(Locs.first, Locs.second);
  std::pair<AAQueryInfo::AliasCacheT::iterator, bool> Pair =
      AAQI.AliasCache.try_emplace(Locs, MayAlias);
  if (!Pair.second)
    return Pair.first->second;

  if (const GEPOperator *GV1 = dyn_cast<GEPOperator>(V1)) {
    AliasResult Result =
        aliasGEP(GV1, V1Size, V1AAInfo, V2, V2Size, V2AAInfo, O1, O2, AAQI);
    if (Result != MayAlias)
      return AAQI.updateResult(Locs, Result);
  } else if (const GEPOperator *GV2 = dyn_cast<GEPOperator>(V2)) {
    AliasResult Result =
        aliasGEP(GV2, V2Size, V2AAInfo, V1, V1Size, V1AAInfo, O2, O1, AAQI);
    if (Result != MayAlias)
      return AAQI.updateResult(Locs, Result);
  }

  if (const PHINode *PN = dyn_cast<PHINode>(V1)) {
    AliasResult Result =
        aliasPHI(PN, V1Size, V1AAInfo, V2, V2Size, V2AAInfo, O2, AAQI);
    if (Result != MayAlias)
      return AAQI.updateResult(Locs, Result);
  } else if (const PHINode *PN = dyn_cast<PHINode>(V2)) {
    AliasResult Result =
        aliasPHI(PN, V2Size, V2AAInfo, V1, V1Size, V1AAInfo, O1, AAQI);
    if (Result != MayAlias)
      return AAQI.updateResult(Locs, Result);
  }

  if (const SelectInst *S1 = dyn_cast<SelectInst>(V1)) {
    AliasResult Result =
        aliasSelect(S1, V1Size, V1AAInfo, V2, V2Size, V2AAInfo, O2, AAQI);
    if (Result != MayAlias)
      return AAQI.updateResult(Locs, Result);
  } else if (const SelectInst *S2 = dyn_cast<SelectInst>(V2)) {
    AliasResult Result =
        aliasSelect(S2, V2Size, V2AAInfo, V1, V1Size, V1AAInfo, O1, AAQI);
    if (Result != MayAlias)
      return AAQI.updateResult(Locs, Result);
  }

  // If both pointers are pointing into the same object and one of them
  // accesses the entire object, then the accesses must overlap in some way.
  if (O1 == O2)
    if (V1Size.isPrecise() && V2Size.isPrecise() &&
        (isObjectSize(O1, V1Size.getValue(), DL, TLI, NullIsValidLocation) ||
         isObjectSize(O2, V2Size.getValue(), DL, TLI, NullIsValidLocation)))
      return AAQI.updateResult(Locs, PartialAlias);

  // Recurse back into the best AA results we have, potentially with refined
  // memory locations. We have already ensured that BasicAA has a MayAlias
  // cache result for these, so any recursion back into BasicAA won't loop.
  AliasResult Result = getBestAAResults().alias(Locs.first, Locs.second, AAQI);
  if (Result != MayAlias)
    return AAQI.updateResult(Locs, Result);

  // MayAlias is already in the cache.
  return MayAlias;
}

/// Check whether two Values can be considered equivalent.
///
/// In addition to pointer equivalence of \p V1 and \p V2 this checks whether
/// they can not be part of a cycle in the value graph by looking at all
/// visited phi nodes an making sure that the phis cannot reach the value. We
/// have to do this because we are looking through phi nodes (That is we say
/// noalias(V, phi(VA, VB)) if noalias(V, VA) and noalias(V, VB).
bool BasicAAResult::isValueEqualInPotentialCycles(const Value *V,
                                                  const Value *V2) {
  if (V != V2)
    return false;

  const Instruction *Inst = dyn_cast<Instruction>(V);
  if (!Inst)
    return true;

  if (VisitedPhiBBs.empty())
    return true;

  if (VisitedPhiBBs.size() > MaxNumPhiBBsValueReachabilityCheck)
    return false;

  // Make sure that the visited phis cannot reach the Value. This ensures that
  // the Values cannot come from different iterations of a potential cycle the
  // phi nodes could be involved in.
  for (auto *P : VisitedPhiBBs)
    if (isPotentiallyReachable(&P->front(), Inst, nullptr, DT, LI))
      return false;

  return true;
}

/// Computes the symbolic difference between two de-composed GEPs.
///
/// Dest and Src are the variable indices from two decomposed GetElementPtr
/// instructions GEP1 and GEP2 which have common base pointers.
void BasicAAResult::GetIndexDifference(
    SmallVectorImpl<VariableGEPIndex> &Dest,
    const SmallVectorImpl<VariableGEPIndex> &Src) {
  if (Src.empty())
    return;

  for (unsigned i = 0, e = Src.size(); i != e; ++i) {
    const Value *V = Src[i].V;
    unsigned ZExtBits = Src[i].ZExtBits, SExtBits = Src[i].SExtBits;
    APInt Scale = Src[i].Scale;

    // Find V in Dest.  This is N^2, but pointer indices almost never have more
    // than a few variable indexes.
    for (unsigned j = 0, e = Dest.size(); j != e; ++j) {
      if (!isValueEqualInPotentialCycles(Dest[j].V, V) ||
          Dest[j].ZExtBits != ZExtBits || Dest[j].SExtBits != SExtBits)
        continue;

      // If we found it, subtract off Scale V's from the entry in Dest.  If it
      // goes to zero, remove the entry.
      if (Dest[j].Scale != Scale)
        Dest[j].Scale -= Scale;
      else
        Dest.erase(Dest.begin() + j);
      Scale = 0;
      break;
    }

    // If we didn't consume this entry, add it to the end of the Dest list.
    if (!!Scale) {
      VariableGEPIndex Entry = {V, ZExtBits, SExtBits, -Scale};
      Dest.push_back(Entry);
    }
  }
}

bool BasicAAResult::constantOffsetHeuristic(
    const SmallVectorImpl<VariableGEPIndex> &VarIndices,
    LocationSize MaybeV1Size, LocationSize MaybeV2Size, const APInt &BaseOffset,
    AssumptionCache *AC, DominatorTree *DT) {
  if (VarIndices.size() != 2 || !MaybeV1Size.hasValue() ||
      !MaybeV2Size.hasValue())
    return false;

  const uint64_t V1Size = MaybeV1Size.getValue();
  const uint64_t V2Size = MaybeV2Size.getValue();

  const VariableGEPIndex &Var0 = VarIndices[0], &Var1 = VarIndices[1];

  if (Var0.ZExtBits != Var1.ZExtBits || Var0.SExtBits != Var1.SExtBits ||
      Var0.Scale != -Var1.Scale)
    return false;

  unsigned Width = Var1.V->getType()->getIntegerBitWidth();

  // We'll strip off the Extensions of Var0 and Var1 and do another round
  // of GetLinearExpression decomposition. In the example above, if Var0
  // is zext(%x + 1) we should get V1 == %x and V1Offset == 1.

  APInt V0Scale(Width, 0), V0Offset(Width, 0), V1Scale(Width, 0),
      V1Offset(Width, 0);
  bool NSW = true, NUW = true;
  unsigned V0ZExtBits = 0, V0SExtBits = 0, V1ZExtBits = 0, V1SExtBits = 0;
  const Value *V0 = GetLinearExpression(Var0.V, V0Scale, V0Offset, V0ZExtBits,
                                        V0SExtBits, DL, 0, AC, DT, NSW, NUW);
  NSW = true;
  NUW = true;
  const Value *V1 = GetLinearExpression(Var1.V, V1Scale, V1Offset, V1ZExtBits,
                                        V1SExtBits, DL, 0, AC, DT, NSW, NUW);

  if (V0Scale != V1Scale || V0ZExtBits != V1ZExtBits ||
      V0SExtBits != V1SExtBits || !isValueEqualInPotentialCycles(V0, V1))
    return false;

  // We have a hit - Var0 and Var1 only differ by a constant offset!

  // If we've been sext'ed then zext'd the maximum difference between Var0 and
  // Var1 is possible to calculate, but we're just interested in the absolute
  // minimum difference between the two. The minimum distance may occur due to
  // wrapping; consider "add i3 %i, 5": if %i == 7 then 7 + 5 mod 8 == 4, and so
  // the minimum distance between %i and %i + 5 is 3.
  APInt MinDiff = V0Offset - V1Offset, Wrapped = -MinDiff;
  MinDiff = APIntOps::umin(MinDiff, Wrapped);
  APInt MinDiffBytes =
    MinDiff.zextOrTrunc(Var0.Scale.getBitWidth()) * Var0.Scale.abs();

  // We can't definitely say whether GEP1 is before or after V2 due to wrapping
  // arithmetic (i.e. for some values of GEP1 and V2 GEP1 < V2, and for other
  // values GEP1 > V2). We'll therefore only declare NoAlias if both V1Size and
  // V2Size can fit in the MinDiffBytes gap.
  return MinDiffBytes.uge(V1Size + BaseOffset.abs()) &&
         MinDiffBytes.uge(V2Size + BaseOffset.abs());
}

//===----------------------------------------------------------------------===//
// BasicAliasAnalysis Pass
//===----------------------------------------------------------------------===//

AnalysisKey BasicAA::Key;

BasicAAResult BasicAA::run(Function &F, FunctionAnalysisManager &AM) {
  return BasicAAResult(F.getParent()->getDataLayout(),
                       F,
                       AM.getResult<TargetLibraryAnalysis>(F),
                       AM.getResult<AssumptionAnalysis>(F),
                       &AM.getResult<DominatorTreeAnalysis>(F),
                       AM.getCachedResult<LoopAnalysis>(F),
                       AM.getCachedResult<PhiValuesAnalysis>(F));
}

BasicAAWrapperPass::BasicAAWrapperPass() : FunctionPass(ID) {
  initializeBasicAAWrapperPassPass(*PassRegistry::getPassRegistry());
}

char BasicAAWrapperPass::ID = 0;

void BasicAAWrapperPass::anchor() {}

INITIALIZE_PASS_BEGIN(BasicAAWrapperPass, "basic-aa",
                      "Basic Alias Analysis (stateless AA impl)", true, true)
INITIALIZE_PASS_DEPENDENCY(AssumptionCacheTracker)
INITIALIZE_PASS_DEPENDENCY(DominatorTreeWrapperPass)
INITIALIZE_PASS_DEPENDENCY(TargetLibraryInfoWrapperPass)
INITIALIZE_PASS_DEPENDENCY(PhiValuesWrapperPass)
INITIALIZE_PASS_END(BasicAAWrapperPass, "basic-aa",
                    "Basic Alias Analysis (stateless AA impl)", true, true)

FunctionPass *llvm::createBasicAAWrapperPass() {
  return new BasicAAWrapperPass();
}

bool BasicAAWrapperPass::runOnFunction(Function &F) {
  auto &ACT = getAnalysis<AssumptionCacheTracker>();
  auto &TLIWP = getAnalysis<TargetLibraryInfoWrapperPass>();
  auto &DTWP = getAnalysis<DominatorTreeWrapperPass>();
  auto *LIWP = getAnalysisIfAvailable<LoopInfoWrapperPass>();
  auto *PVWP = getAnalysisIfAvailable<PhiValuesWrapperPass>();

  Result.reset(new BasicAAResult(F.getParent()->getDataLayout(), F,
                                 TLIWP.getTLI(F), ACT.getAssumptionCache(F),
                                 &DTWP.getDomTree(),
                                 LIWP ? &LIWP->getLoopInfo() : nullptr,
                                 PVWP ? &PVWP->getResult() : nullptr));

  return false;
}

void BasicAAWrapperPass::getAnalysisUsage(AnalysisUsage &AU) const {
  AU.setPreservesAll();
  AU.addRequired<AssumptionCacheTracker>();
  AU.addRequired<DominatorTreeWrapperPass>();
  AU.addRequired<TargetLibraryInfoWrapperPass>();
  AU.addUsedIfAvailable<PhiValuesWrapperPass>();
}

BasicAAResult llvm::createLegacyPMBasicAAResult(Pass &P, Function &F) {
  return BasicAAResult(
      F.getParent()->getDataLayout(), F,
      P.getAnalysis<TargetLibraryInfoWrapperPass>().getTLI(F),
      P.getAnalysis<AssumptionCacheTracker>().getAssumptionCache(F));
}<|MERGE_RESOLUTION|>--- conflicted
+++ resolved
@@ -1098,22 +1098,6 @@
     const GEPOperator *GEP1, LocationSize V1Size, const AAMDNodes &V1AAInfo,
     const Value *V2, LocationSize V2Size, const AAMDNodes &V2AAInfo,
     const Value *UnderlyingV1, const Value *UnderlyingV2, AAQueryInfo &AAQI) {
-  // If both accesses are unknown size, we can only check whether the
-  // underlying objects are different.
-  if (!V1Size.hasValue() && !V2Size.hasValue()) {
-    // If the other operand is a phi/select, let phi/select handling perform
-    // this check. Otherwise the same recursive walk is done twice.
-    if (!isa<PHINode>(V2) && !isa<SelectInst>(V2)) {
-      AliasResult BaseAlias =
-          aliasCheck(UnderlyingV1, LocationSize::beforeOrAfterPointer(),
-                     AAMDNodes(), UnderlyingV2,
-                     LocationSize::beforeOrAfterPointer(), AAMDNodes(), AAQI);
-      if (BaseAlias == NoAlias)
-        return NoAlias;
-    }
-    return MayAlias;
-  }
-
   DecomposedGEP DecompGEP1 = DecomposeGEPExpression(GEP1, DL, &AC, DT);
   DecomposedGEP DecompGEP2 = DecomposeGEPExpression(V2, DL, &AC, DT);
 
@@ -1172,6 +1156,10 @@
     // instruction.  If one pointer is a GEP with a non-zero index of the other
     // pointer, we know they cannot alias.
 
+    // If both accesses are unknown size, we can't do anything useful here.
+    if (!V1Size.hasValue() && !V2Size.hasValue())
+      return MayAlias;
+
     AliasResult R = aliasCheck(
         UnderlyingV1, LocationSize::beforeOrAfterPointer(), AAMDNodes(),
         V2, V2Size, V2AAInfo, AAQI, nullptr, UnderlyingV2);
@@ -1288,17 +1276,12 @@
     if (V1Size.hasValue() && V2Size.hasValue()) {
       // Try to determine whether abs(VarIndex) > 0.
       Optional<APInt> MinAbsVarIndex;
-<<<<<<< HEAD
-      // TODO: Could handle single non-zero index as well.
-      if (DecompGEP1.VarIndices.size() == 2) {
-=======
       if (DecompGEP1.VarIndices.size() == 1) {
         // VarIndex = Scale*V. If V != 0 then abs(VarIndex) >= abs(Scale).
         const VariableGEPIndex &Var = DecompGEP1.VarIndices[0];
         if (isKnownNonZero(Var.V, DL))
           MinAbsVarIndex = Var.Scale.abs();
       } else if (DecompGEP1.VarIndices.size() == 2) {
->>>>>>> e1e3308f
         // VarIndex = Scale*V0 + (-Scale)*V1.
         // If V0 != V1 then abs(VarIndex) >= abs(Scale).
         // Check that VisitedPhiBBs is empty, to avoid reasoning about
