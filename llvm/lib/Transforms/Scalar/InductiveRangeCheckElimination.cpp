//===- InductiveRangeCheckElimination.cpp - -------------------------------===//
//
// Part of the LLVM Project, under the Apache License v2.0 with LLVM Exceptions.
// See https://llvm.org/LICENSE.txt for license information.
// SPDX-License-Identifier: Apache-2.0 WITH LLVM-exception
//
//===----------------------------------------------------------------------===//
//
// The InductiveRangeCheckElimination pass splits a loop's iteration space into
// three disjoint ranges.  It does that in a way such that the loop running in
// the middle loop provably does not need range checks. As an example, it will
// convert
//
//   len = < known positive >
//   for (i = 0; i < n; i++) {
//     if (0 <= i && i < len) {
//       do_something();
//     } else {
//       throw_out_of_bounds();
//     }
//   }
//
// to
//
//   len = < known positive >
//   limit = smin(n, len)
//   // no first segment
//   for (i = 0; i < limit; i++) {
//     if (0 <= i && i < len) { // this check is fully redundant
//       do_something();
//     } else {
//       throw_out_of_bounds();
//     }
//   }
//   for (i = limit; i < n; i++) {
//     if (0 <= i && i < len) {
//       do_something();
//     } else {
//       throw_out_of_bounds();
//     }
//   }
//
//===----------------------------------------------------------------------===//

#include "llvm/Transforms/Scalar/InductiveRangeCheckElimination.h"
#include "llvm/ADT/APInt.h"
#include "llvm/ADT/ArrayRef.h"
#include "llvm/ADT/PriorityWorklist.h"
#include "llvm/ADT/SmallPtrSet.h"
#include "llvm/ADT/SmallVector.h"
#include "llvm/ADT/StringRef.h"
#include "llvm/ADT/Twine.h"
#include "llvm/Analysis/BlockFrequencyInfo.h"
#include "llvm/Analysis/BranchProbabilityInfo.h"
#include "llvm/Analysis/LoopAnalysisManager.h"
#include "llvm/Analysis/LoopInfo.h"
#include "llvm/Analysis/ScalarEvolution.h"
#include "llvm/Analysis/ScalarEvolutionExpressions.h"
#include "llvm/IR/BasicBlock.h"
#include "llvm/IR/CFG.h"
#include "llvm/IR/Constants.h"
#include "llvm/IR/DerivedTypes.h"
#include "llvm/IR/Dominators.h"
#include "llvm/IR/Function.h"
#include "llvm/IR/IRBuilder.h"
#include "llvm/IR/InstrTypes.h"
#include "llvm/IR/Instructions.h"
#include "llvm/IR/Metadata.h"
#include "llvm/IR/Module.h"
#include "llvm/IR/PatternMatch.h"
#include "llvm/IR/Type.h"
#include "llvm/IR/Use.h"
#include "llvm/IR/User.h"
#include "llvm/IR/Value.h"
#include "llvm/InitializePasses.h"
#include "llvm/Pass.h"
#include "llvm/Support/BranchProbability.h"
#include "llvm/Support/Casting.h"
#include "llvm/Support/CommandLine.h"
#include "llvm/Support/Compiler.h"
#include "llvm/Support/Debug.h"
#include "llvm/Support/ErrorHandling.h"
#include "llvm/Support/raw_ostream.h"
#include "llvm/Transforms/Scalar.h"
#include "llvm/Transforms/Utils/Cloning.h"
#include "llvm/Transforms/Utils/LoopSimplify.h"
#include "llvm/Transforms/Utils/LoopUtils.h"
#include "llvm/Transforms/Utils/ScalarEvolutionExpander.h"
#include "llvm/Transforms/Utils/ValueMapper.h"
#include <algorithm>
#include <cassert>
#include <iterator>
#include <limits>
#include <optional>
#include <utility>
#include <vector>

using namespace llvm;
using namespace llvm::PatternMatch;

static cl::opt<unsigned> LoopSizeCutoff("irce-loop-size-cutoff", cl::Hidden,
                                        cl::init(64));

static cl::opt<bool> PrintChangedLoops("irce-print-changed-loops", cl::Hidden,
                                       cl::init(false));

static cl::opt<bool> PrintRangeChecks("irce-print-range-checks", cl::Hidden,
                                      cl::init(false));

static cl::opt<bool> SkipProfitabilityChecks("irce-skip-profitability-checks",
                                             cl::Hidden, cl::init(false));

static cl::opt<unsigned> MinRuntimeIterations("irce-min-runtime-iterations",
                                              cl::Hidden, cl::init(10));

static cl::opt<bool> AllowUnsignedLatchCondition("irce-allow-unsigned-latch",
                                                 cl::Hidden, cl::init(true));

static cl::opt<bool> AllowNarrowLatchCondition(
    "irce-allow-narrow-latch", cl::Hidden, cl::init(true),
    cl::desc("If set to true, IRCE may eliminate wide range checks in loops "
             "with narrow latch condition."));

static const char *ClonedLoopTag = "irce.loop.clone";

#define DEBUG_TYPE "irce"

namespace {

/// An inductive range check is conditional branch in a loop with
///
///  1. a very cold successor (i.e. the branch jumps to that successor very
///     rarely)
///
///  and
///
///  2. a condition that is provably true for some contiguous range of values
///     taken by the containing loop's induction variable.
///
class InductiveRangeCheck {

  const SCEV *Begin = nullptr;
  const SCEV *Step = nullptr;
  const SCEV *End = nullptr;
  Use *CheckUse = nullptr;

  static bool parseRangeCheckICmp(Loop *L, ICmpInst *ICI, ScalarEvolution &SE,
                                  Value *&Index, Value *&Length);

  static void
  extractRangeChecksFromCond(Loop *L, ScalarEvolution &SE, Use &ConditionUse,
                             SmallVectorImpl<InductiveRangeCheck> &Checks,
                             SmallPtrSetImpl<Value *> &Visited);

public:
  const SCEV *getBegin() const { return Begin; }
  const SCEV *getStep() const { return Step; }
  const SCEV *getEnd() const { return End; }

  void print(raw_ostream &OS) const {
    OS << "InductiveRangeCheck:\n";
    OS << "  Begin: ";
    Begin->print(OS);
    OS << "  Step: ";
    Step->print(OS);
    OS << "  End: ";
    End->print(OS);
    OS << "\n  CheckUse: ";
    getCheckUse()->getUser()->print(OS);
    OS << " Operand: " << getCheckUse()->getOperandNo() << "\n";
  }

  LLVM_DUMP_METHOD
  void dump() {
    print(dbgs());
  }

  Use *getCheckUse() const { return CheckUse; }

  /// Represents an signed integer range [Range.getBegin(), Range.getEnd()).  If
  /// R.getEnd() le R.getBegin(), then R denotes the empty range.

  class Range {
    const SCEV *Begin;
    const SCEV *End;

  public:
    Range(const SCEV *Begin, const SCEV *End) : Begin(Begin), End(End) {
      assert(Begin->getType() == End->getType() && "ill-typed range!");
    }

    Type *getType() const { return Begin->getType(); }
    const SCEV *getBegin() const { return Begin; }
    const SCEV *getEnd() const { return End; }
    bool isEmpty(ScalarEvolution &SE, bool IsSigned) const {
      if (Begin == End)
        return true;
      if (IsSigned)
        return SE.isKnownPredicate(ICmpInst::ICMP_SGE, Begin, End);
      else
        return SE.isKnownPredicate(ICmpInst::ICMP_UGE, Begin, End);
    }
  };

  /// This is the value the condition of the branch needs to evaluate to for the
  /// branch to take the hot successor (see (1) above).
  bool getPassingDirection() { return true; }

  /// Computes a range for the induction variable (IndVar) in which the range
  /// check is redundant and can be constant-folded away.  The induction
  /// variable is not required to be the canonical {0,+,1} induction variable.
  std::optional<Range> computeSafeIterationSpace(ScalarEvolution &SE,
                                                 const SCEVAddRecExpr *IndVar,
                                                 bool IsLatchSigned) const;

  /// Parse out a set of inductive range checks from \p BI and append them to \p
  /// Checks.
  ///
  /// NB! There may be conditions feeding into \p BI that aren't inductive range
  /// checks, and hence don't end up in \p Checks.
  static void
  extractRangeChecksFromBranch(BranchInst *BI, Loop *L, ScalarEvolution &SE,
                               BranchProbabilityInfo *BPI,
                               SmallVectorImpl<InductiveRangeCheck> &Checks);
};

struct LoopStructure;

class InductiveRangeCheckElimination {
  ScalarEvolution &SE;
  BranchProbabilityInfo *BPI;
  DominatorTree &DT;
  LoopInfo &LI;

  using GetBFIFunc =
      std::optional<llvm::function_ref<llvm::BlockFrequencyInfo &()>>;
  GetBFIFunc GetBFI;

  // Returns true if it is profitable to do a transform basing on estimation of
  // number of iterations.
  bool isProfitableToTransform(const Loop &L, LoopStructure &LS);

public:
  InductiveRangeCheckElimination(ScalarEvolution &SE,
                                 BranchProbabilityInfo *BPI, DominatorTree &DT,
                                 LoopInfo &LI, GetBFIFunc GetBFI = std::nullopt)
      : SE(SE), BPI(BPI), DT(DT), LI(LI), GetBFI(GetBFI) {}

  bool run(Loop *L, function_ref<void(Loop *, bool)> LPMAddNewLoop);
};

class IRCELegacyPass : public FunctionPass {
public:
  static char ID;

  IRCELegacyPass() : FunctionPass(ID) {
    initializeIRCELegacyPassPass(*PassRegistry::getPassRegistry());
  }

  void getAnalysisUsage(AnalysisUsage &AU) const override {
    AU.addRequired<BranchProbabilityInfoWrapperPass>();
    AU.addRequired<DominatorTreeWrapperPass>();
    AU.addPreserved<DominatorTreeWrapperPass>();
    AU.addRequired<LoopInfoWrapperPass>();
    AU.addPreserved<LoopInfoWrapperPass>();
    AU.addRequired<ScalarEvolutionWrapperPass>();
    AU.addPreserved<ScalarEvolutionWrapperPass>();
  }

  bool runOnFunction(Function &F) override;
};

} // end anonymous namespace

char IRCELegacyPass::ID = 0;

INITIALIZE_PASS_BEGIN(IRCELegacyPass, "irce",
                      "Inductive range check elimination", false, false)
INITIALIZE_PASS_DEPENDENCY(BranchProbabilityInfoWrapperPass)
INITIALIZE_PASS_DEPENDENCY(DominatorTreeWrapperPass)
INITIALIZE_PASS_DEPENDENCY(LoopInfoWrapperPass)
INITIALIZE_PASS_DEPENDENCY(ScalarEvolutionWrapperPass)
INITIALIZE_PASS_END(IRCELegacyPass, "irce", "Inductive range check elimination",
                    false, false)

/// Parse a single ICmp instruction, `ICI`, into a range check.  If `ICI` cannot
/// be interpreted as a range check, return false and set `Index` and `Length`
/// to `nullptr`.  Otherwise set `Index` to the value being range checked, and
/// set `Length` to the upper limit `Index` is being range checked.
bool
InductiveRangeCheck::parseRangeCheckICmp(Loop *L, ICmpInst *ICI,
                                         ScalarEvolution &SE, Value *&Index,
                                         Value *&Length) {
  auto IsLoopInvariant = [&SE, L](Value *V) {
    return SE.isLoopInvariant(SE.getSCEV(V), L);
  };

  ICmpInst::Predicate Pred = ICI->getPredicate();
  Value *LHS = ICI->getOperand(0);
  Value *RHS = ICI->getOperand(1);

  switch (Pred) {
  default:
    return false;

  case ICmpInst::ICMP_SLE:
    std::swap(LHS, RHS);
    [[fallthrough]];
  case ICmpInst::ICMP_SGE:
    if (match(RHS, m_ConstantInt<0>())) {
      Index = LHS;
      return true; // Lower.
    }
    return false;

  case ICmpInst::ICMP_SLT:
    std::swap(LHS, RHS);
    [[fallthrough]];
  case ICmpInst::ICMP_SGT:
    if (match(RHS, m_ConstantInt<-1>())) {
      Index = LHS;
      return true; // Lower.
    }

    if (IsLoopInvariant(LHS)) {
      Index = RHS;
      Length = LHS;
      return true; // Upper.
    }
    return false;

  case ICmpInst::ICMP_ULT:
    std::swap(LHS, RHS);
    [[fallthrough]];
  case ICmpInst::ICMP_UGT:
    if (IsLoopInvariant(LHS)) {
      Index = RHS;
      Length = LHS;
      return true; // Both lower and upper.
    }
    return false;
  }

  llvm_unreachable("default clause returns!");
}

void InductiveRangeCheck::extractRangeChecksFromCond(
    Loop *L, ScalarEvolution &SE, Use &ConditionUse,
    SmallVectorImpl<InductiveRangeCheck> &Checks,
    SmallPtrSetImpl<Value *> &Visited) {
  Value *Condition = ConditionUse.get();
  if (!Visited.insert(Condition).second)
    return;

  // TODO: Do the same for OR, XOR, NOT etc?
  if (match(Condition, m_LogicalAnd(m_Value(), m_Value()))) {
    extractRangeChecksFromCond(L, SE, cast<User>(Condition)->getOperandUse(0),
                               Checks, Visited);
    extractRangeChecksFromCond(L, SE, cast<User>(Condition)->getOperandUse(1),
                               Checks, Visited);
    return;
  }

  ICmpInst *ICI = dyn_cast<ICmpInst>(Condition);
  if (!ICI)
    return;

  Value *Length = nullptr, *Index;
  if (!parseRangeCheckICmp(L, ICI, SE, Index, Length))
    return;

  const auto *IndexAddRec = dyn_cast<SCEVAddRecExpr>(SE.getSCEV(Index));
  bool IsAffineIndex =
      IndexAddRec && (IndexAddRec->getLoop() == L) && IndexAddRec->isAffine();

  if (!IsAffineIndex)
    return;

  const SCEV *End = nullptr;
  // We strengthen "0 <= I" to "0 <= I < INT_SMAX" and "I < L" to "0 <= I < L".
  // We can potentially do much better here.
  if (Length)
    End = SE.getSCEV(Length);
  else {
    // So far we can only reach this point for Signed range check. This may
    // change in future. In this case we will need to pick Unsigned max for the
    // unsigned range check.
    unsigned BitWidth = cast<IntegerType>(IndexAddRec->getType())->getBitWidth();
    const SCEV *SIntMax = SE.getConstant(APInt::getSignedMaxValue(BitWidth));
    End = SIntMax;
  }

  InductiveRangeCheck IRC;
  IRC.End = End;
  IRC.Begin = IndexAddRec->getStart();
  IRC.Step = IndexAddRec->getStepRecurrence(SE);
  IRC.CheckUse = &ConditionUse;
  Checks.push_back(IRC);
}

void InductiveRangeCheck::extractRangeChecksFromBranch(
    BranchInst *BI, Loop *L, ScalarEvolution &SE, BranchProbabilityInfo *BPI,
    SmallVectorImpl<InductiveRangeCheck> &Checks) {
  if (BI->isUnconditional() || BI->getParent() == L->getLoopLatch())
    return;

  BranchProbability LikelyTaken(15, 16);

  if (!SkipProfitabilityChecks && BPI &&
      BPI->getEdgeProbability(BI->getParent(), (unsigned)0) < LikelyTaken)
    return;

  SmallPtrSet<Value *, 8> Visited;
  InductiveRangeCheck::extractRangeChecksFromCond(L, SE, BI->getOperandUse(0),
                                                  Checks, Visited);
}

// Add metadata to the loop L to disable loop optimizations. Callers need to
// confirm that optimizing loop L is not beneficial.
static void DisableAllLoopOptsOnLoop(Loop &L) {
  // We do not care about any existing loopID related metadata for L, since we
  // are setting all loop metadata to false.
  LLVMContext &Context = L.getHeader()->getContext();
  // Reserve first location for self reference to the LoopID metadata node.
  MDNode *Dummy = MDNode::get(Context, {});
  MDNode *DisableUnroll = MDNode::get(
      Context, {MDString::get(Context, "llvm.loop.unroll.disable")});
  Metadata *FalseVal =
      ConstantAsMetadata::get(ConstantInt::get(Type::getInt1Ty(Context), 0));
  MDNode *DisableVectorize = MDNode::get(
      Context,
      {MDString::get(Context, "llvm.loop.vectorize.enable"), FalseVal});
  MDNode *DisableLICMVersioning = MDNode::get(
      Context, {MDString::get(Context, "llvm.loop.licm_versioning.disable")});
  MDNode *DisableDistribution= MDNode::get(
      Context,
      {MDString::get(Context, "llvm.loop.distribute.enable"), FalseVal});
  MDNode *NewLoopID =
      MDNode::get(Context, {Dummy, DisableUnroll, DisableVectorize,
                            DisableLICMVersioning, DisableDistribution});
  // Set operand 0 to refer to the loop id itself.
  NewLoopID->replaceOperandWith(0, NewLoopID);
  L.setLoopID(NewLoopID);
}

namespace {

// Keeps track of the structure of a loop.  This is similar to llvm::Loop,
// except that it is more lightweight and can track the state of a loop through
// changing and potentially invalid IR.  This structure also formalizes the
// kinds of loops we can deal with -- ones that have a single latch that is also
// an exiting block *and* have a canonical induction variable.
struct LoopStructure {
  const char *Tag = "";

  BasicBlock *Header = nullptr;
  BasicBlock *Latch = nullptr;

  // `Latch's terminator instruction is `LatchBr', and it's `LatchBrExitIdx'th
  // successor is `LatchExit', the exit block of the loop.
  BranchInst *LatchBr = nullptr;
  BasicBlock *LatchExit = nullptr;
  unsigned LatchBrExitIdx = std::numeric_limits<unsigned>::max();

  // The loop represented by this instance of LoopStructure is semantically
  // equivalent to:
  //
  // intN_ty inc = IndVarIncreasing ? 1 : -1;
  // pred_ty predicate = IndVarIncreasing ? ICMP_SLT : ICMP_SGT;
  //
  // for (intN_ty iv = IndVarStart; predicate(iv, LoopExitAt); iv = IndVarBase)
  //   ... body ...

  Value *IndVarBase = nullptr;
  Value *IndVarStart = nullptr;
  Value *IndVarStep = nullptr;
  Value *LoopExitAt = nullptr;
  bool IndVarIncreasing = false;
  bool IsSignedPredicate = true;

  LoopStructure() = default;

  template <typename M> LoopStructure map(M Map) const {
    LoopStructure Result;
    Result.Tag = Tag;
    Result.Header = cast<BasicBlock>(Map(Header));
    Result.Latch = cast<BasicBlock>(Map(Latch));
    Result.LatchBr = cast<BranchInst>(Map(LatchBr));
    Result.LatchExit = cast<BasicBlock>(Map(LatchExit));
    Result.LatchBrExitIdx = LatchBrExitIdx;
    Result.IndVarBase = Map(IndVarBase);
    Result.IndVarStart = Map(IndVarStart);
    Result.IndVarStep = Map(IndVarStep);
    Result.LoopExitAt = Map(LoopExitAt);
    Result.IndVarIncreasing = IndVarIncreasing;
    Result.IsSignedPredicate = IsSignedPredicate;
    return Result;
  }

  static std::optional<LoopStructure> parseLoopStructure(ScalarEvolution &,
                                                         Loop &, const char *&);
};

/// This class is used to constrain loops to run within a given iteration space.
/// The algorithm this class implements is given a Loop and a range [Begin,
/// End).  The algorithm then tries to break out a "main loop" out of the loop
/// it is given in a way that the "main loop" runs with the induction variable
/// in a subset of [Begin, End).  The algorithm emits appropriate pre and post
/// loops to run any remaining iterations.  The pre loop runs any iterations in
/// which the induction variable is < Begin, and the post loop runs any
/// iterations in which the induction variable is >= End.
class LoopConstrainer {
  // The representation of a clone of the original loop we started out with.
  struct ClonedLoop {
    // The cloned blocks
    std::vector<BasicBlock *> Blocks;

    // `Map` maps values in the clonee into values in the cloned version
    ValueToValueMapTy Map;

    // An instance of `LoopStructure` for the cloned loop
    LoopStructure Structure;
  };

  // Result of rewriting the range of a loop.  See changeIterationSpaceEnd for
  // more details on what these fields mean.
  struct RewrittenRangeInfo {
    BasicBlock *PseudoExit = nullptr;
    BasicBlock *ExitSelector = nullptr;
    std::vector<PHINode *> PHIValuesAtPseudoExit;
    PHINode *IndVarEnd = nullptr;

    RewrittenRangeInfo() = default;
  };

  // Calculated subranges we restrict the iteration space of the main loop to.
  // See the implementation of `calculateSubRanges' for more details on how
  // these fields are computed.  `LowLimit` is std::nullopt if there is no
  // restriction on low end of the restricted iteration space of the main loop.
  // `HighLimit` is std::nullopt if there is no restriction on high end of the
  // restricted iteration space of the main loop.

  struct SubRanges {
    std::optional<const SCEV *> LowLimit;
    std::optional<const SCEV *> HighLimit;
  };

  // Compute a safe set of limits for the main loop to run in -- effectively the
  // intersection of `Range' and the iteration space of the original loop.
  // Return std::nullopt if unable to compute the set of subranges.
  std::optional<SubRanges> calculateSubRanges(bool IsSignedPredicate) const;

  // Clone `OriginalLoop' and return the result in CLResult.  The IR after
  // running `cloneLoop' is well formed except for the PHI nodes in CLResult --
  // the PHI nodes say that there is an incoming edge from `OriginalPreheader`
  // but there is no such edge.
  void cloneLoop(ClonedLoop &CLResult, const char *Tag) const;

  // Create the appropriate loop structure needed to describe a cloned copy of
  // `Original`.  The clone is described by `VM`.
  Loop *createClonedLoopStructure(Loop *Original, Loop *Parent,
                                  ValueToValueMapTy &VM, bool IsSubloop);

  // Rewrite the iteration space of the loop denoted by (LS, Preheader). The
  // iteration space of the rewritten loop ends at ExitLoopAt.  The start of the
  // iteration space is not changed.  `ExitLoopAt' is assumed to be slt
  // `OriginalHeaderCount'.
  //
  // If there are iterations left to execute, control is made to jump to
  // `ContinuationBlock', otherwise they take the normal loop exit.  The
  // returned `RewrittenRangeInfo' object is populated as follows:
  //
  //  .PseudoExit is a basic block that unconditionally branches to
  //      `ContinuationBlock'.
  //
  //  .ExitSelector is a basic block that decides, on exit from the loop,
  //      whether to branch to the "true" exit or to `PseudoExit'.
  //
  //  .PHIValuesAtPseudoExit are PHINodes in `PseudoExit' that compute the value
  //      for each PHINode in the loop header on taking the pseudo exit.
  //
  // After changeIterationSpaceEnd, `Preheader' is no longer a legitimate
  // preheader because it is made to branch to the loop header only
  // conditionally.
  RewrittenRangeInfo
  changeIterationSpaceEnd(const LoopStructure &LS, BasicBlock *Preheader,
                          Value *ExitLoopAt,
                          BasicBlock *ContinuationBlock) const;

  // The loop denoted by `LS' has `OldPreheader' as its preheader.  This
  // function creates a new preheader for `LS' and returns it.
  BasicBlock *createPreheader(const LoopStructure &LS, BasicBlock *OldPreheader,
                              const char *Tag) const;

  // `ContinuationBlockAndPreheader' was the continuation block for some call to
  // `changeIterationSpaceEnd' and is the preheader to the loop denoted by `LS'.
  // This function rewrites the PHI nodes in `LS.Header' to start with the
  // correct value.
  void rewriteIncomingValuesForPHIs(
      LoopStructure &LS, BasicBlock *ContinuationBlockAndPreheader,
      const LoopConstrainer::RewrittenRangeInfo &RRI) const;

  // Even though we do not preserve any passes at this time, we at least need to
  // keep the parent loop structure consistent.  The `LPPassManager' seems to
  // verify this after running a loop pass.  This function adds the list of
  // blocks denoted by BBs to this loops parent loop if required.
  void addToParentLoopIfNeeded(ArrayRef<BasicBlock *> BBs);

  // Some global state.
  Function &F;
  LLVMContext &Ctx;
  ScalarEvolution &SE;
  DominatorTree &DT;
  LoopInfo &LI;
  function_ref<void(Loop *, bool)> LPMAddNewLoop;

  // Information about the original loop we started out with.
  Loop &OriginalLoop;

  const IntegerType *ExitCountTy = nullptr;
  BasicBlock *OriginalPreheader = nullptr;

  // The preheader of the main loop.  This may or may not be different from
  // `OriginalPreheader'.
  BasicBlock *MainLoopPreheader = nullptr;

  // The range we need to run the main loop in.
  InductiveRangeCheck::Range Range;

  // The structure of the main loop (see comment at the beginning of this class
  // for a definition)
  LoopStructure MainLoopStructure;

public:
  LoopConstrainer(Loop &L, LoopInfo &LI,
                  function_ref<void(Loop *, bool)> LPMAddNewLoop,
                  const LoopStructure &LS, ScalarEvolution &SE,
                  DominatorTree &DT, InductiveRangeCheck::Range R)
      : F(*L.getHeader()->getParent()), Ctx(L.getHeader()->getContext()),
        SE(SE), DT(DT), LI(LI), LPMAddNewLoop(LPMAddNewLoop), OriginalLoop(L),
        Range(R), MainLoopStructure(LS) {}

  // Entry point for the algorithm.  Returns true on success.
  bool run();
};

} // end anonymous namespace

/// Given a loop with an deccreasing induction variable, is it possible to
/// safely calculate the bounds of a new loop using the given Predicate.
static bool isSafeDecreasingBound(const SCEV *Start,
                                  const SCEV *BoundSCEV, const SCEV *Step,
                                  ICmpInst::Predicate Pred,
                                  unsigned LatchBrExitIdx,
                                  Loop *L, ScalarEvolution &SE) {
  if (Pred != ICmpInst::ICMP_SLT && Pred != ICmpInst::ICMP_SGT &&
      Pred != ICmpInst::ICMP_ULT && Pred != ICmpInst::ICMP_UGT)
    return false;

  if (!SE.isAvailableAtLoopEntry(BoundSCEV, L))
    return false;

  assert(SE.isKnownNegative(Step) && "expecting negative step");

  LLVM_DEBUG(dbgs() << "irce: isSafeDecreasingBound with:\n");
  LLVM_DEBUG(dbgs() << "irce: Start: " << *Start << "\n");
  LLVM_DEBUG(dbgs() << "irce: Step: " << *Step << "\n");
  LLVM_DEBUG(dbgs() << "irce: BoundSCEV: " << *BoundSCEV << "\n");
  LLVM_DEBUG(dbgs() << "irce: Pred: " << Pred << "\n");
  LLVM_DEBUG(dbgs() << "irce: LatchExitBrIdx: " << LatchBrExitIdx << "\n");

  bool IsSigned = ICmpInst::isSigned(Pred);
  // The predicate that we need to check that the induction variable lies
  // within bounds.
  ICmpInst::Predicate BoundPred =
    IsSigned ? CmpInst::ICMP_SGT : CmpInst::ICMP_UGT;

  if (LatchBrExitIdx == 1)
    return SE.isLoopEntryGuardedByCond(L, BoundPred, Start, BoundSCEV);

  assert(LatchBrExitIdx == 0 &&
         "LatchBrExitIdx should be either 0 or 1");

  const SCEV *StepPlusOne = SE.getAddExpr(Step, SE.getOne(Step->getType()));
  unsigned BitWidth = cast<IntegerType>(BoundSCEV->getType())->getBitWidth();
  APInt Min = IsSigned ? APInt::getSignedMinValue(BitWidth) :
    APInt::getMinValue(BitWidth);
  const SCEV *Limit = SE.getMinusSCEV(SE.getConstant(Min), StepPlusOne);

  const SCEV *MinusOne =
    SE.getMinusSCEV(BoundSCEV, SE.getOne(BoundSCEV->getType()));

  return SE.isLoopEntryGuardedByCond(L, BoundPred, Start, MinusOne) &&
         SE.isLoopEntryGuardedByCond(L, BoundPred, BoundSCEV, Limit);

}

/// Given a loop with an increasing induction variable, is it possible to
/// safely calculate the bounds of a new loop using the given Predicate.
static bool isSafeIncreasingBound(const SCEV *Start,
                                  const SCEV *BoundSCEV, const SCEV *Step,
                                  ICmpInst::Predicate Pred,
                                  unsigned LatchBrExitIdx,
                                  Loop *L, ScalarEvolution &SE) {
  if (Pred != ICmpInst::ICMP_SLT && Pred != ICmpInst::ICMP_SGT &&
      Pred != ICmpInst::ICMP_ULT && Pred != ICmpInst::ICMP_UGT)
    return false;

  if (!SE.isAvailableAtLoopEntry(BoundSCEV, L))
    return false;

  LLVM_DEBUG(dbgs() << "irce: isSafeIncreasingBound with:\n");
  LLVM_DEBUG(dbgs() << "irce: Start: " << *Start << "\n");
  LLVM_DEBUG(dbgs() << "irce: Step: " << *Step << "\n");
  LLVM_DEBUG(dbgs() << "irce: BoundSCEV: " << *BoundSCEV << "\n");
  LLVM_DEBUG(dbgs() << "irce: Pred: " << Pred << "\n");
  LLVM_DEBUG(dbgs() << "irce: LatchExitBrIdx: " << LatchBrExitIdx << "\n");

  bool IsSigned = ICmpInst::isSigned(Pred);
  // The predicate that we need to check that the induction variable lies
  // within bounds.
  ICmpInst::Predicate BoundPred =
      IsSigned ? CmpInst::ICMP_SLT : CmpInst::ICMP_ULT;

  if (LatchBrExitIdx == 1)
    return SE.isLoopEntryGuardedByCond(L, BoundPred, Start, BoundSCEV);

  assert(LatchBrExitIdx == 0 && "LatchBrExitIdx should be 0 or 1");

  const SCEV *StepMinusOne =
    SE.getMinusSCEV(Step, SE.getOne(Step->getType()));
  unsigned BitWidth = cast<IntegerType>(BoundSCEV->getType())->getBitWidth();
  APInt Max = IsSigned ? APInt::getSignedMaxValue(BitWidth) :
    APInt::getMaxValue(BitWidth);
  const SCEV *Limit = SE.getMinusSCEV(SE.getConstant(Max), StepMinusOne);

  return (SE.isLoopEntryGuardedByCond(L, BoundPred, Start,
                                      SE.getAddExpr(BoundSCEV, Step)) &&
          SE.isLoopEntryGuardedByCond(L, BoundPred, BoundSCEV, Limit));
}

/// Returns estimate for max latch taken count of the loop of the narrowest
/// available type. If the latch block has such estimate, it is returned.
/// Otherwise, we use max exit count of whole loop (that is potentially of wider
/// type than latch check itself), which is still better than no estimate.
static const SCEV *getNarrowestLatchMaxTakenCountEstimate(ScalarEvolution &SE,
                                                          const Loop &L) {
  const SCEV *FromBlock =
      SE.getExitCount(&L, L.getLoopLatch(), ScalarEvolution::SymbolicMaximum);
  if (isa<SCEVCouldNotCompute>(FromBlock))
    return SE.getSymbolicMaxBackedgeTakenCount(&L);
  return FromBlock;
}

std::optional<LoopStructure>
LoopStructure::parseLoopStructure(ScalarEvolution &SE, Loop &L,
                                  const char *&FailureReason) {
  if (!L.isLoopSimplifyForm()) {
    FailureReason = "loop not in LoopSimplify form";
    return std::nullopt;
  }

  BasicBlock *Latch = L.getLoopLatch();
  assert(Latch && "Simplified loops only have one latch!");

  if (Latch->getTerminator()->getMetadata(ClonedLoopTag)) {
    FailureReason = "loop has already been cloned";
    return std::nullopt;
  }

  if (!L.isLoopExiting(Latch)) {
    FailureReason = "no loop latch";
    return std::nullopt;
  }

  BasicBlock *Header = L.getHeader();
  BasicBlock *Preheader = L.getLoopPreheader();
  if (!Preheader) {
    FailureReason = "no preheader";
    return std::nullopt;
  }

  BranchInst *LatchBr = dyn_cast<BranchInst>(Latch->getTerminator());
  if (!LatchBr || LatchBr->isUnconditional()) {
    FailureReason = "latch terminator not conditional branch";
    return std::nullopt;
  }

  unsigned LatchBrExitIdx = LatchBr->getSuccessor(0) == Header ? 1 : 0;

  ICmpInst *ICI = dyn_cast<ICmpInst>(LatchBr->getCondition());
  if (!ICI || !isa<IntegerType>(ICI->getOperand(0)->getType())) {
    FailureReason = "latch terminator branch not conditional on integral icmp";
    return std::nullopt;
  }

  const SCEV *MaxBETakenCount = getNarrowestLatchMaxTakenCountEstimate(SE, L);
  if (isa<SCEVCouldNotCompute>(MaxBETakenCount)) {
    FailureReason = "could not compute latch count";
    return std::nullopt;
  }
<<<<<<< HEAD
  assert(SE.getLoopDisposition(LatchCount, &L) ==
=======
  assert(SE.getLoopDisposition(MaxBETakenCount, &L) ==
>>>>>>> 16592a3e
             ScalarEvolution::LoopInvariant &&
         "loop variant exit count doesn't make sense!");

  ICmpInst::Predicate Pred = ICI->getPredicate();
  Value *LeftValue = ICI->getOperand(0);
  const SCEV *LeftSCEV = SE.getSCEV(LeftValue);
  IntegerType *IndVarTy = cast<IntegerType>(LeftValue->getType());

  Value *RightValue = ICI->getOperand(1);
  const SCEV *RightSCEV = SE.getSCEV(RightValue);

  // We canonicalize `ICI` such that `LeftSCEV` is an add recurrence.
  if (!isa<SCEVAddRecExpr>(LeftSCEV)) {
    if (isa<SCEVAddRecExpr>(RightSCEV)) {
      std::swap(LeftSCEV, RightSCEV);
      std::swap(LeftValue, RightValue);
      Pred = ICmpInst::getSwappedPredicate(Pred);
    } else {
      FailureReason = "no add recurrences in the icmp";
      return std::nullopt;
    }
  }

  auto HasNoSignedWrap = [&](const SCEVAddRecExpr *AR) {
    if (AR->getNoWrapFlags(SCEV::FlagNSW))
      return true;

    IntegerType *Ty = cast<IntegerType>(AR->getType());
    IntegerType *WideTy =
        IntegerType::get(Ty->getContext(), Ty->getBitWidth() * 2);

    const SCEVAddRecExpr *ExtendAfterOp =
        dyn_cast<SCEVAddRecExpr>(SE.getSignExtendExpr(AR, WideTy));
    if (ExtendAfterOp) {
      const SCEV *ExtendedStart = SE.getSignExtendExpr(AR->getStart(), WideTy);
      const SCEV *ExtendedStep =
          SE.getSignExtendExpr(AR->getStepRecurrence(SE), WideTy);

      bool NoSignedWrap = ExtendAfterOp->getStart() == ExtendedStart &&
                          ExtendAfterOp->getStepRecurrence(SE) == ExtendedStep;

      if (NoSignedWrap)
        return true;
    }

    // We may have proved this when computing the sign extension above.
    return AR->getNoWrapFlags(SCEV::FlagNSW) != SCEV::FlagAnyWrap;
  };

  // `ICI` is interpreted as taking the backedge if the *next* value of the
  // induction variable satisfies some constraint.

  const SCEVAddRecExpr *IndVarBase = cast<SCEVAddRecExpr>(LeftSCEV);
  if (IndVarBase->getLoop() != &L) {
    FailureReason = "LHS in cmp is not an AddRec for this loop";
    return std::nullopt;
  }
  if (!IndVarBase->isAffine()) {
    FailureReason = "LHS in icmp not induction variable";
    return std::nullopt;
  }
  const SCEV* StepRec = IndVarBase->getStepRecurrence(SE);
  if (!isa<SCEVConstant>(StepRec)) {
    FailureReason = "LHS in icmp not induction variable";
    return std::nullopt;
  }
  ConstantInt *StepCI = cast<SCEVConstant>(StepRec)->getValue();

  if (ICI->isEquality() && !HasNoSignedWrap(IndVarBase)) {
    FailureReason = "LHS in icmp needs nsw for equality predicates";
    return std::nullopt;
  }

  assert(!StepCI->isZero() && "Zero step?");
  bool IsIncreasing = !StepCI->isNegative();
  bool IsSignedPredicate;
  const SCEV *StartNext = IndVarBase->getStart();
  const SCEV *Addend = SE.getNegativeSCEV(IndVarBase->getStepRecurrence(SE));
  const SCEV *IndVarStart = SE.getAddExpr(StartNext, Addend);
  const SCEV *Step = SE.getSCEV(StepCI);

  const SCEV *FixedRightSCEV = nullptr;

  // If RightValue resides within loop (but still being loop invariant),
  // regenerate it as preheader.
  if (auto *I = dyn_cast<Instruction>(RightValue))
    if (L.contains(I->getParent()))
      FixedRightSCEV = RightSCEV;

  if (IsIncreasing) {
    bool DecreasedRightValueByOne = false;
    if (StepCI->isOne()) {
      // Try to turn eq/ne predicates to those we can work with.
      if (Pred == ICmpInst::ICMP_NE && LatchBrExitIdx == 1)
        // while (++i != len) {         while (++i < len) {
        //   ...                 --->     ...
        // }                            }
        // If both parts are known non-negative, it is profitable to use
        // unsigned comparison in increasing loop. This allows us to make the
        // comparison check against "RightSCEV + 1" more optimistic.
        if (isKnownNonNegativeInLoop(IndVarStart, &L, SE) &&
            isKnownNonNegativeInLoop(RightSCEV, &L, SE))
          Pred = ICmpInst::ICMP_ULT;
        else
          Pred = ICmpInst::ICMP_SLT;
      else if (Pred == ICmpInst::ICMP_EQ && LatchBrExitIdx == 0) {
        // while (true) {               while (true) {
        //   if (++i == len)     --->     if (++i > len - 1)
        //     break;                       break;
        //   ...                          ...
        // }                            }
        if (IndVarBase->getNoWrapFlags(SCEV::FlagNUW) &&
            cannotBeMinInLoop(RightSCEV, &L, SE, /*Signed*/false)) {
          Pred = ICmpInst::ICMP_UGT;
          RightSCEV = SE.getMinusSCEV(RightSCEV,
                                      SE.getOne(RightSCEV->getType()));
          DecreasedRightValueByOne = true;
        } else if (cannotBeMinInLoop(RightSCEV, &L, SE, /*Signed*/true)) {
          Pred = ICmpInst::ICMP_SGT;
          RightSCEV = SE.getMinusSCEV(RightSCEV,
                                      SE.getOne(RightSCEV->getType()));
          DecreasedRightValueByOne = true;
        }
      }
    }

    bool LTPred = (Pred == ICmpInst::ICMP_SLT || Pred == ICmpInst::ICMP_ULT);
    bool GTPred = (Pred == ICmpInst::ICMP_SGT || Pred == ICmpInst::ICMP_UGT);
    bool FoundExpectedPred =
        (LTPred && LatchBrExitIdx == 1) || (GTPred && LatchBrExitIdx == 0);

    if (!FoundExpectedPred) {
      FailureReason = "expected icmp slt semantically, found something else";
      return std::nullopt;
    }

    IsSignedPredicate = ICmpInst::isSigned(Pred);
    if (!IsSignedPredicate && !AllowUnsignedLatchCondition) {
      FailureReason = "unsigned latch conditions are explicitly prohibited";
      return std::nullopt;
    }

    if (!isSafeIncreasingBound(IndVarStart, RightSCEV, Step, Pred,
                               LatchBrExitIdx, &L, SE)) {
      FailureReason = "Unsafe loop bounds";
      return std::nullopt;
    }
    if (LatchBrExitIdx == 0) {
      // We need to increase the right value unless we have already decreased
      // it virtually when we replaced EQ with SGT.
      if (!DecreasedRightValueByOne)
        FixedRightSCEV =
            SE.getAddExpr(RightSCEV, SE.getOne(RightSCEV->getType()));
    } else {
      assert(!DecreasedRightValueByOne &&
             "Right value can be decreased only for LatchBrExitIdx == 0!");
    }
  } else {
    bool IncreasedRightValueByOne = false;
    if (StepCI->isMinusOne()) {
      // Try to turn eq/ne predicates to those we can work with.
      if (Pred == ICmpInst::ICMP_NE && LatchBrExitIdx == 1)
        // while (--i != len) {         while (--i > len) {
        //   ...                 --->     ...
        // }                            }
        // We intentionally don't turn the predicate into UGT even if we know
        // that both operands are non-negative, because it will only pessimize
        // our check against "RightSCEV - 1".
        Pred = ICmpInst::ICMP_SGT;
      else if (Pred == ICmpInst::ICMP_EQ && LatchBrExitIdx == 0) {
        // while (true) {               while (true) {
        //   if (--i == len)     --->     if (--i < len + 1)
        //     break;                       break;
        //   ...                          ...
        // }                            }
        if (IndVarBase->getNoWrapFlags(SCEV::FlagNUW) &&
            cannotBeMaxInLoop(RightSCEV, &L, SE, /* Signed */ false)) {
          Pred = ICmpInst::ICMP_ULT;
          RightSCEV = SE.getAddExpr(RightSCEV, SE.getOne(RightSCEV->getType()));
          IncreasedRightValueByOne = true;
        } else if (cannotBeMaxInLoop(RightSCEV, &L, SE, /* Signed */ true)) {
          Pred = ICmpInst::ICMP_SLT;
          RightSCEV = SE.getAddExpr(RightSCEV, SE.getOne(RightSCEV->getType()));
          IncreasedRightValueByOne = true;
        }
      }
    }

    bool LTPred = (Pred == ICmpInst::ICMP_SLT || Pred == ICmpInst::ICMP_ULT);
    bool GTPred = (Pred == ICmpInst::ICMP_SGT || Pred == ICmpInst::ICMP_UGT);

    bool FoundExpectedPred =
        (GTPred && LatchBrExitIdx == 1) || (LTPred && LatchBrExitIdx == 0);

    if (!FoundExpectedPred) {
      FailureReason = "expected icmp sgt semantically, found something else";
      return std::nullopt;
    }

    IsSignedPredicate =
        Pred == ICmpInst::ICMP_SLT || Pred == ICmpInst::ICMP_SGT;

    if (!IsSignedPredicate && !AllowUnsignedLatchCondition) {
      FailureReason = "unsigned latch conditions are explicitly prohibited";
      return std::nullopt;
    }

    if (!isSafeDecreasingBound(IndVarStart, RightSCEV, Step, Pred,
                               LatchBrExitIdx, &L, SE)) {
      FailureReason = "Unsafe bounds";
      return std::nullopt;
    }

    if (LatchBrExitIdx == 0) {
      // We need to decrease the right value unless we have already increased
      // it virtually when we replaced EQ with SLT.
      if (!IncreasedRightValueByOne)
        FixedRightSCEV =
            SE.getMinusSCEV(RightSCEV, SE.getOne(RightSCEV->getType()));
    } else {
      assert(!IncreasedRightValueByOne &&
             "Right value can be increased only for LatchBrExitIdx == 0!");
    }
  }
  BasicBlock *LatchExit = LatchBr->getSuccessor(LatchBrExitIdx);

  assert(!L.contains(LatchExit) && "expected an exit block!");
  const DataLayout &DL = Preheader->getModule()->getDataLayout();
  SCEVExpander Expander(SE, DL, "irce");
  Instruction *Ins = Preheader->getTerminator();

  if (FixedRightSCEV)
    RightValue =
        Expander.expandCodeFor(FixedRightSCEV, FixedRightSCEV->getType(), Ins);

  Value *IndVarStartV = Expander.expandCodeFor(IndVarStart, IndVarTy, Ins);
  IndVarStartV->setName("indvar.start");

  LoopStructure Result;

  Result.Tag = "main";
  Result.Header = Header;
  Result.Latch = Latch;
  Result.LatchBr = LatchBr;
  Result.LatchExit = LatchExit;
  Result.LatchBrExitIdx = LatchBrExitIdx;
  Result.IndVarStart = IndVarStartV;
  Result.IndVarStep = StepCI;
  Result.IndVarBase = LeftValue;
  Result.IndVarIncreasing = IsIncreasing;
  Result.LoopExitAt = RightValue;
  Result.IsSignedPredicate = IsSignedPredicate;

  FailureReason = nullptr;

  return Result;
}

/// If the type of \p S matches with \p Ty, return \p S. Otherwise, return
/// signed or unsigned extension of \p S to type \p Ty.
static const SCEV *NoopOrExtend(const SCEV *S, Type *Ty, ScalarEvolution &SE,
                                bool Signed) {
  return Signed ? SE.getNoopOrSignExtend(S, Ty) : SE.getNoopOrZeroExtend(S, Ty);
}

std::optional<LoopConstrainer::SubRanges>
LoopConstrainer::calculateSubRanges(bool IsSignedPredicate) const {
<<<<<<< HEAD
  const IntegerType *Ty = ExitCountTy;

=======
>>>>>>> 16592a3e
  auto *RTy = cast<IntegerType>(Range.getType());
  // We only support wide range checks and narrow latches.
  if (!AllowNarrowLatchCondition && RTy != ExitCountTy)
    return std::nullopt;
  if (RTy->getBitWidth() < ExitCountTy->getBitWidth())
    return std::nullopt;

  LoopConstrainer::SubRanges Result;

  // I think we can be more aggressive here and make this nuw / nsw if the
  // addition that feeds into the icmp for the latch's terminating branch is nuw
  // / nsw.  In any case, a wrapping 2's complement addition is safe.
  const SCEV *Start = NoopOrExtend(SE.getSCEV(MainLoopStructure.IndVarStart),
                                   RTy, SE, IsSignedPredicate);
  const SCEV *End = NoopOrExtend(SE.getSCEV(MainLoopStructure.LoopExitAt), RTy,
                                 SE, IsSignedPredicate);

  bool Increasing = MainLoopStructure.IndVarIncreasing;

  // We compute `Smallest` and `Greatest` such that [Smallest, Greatest), or
  // [Smallest, GreatestSeen] is the range of values the induction variable
  // takes.

  const SCEV *Smallest = nullptr, *Greatest = nullptr, *GreatestSeen = nullptr;

  const SCEV *One = SE.getOne(RTy);
  if (Increasing) {
    Smallest = Start;
    Greatest = End;
    // No overflow, because the range [Smallest, GreatestSeen] is not empty.
    GreatestSeen = SE.getMinusSCEV(End, One);
  } else {
    // These two computations may sign-overflow.  Here is why that is okay:
    //
    // We know that the induction variable does not sign-overflow on any
    // iteration except the last one, and it starts at `Start` and ends at
    // `End`, decrementing by one every time.
    //
    //  * if `Smallest` sign-overflows we know `End` is `INT_SMAX`. Since the
    //    induction variable is decreasing we know that that the smallest value
    //    the loop body is actually executed with is `INT_SMIN` == `Smallest`.
    //
    //  * if `Greatest` sign-overflows, we know it can only be `INT_SMIN`.  In
    //    that case, `Clamp` will always return `Smallest` and
    //    [`Result.LowLimit`, `Result.HighLimit`) = [`Smallest`, `Smallest`)
    //    will be an empty range.  Returning an empty range is always safe.

    Smallest = SE.getAddExpr(End, One);
    Greatest = SE.getAddExpr(Start, One);
    GreatestSeen = Start;
  }

  auto Clamp = [this, Smallest, Greatest, IsSignedPredicate](const SCEV *S) {
    return IsSignedPredicate
               ? SE.getSMaxExpr(Smallest, SE.getSMinExpr(Greatest, S))
               : SE.getUMaxExpr(Smallest, SE.getUMinExpr(Greatest, S));
  };

  // In some cases we can prove that we don't need a pre or post loop.
  ICmpInst::Predicate PredLE =
      IsSignedPredicate ? ICmpInst::ICMP_SLE : ICmpInst::ICMP_ULE;
  ICmpInst::Predicate PredLT =
      IsSignedPredicate ? ICmpInst::ICMP_SLT : ICmpInst::ICMP_ULT;

  bool ProvablyNoPreloop =
      SE.isKnownPredicate(PredLE, Range.getBegin(), Smallest);
  if (!ProvablyNoPreloop)
    Result.LowLimit = Clamp(Range.getBegin());

  bool ProvablyNoPostLoop =
      SE.isKnownPredicate(PredLT, GreatestSeen, Range.getEnd());
  if (!ProvablyNoPostLoop)
    Result.HighLimit = Clamp(Range.getEnd());

  return Result;
}

void LoopConstrainer::cloneLoop(LoopConstrainer::ClonedLoop &Result,
                                const char *Tag) const {
  for (BasicBlock *BB : OriginalLoop.getBlocks()) {
    BasicBlock *Clone = CloneBasicBlock(BB, Result.Map, Twine(".") + Tag, &F);
    Result.Blocks.push_back(Clone);
    Result.Map[BB] = Clone;
  }

  auto GetClonedValue = [&Result](Value *V) {
    assert(V && "null values not in domain!");
    auto It = Result.Map.find(V);
    if (It == Result.Map.end())
      return V;
    return static_cast<Value *>(It->second);
  };

  auto *ClonedLatch =
      cast<BasicBlock>(GetClonedValue(OriginalLoop.getLoopLatch()));
  ClonedLatch->getTerminator()->setMetadata(ClonedLoopTag,
                                            MDNode::get(Ctx, {}));

  Result.Structure = MainLoopStructure.map(GetClonedValue);
  Result.Structure.Tag = Tag;

  for (unsigned i = 0, e = Result.Blocks.size(); i != e; ++i) {
    BasicBlock *ClonedBB = Result.Blocks[i];
    BasicBlock *OriginalBB = OriginalLoop.getBlocks()[i];

    assert(Result.Map[OriginalBB] == ClonedBB && "invariant!");

    for (Instruction &I : *ClonedBB)
      RemapInstruction(&I, Result.Map,
                       RF_NoModuleLevelChanges | RF_IgnoreMissingLocals);

    // Exit blocks will now have one more predecessor and their PHI nodes need
    // to be edited to reflect that.  No phi nodes need to be introduced because
    // the loop is in LCSSA.

    for (auto *SBB : successors(OriginalBB)) {
      if (OriginalLoop.contains(SBB))
        continue; // not an exit block

      for (PHINode &PN : SBB->phis()) {
        Value *OldIncoming = PN.getIncomingValueForBlock(OriginalBB);
        PN.addIncoming(GetClonedValue(OldIncoming), ClonedBB);
        SE.forgetValue(&PN);
      }
    }
  }
}

LoopConstrainer::RewrittenRangeInfo LoopConstrainer::changeIterationSpaceEnd(
    const LoopStructure &LS, BasicBlock *Preheader, Value *ExitSubloopAt,
    BasicBlock *ContinuationBlock) const {
  // We start with a loop with a single latch:
  //
  //    +--------------------+
  //    |                    |
  //    |     preheader      |
  //    |                    |
  //    +--------+-----------+
  //             |      ----------------\
  //             |     /                |
  //    +--------v----v------+          |
  //    |                    |          |
  //    |      header        |          |
  //    |                    |          |
  //    +--------------------+          |
  //                                    |
  //            .....                   |
  //                                    |
  //    +--------------------+          |
  //    |                    |          |
  //    |       latch        >----------/
  //    |                    |
  //    +-------v------------+
  //            |
  //            |
  //            |   +--------------------+
  //            |   |                    |
  //            +--->   original exit    |
  //                |                    |
  //                +--------------------+
  //
  // We change the control flow to look like
  //
  //
  //    +--------------------+
  //    |                    |
  //    |     preheader      >-------------------------+
  //    |                    |                         |
  //    +--------v-----------+                         |
  //             |    /-------------+                  |
  //             |   /              |                  |
  //    +--------v--v--------+      |                  |
  //    |                    |      |                  |
  //    |      header        |      |   +--------+     |
  //    |                    |      |   |        |     |
  //    +--------------------+      |   |  +-----v-----v-----------+
  //                                |   |  |                       |
  //                                |   |  |     .pseudo.exit      |
  //                                |   |  |                       |
  //                                |   |  +-----------v-----------+
  //                                |   |              |
  //            .....               |   |              |
  //                                |   |     +--------v-------------+
  //    +--------------------+      |   |     |                      |
  //    |                    |      |   |     |   ContinuationBlock  |
  //    |       latch        >------+   |     |                      |
  //    |                    |          |     +----------------------+
  //    +---------v----------+          |
  //              |                     |
  //              |                     |
  //              |     +---------------^-----+
  //              |     |                     |
  //              +----->    .exit.selector   |
  //                    |                     |
  //                    +----------v----------+
  //                               |
  //     +--------------------+    |
  //     |                    |    |
  //     |   original exit    <----+
  //     |                    |
  //     +--------------------+

  RewrittenRangeInfo RRI;

  BasicBlock *BBInsertLocation = LS.Latch->getNextNode();
  RRI.ExitSelector = BasicBlock::Create(Ctx, Twine(LS.Tag) + ".exit.selector",
                                        &F, BBInsertLocation);
  RRI.PseudoExit = BasicBlock::Create(Ctx, Twine(LS.Tag) + ".pseudo.exit", &F,
                                      BBInsertLocation);

  BranchInst *PreheaderJump = cast<BranchInst>(Preheader->getTerminator());
  bool Increasing = LS.IndVarIncreasing;
  bool IsSignedPredicate = LS.IsSignedPredicate;

  IRBuilder<> B(PreheaderJump);
  auto *RangeTy = Range.getBegin()->getType();
  auto NoopOrExt = [&](Value *V) {
    if (V->getType() == RangeTy)
      return V;
    return IsSignedPredicate ? B.CreateSExt(V, RangeTy, "wide." + V->getName())
                             : B.CreateZExt(V, RangeTy, "wide." + V->getName());
  };

  // EnterLoopCond - is it okay to start executing this `LS'?
  Value *EnterLoopCond = nullptr;
  auto Pred =
      Increasing
          ? (IsSignedPredicate ? ICmpInst::ICMP_SLT : ICmpInst::ICMP_ULT)
          : (IsSignedPredicate ? ICmpInst::ICMP_SGT : ICmpInst::ICMP_UGT);
  Value *IndVarStart = NoopOrExt(LS.IndVarStart);
  EnterLoopCond = B.CreateICmp(Pred, IndVarStart, ExitSubloopAt);

  B.CreateCondBr(EnterLoopCond, LS.Header, RRI.PseudoExit);
  PreheaderJump->eraseFromParent();

  LS.LatchBr->setSuccessor(LS.LatchBrExitIdx, RRI.ExitSelector);
  B.SetInsertPoint(LS.LatchBr);
  Value *IndVarBase = NoopOrExt(LS.IndVarBase);
  Value *TakeBackedgeLoopCond = B.CreateICmp(Pred, IndVarBase, ExitSubloopAt);

  Value *CondForBranch = LS.LatchBrExitIdx == 1
                             ? TakeBackedgeLoopCond
                             : B.CreateNot(TakeBackedgeLoopCond);

  LS.LatchBr->setCondition(CondForBranch);

  B.SetInsertPoint(RRI.ExitSelector);

  // IterationsLeft - are there any more iterations left, given the original
  // upper bound on the induction variable?  If not, we branch to the "real"
  // exit.
  Value *LoopExitAt = NoopOrExt(LS.LoopExitAt);
  Value *IterationsLeft = B.CreateICmp(Pred, IndVarBase, LoopExitAt);
  B.CreateCondBr(IterationsLeft, RRI.PseudoExit, LS.LatchExit);

  BranchInst *BranchToContinuation =
      BranchInst::Create(ContinuationBlock, RRI.PseudoExit);

  // We emit PHI nodes into `RRI.PseudoExit' that compute the "latest" value of
  // each of the PHI nodes in the loop header.  This feeds into the initial
  // value of the same PHI nodes if/when we continue execution.
  for (PHINode &PN : LS.Header->phis()) {
    PHINode *NewPHI = PHINode::Create(PN.getType(), 2, PN.getName() + ".copy",
                                      BranchToContinuation);

    NewPHI->addIncoming(PN.getIncomingValueForBlock(Preheader), Preheader);
    NewPHI->addIncoming(PN.getIncomingValueForBlock(LS.Latch),
                        RRI.ExitSelector);
    RRI.PHIValuesAtPseudoExit.push_back(NewPHI);
  }

  RRI.IndVarEnd = PHINode::Create(IndVarBase->getType(), 2, "indvar.end",
                                  BranchToContinuation);
  RRI.IndVarEnd->addIncoming(IndVarStart, Preheader);
  RRI.IndVarEnd->addIncoming(IndVarBase, RRI.ExitSelector);

  // The latch exit now has a branch from `RRI.ExitSelector' instead of
  // `LS.Latch'.  The PHI nodes need to be updated to reflect that.
  LS.LatchExit->replacePhiUsesWith(LS.Latch, RRI.ExitSelector);

  return RRI;
}

void LoopConstrainer::rewriteIncomingValuesForPHIs(
    LoopStructure &LS, BasicBlock *ContinuationBlock,
    const LoopConstrainer::RewrittenRangeInfo &RRI) const {
  unsigned PHIIndex = 0;
  for (PHINode &PN : LS.Header->phis())
    PN.setIncomingValueForBlock(ContinuationBlock,
                                RRI.PHIValuesAtPseudoExit[PHIIndex++]);

  LS.IndVarStart = RRI.IndVarEnd;
}

BasicBlock *LoopConstrainer::createPreheader(const LoopStructure &LS,
                                             BasicBlock *OldPreheader,
                                             const char *Tag) const {
  BasicBlock *Preheader = BasicBlock::Create(Ctx, Tag, &F, LS.Header);
  BranchInst::Create(LS.Header, Preheader);

  LS.Header->replacePhiUsesWith(OldPreheader, Preheader);

  return Preheader;
}

void LoopConstrainer::addToParentLoopIfNeeded(ArrayRef<BasicBlock *> BBs) {
  Loop *ParentLoop = OriginalLoop.getParentLoop();
  if (!ParentLoop)
    return;

  for (BasicBlock *BB : BBs)
    ParentLoop->addBasicBlockToLoop(BB, LI);
}

Loop *LoopConstrainer::createClonedLoopStructure(Loop *Original, Loop *Parent,
                                                 ValueToValueMapTy &VM,
                                                 bool IsSubloop) {
  Loop &New = *LI.AllocateLoop();
  if (Parent)
    Parent->addChildLoop(&New);
  else
    LI.addTopLevelLoop(&New);
  LPMAddNewLoop(&New, IsSubloop);

  // Add all of the blocks in Original to the new loop.
  for (auto *BB : Original->blocks())
    if (LI.getLoopFor(BB) == Original)
      New.addBasicBlockToLoop(cast<BasicBlock>(VM[BB]), LI);

  // Add all of the subloops to the new loop.
  for (Loop *SubLoop : *Original)
    createClonedLoopStructure(SubLoop, &New, VM, /* IsSubloop */ true);

  return &New;
}

bool LoopConstrainer::run() {
  BasicBlock *Preheader = nullptr;
<<<<<<< HEAD
  const SCEV *LatchTakenCount =
      SE.getExitCount(&OriginalLoop, MainLoopStructure.Latch);
=======
  const SCEV *MaxBETakenCount =
      getNarrowestLatchMaxTakenCountEstimate(SE, OriginalLoop);
>>>>>>> 16592a3e
  Preheader = OriginalLoop.getLoopPreheader();
  assert(!isa<SCEVCouldNotCompute>(MaxBETakenCount) && Preheader != nullptr &&
         "preconditions!");
<<<<<<< HEAD
  ExitCountTy = cast<IntegerType>(LatchTakenCount->getType());
=======
  ExitCountTy = cast<IntegerType>(MaxBETakenCount->getType());
>>>>>>> 16592a3e

  OriginalPreheader = Preheader;
  MainLoopPreheader = Preheader;

  bool IsSignedPredicate = MainLoopStructure.IsSignedPredicate;
  std::optional<SubRanges> MaybeSR = calculateSubRanges(IsSignedPredicate);
  if (!MaybeSR) {
    LLVM_DEBUG(dbgs() << "irce: could not compute subranges\n");
    return false;
  }

  SubRanges SR = *MaybeSR;
  bool Increasing = MainLoopStructure.IndVarIncreasing;
  IntegerType *IVTy =
      cast<IntegerType>(Range.getBegin()->getType());

  SCEVExpander Expander(SE, F.getParent()->getDataLayout(), "irce");
  Instruction *InsertPt = OriginalPreheader->getTerminator();

  // It would have been better to make `PreLoop' and `PostLoop'
  // `std::optional<ClonedLoop>'s, but `ValueToValueMapTy' does not have a copy
  // constructor.
  ClonedLoop PreLoop, PostLoop;
  bool NeedsPreLoop =
      Increasing ? SR.LowLimit.has_value() : SR.HighLimit.has_value();
  bool NeedsPostLoop =
      Increasing ? SR.HighLimit.has_value() : SR.LowLimit.has_value();

  Value *ExitPreLoopAt = nullptr;
  Value *ExitMainLoopAt = nullptr;
  const SCEVConstant *MinusOneS =
      cast<SCEVConstant>(SE.getConstant(IVTy, -1, true /* isSigned */));

  if (NeedsPreLoop) {
    const SCEV *ExitPreLoopAtSCEV = nullptr;

    if (Increasing)
      ExitPreLoopAtSCEV = *SR.LowLimit;
    else if (cannotBeMinInLoop(*SR.HighLimit, &OriginalLoop, SE,
                               IsSignedPredicate))
      ExitPreLoopAtSCEV = SE.getAddExpr(*SR.HighLimit, MinusOneS);
    else {
      LLVM_DEBUG(dbgs() << "irce: could not prove no-overflow when computing "
                        << "preloop exit limit.  HighLimit = "
                        << *(*SR.HighLimit) << "\n");
      return false;
    }

    if (!Expander.isSafeToExpandAt(ExitPreLoopAtSCEV, InsertPt)) {
      LLVM_DEBUG(dbgs() << "irce: could not prove that it is safe to expand the"
                        << " preloop exit limit " << *ExitPreLoopAtSCEV
                        << " at block " << InsertPt->getParent()->getName()
                        << "\n");
      return false;
    }

    ExitPreLoopAt = Expander.expandCodeFor(ExitPreLoopAtSCEV, IVTy, InsertPt);
    ExitPreLoopAt->setName("exit.preloop.at");
  }

  if (NeedsPostLoop) {
    const SCEV *ExitMainLoopAtSCEV = nullptr;

    if (Increasing)
      ExitMainLoopAtSCEV = *SR.HighLimit;
    else if (cannotBeMinInLoop(*SR.LowLimit, &OriginalLoop, SE,
                               IsSignedPredicate))
      ExitMainLoopAtSCEV = SE.getAddExpr(*SR.LowLimit, MinusOneS);
    else {
      LLVM_DEBUG(dbgs() << "irce: could not prove no-overflow when computing "
                        << "mainloop exit limit.  LowLimit = "
                        << *(*SR.LowLimit) << "\n");
      return false;
    }

    if (!Expander.isSafeToExpandAt(ExitMainLoopAtSCEV, InsertPt)) {
      LLVM_DEBUG(dbgs() << "irce: could not prove that it is safe to expand the"
                        << " main loop exit limit " << *ExitMainLoopAtSCEV
                        << " at block " << InsertPt->getParent()->getName()
                        << "\n");
      return false;
    }

    ExitMainLoopAt = Expander.expandCodeFor(ExitMainLoopAtSCEV, IVTy, InsertPt);
    ExitMainLoopAt->setName("exit.mainloop.at");
  }

  // We clone these ahead of time so that we don't have to deal with changing
  // and temporarily invalid IR as we transform the loops.
  if (NeedsPreLoop)
    cloneLoop(PreLoop, "preloop");
  if (NeedsPostLoop)
    cloneLoop(PostLoop, "postloop");

  RewrittenRangeInfo PreLoopRRI;

  if (NeedsPreLoop) {
    Preheader->getTerminator()->replaceUsesOfWith(MainLoopStructure.Header,
                                                  PreLoop.Structure.Header);

    MainLoopPreheader =
        createPreheader(MainLoopStructure, Preheader, "mainloop");
    PreLoopRRI = changeIterationSpaceEnd(PreLoop.Structure, Preheader,
                                         ExitPreLoopAt, MainLoopPreheader);
    rewriteIncomingValuesForPHIs(MainLoopStructure, MainLoopPreheader,
                                 PreLoopRRI);
  }

  BasicBlock *PostLoopPreheader = nullptr;
  RewrittenRangeInfo PostLoopRRI;

  if (NeedsPostLoop) {
    PostLoopPreheader =
        createPreheader(PostLoop.Structure, Preheader, "postloop");
    PostLoopRRI = changeIterationSpaceEnd(MainLoopStructure, MainLoopPreheader,
                                          ExitMainLoopAt, PostLoopPreheader);
    rewriteIncomingValuesForPHIs(PostLoop.Structure, PostLoopPreheader,
                                 PostLoopRRI);
  }

  BasicBlock *NewMainLoopPreheader =
      MainLoopPreheader != Preheader ? MainLoopPreheader : nullptr;
  BasicBlock *NewBlocks[] = {PostLoopPreheader,        PreLoopRRI.PseudoExit,
                             PreLoopRRI.ExitSelector,  PostLoopRRI.PseudoExit,
                             PostLoopRRI.ExitSelector, NewMainLoopPreheader};

  // Some of the above may be nullptr, filter them out before passing to
  // addToParentLoopIfNeeded.
  auto NewBlocksEnd =
      std::remove(std::begin(NewBlocks), std::end(NewBlocks), nullptr);

  addToParentLoopIfNeeded(ArrayRef(std::begin(NewBlocks), NewBlocksEnd));

  DT.recalculate(F);

  // We need to first add all the pre and post loop blocks into the loop
  // structures (as part of createClonedLoopStructure), and then update the
  // LCSSA form and LoopSimplifyForm. This is necessary for correctly updating
  // LI when LoopSimplifyForm is generated.
  Loop *PreL = nullptr, *PostL = nullptr;
  if (!PreLoop.Blocks.empty()) {
    PreL = createClonedLoopStructure(&OriginalLoop,
                                     OriginalLoop.getParentLoop(), PreLoop.Map,
                                     /* IsSubLoop */ false);
  }

  if (!PostLoop.Blocks.empty()) {
    PostL =
        createClonedLoopStructure(&OriginalLoop, OriginalLoop.getParentLoop(),
                                  PostLoop.Map, /* IsSubLoop */ false);
  }

  // This function canonicalizes the loop into Loop-Simplify and LCSSA forms.
  auto CanonicalizeLoop = [&] (Loop *L, bool IsOriginalLoop) {
    formLCSSARecursively(*L, DT, &LI, &SE);
    simplifyLoop(L, &DT, &LI, &SE, nullptr, nullptr, true);
    // Pre/post loops are slow paths, we do not need to perform any loop
    // optimizations on them.
    if (!IsOriginalLoop)
      DisableAllLoopOptsOnLoop(*L);
  };
  if (PreL)
    CanonicalizeLoop(PreL, false);
  if (PostL)
    CanonicalizeLoop(PostL, false);
  CanonicalizeLoop(&OriginalLoop, true);

  return true;
}

/// Computes and returns a range of values for the induction variable (IndVar)
/// in which the range check can be safely elided.  If it cannot compute such a
/// range, returns std::nullopt.
std::optional<InductiveRangeCheck::Range>
InductiveRangeCheck::computeSafeIterationSpace(ScalarEvolution &SE,
                                               const SCEVAddRecExpr *IndVar,
                                               bool IsLatchSigned) const {
  // We can deal when types of latch check and range checks don't match in case
  // if latch check is more narrow.
  auto *IVType = dyn_cast<IntegerType>(IndVar->getType());
  auto *RCType = dyn_cast<IntegerType>(getBegin()->getType());
  // Do not work with pointer types.
  if (!IVType || !RCType)
    return std::nullopt;
  if (IVType->getBitWidth() > RCType->getBitWidth())
    return std::nullopt;
  // IndVar is of the form "A + B * I" (where "I" is the canonical induction
  // variable, that may or may not exist as a real llvm::Value in the loop) and
  // this inductive range check is a range check on the "C + D * I" ("C" is
  // getBegin() and "D" is getStep()).  We rewrite the value being range
  // checked to "M + N * IndVar" where "N" = "D * B^(-1)" and "M" = "C - NA".
  //
  // The actual inequalities we solve are of the form
  //
  //   0 <= M + 1 * IndVar < L given L >= 0  (i.e. N == 1)
  //
  // Here L stands for upper limit of the safe iteration space.
  // The inequality is satisfied by (0 - M) <= IndVar < (L - M). To avoid
  // overflows when calculating (0 - M) and (L - M) we, depending on type of
  // IV's iteration space, limit the calculations by borders of the iteration
  // space. For example, if IndVar is unsigned, (0 - M) overflows for any M > 0.
  // If we figured out that "anything greater than (-M) is safe", we strengthen
  // this to "everything greater than 0 is safe", assuming that values between
  // -M and 0 just do not exist in unsigned iteration space, and we don't want
  // to deal with overflown values.

  if (!IndVar->isAffine())
    return std::nullopt;

  const SCEV *A = NoopOrExtend(IndVar->getStart(), RCType, SE, IsLatchSigned);
  const SCEVConstant *B = dyn_cast<SCEVConstant>(
      NoopOrExtend(IndVar->getStepRecurrence(SE), RCType, SE, IsLatchSigned));
  if (!B)
    return std::nullopt;
  assert(!B->isZero() && "Recurrence with zero step?");

  const SCEV *C = getBegin();
  const SCEVConstant *D = dyn_cast<SCEVConstant>(getStep());
  if (D != B)
    return std::nullopt;

  assert(!D->getValue()->isZero() && "Recurrence with zero step?");
  unsigned BitWidth = RCType->getBitWidth();
  const SCEV *SIntMax = SE.getConstant(APInt::getSignedMaxValue(BitWidth));

  // Subtract Y from X so that it does not go through border of the IV
  // iteration space. Mathematically, it is equivalent to:
  //
  //    ClampedSubtract(X, Y) = min(max(X - Y, INT_MIN), INT_MAX).        [1]
  //
  // In [1], 'X - Y' is a mathematical subtraction (result is not bounded to
  // any width of bit grid). But after we take min/max, the result is
  // guaranteed to be within [INT_MIN, INT_MAX].
  //
  // In [1], INT_MAX and INT_MIN are respectively signed and unsigned max/min
  // values, depending on type of latch condition that defines IV iteration
  // space.
  auto ClampedSubtract = [&](const SCEV *X, const SCEV *Y) {
    // FIXME: The current implementation assumes that X is in [0, SINT_MAX].
    // This is required to ensure that SINT_MAX - X does not overflow signed and
    // that X - Y does not overflow unsigned if Y is negative. Can we lift this
    // restriction and make it work for negative X either?
    if (IsLatchSigned) {
      // X is a number from signed range, Y is interpreted as signed.
      // Even if Y is SINT_MAX, (X - Y) does not reach SINT_MIN. So the only
      // thing we should care about is that we didn't cross SINT_MAX.
      // So, if Y is positive, we subtract Y safely.
      //   Rule 1: Y > 0 ---> Y.
      // If 0 <= -Y <= (SINT_MAX - X), we subtract Y safely.
      //   Rule 2: Y >=s (X - SINT_MAX) ---> Y.
      // If 0 <= (SINT_MAX - X) < -Y, we can only subtract (X - SINT_MAX).
      //   Rule 3: Y <s (X - SINT_MAX) ---> (X - SINT_MAX).
      // It gives us smax(Y, X - SINT_MAX) to subtract in all cases.
      const SCEV *XMinusSIntMax = SE.getMinusSCEV(X, SIntMax);
      return SE.getMinusSCEV(X, SE.getSMaxExpr(Y, XMinusSIntMax),
                             SCEV::FlagNSW);
    } else
      // X is a number from unsigned range, Y is interpreted as signed.
      // Even if Y is SINT_MIN, (X - Y) does not reach UINT_MAX. So the only
      // thing we should care about is that we didn't cross zero.
      // So, if Y is negative, we subtract Y safely.
      //   Rule 1: Y <s 0 ---> Y.
      // If 0 <= Y <= X, we subtract Y safely.
      //   Rule 2: Y <=s X ---> Y.
      // If 0 <= X < Y, we should stop at 0 and can only subtract X.
      //   Rule 3: Y >s X ---> X.
      // It gives us smin(X, Y) to subtract in all cases.
      return SE.getMinusSCEV(X, SE.getSMinExpr(X, Y), SCEV::FlagNUW);
  };
  const SCEV *M = SE.getMinusSCEV(C, A);
  const SCEV *Zero = SE.getZero(M->getType());

  // This function returns SCEV equal to 1 if X is non-negative 0 otherwise.
  auto SCEVCheckNonNegative = [&](const SCEV *X) {
    const Loop *L = IndVar->getLoop();
    const SCEV *One = SE.getOne(X->getType());
    // Can we trivially prove that X is a non-negative or negative value?
    if (isKnownNonNegativeInLoop(X, L, SE))
      return One;
    else if (isKnownNegativeInLoop(X, L, SE))
      return Zero;
    // If not, we will have to figure it out during the execution.
    // Function smax(smin(X, 0), -1) + 1 equals to 1 if X >= 0 and 0 if X < 0.
    const SCEV *NegOne = SE.getNegativeSCEV(One);
    return SE.getAddExpr(SE.getSMaxExpr(SE.getSMinExpr(X, Zero), NegOne), One);
  };
  // FIXME: Current implementation of ClampedSubtract implicitly assumes that
  // X is non-negative (in sense of a signed value). We need to re-implement
  // this function in a way that it will correctly handle negative X as well.
  // We use it twice: for X = 0 everything is fine, but for X = getEnd() we can
  // end up with a negative X and produce wrong results. So currently we ensure
  // that if getEnd() is negative then both ends of the safe range are zero.
  // Note that this may pessimize elimination of unsigned range checks against
  // negative values.
  const SCEV *REnd = getEnd();
  const SCEV *EndIsNonNegative = SCEVCheckNonNegative(REnd);

  const SCEV *Begin = SE.getMulExpr(ClampedSubtract(Zero, M), EndIsNonNegative);
  const SCEV *End = SE.getMulExpr(ClampedSubtract(REnd, M), EndIsNonNegative);
  return InductiveRangeCheck::Range(Begin, End);
}

static std::optional<InductiveRangeCheck::Range>
IntersectSignedRange(ScalarEvolution &SE,
                     const std::optional<InductiveRangeCheck::Range> &R1,
                     const InductiveRangeCheck::Range &R2) {
  if (R2.isEmpty(SE, /* IsSigned */ true))
    return std::nullopt;
  if (!R1)
    return R2;
  auto &R1Value = *R1;
  // We never return empty ranges from this function, and R1 is supposed to be
  // a result of intersection. Thus, R1 is never empty.
  assert(!R1Value.isEmpty(SE, /* IsSigned */ true) &&
         "We should never have empty R1!");

  // TODO: we could widen the smaller range and have this work; but for now we
  // bail out to keep things simple.
  if (R1Value.getType() != R2.getType())
    return std::nullopt;

  const SCEV *NewBegin = SE.getSMaxExpr(R1Value.getBegin(), R2.getBegin());
  const SCEV *NewEnd = SE.getSMinExpr(R1Value.getEnd(), R2.getEnd());

  // If the resulting range is empty, just return std::nullopt.
  auto Ret = InductiveRangeCheck::Range(NewBegin, NewEnd);
  if (Ret.isEmpty(SE, /* IsSigned */ true))
    return std::nullopt;
  return Ret;
}

static std::optional<InductiveRangeCheck::Range>
IntersectUnsignedRange(ScalarEvolution &SE,
                       const std::optional<InductiveRangeCheck::Range> &R1,
                       const InductiveRangeCheck::Range &R2) {
  if (R2.isEmpty(SE, /* IsSigned */ false))
    return std::nullopt;
  if (!R1)
    return R2;
  auto &R1Value = *R1;
  // We never return empty ranges from this function, and R1 is supposed to be
  // a result of intersection. Thus, R1 is never empty.
  assert(!R1Value.isEmpty(SE, /* IsSigned */ false) &&
         "We should never have empty R1!");

  // TODO: we could widen the smaller range and have this work; but for now we
  // bail out to keep things simple.
  if (R1Value.getType() != R2.getType())
    return std::nullopt;

  const SCEV *NewBegin = SE.getUMaxExpr(R1Value.getBegin(), R2.getBegin());
  const SCEV *NewEnd = SE.getUMinExpr(R1Value.getEnd(), R2.getEnd());

  // If the resulting range is empty, just return std::nullopt.
  auto Ret = InductiveRangeCheck::Range(NewBegin, NewEnd);
  if (Ret.isEmpty(SE, /* IsSigned */ false))
    return std::nullopt;
  return Ret;
}

PreservedAnalyses IRCEPass::run(Function &F, FunctionAnalysisManager &AM) {
  auto &DT = AM.getResult<DominatorTreeAnalysis>(F);
  LoopInfo &LI = AM.getResult<LoopAnalysis>(F);
  // There are no loops in the function. Return before computing other expensive
  // analyses.
  if (LI.empty())
    return PreservedAnalyses::all();
  auto &SE = AM.getResult<ScalarEvolutionAnalysis>(F);
  auto &BPI = AM.getResult<BranchProbabilityAnalysis>(F);

  // Get BFI analysis result on demand. Please note that modification of
  // CFG invalidates this analysis and we should handle it.
  auto getBFI = [&F, &AM ]()->BlockFrequencyInfo & {
    return AM.getResult<BlockFrequencyAnalysis>(F);
  };
  InductiveRangeCheckElimination IRCE(SE, &BPI, DT, LI, { getBFI });

  bool Changed = false;
  {
    bool CFGChanged = false;
    for (const auto &L : LI) {
      CFGChanged |= simplifyLoop(L, &DT, &LI, &SE, nullptr, nullptr,
                                 /*PreserveLCSSA=*/false);
      Changed |= formLCSSARecursively(*L, DT, &LI, &SE);
    }
    Changed |= CFGChanged;

    if (CFGChanged && !SkipProfitabilityChecks) {
      PreservedAnalyses PA = PreservedAnalyses::all();
      PA.abandon<BlockFrequencyAnalysis>();
      AM.invalidate(F, PA);
    }
  }

  SmallPriorityWorklist<Loop *, 4> Worklist;
  appendLoopsToWorklist(LI, Worklist);
  auto LPMAddNewLoop = [&Worklist](Loop *NL, bool IsSubloop) {
    if (!IsSubloop)
      appendLoopsToWorklist(*NL, Worklist);
  };

  while (!Worklist.empty()) {
    Loop *L = Worklist.pop_back_val();
    if (IRCE.run(L, LPMAddNewLoop)) {
      Changed = true;
      if (!SkipProfitabilityChecks) {
        PreservedAnalyses PA = PreservedAnalyses::all();
        PA.abandon<BlockFrequencyAnalysis>();
        AM.invalidate(F, PA);
      }
    }
  }

  if (!Changed)
    return PreservedAnalyses::all();
  return getLoopPassPreservedAnalyses();
}

bool IRCELegacyPass::runOnFunction(Function &F) {
  if (skipFunction(F))
    return false;

  ScalarEvolution &SE = getAnalysis<ScalarEvolutionWrapperPass>().getSE();
  BranchProbabilityInfo &BPI =
      getAnalysis<BranchProbabilityInfoWrapperPass>().getBPI();
  auto &DT = getAnalysis<DominatorTreeWrapperPass>().getDomTree();
  auto &LI = getAnalysis<LoopInfoWrapperPass>().getLoopInfo();
  InductiveRangeCheckElimination IRCE(SE, &BPI, DT, LI);

  bool Changed = false;

  for (const auto &L : LI) {
    Changed |= simplifyLoop(L, &DT, &LI, &SE, nullptr, nullptr,
                            /*PreserveLCSSA=*/false);
    Changed |= formLCSSARecursively(*L, DT, &LI, &SE);
  }

  SmallPriorityWorklist<Loop *, 4> Worklist;
  appendLoopsToWorklist(LI, Worklist);
  auto LPMAddNewLoop = [&](Loop *NL, bool IsSubloop) {
    if (!IsSubloop)
      appendLoopsToWorklist(*NL, Worklist);
  };

  while (!Worklist.empty()) {
    Loop *L = Worklist.pop_back_val();
    Changed |= IRCE.run(L, LPMAddNewLoop);
  }
  return Changed;
}

bool
InductiveRangeCheckElimination::isProfitableToTransform(const Loop &L,
                                                        LoopStructure &LS) {
  if (SkipProfitabilityChecks)
    return true;
  if (GetBFI) {
    BlockFrequencyInfo &BFI = (*GetBFI)();
    uint64_t hFreq = BFI.getBlockFreq(LS.Header).getFrequency();
    uint64_t phFreq = BFI.getBlockFreq(L.getLoopPreheader()).getFrequency();
    if (phFreq != 0 && hFreq != 0 && (hFreq / phFreq < MinRuntimeIterations)) {
      LLVM_DEBUG(dbgs() << "irce: could not prove profitability: "
                        << "the estimated number of iterations basing on "
                           "frequency info is " << (hFreq / phFreq) << "\n";);
      return false;
    }
    return true;
  }

  if (!BPI)
    return true;
  BranchProbability ExitProbability =
      BPI->getEdgeProbability(LS.Latch, LS.LatchBrExitIdx);
  if (ExitProbability > BranchProbability(1, MinRuntimeIterations)) {
    LLVM_DEBUG(dbgs() << "irce: could not prove profitability: "
                      << "the exit probability is too big " << ExitProbability
                      << "\n";);
    return false;
  }
  return true;
}

bool InductiveRangeCheckElimination::run(
    Loop *L, function_ref<void(Loop *, bool)> LPMAddNewLoop) {
  if (L->getBlocks().size() >= LoopSizeCutoff) {
    LLVM_DEBUG(dbgs() << "irce: giving up constraining loop, too large\n");
    return false;
  }

  BasicBlock *Preheader = L->getLoopPreheader();
  if (!Preheader) {
    LLVM_DEBUG(dbgs() << "irce: loop has no preheader, leaving\n");
    return false;
  }

  LLVMContext &Context = Preheader->getContext();
  SmallVector<InductiveRangeCheck, 16> RangeChecks;

  for (auto *BBI : L->getBlocks())
    if (BranchInst *TBI = dyn_cast<BranchInst>(BBI->getTerminator()))
      InductiveRangeCheck::extractRangeChecksFromBranch(TBI, L, SE, BPI,
                                                        RangeChecks);

  if (RangeChecks.empty())
    return false;

  auto PrintRecognizedRangeChecks = [&](raw_ostream &OS) {
    OS << "irce: looking at loop "; L->print(OS);
    OS << "irce: loop has " << RangeChecks.size()
       << " inductive range checks: \n";
    for (InductiveRangeCheck &IRC : RangeChecks)
      IRC.print(OS);
  };

  LLVM_DEBUG(PrintRecognizedRangeChecks(dbgs()));

  if (PrintRangeChecks)
    PrintRecognizedRangeChecks(errs());

  const char *FailureReason = nullptr;
  std::optional<LoopStructure> MaybeLoopStructure =
      LoopStructure::parseLoopStructure(SE, *L, FailureReason);
  if (!MaybeLoopStructure) {
    LLVM_DEBUG(dbgs() << "irce: could not parse loop structure: "
                      << FailureReason << "\n";);
    return false;
  }
  LoopStructure LS = *MaybeLoopStructure;
  if (!isProfitableToTransform(*L, LS))
    return false;
  const SCEVAddRecExpr *IndVar =
      cast<SCEVAddRecExpr>(SE.getMinusSCEV(SE.getSCEV(LS.IndVarBase), SE.getSCEV(LS.IndVarStep)));

  std::optional<InductiveRangeCheck::Range> SafeIterRange;
  Instruction *ExprInsertPt = Preheader->getTerminator();

  SmallVector<InductiveRangeCheck, 4> RangeChecksToEliminate;
  // Basing on the type of latch predicate, we interpret the IV iteration range
  // as signed or unsigned range. We use different min/max functions (signed or
  // unsigned) when intersecting this range with safe iteration ranges implied
  // by range checks.
  auto IntersectRange =
      LS.IsSignedPredicate ? IntersectSignedRange : IntersectUnsignedRange;

  IRBuilder<> B(ExprInsertPt);
  for (InductiveRangeCheck &IRC : RangeChecks) {
    auto Result = IRC.computeSafeIterationSpace(SE, IndVar,
                                                LS.IsSignedPredicate);
    if (Result) {
      auto MaybeSafeIterRange = IntersectRange(SE, SafeIterRange, *Result);
      if (MaybeSafeIterRange) {
        assert(!MaybeSafeIterRange->isEmpty(SE, LS.IsSignedPredicate) &&
               "We should never return empty ranges!");
        RangeChecksToEliminate.push_back(IRC);
        SafeIterRange = *MaybeSafeIterRange;
      }
    }
  }

  if (!SafeIterRange)
    return false;

  LoopConstrainer LC(*L, LI, LPMAddNewLoop, LS, SE, DT, *SafeIterRange);
  bool Changed = LC.run();

  if (Changed) {
    auto PrintConstrainedLoopInfo = [L]() {
      dbgs() << "irce: in function ";
      dbgs() << L->getHeader()->getParent()->getName() << ": ";
      dbgs() << "constrained ";
      L->print(dbgs());
    };

    LLVM_DEBUG(PrintConstrainedLoopInfo());

    if (PrintChangedLoops)
      PrintConstrainedLoopInfo();

    // Optimize away the now-redundant range checks.

    for (InductiveRangeCheck &IRC : RangeChecksToEliminate) {
      ConstantInt *FoldedRangeCheck = IRC.getPassingDirection()
                                          ? ConstantInt::getTrue(Context)
                                          : ConstantInt::getFalse(Context);
      IRC.getCheckUse()->set(FoldedRangeCheck);
    }
  }

  return Changed;
}

Pass *llvm::createInductiveRangeCheckEliminationPass() {
  return new IRCELegacyPass();
}<|MERGE_RESOLUTION|>--- conflicted
+++ resolved
@@ -799,11 +799,7 @@
     FailureReason = "could not compute latch count";
     return std::nullopt;
   }
-<<<<<<< HEAD
-  assert(SE.getLoopDisposition(LatchCount, &L) ==
-=======
   assert(SE.getLoopDisposition(MaxBETakenCount, &L) ==
->>>>>>> 16592a3e
              ScalarEvolution::LoopInvariant &&
          "loop variant exit count doesn't make sense!");
 
@@ -1071,11 +1067,6 @@
 
 std::optional<LoopConstrainer::SubRanges>
 LoopConstrainer::calculateSubRanges(bool IsSignedPredicate) const {
-<<<<<<< HEAD
-  const IntegerType *Ty = ExitCountTy;
-
-=======
->>>>>>> 16592a3e
   auto *RTy = cast<IntegerType>(Range.getType());
   // We only support wide range checks and narrow latches.
   if (!AllowNarrowLatchCondition && RTy != ExitCountTy)
@@ -1414,21 +1405,12 @@
 
 bool LoopConstrainer::run() {
   BasicBlock *Preheader = nullptr;
-<<<<<<< HEAD
-  const SCEV *LatchTakenCount =
-      SE.getExitCount(&OriginalLoop, MainLoopStructure.Latch);
-=======
   const SCEV *MaxBETakenCount =
       getNarrowestLatchMaxTakenCountEstimate(SE, OriginalLoop);
->>>>>>> 16592a3e
   Preheader = OriginalLoop.getLoopPreheader();
   assert(!isa<SCEVCouldNotCompute>(MaxBETakenCount) && Preheader != nullptr &&
          "preconditions!");
-<<<<<<< HEAD
-  ExitCountTy = cast<IntegerType>(LatchTakenCount->getType());
-=======
   ExitCountTy = cast<IntegerType>(MaxBETakenCount->getType());
->>>>>>> 16592a3e
 
   OriginalPreheader = Preheader;
   MainLoopPreheader = Preheader;
