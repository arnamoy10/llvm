--- conflicted
+++ resolved
@@ -2490,20 +2490,11 @@
   //   Start - |Step| * Backedge > Start
   Value *Add = nullptr, *Sub = nullptr;
   if (PointerType *ARPtrTy = dyn_cast<PointerType>(ARTy)) {
-<<<<<<< HEAD
-    const SCEV *MulS = SE.getSCEV(MulV);
-    const SCEV *NegMulS = SE.getNegativeSCEV(MulS);
-    Add = Builder.CreateBitCast(expandAddToGEP(MulS, ARPtrTy, Ty, StartValue),
-                                ARPtrTy);
-    Sub = Builder.CreateBitCast(
-        expandAddToGEP(NegMulS, ARPtrTy, Ty, StartValue), ARPtrTy);
-=======
     StartValue = InsertNoopCastOfTo(
         StartValue, Builder.getInt8PtrTy(ARPtrTy->getAddressSpace()));
     Value *NegMulV = Builder.CreateNeg(MulV);
     Add = Builder.CreateGEP(Builder.getInt8Ty(), StartValue, MulV);
     Sub = Builder.CreateGEP(Builder.getInt8Ty(), StartValue, NegMulV);
->>>>>>> 06fcbd42
   } else {
     Add = Builder.CreateAdd(StartValue, MulV);
     Sub = Builder.CreateSub(StartValue, MulV);
