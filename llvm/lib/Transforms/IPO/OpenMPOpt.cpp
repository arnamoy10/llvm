--- conflicted
+++ resolved
@@ -285,17 +285,8 @@
   /// \p ReplVal if given.
   bool deduplicateRuntimeCalls(Function &F, RuntimeFunctionInfo &RFI,
                                Value *ReplVal = nullptr) {
-<<<<<<< HEAD
-    auto UsesIt = RFI.UsesMap.find(&F);
-    if (UsesIt == RFI.UsesMap.end())
-      return false;
-
-    auto &Uses = UsesIt->getSecond();
-    if (Uses.size() + (ReplVal != nullptr) < 2)
-=======
     auto *UV = RFI.getUseVector(F);
     if (!UV || UV->size() + (ReplVal != nullptr) < 2)
->>>>>>> a34309b7
       return false;
 
     LLVM_DEBUG(dbgs() << TAG << "Deduplicate " << UV->size() << " uses of "
