; RUN: opt < %s -analyze -enable-new-pm=0 -scalar-evolution | FileCheck %s
; RUN: opt < %s -disable-output "-passes=print<scalar-evolution>" 2>&1 | FileCheck %s

; ScalarEvolution should be able to understand the loop and eliminate the casts.

; CHECK: {%d,+,4}

define void @foo(i32* nocapture %d, i32 %n) nounwind {
entry:
	%0 = icmp sgt i32 %n, 0		; <i1> [#uses=1]
	br i1 %0, label %bb.nph, label %return

bb.nph:		; preds = %entry
	br label %bb

bb:		; preds = %bb1, %bb.nph
	%i.02 = phi i32 [ %5, %bb1 ], [ 0, %bb.nph ]		; <i32> [#uses=2]
	%p.01 = phi i8 [ %4, %bb1 ], [ -1, %bb.nph ]		; <i8> [#uses=2]
	%1 = sext i8 %p.01 to i32		; <i32> [#uses=1]
	%2 = sext i32 %i.02 to i64		; <i64> [#uses=1]
	%3 = getelementptr i32, i32* %d, i64 %2		; <i32*> [#uses=1]
	store i32 %1, i32* %3, align 4
	%4 = add i8 %p.01, 1		; <i8> [#uses=1]
	%5 = add i32 %i.02, 1		; <i32> [#uses=2]
	br label %bb1

bb1:		; preds = %bb
	%6 = icmp slt i32 %5, %n		; <i1> [#uses=1]
	br i1 %6, label %bb, label %bb1.return_crit_edge

bb1.return_crit_edge:		; preds = %bb1
	br label %return

return:		; preds = %bb1.return_crit_edge, %entry
	ret void
}

; ScalarEvolution should be able to find the maximum tripcount
; of this multiple-exit loop, and if it doesn't know the exact
; count, it should say so.

; PR7845
; CHECK: Loop %for.cond: <multiple exits> Unpredictable backedge-taken count.
; CHECK: Loop %for.cond: max backedge-taken count is 5

@.str = private constant [4 x i8] c"%d\0A\00"     ; <[4 x i8]*> [#uses=2]

define i32 @main() nounwind {
entry:
  br label %for.cond

for.cond:                                         ; preds = %for.inc, %entry
  %g_4.0 = phi i32 [ 0, %entry ], [ %add, %for.inc ] ; <i32> [#uses=5]
  %cmp = icmp slt i32 %g_4.0, 5                   ; <i1> [#uses=1]
  br i1 %cmp, label %for.body, label %for.end

for.body:                                         ; preds = %for.cond
  %conv = trunc i32 %g_4.0 to i16                 ; <i16> [#uses=1]
  %tobool.not = icmp eq i16 %conv, 0              ; <i1> [#uses=1]
  %tobool3 = icmp ne i32 %g_4.0, 0                ; <i1> [#uses=1]
  %or.cond = and i1 %tobool.not, %tobool3         ; <i1> [#uses=1]
  br i1 %or.cond, label %for.end, label %for.inc

for.inc:                                          ; preds = %for.body
  %add = add nsw i32 %g_4.0, 1                    ; <i32> [#uses=1]
  br label %for.cond

for.end:                                          ; preds = %for.body, %for.cond
  %call = call i32 (i8*, ...) @printf(i8* getelementptr inbounds ([4 x i8], [4 x i8]* @.str, i64 0, i64 0), i32 %g_4.0) nounwind ; <i32> [#uses=0]
  ret i32 0
}

declare i32 @printf(i8*, ...)

define void @test(i8* %a, i32 %n) nounwind {
entry:
  %cmp1 = icmp sgt i32 %n, 0
  br i1 %cmp1, label %for.body.lr.ph, label %for.end

for.body.lr.ph:                                   ; preds = %entry
  %tmp = zext i32 %n to i64
  br label %for.body

for.body:                                         ; preds = %for.body, %for.body.lr.ph
  %indvar = phi i64 [ %indvar.next, %for.body ], [ 0, %for.body.lr.ph ]
  %arrayidx = getelementptr i8, i8* %a, i64 %indvar
  store i8 0, i8* %arrayidx, align 1
  %indvar.next = add i64 %indvar, 1
  %exitcond = icmp ne i64 %indvar.next, %tmp
  br i1 %exitcond, label %for.body, label %for.cond.for.end_crit_edge

for.cond.for.end_crit_edge:                       ; preds = %for.body
  br label %for.end

for.end:                                          ; preds = %for.cond.for.end_crit_edge, %entry
  ret void
}

; CHECK: Determining loop execution counts for: @test
; CHECK-NEXT: backedge-taken count is
; CHECK-NEXT: max backedge-taken count is 2147483646

; PR19799: Indvars miscompile due to an incorrect max backedge taken count from SCEV.
; CHECK-LABEL: @pr19799
; CHECK: Loop %for.body.i: <multiple exits> Unpredictable backedge-taken count.
; CHECK: Loop %for.body.i: max backedge-taken count is 1
@a = common global i32 0, align 4

define i32 @pr19799() {
entry:
  store i32 -1, i32* @a, align 4
  br label %for.body.i

for.body.i:                                       ; preds = %for.cond.i, %entry
  %storemerge1.i = phi i32 [ -1, %entry ], [ %add.i.i, %for.cond.i ]
  %tobool.i = icmp eq i32 %storemerge1.i, 0
  %add.i.i = add nsw i32 %storemerge1.i, 2
  br i1 %tobool.i, label %bar.exit, label %for.cond.i

for.cond.i:                                       ; preds = %for.body.i
  store i32 %add.i.i, i32* @a, align 4
  %cmp.i = icmp slt i32 %storemerge1.i, 0
  br i1 %cmp.i, label %for.body.i, label %bar.exit

bar.exit:                                         ; preds = %for.cond.i, %for.body.i
  ret i32 0
}

; PR18886: Indvars miscompile due to an incorrect max backedge taken count from SCEV.
; CHECK-LABEL: @pr18886
; CHECK: Loop %for.body: <multiple exits> Unpredictable backedge-taken count.
; CHECK: Loop %for.body: max backedge-taken count is 3
@aa = global i64 0, align 8

define i32 @pr18886() {
entry:
  store i64 -21, i64* @aa, align 8
  br label %for.body

for.body:
  %storemerge1 = phi i64 [ -21, %entry ], [ %add, %for.cond ]
  %tobool = icmp eq i64 %storemerge1, 0
  %add = add nsw i64 %storemerge1, 8
  br i1 %tobool, label %return, label %for.cond

for.cond:
  store i64 %add, i64* @aa, align 8
  %cmp = icmp slt i64 %add, 9
  br i1 %cmp, label %for.body, label %return

return:
  %retval.0 = phi i32 [ 1, %for.body ], [ 0, %for.cond ]
  ret i32 %retval.0
}

; Here we have a must-exit loop latch that is not computable and a
; may-exit early exit that can only have one non-exiting iteration
; before the check is forever skipped.
;
; CHECK-LABEL: @cannot_compute_mustexit
; CHECK: Loop %for.body.i: <multiple exits> Unpredictable backedge-taken count.
; CHECK: Loop %for.body.i: Unpredictable max backedge-taken count.
@b = common global i32 0, align 4

define i32 @cannot_compute_mustexit() {
entry:
  store i32 -1, i32* @a, align 4
  br label %for.body.i

for.body.i:                                       ; preds = %for.cond.i, %entry
  %storemerge1.i = phi i32 [ -1, %entry ], [ %add.i.i, %for.cond.i ]
  %tobool.i = icmp eq i32 %storemerge1.i, 0
  %add.i.i = add nsw i32 %storemerge1.i, 2
  br i1 %tobool.i, label %bar.exit, label %for.cond.i

for.cond.i:                                       ; preds = %for.body.i
  store i32 %add.i.i, i32* @a, align 4
  %ld = load volatile i32, i32* @b
  %cmp.i = icmp ne i32 %ld, 0
  br i1 %cmp.i, label %for.body.i, label %bar.exit

bar.exit:                                         ; preds = %for.cond.i, %for.body.i
  ret i32 0
}

; This loop has two must-exits, both of which dominate the latch. The
; MaxBECount should be the minimum of them.
;
; CHECK-LABEL: @two_mustexit
; CHECK: Loop %for.body.i: <multiple exits> backedge-taken count is 1
; CHECK: Loop %for.body.i: max backedge-taken count is 1
define i32 @two_mustexit() {
entry:
  store i32 -1, i32* @a, align 4
  br label %for.body.i

for.body.i:                                       ; preds = %for.cond.i, %entry
  %storemerge1.i = phi i32 [ -1, %entry ], [ %add.i.i, %for.cond.i ]
  %tobool.i = icmp sgt i32 %storemerge1.i, 0
  %add.i.i = add nsw i32 %storemerge1.i, 2
  br i1 %tobool.i, label %bar.exit, label %for.cond.i

for.cond.i:                                       ; preds = %for.body.i
  store i32 %add.i.i, i32* @a, align 4
  %cmp.i = icmp slt i32 %storemerge1.i, 3
  br i1 %cmp.i, label %for.body.i, label %bar.exit

bar.exit:                                         ; preds = %for.cond.i, %for.body.i
  ret i32 0
}

; CHECK-LABEL: @ne_max_trip_count_1
; CHECK: Loop %for.body: max backedge-taken count is 7
define i32 @ne_max_trip_count_1(i32 %n) {
entry:
  %masked = and i32 %n, 7
  br label %for.body

for.body:
  %i = phi i32 [ 0, %entry ], [ %add, %for.body ]
  %add = add nsw i32 %i, 1
  %cmp = icmp ne i32 %i, %masked
  br i1 %cmp, label %for.body, label %bar.exit

bar.exit:
  ret i32 0
}

; CHECK-LABEL: @ne_max_trip_count_2
; CHECK: Loop %for.body: max backedge-taken count is -1
define i32 @ne_max_trip_count_2(i32 %n) {
entry:
  %masked = and i32 %n, 7
  br label %for.body

for.body:
  %i = phi i32 [ 0, %entry ], [ %add, %for.body ]
  %add = add nsw i32 %i, 1
  %cmp = icmp ne i32 %add, %masked
  br i1 %cmp, label %for.body, label %bar.exit

bar.exit:
  ret i32 0
}

; CHECK-LABEL: @ne_max_trip_count_3
; CHECK: Loop %for.body: max backedge-taken count is 6
define i32 @ne_max_trip_count_3(i32 %n) {
entry:
  %masked = and i32 %n, 7
  %guard = icmp eq i32 %masked, 0
  br i1 %guard, label %exit, label %for.preheader

for.preheader:
  br label %for.body

for.body:
  %i = phi i32 [ 0, %for.preheader ], [ %add, %for.body ]
  %add = add nsw i32 %i, 1
  %cmp = icmp ne i32 %add, %masked
  br i1 %cmp, label %for.body, label %loop.exit

loop.exit:
  br label %exit

exit:
  ret i32 0
}

; CHECK-LABEL: @ne_max_trip_count_4
; CHECK: Loop %for.body: max backedge-taken count is -2
define i32 @ne_max_trip_count_4(i32 %n) {
entry:
  %guard = icmp eq i32 %n, 0
  br i1 %guard, label %exit, label %for.preheader

for.preheader:
  br label %for.body

for.body:
  %i = phi i32 [ 0, %for.preheader ], [ %add, %for.body ]
  %add = add nsw i32 %i, 1
  %cmp = icmp ne i32 %add, %n
  br i1 %cmp, label %for.body, label %loop.exit

loop.exit:
  br label %exit

exit:
  ret i32 0
}

; The end bound of the loop can change between iterations, so the exact trip
; count is unknown, but SCEV can calculate the max trip count.
define void @changing_end_bound(i32* %n_addr, i32* %addr) {
; CHECK-LABEL: Determining loop execution counts for: @changing_end_bound
; CHECK: Loop %loop: Unpredictable backedge-taken count.
; CHECK: Loop %loop: max backedge-taken count is 2147483646
entry:
  br label %loop

loop:
  %iv = phi i32 [ 0, %entry ], [ %iv.next, %loop ]
  %acc = phi i32 [ 0, %entry ], [ %acc.next, %loop ]
  %val = load atomic i32, i32* %addr unordered, align 4
  fence acquire
  %acc.next = add i32 %acc, %val
  %iv.next = add nsw i32 %iv, 1
  %n = load atomic i32, i32* %n_addr unordered, align 4
  %cmp = icmp slt i32 %iv.next, %n
  br i1 %cmp, label %loop, label %loop.exit

loop.exit:
  ret void
}

; Similar test as above, but unknown start value.
; Also, there's no nsw on the iv.next, but SCEV knows 
; the termination condition is LT, so the IV cannot wrap.
define void @changing_end_bound2(i32 %start, i32* %n_addr, i32* %addr) {
; CHECK-LABEL: Determining loop execution counts for: @changing_end_bound2
; CHECK: Loop %loop: Unpredictable backedge-taken count.
; CHECK: Loop %loop: max backedge-taken count is -1
entry:
  br label %loop

loop:
  %iv = phi i32 [ %start, %entry ], [ %iv.next, %loop ]
  %acc = phi i32 [ 0, %entry ], [ %acc.next, %loop ]
  %val = load atomic i32, i32* %addr unordered, align 4
  fence acquire
  %acc.next = add i32 %acc, %val
  %iv.next = add i32 %iv, 1
  %n = load atomic i32, i32* %n_addr unordered, align 4
  %cmp = icmp slt i32 %iv.next, %n
  br i1 %cmp, label %loop, label %loop.exit

loop.exit:
  ret void
}

; changing end bound and greater than one stride
define void @changing_end_bound3(i32 %start, i32* %n_addr, i32* %addr) {
; CHECK-LABEL: Determining loop execution counts for: @changing_end_bound3
; CHECK: Loop %loop: Unpredictable backedge-taken count.
; CHECK: Loop %loop: max backedge-taken count is 1073741823
entry:
  br label %loop

loop:
  %iv = phi i32 [ %start, %entry ], [ %iv.next, %loop ]
  %acc = phi i32 [ 0, %entry ], [ %acc.next, %loop ]
  %val = load atomic i32, i32* %addr unordered, align 4
  fence acquire
  %acc.next = add i32 %acc, %val
  %iv.next = add nsw i32 %iv, 4
  %n = load atomic i32, i32* %n_addr unordered, align 4
  %cmp = icmp slt i32 %iv.next, %n
  br i1 %cmp, label %loop, label %loop.exit

loop.exit:
  ret void
}

; same as above test, but the IV can wrap around.
; so the max backedge taken count is unpredictable.
define void @changing_end_bound4(i32 %start, i32* %n_addr, i32* %addr) {
; CHECK-LABEL: Determining loop execution counts for: @changing_end_bound4
; CHECK: Loop %loop: Unpredictable backedge-taken count.
; CHECK: Loop %loop: Unpredictable max backedge-taken count.
entry:
  br label %loop

loop:
  %iv = phi i32 [ %start, %entry ], [ %iv.next, %loop ]
  %acc = phi i32 [ 0, %entry ], [ %acc.next, %loop ]
  %val = load atomic i32, i32* %addr unordered, align 4
  fence acquire
  %acc.next = add i32 %acc, %val
  %iv.next = add i32 %iv, 4
  %n = load atomic i32, i32* %n_addr unordered, align 4
  %cmp = icmp slt i32 %iv.next, %n
  br i1 %cmp, label %loop, label %loop.exit

loop.exit:
  ret void
}

; unknown stride. Since it's not knownPositive, we do not estimate the max
; backedge taken count.
define void @changing_end_bound5(i32 %stride, i32 %start, i32* %n_addr, i32* %addr) {
; CHECK-LABEL: Determining loop execution counts for: @changing_end_bound5
; CHECK: Loop %loop: Unpredictable backedge-taken count.
; CHECK: Loop %loop: Unpredictable max backedge-taken count.
entry:
  br label %loop

loop:
  %iv = phi i32 [ %start, %entry ], [ %iv.next, %loop ]
  %acc = phi i32 [ 0, %entry ], [ %acc.next, %loop ]
  %val = load atomic i32, i32* %addr unordered, align 4
  fence acquire
  %acc.next = add i32 %acc, %val
  %iv.next = add nsw i32 %iv, %stride
  %n = load atomic i32, i32* %n_addr unordered, align 4
  %cmp = icmp slt i32 %iv.next, %n
  br i1 %cmp, label %loop, label %loop.exit

loop.exit:
  ret void
}

; negative stride value
define void @changing_end_bound6(i32 %start, i32* %n_addr, i32* %addr) {
; CHECK-LABEL: Determining loop execution counts for: @changing_end_bound6
; CHECK: Loop %loop: Unpredictable backedge-taken count.
; CHECK: Loop %loop: Unpredictable max backedge-taken count.
entry:
  br label %loop

loop:
  %iv = phi i32 [ %start, %entry ], [ %iv.next, %loop ]
  %acc = phi i32 [ 0, %entry ], [ %acc.next, %loop ]
  %val = load atomic i32, i32* %addr unordered, align 4
  fence acquire
  %acc.next = add i32 %acc, %val
  %iv.next = add nsw i32 %iv, -1
  %n = load atomic i32, i32* %n_addr unordered, align 4
  %cmp = icmp slt i32 %iv.next, %n
  br i1 %cmp, label %loop, label %loop.exit

loop.exit:
  ret void
}

; sgt with negative stride
define void @changing_end_bound7(i32 %start, i32* %n_addr, i32* %addr) {
; CHECK-LABEL: Determining loop execution counts for: @changing_end_bound7
; CHECK: Loop %loop: Unpredictable backedge-taken count.
; CHECK: Loop %loop: Unpredictable max backedge-taken count.
entry:
  br label %loop

loop:
  %iv = phi i32 [ %start, %entry ], [ %iv.next, %loop ]
  %acc = phi i32 [ 0, %entry ], [ %acc.next, %loop ]
  %val = load atomic i32, i32* %addr unordered, align 4
  fence acquire
  %acc.next = add i32 %acc, %val
  %iv.next = add i32 %iv, -1
  %n = load atomic i32, i32* %n_addr unordered, align 4
  %cmp = icmp sgt i32 %iv.next, %n
  br i1 %cmp, label %loop, label %loop.exit

loop.exit:
  ret void
}

define void @max_overflow_se(i8 %n) mustprogress {
; CHECK-LABEL: Determining loop execution counts for: @max_overflow_se
; CHECK: Loop %loop: backedge-taken count is 0
; CHECK: Loop %loop: max backedge-taken count is 0
entry:
  br label %loop

loop:
  %i = phi i8 [ 63, %entry ], [ %i.next, %loop ]
  %i.next = add nsw i8 %i, 63
  %t = icmp slt i8 %i.next, %n
  br i1 %t, label %loop, label %exit

exit:
  ret void
}

; Show that we correctly realize that %i can overflow here as long as
; the early exit is taken before we branch on poison.
define void @max_overflow_me(i8 %n) mustprogress {
; CHECK-LABEL: Determining loop execution counts for: @max_overflow_me
; CHECK: Loop %loop: <multiple exits> Unpredictable backedge-taken count.
; CHECK:   exit count for loop: 1
; CHECK:   exit count for latch: ***COULDNOTCOMPUTE***
; CHECK: Loop %loop: max backedge-taken count is 1
entry:
  br label %loop

loop:
  %i = phi i8 [ 63, %entry ], [ %i.next, %latch ]
  %j = phi i8 [  0, %entry ], [ %j.next, %latch ]
  %early.exit = icmp ne i8 %j, 1
  br i1 %early.exit, label %latch, label %exit
latch:
  %i.next = add nsw i8 %i, 63
  %j.next = add nsw nuw i8 %j, 1
  %t = icmp slt i8 %i.next, %n
  br i1 %t, label %loop, label %exit

exit:
  ret void
}


; Max backedge-taken count is zero.
define void @bool_stride(i1 %s, i1 %n) mustprogress {
; CHECK-LABEL: Determining loop execution counts for: @bool_stride
; CHECK: Loop %loop: Unpredictable backedge-taken count.
; CHECK: Loop %loop: Unpredictable max backedge-taken count.
entry:
  br label %loop

loop:
  %i = phi i1 [ -1, %entry ], [ %i.next, %loop ]
  %i.next = add nsw i1 %i, %s
  %t = icmp slt i1 %i.next, %n
  br i1 %t, label %loop, label %exit

exit:
  ret void
}

; This is a case where our max-backedge taken count logic happens to be
; able to prove a zero btc, but our symbolic logic doesn't due to a lack
; of context sensativity.
define void @ne_zero_max_btc(i32 %a) {
; CHECK-LABEL: Determining loop execution counts for: @ne_zero_max_btc
<<<<<<< HEAD
; CHECK: Loop %for.body: backedge-taken count is (-1 + (zext i32 (1 umax (1 smin %a)) to i64))<nsw>
=======
; CHECK: Loop %for.body: backedge-taken count is 0
>>>>>>> ce42012e
; CHECK: Loop %for.body: max backedge-taken count is 0
entry:
  %cmp = icmp slt i32 %a, 1
  %spec.select = select i1 %cmp, i32 %a, i32 1
  %cmp8 = icmp sgt i32 %a, 0
  br i1 %cmp8, label %for.body.preheader, label %loopexit

for.body.preheader:                         ; preds = %if.then4.i.i
  %umax = call i32 @llvm.umax.i32(i32 %spec.select, i32 1)
  %umax.i.i = zext i32 %umax to i64
  br label %for.body

for.body:                                   ; preds = %for.inc, %for.body.preheader
  %indvars.iv = phi i64 [ 0, %for.body.preheader ], [ %indvars.iv.next, %for.inc ]
  call void @unknown()
  br label %for.inc

for.inc:                                    ; preds = %for.body
  %indvars.iv.next = add nuw nsw i64 %indvars.iv, 1
  %exitcond.i.not.i534 = icmp ne i64 %indvars.iv.next, %umax.i.i
  br i1 %exitcond.i.not.i534, label %for.body, label %loopexit

loopexit:
  ret void
}

declare void @unknown()
declare i32 @llvm.umax.i32(i32, i32)<|MERGE_RESOLUTION|>--- conflicted
+++ resolved
@@ -523,11 +523,7 @@
 ; of context sensativity.
 define void @ne_zero_max_btc(i32 %a) {
 ; CHECK-LABEL: Determining loop execution counts for: @ne_zero_max_btc
-<<<<<<< HEAD
-; CHECK: Loop %for.body: backedge-taken count is (-1 + (zext i32 (1 umax (1 smin %a)) to i64))<nsw>
-=======
 ; CHECK: Loop %for.body: backedge-taken count is 0
->>>>>>> ce42012e
 ; CHECK: Loop %for.body: max backedge-taken count is 0
 entry:
   %cmp = icmp slt i32 %a, 1
