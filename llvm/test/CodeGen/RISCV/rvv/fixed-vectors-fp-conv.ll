; NOTE: Assertions have been autogenerated by utils/update_llc_test_checks.py
; RUN: llc -mtriple=riscv32 -target-abi=ilp32d -mattr=+experimental-v,+experimental-zfh,+f,+d -riscv-v-vector-bits-min=128 -riscv-v-fixed-length-vector-lmul-max=8 -verify-machineinstrs < %s | FileCheck %s --check-prefixes=CHECK,LMULMAX8
; RUN: llc -mtriple=riscv64 -target-abi=lp64d -mattr=+experimental-v,+experimental-zfh,+f,+d -riscv-v-vector-bits-min=128 -riscv-v-fixed-length-vector-lmul-max=8 -verify-machineinstrs < %s | FileCheck %s --check-prefixes=CHECK,LMULMAX8
; RUN: llc -mtriple=riscv32 -target-abi=ilp32d -mattr=+experimental-v,+experimental-zfh,+f,+d -riscv-v-vector-bits-min=128 -riscv-v-fixed-length-vector-lmul-max=1 -verify-machineinstrs < %s | FileCheck %s --check-prefixes=CHECK,LMULMAX1
; RUN: llc -mtriple=riscv64 -target-abi=lp64d -mattr=+experimental-v,+experimental-zfh,+f,+d -riscv-v-vector-bits-min=128 -riscv-v-fixed-length-vector-lmul-max=1 -verify-machineinstrs < %s | FileCheck %s --check-prefixes=CHECK,LMULMAX1

define void @fpext_v2f16_v2f32(<2 x half>* %x, <2 x float>* %y) {
; CHECK-LABEL: fpext_v2f16_v2f32:
; CHECK:       # %bb.0:
; CHECK-NEXT:    vsetivli zero, 2, e16, mf4, ta, mu
; CHECK-NEXT:    vle16.v v25, (a0)
; CHECK-NEXT:    vfwcvt.f.f.v v26, v25
; CHECK-NEXT:    vse32.v v26, (a1)
; CHECK-NEXT:    ret
  %a = load <2 x half>, <2 x half>* %x
  %d = fpext <2 x half> %a to <2 x float>
  store <2 x float> %d, <2 x float>* %y
  ret void
}

define void @fpext_v2f16_v2f64(<2 x half>* %x, <2 x double>* %y) {
; CHECK-LABEL: fpext_v2f16_v2f64:
; CHECK:       # %bb.0:
; CHECK-NEXT:    vsetivli zero, 2, e16, mf4, ta, mu
; CHECK-NEXT:    vle16.v v25, (a0)
; CHECK-NEXT:    vfwcvt.f.f.v v26, v25
; CHECK-NEXT:    vsetvli zero, zero, e32, mf2, ta, mu
; CHECK-NEXT:    vfwcvt.f.f.v v25, v26
; CHECK-NEXT:    vse64.v v25, (a1)
; CHECK-NEXT:    ret
  %a = load <2 x half>, <2 x half>* %x
  %d = fpext <2 x half> %a to <2 x double>
  store <2 x double> %d, <2 x double>* %y
  ret void
}

define void @fpext_v8f16_v8f32(<8 x half>* %x, <8 x float>* %y) {
; LMULMAX8-LABEL: fpext_v8f16_v8f32:
; LMULMAX8:       # %bb.0:
; LMULMAX8-NEXT:    vsetivli zero, 8, e16, m1, ta, mu
; LMULMAX8-NEXT:    vle16.v v25, (a0)
; LMULMAX8-NEXT:    vfwcvt.f.f.v v26, v25
; LMULMAX8-NEXT:    vse32.v v26, (a1)
; LMULMAX8-NEXT:    ret
;
; LMULMAX1-LABEL: fpext_v8f16_v8f32:
; LMULMAX1:       # %bb.0:
; LMULMAX1-NEXT:    vsetivli zero, 8, e16, m1, ta, mu
; LMULMAX1-NEXT:    vle16.v v25, (a0)
; LMULMAX1-NEXT:    vsetivli zero, 4, e16, m1, ta, mu
; LMULMAX1-NEXT:    vslidedown.vi v26, v25, 4
; LMULMAX1-NEXT:    vsetivli zero, 4, e16, mf2, ta, mu
; LMULMAX1-NEXT:    vfwcvt.f.f.v v27, v26
; LMULMAX1-NEXT:    vfwcvt.f.f.v v26, v25
; LMULMAX1-NEXT:    addi a0, a1, 16
; LMULMAX1-NEXT:    vse32.v v27, (a0)
; LMULMAX1-NEXT:    vse32.v v26, (a1)
; LMULMAX1-NEXT:    ret
  %a = load <8 x half>, <8 x half>* %x
  %d = fpext <8 x half> %a to <8 x float>
  store <8 x float> %d, <8 x float>* %y
  ret void
}

define void @fpext_v8f16_v8f64(<8 x half>* %x, <8 x double>* %y) {
; LMULMAX8-LABEL: fpext_v8f16_v8f64:
; LMULMAX8:       # %bb.0:
; LMULMAX8-NEXT:    vsetivli zero, 8, e16, m1, ta, mu
; LMULMAX8-NEXT:    vle16.v v25, (a0)
; LMULMAX8-NEXT:    vfwcvt.f.f.v v26, v25
; LMULMAX8-NEXT:    vsetvli zero, zero, e32, m2, ta, mu
; LMULMAX8-NEXT:    vfwcvt.f.f.v v28, v26
; LMULMAX8-NEXT:    vse64.v v28, (a1)
; LMULMAX8-NEXT:    ret
;
; LMULMAX1-LABEL: fpext_v8f16_v8f64:
; LMULMAX1:       # %bb.0:
; LMULMAX1-NEXT:    vsetivli zero, 8, e16, m1, ta, mu
; LMULMAX1-NEXT:    vle16.v v25, (a0)
; LMULMAX1-NEXT:    vsetivli zero, 2, e16, mf2, ta, mu
; LMULMAX1-NEXT:    vslidedown.vi v26, v25, 2
; LMULMAX1-NEXT:    vsetivli zero, 2, e16, mf4, ta, mu
; LMULMAX1-NEXT:    vfwcvt.f.f.v v27, v26
; LMULMAX1-NEXT:    vsetvli zero, zero, e32, mf2, ta, mu
; LMULMAX1-NEXT:    vfwcvt.f.f.v v26, v27
; LMULMAX1-NEXT:    vsetivli zero, 4, e16, m1, ta, mu
; LMULMAX1-NEXT:    vslidedown.vi v27, v25, 4
; LMULMAX1-NEXT:    vsetivli zero, 2, e16, mf2, ta, mu
; LMULMAX1-NEXT:    vslidedown.vi v28, v27, 2
; LMULMAX1-NEXT:    vsetivli zero, 2, e16, mf4, ta, mu
; LMULMAX1-NEXT:    vfwcvt.f.f.v v29, v28
; LMULMAX1-NEXT:    vsetvli zero, zero, e32, mf2, ta, mu
; LMULMAX1-NEXT:    vfwcvt.f.f.v v28, v29
; LMULMAX1-NEXT:    vsetvli zero, zero, e16, mf4, ta, mu
; LMULMAX1-NEXT:    vfwcvt.f.f.v v29, v27
; LMULMAX1-NEXT:    vsetvli zero, zero, e32, mf2, ta, mu
; LMULMAX1-NEXT:    vfwcvt.f.f.v v27, v29
; LMULMAX1-NEXT:    vsetvli zero, zero, e16, mf4, ta, mu
; LMULMAX1-NEXT:    vfwcvt.f.f.v v29, v25
; LMULMAX1-NEXT:    vsetvli zero, zero, e32, mf2, ta, mu
; LMULMAX1-NEXT:    vfwcvt.f.f.v v25, v29
; LMULMAX1-NEXT:    addi a0, a1, 32
; LMULMAX1-NEXT:    vse64.v v27, (a0)
; LMULMAX1-NEXT:    vse64.v v25, (a1)
; LMULMAX1-NEXT:    addi a0, a1, 48
; LMULMAX1-NEXT:    vse64.v v28, (a0)
; LMULMAX1-NEXT:    addi a0, a1, 16
; LMULMAX1-NEXT:    vse64.v v26, (a0)
; LMULMAX1-NEXT:    ret
  %a = load <8 x half>, <8 x half>* %x
  %d = fpext <8 x half> %a to <8 x double>
  store <8 x double> %d, <8 x double>* %y
  ret void
}

define void @fpround_v2f32_v2f16(<2 x float>* %x, <2 x half>* %y) {
; CHECK-LABEL: fpround_v2f32_v2f16:
; CHECK:       # %bb.0:
; CHECK-NEXT:    vsetivli zero, 2, e32, mf2, ta, mu
; CHECK-NEXT:    vle32.v v25, (a0)
; CHECK-NEXT:    vsetvli zero, zero, e16, mf4, ta, mu
; CHECK-NEXT:    vfncvt.f.f.w v26, v25
; CHECK-NEXT:    vse16.v v26, (a1)
; CHECK-NEXT:    ret
  %a = load <2 x float>, <2 x float>* %x
  %d = fptrunc <2 x float> %a to <2 x half>
  store <2 x half> %d, <2 x half>* %y
  ret void
}

define void @fpround_v2f64_v2f16(<2 x double>* %x, <2 x half>* %y) {
; CHECK-LABEL: fpround_v2f64_v2f16:
; CHECK:       # %bb.0:
; CHECK-NEXT:    vsetivli zero, 2, e64, m1, ta, mu
; CHECK-NEXT:    vle64.v v25, (a0)
; CHECK-NEXT:    vsetvli zero, zero, e32, mf2, ta, mu
; CHECK-NEXT:    vfncvt.rod.f.f.w v26, v25
; CHECK-NEXT:    vsetvli zero, zero, e16, mf4, ta, mu
; CHECK-NEXT:    vfncvt.f.f.w v25, v26
; CHECK-NEXT:    vse16.v v25, (a1)
; CHECK-NEXT:    ret
  %a = load <2 x double>, <2 x double>* %x
  %d = fptrunc <2 x double> %a to <2 x half>
  store <2 x half> %d, <2 x half>* %y
  ret void
}

define void @fpround_v8f32_v8f16(<8 x float>* %x, <8 x half>* %y) {
; LMULMAX8-LABEL: fpround_v8f32_v8f16:
; LMULMAX8:       # %bb.0:
; LMULMAX8-NEXT:    vsetivli zero, 8, e32, m2, ta, mu
; LMULMAX8-NEXT:    vle32.v v26, (a0)
; LMULMAX8-NEXT:    vsetvli zero, zero, e16, m1, ta, mu
; LMULMAX8-NEXT:    vfncvt.f.f.w v25, v26
; LMULMAX8-NEXT:    vse16.v v25, (a1)
; LMULMAX8-NEXT:    ret
;
; LMULMAX1-LABEL: fpround_v8f32_v8f16:
; LMULMAX1:       # %bb.0:
; LMULMAX1-NEXT:    vsetivli zero, 4, e32, m1, ta, mu
; LMULMAX1-NEXT:    vle32.v v25, (a0)
; LMULMAX1-NEXT:    addi a0, a0, 16
; LMULMAX1-NEXT:    vle32.v v26, (a0)
; LMULMAX1-NEXT:    vsetvli zero, zero, e16, mf2, ta, mu
; LMULMAX1-NEXT:    vfncvt.f.f.w v27, v25
; LMULMAX1-NEXT:    vsetivli zero, 8, e16, m1, ta, mu
; LMULMAX1-NEXT:    vmv.v.i v25, 0
; LMULMAX1-NEXT:    vsetivli zero, 4, e16, m1, tu, mu
; LMULMAX1-NEXT:    vslideup.vi v25, v27, 0
; LMULMAX1-NEXT:    vsetivli zero, 4, e16, mf2, ta, mu
; LMULMAX1-NEXT:    vfncvt.f.f.w v27, v26
; LMULMAX1-NEXT:    vsetivli zero, 8, e16, m1, tu, mu
; LMULMAX1-NEXT:    vslideup.vi v25, v27, 4
; LMULMAX1-NEXT:    vsetvli zero, zero, e16, m1, ta, mu
; LMULMAX1-NEXT:    vse16.v v25, (a1)
; LMULMAX1-NEXT:    ret
  %a = load <8 x float>, <8 x float>* %x
  %d = fptrunc <8 x float> %a to <8 x half>
  store <8 x half> %d, <8 x half>* %y
  ret void
}

define void @fpround_v8f64_v8f16(<8 x double>* %x, <8 x half>* %y) {
; LMULMAX8-LABEL: fpround_v8f64_v8f16:
; LMULMAX8:       # %bb.0:
; LMULMAX8-NEXT:    vsetivli zero, 8, e64, m4, ta, mu
; LMULMAX8-NEXT:    vle64.v v28, (a0)
; LMULMAX8-NEXT:    vsetvli zero, zero, e32, m2, ta, mu
; LMULMAX8-NEXT:    vfncvt.rod.f.f.w v26, v28
; LMULMAX8-NEXT:    vsetvli zero, zero, e16, m1, ta, mu
; LMULMAX8-NEXT:    vfncvt.f.f.w v25, v26
; LMULMAX8-NEXT:    vse16.v v25, (a1)
; LMULMAX8-NEXT:    ret
;
; LMULMAX1-LABEL: fpround_v8f64_v8f16:
; LMULMAX1:       # %bb.0:
<<<<<<< HEAD
; LMULMAX1-NEXT:    addi sp, sp, -32
; LMULMAX1-NEXT:    .cfi_def_cfa_offset 32
; LMULMAX1-NEXT:    vsetivli zero, 2, e64, m1, ta, mu
; LMULMAX1-NEXT:    vle64.v v25, (a0)
; LMULMAX1-NEXT:    addi a2, a0, 16
; LMULMAX1-NEXT:    vle64.v v26, (a2)
; LMULMAX1-NEXT:    addi a2, a0, 48
; LMULMAX1-NEXT:    vle64.v v27, (a2)
; LMULMAX1-NEXT:    addi a0, a0, 32
=======
; LMULMAX1-NEXT:    addi a2, a0, 48
; LMULMAX1-NEXT:    vsetivli zero, 2, e64, m1, ta, mu
; LMULMAX1-NEXT:    vle64.v v25, (a2)
; LMULMAX1-NEXT:    addi a2, a0, 32
; LMULMAX1-NEXT:    vle64.v v26, (a2)
; LMULMAX1-NEXT:    vle64.v v27, (a0)
; LMULMAX1-NEXT:    addi a0, a0, 16
>>>>>>> ac168fe6
; LMULMAX1-NEXT:    vle64.v v28, (a0)
; LMULMAX1-NEXT:    vsetvli zero, zero, e32, mf2, ta, mu
; LMULMAX1-NEXT:    vfncvt.rod.f.f.w v29, v27
; LMULMAX1-NEXT:    vsetvli zero, zero, e16, mf4, ta, mu
; LMULMAX1-NEXT:    vfncvt.f.f.w v27, v29
; LMULMAX1-NEXT:    vsetivli zero, 8, e16, m1, ta, mu
; LMULMAX1-NEXT:    vmv.v.i v29, 0
; LMULMAX1-NEXT:    vsetivli zero, 2, e16, m1, tu, mu
; LMULMAX1-NEXT:    vslideup.vi v29, v27, 0
; LMULMAX1-NEXT:    vsetivli zero, 2, e32, mf2, ta, mu
; LMULMAX1-NEXT:    vfncvt.rod.f.f.w v27, v28
; LMULMAX1-NEXT:    vsetvli zero, zero, e16, mf4, ta, mu
; LMULMAX1-NEXT:    vfncvt.f.f.w v28, v27
<<<<<<< HEAD
; LMULMAX1-NEXT:    addi a0, sp, 24
; LMULMAX1-NEXT:    vse16.v v28, (a0)
; LMULMAX1-NEXT:    vsetvli zero, zero, e32, mf2, ta, mu
; LMULMAX1-NEXT:    vfncvt.rod.f.f.w v27, v26
; LMULMAX1-NEXT:    vsetvli zero, zero, e16, mf4, ta, mu
; LMULMAX1-NEXT:    vfncvt.f.f.w v26, v27
; LMULMAX1-NEXT:    addi a0, sp, 20
; LMULMAX1-NEXT:    vse16.v v26, (a0)
; LMULMAX1-NEXT:    vsetvli zero, zero, e32, mf2, ta, mu
; LMULMAX1-NEXT:    vfncvt.rod.f.f.w v26, v25
; LMULMAX1-NEXT:    vsetvli zero, zero, e16, mf4, ta, mu
; LMULMAX1-NEXT:    vfncvt.f.f.w v25, v26
; LMULMAX1-NEXT:    addi a0, sp, 16
; LMULMAX1-NEXT:    vse16.v v25, (a0)
; LMULMAX1-NEXT:    vsetivli zero, 8, e16, m1, ta, mu
; LMULMAX1-NEXT:    addi a0, sp, 16
; LMULMAX1-NEXT:    vle16.v v25, (a0)
; LMULMAX1-NEXT:    vse16.v v25, (a1)
; LMULMAX1-NEXT:    addi sp, sp, 32
=======
; LMULMAX1-NEXT:    vsetivli zero, 4, e16, m1, tu, mu
; LMULMAX1-NEXT:    vslideup.vi v29, v28, 2
; LMULMAX1-NEXT:    vsetivli zero, 2, e32, mf2, ta, mu
; LMULMAX1-NEXT:    vfncvt.rod.f.f.w v27, v26
; LMULMAX1-NEXT:    vsetvli zero, zero, e16, mf4, ta, mu
; LMULMAX1-NEXT:    vfncvt.f.f.w v26, v27
; LMULMAX1-NEXT:    vsetivli zero, 6, e16, m1, tu, mu
; LMULMAX1-NEXT:    vslideup.vi v29, v26, 4
; LMULMAX1-NEXT:    vsetivli zero, 2, e32, mf2, ta, mu
; LMULMAX1-NEXT:    vfncvt.rod.f.f.w v26, v25
; LMULMAX1-NEXT:    vsetvli zero, zero, e16, mf4, ta, mu
; LMULMAX1-NEXT:    vfncvt.f.f.w v25, v26
; LMULMAX1-NEXT:    vsetivli zero, 8, e16, m1, tu, mu
; LMULMAX1-NEXT:    vslideup.vi v29, v25, 6
; LMULMAX1-NEXT:    vsetvli zero, zero, e16, m1, ta, mu
; LMULMAX1-NEXT:    vse16.v v29, (a1)
>>>>>>> ac168fe6
; LMULMAX1-NEXT:    ret
  %a = load <8 x double>, <8 x double>* %x
  %d = fptrunc <8 x double> %a to <8 x half>
  store <8 x half> %d, <8 x half>* %y
  ret void
}<|MERGE_RESOLUTION|>--- conflicted
+++ resolved
@@ -194,17 +194,6 @@
 ;
 ; LMULMAX1-LABEL: fpround_v8f64_v8f16:
 ; LMULMAX1:       # %bb.0:
-<<<<<<< HEAD
-; LMULMAX1-NEXT:    addi sp, sp, -32
-; LMULMAX1-NEXT:    .cfi_def_cfa_offset 32
-; LMULMAX1-NEXT:    vsetivli zero, 2, e64, m1, ta, mu
-; LMULMAX1-NEXT:    vle64.v v25, (a0)
-; LMULMAX1-NEXT:    addi a2, a0, 16
-; LMULMAX1-NEXT:    vle64.v v26, (a2)
-; LMULMAX1-NEXT:    addi a2, a0, 48
-; LMULMAX1-NEXT:    vle64.v v27, (a2)
-; LMULMAX1-NEXT:    addi a0, a0, 32
-=======
 ; LMULMAX1-NEXT:    addi a2, a0, 48
 ; LMULMAX1-NEXT:    vsetivli zero, 2, e64, m1, ta, mu
 ; LMULMAX1-NEXT:    vle64.v v25, (a2)
@@ -212,7 +201,6 @@
 ; LMULMAX1-NEXT:    vle64.v v26, (a2)
 ; LMULMAX1-NEXT:    vle64.v v27, (a0)
 ; LMULMAX1-NEXT:    addi a0, a0, 16
->>>>>>> ac168fe6
 ; LMULMAX1-NEXT:    vle64.v v28, (a0)
 ; LMULMAX1-NEXT:    vsetvli zero, zero, e32, mf2, ta, mu
 ; LMULMAX1-NEXT:    vfncvt.rod.f.f.w v29, v27
@@ -226,27 +214,6 @@
 ; LMULMAX1-NEXT:    vfncvt.rod.f.f.w v27, v28
 ; LMULMAX1-NEXT:    vsetvli zero, zero, e16, mf4, ta, mu
 ; LMULMAX1-NEXT:    vfncvt.f.f.w v28, v27
-<<<<<<< HEAD
-; LMULMAX1-NEXT:    addi a0, sp, 24
-; LMULMAX1-NEXT:    vse16.v v28, (a0)
-; LMULMAX1-NEXT:    vsetvli zero, zero, e32, mf2, ta, mu
-; LMULMAX1-NEXT:    vfncvt.rod.f.f.w v27, v26
-; LMULMAX1-NEXT:    vsetvli zero, zero, e16, mf4, ta, mu
-; LMULMAX1-NEXT:    vfncvt.f.f.w v26, v27
-; LMULMAX1-NEXT:    addi a0, sp, 20
-; LMULMAX1-NEXT:    vse16.v v26, (a0)
-; LMULMAX1-NEXT:    vsetvli zero, zero, e32, mf2, ta, mu
-; LMULMAX1-NEXT:    vfncvt.rod.f.f.w v26, v25
-; LMULMAX1-NEXT:    vsetvli zero, zero, e16, mf4, ta, mu
-; LMULMAX1-NEXT:    vfncvt.f.f.w v25, v26
-; LMULMAX1-NEXT:    addi a0, sp, 16
-; LMULMAX1-NEXT:    vse16.v v25, (a0)
-; LMULMAX1-NEXT:    vsetivli zero, 8, e16, m1, ta, mu
-; LMULMAX1-NEXT:    addi a0, sp, 16
-; LMULMAX1-NEXT:    vle16.v v25, (a0)
-; LMULMAX1-NEXT:    vse16.v v25, (a1)
-; LMULMAX1-NEXT:    addi sp, sp, 32
-=======
 ; LMULMAX1-NEXT:    vsetivli zero, 4, e16, m1, tu, mu
 ; LMULMAX1-NEXT:    vslideup.vi v29, v28, 2
 ; LMULMAX1-NEXT:    vsetivli zero, 2, e32, mf2, ta, mu
@@ -263,7 +230,6 @@
 ; LMULMAX1-NEXT:    vslideup.vi v29, v25, 6
 ; LMULMAX1-NEXT:    vsetvli zero, zero, e16, m1, ta, mu
 ; LMULMAX1-NEXT:    vse16.v v29, (a1)
->>>>>>> ac168fe6
 ; LMULMAX1-NEXT:    ret
   %a = load <8 x double>, <8 x double>* %x
   %d = fptrunc <8 x double> %a to <8 x half>
