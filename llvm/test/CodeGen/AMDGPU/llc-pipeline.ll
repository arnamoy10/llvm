; UNSUPPORTED: expensive_checks
; RUN: llc -O0 -mtriple=amdgcn--amdhsa -disable-verify -debug-pass=Structure < %s 2>&1 \
; RUN:   | FileCheck -match-full-lines -strict-whitespace -check-prefix=GCN-O0 %s
; RUN: llc -O1 -mtriple=amdgcn--amdhsa -disable-verify -debug-pass=Structure < %s 2>&1 \
; RUN:   | FileCheck -match-full-lines -strict-whitespace -check-prefix=GCN-O1 %s
; RUN: llc -O1 -mtriple=amdgcn--amdhsa -disable-verify -amdgpu-scalar-ir-passes -amdgpu-sdwa-peephole \
; RUN:   -amdgpu-load-store-vectorizer -amdgpu-enable-pre-ra-optimizations -debug-pass=Structure < %s 2>&1 \
; RUN:   | FileCheck -match-full-lines -strict-whitespace -check-prefix=GCN-O1-OPTS %s
; RUN: llc -O2 -mtriple=amdgcn--amdhsa -disable-verify -debug-pass=Structure < %s 2>&1 \
; RUN:   | FileCheck -match-full-lines -strict-whitespace -check-prefix=GCN-O2 %s
; RUN: llc -O3 -mtriple=amdgcn--amdhsa -disable-verify -debug-pass=Structure < %s 2>&1 \
; RUN:   | FileCheck -match-full-lines -strict-whitespace -check-prefix=GCN-O3 %s

; REQUIRES: asserts

; GCN-O0:Target Library Information
; GCN-O0-NEXT:Target Pass Configuration
; GCN-O0-NEXT:Machine Module Information
; GCN-O0-NEXT:Target Transform Information
; GCN-O0-NEXT:Assumption Cache Tracker
; GCN-O0-NEXT:Profile summary info
; GCN-O0-NEXT:Argument Register Usage Information Storage
; GCN-O0-NEXT:Create Garbage Collector Module Metadata
; GCN-O0-NEXT:Register Usage Information Storage
; GCN-O0-NEXT:Machine Branch Probability Analysis
; GCN-O0-NEXT:  ModulePass Manager
; GCN-O0-NEXT:    Pre-ISel Intrinsic Lowering
; GCN-O0-NEXT:    FunctionPass Manager
; GCN-O0-NEXT:      Expand large div/rem
; GCN-O0-NEXT:      Expand large fp convert
; GCN-O0-NEXT:    AMDGPU Remove Incompatible Functions
; GCN-O0-NEXT:    AMDGPU Printf lowering
; GCN-O0-NEXT:    Lower ctors and dtors for AMDGPU
; GCN-O0-NEXT:    AMDGPU Inline All Functions
; GCN-O0-NEXT:    Inliner for always_inline functions
; GCN-O0-NEXT:      FunctionPass Manager
; GCN-O0-NEXT:        Dominator Tree Construction
; GCN-O0-NEXT:        Basic Alias Analysis (stateless AA impl)
; GCN-O0-NEXT:        Function Alias Analysis Results
; GCN-O0-NEXT:    Lower OpenCL enqueued blocks
; GCN-O0-NEXT:    Lower uses of LDS variables from non-kernel functions
; GCN-O0-NEXT:    FunctionPass Manager
; GCN-O0-NEXT:      Expand Atomic instructions
; GCN-O0-NEXT:      Lower constant intrinsics
; GCN-O0-NEXT:      Remove unreachable blocks from the CFG
; GCN-O0-NEXT:      Expand vector predication intrinsics
; GCN-O0-NEXT:      Scalarize Masked Memory Intrinsics
; GCN-O0-NEXT:      Expand reduction intrinsics
<<<<<<< HEAD
; GCN-O0-NEXT:    SYCL Local Accessor to Shared Memory
; GCN-O0-NEXT:    SYCL Add Implicit Global Offset
; GCN-O0-NEXT:    FunctionPass Manager
; GCN-O0-NEXT:      FPBuiltin Function Selection
; GCN-O0-NEXT:    AMDGPU Remove Incompatible Functions
=======
>>>>>>> 5b5bd81b
; GCN-O0-NEXT:    CallGraph Construction
; GCN-O0-NEXT:    Call Graph SCC Pass Manager
; GCN-O0-NEXT:      AMDGPU Annotate Kernel Features
; GCN-O0-NEXT:      FunctionPass Manager
; GCN-O0-NEXT:        AMDGPU Lower Kernel Arguments
; GCN-O0-NEXT:        Lazy Value Information Analysis
; GCN-O0-NEXT:        Lower SwitchInst's to branches
; GCN-O0-NEXT:        Lower invoke and unwind, for unwindless code generators
; GCN-O0-NEXT:        Remove unreachable blocks from the CFG
; GCN-O0-NEXT:        Post-Dominator Tree Construction
; GCN-O0-NEXT:        Dominator Tree Construction
; GCN-O0-NEXT:        Cycle Info Analysis
; GCN-O0-NEXT:        Uniformity Analysis
; GCN-O0-NEXT:        Unify divergent function exit nodes
; GCN-O0-NEXT:        Lazy Value Information Analysis
; GCN-O0-NEXT:        Lower SwitchInst's to branches
; GCN-O0-NEXT:        Dominator Tree Construction
; GCN-O0-NEXT:        Natural Loop Information
; GCN-O0-NEXT:        Convert irreducible control-flow into natural loops
; GCN-O0-NEXT:        Fixup each natural loop to have a single exit block
; GCN-O0-NEXT:        Post-Dominator Tree Construction
; GCN-O0-NEXT:        Dominance Frontier Construction
; GCN-O0-NEXT:        Detect single entry single exit regions
; GCN-O0-NEXT:        Region Pass Manager
; GCN-O0-NEXT:          Structurize control flow
; GCN-O0-NEXT:        Cycle Info Analysis
; GCN-O0-NEXT:        Uniformity Analysis
; GCN-O0-NEXT:        Basic Alias Analysis (stateless AA impl)
; GCN-O0-NEXT:        Function Alias Analysis Results
; GCN-O0-NEXT:        Memory SSA
; GCN-O0-NEXT:        AMDGPU Annotate Uniform Values
; GCN-O0-NEXT:        Natural Loop Information
; GCN-O0-NEXT:        SI annotate control flow
; GCN-O0-NEXT:        Cycle Info Analysis
; GCN-O0-NEXT:        Uniformity Analysis
; GCN-O0-NEXT:        AMDGPU Rewrite Undef for PHI
; GCN-O0-NEXT:        LCSSA Verifier
; GCN-O0-NEXT:        Loop-Closed SSA Form Pass
; GCN-O0-NEXT:      DummyCGSCCPass
; GCN-O0-NEXT:      FunctionPass Manager
; GCN-O0-NEXT:        Prepare callbr
; GCN-O0-NEXT:        Safe Stack instrumentation pass
; GCN-O0-NEXT:        Insert stack protectors
; GCN-O0-NEXT:        Dominator Tree Construction
; GCN-O0-NEXT:        Cycle Info Analysis
; GCN-O0-NEXT:        Uniformity Analysis
; GCN-O0-NEXT:        Assignment Tracking Analysis
; GCN-O0-NEXT:        AMDGPU DAG->DAG Pattern Instruction Selection
; GCN-O0-NEXT:        MachineDominator Tree Construction
; GCN-O0-NEXT:        SI Fix SGPR copies
; GCN-O0-NEXT:        MachinePostDominator Tree Construction
; GCN-O0-NEXT:        SI Lower i1 Copies
; GCN-O0-NEXT:        Finalize ISel and expand pseudo-instructions
; GCN-O0-NEXT:        Local Stack Slot Allocation
; GCN-O0-NEXT:        Register Usage Information Propagation
; GCN-O0-NEXT:        Eliminate PHI nodes for register allocation
; GCN-O0-NEXT:        SI Lower control flow pseudo instructions
; GCN-O0-NEXT:        Two-Address instruction pass
; GCN-O0-NEXT:        MachineDominator Tree Construction
; GCN-O0-NEXT:        Slot index numbering
; GCN-O0-NEXT:        Live Interval Analysis
; GCN-O0-NEXT:        MachinePostDominator Tree Construction
; GCN-O0-NEXT:        SI Whole Quad Mode
; GCN-O0-NEXT:        Virtual Register Map
; GCN-O0-NEXT:        Live Register Matrix
; GCN-O0-NEXT:        SI Pre-allocate WWM Registers
; GCN-O0-NEXT:        AMDGPU Pre-RA Long Branch Reg
; GCN-O0-NEXT:        Fast Register Allocator
; GCN-O0-NEXT:        SI lower SGPR spill instructions
; GCN-O0-NEXT:        Fast Register Allocator
; GCN-O0-NEXT:        SI Fix VGPR copies
; GCN-O0-NEXT:        Remove Redundant DEBUG_VALUE analysis
; GCN-O0-NEXT:        Fixup Statepoint Caller Saved
; GCN-O0-NEXT:        Lazy Machine Block Frequency Analysis
; GCN-O0-NEXT:        Machine Optimization Remark Emitter
; GCN-O0-NEXT:        Prologue/Epilogue Insertion & Frame Finalization
; GCN-O0-NEXT:        Post-RA pseudo instruction expansion pass
; GCN-O0-NEXT:        SI post-RA bundler
; GCN-O0-NEXT:        Insert fentry calls
; GCN-O0-NEXT:        Insert XRay ops
; GCN-O0-NEXT:        SI Memory Legalizer
; GCN-O0-NEXT:        MachineDominator Tree Construction
; GCN-O0-NEXT:        Machine Natural Loop Construction
; GCN-O0-NEXT:        MachinePostDominator Tree Construction
; GCN-O0-NEXT:        SI insert wait instructions
; GCN-O0-NEXT:        Insert required mode register values
; GCN-O0-NEXT:        SI Final Branch Preparation
; GCN-O0-NEXT:        Post RA hazard recognizer
; GCN-O0-NEXT:        Branch relaxation pass
; GCN-O0-NEXT:        Register Usage Information Collector Pass
; GCN-O0-NEXT:        Live DEBUG_VALUE analysis
; GCN-O0-NEXT:        Machine Sanitizer Binary Metadata
; GCN-O0-NEXT:        Lazy Machine Block Frequency Analysis
; GCN-O0-NEXT:        Machine Optimization Remark Emitter
; GCN-O0-NEXT:        Stack Frame Layout Analysis
; GCN-O0-NEXT:    Function register usage analysis
; GCN-O0-NEXT:    FunctionPass Manager
; GCN-O0-NEXT:      Lazy Machine Block Frequency Analysis
; GCN-O0-NEXT:      Machine Optimization Remark Emitter
; GCN-O0-NEXT:      AMDGPU Assembly Printer
; GCN-O0-NEXT:      Free MachineFunction

; GCN-O1:Target Library Information
; GCN-O1-NEXT:Target Pass Configuration
; GCN-O1-NEXT:Machine Module Information
; GCN-O1-NEXT:Target Transform Information
; GCN-O1-NEXT:Assumption Cache Tracker
; GCN-O1-NEXT:Profile summary info
; GCN-O1-NEXT:AMDGPU Address space based Alias Analysis
; GCN-O1-NEXT:External Alias Analysis
; GCN-O1-NEXT:Type-Based Alias Analysis
; GCN-O1-NEXT:Scoped NoAlias Alias Analysis
; GCN-O1-NEXT:Argument Register Usage Information Storage
; GCN-O1-NEXT:Create Garbage Collector Module Metadata
; GCN-O1-NEXT:Machine Branch Probability Analysis
; GCN-O1-NEXT:Register Usage Information Storage
; GCN-O1-NEXT:Default Regalloc Eviction Advisor
; GCN-O1-NEXT:Default Regalloc Priority Advisor
; GCN-O1-NEXT:  ModulePass Manager
; GCN-O1-NEXT:    Pre-ISel Intrinsic Lowering
; GCN-O1-NEXT:    FunctionPass Manager
; GCN-O1-NEXT:      Expand large div/rem
; GCN-O1-NEXT:      Expand large fp convert
; GCN-O1-NEXT:    AMDGPU Remove Incompatible Functions
; GCN-O1-NEXT:    AMDGPU Printf lowering
; GCN-O1-NEXT:    Lower ctors and dtors for AMDGPU
; GCN-O1-NEXT:    AMDGPU Inline All Functions
; GCN-O1-NEXT:    Inliner for always_inline functions
; GCN-O1-NEXT:      FunctionPass Manager
; GCN-O1-NEXT:        Dominator Tree Construction
; GCN-O1-NEXT:        Basic Alias Analysis (stateless AA impl)
; GCN-O1-NEXT:        Function Alias Analysis Results
; GCN-O1-NEXT:    Lower OpenCL enqueued blocks
; GCN-O1-NEXT:    Lower uses of LDS variables from non-kernel functions
; GCN-O1-NEXT:    AMDGPU Attributor
; GCN-O1-NEXT:      FunctionPass Manager
; GCN-O1-NEXT:        Cycle Info Analysis
; GCN-O1-NEXT:    FunctionPass Manager
; GCN-O1-NEXT:      Infer address spaces
; GCN-O1-NEXT:      Expand Atomic instructions
; GCN-O1-NEXT:      AMDGPU Promote Alloca
; GCN-O1-NEXT:      Dominator Tree Construction
; GCN-O1-NEXT:      SROA
; GCN-O1-NEXT:      Cycle Info Analysis
; GCN-O1-NEXT:      Uniformity Analysis
; GCN-O1-NEXT:      AMDGPU IR optimizations
; GCN-O1-NEXT:      Basic Alias Analysis (stateless AA impl)
; GCN-O1-NEXT:      Natural Loop Information
; GCN-O1-NEXT:      Canonicalize natural loops
; GCN-O1-NEXT:      Scalar Evolution Analysis
; GCN-O1-NEXT:      Loop Pass Manager
; GCN-O1-NEXT:        Canonicalize Freeze Instructions in Loops
; GCN-O1-NEXT:        Induction Variable Users
; GCN-O1-NEXT:        Loop Strength Reduction
; GCN-O1-NEXT:      Basic Alias Analysis (stateless AA impl)
; GCN-O1-NEXT:      Function Alias Analysis Results
; GCN-O1-NEXT:      Merge contiguous icmps into a memcmp
; GCN-O1-NEXT:      Natural Loop Information
; GCN-O1-NEXT:      Lazy Branch Probability Analysis
; GCN-O1-NEXT:      Lazy Block Frequency Analysis
; GCN-O1-NEXT:      Expand memcmp() to load/stores
; GCN-O1-NEXT:      Lower constant intrinsics
; GCN-O1-NEXT:      Remove unreachable blocks from the CFG
; GCN-O1-NEXT:      Natural Loop Information
; GCN-O1-NEXT:      Post-Dominator Tree Construction
; GCN-O1-NEXT:      Branch Probability Analysis
; GCN-O1-NEXT:      Block Frequency Analysis
; GCN-O1-NEXT:      Constant Hoisting
; GCN-O1-NEXT:      Replace intrinsics with calls to vector library
; GCN-O1-NEXT:      Partially inline calls to library functions
; GCN-O1-NEXT:      Expand vector predication intrinsics
; GCN-O1-NEXT:      Scalarize Masked Memory Intrinsics
; GCN-O1-NEXT:      Expand reduction intrinsics
; GCN-O1-NEXT:      Natural Loop Information
; GCN-O1-NEXT:      TLS Variable Hoist
<<<<<<< HEAD
; GCN-O1-NEXT:    SYCL Local Accessor to Shared Memory
; GCN-O1-NEXT:    SYCL Add Implicit Global Offset
; GCN-O1-NEXT:    FunctionPass Manager
; GCN-O1-NEXT:      FPBuiltin Function Selection
; GCN-O1-NEXT:    AMDGPU Remove Incompatible Functions
=======
>>>>>>> 5b5bd81b
; GCN-O1-NEXT:    CallGraph Construction
; GCN-O1-NEXT:    Call Graph SCC Pass Manager
; GCN-O1-NEXT:      AMDGPU Annotate Kernel Features
; GCN-O1-NEXT:      FunctionPass Manager
; GCN-O1-NEXT:        AMDGPU Lower Kernel Arguments
; GCN-O1-NEXT:        Dominator Tree Construction
; GCN-O1-NEXT:        Natural Loop Information
; GCN-O1-NEXT:        CodeGen Prepare
; GCN-O1-NEXT:        Lazy Value Information Analysis
; GCN-O1-NEXT:        Lower SwitchInst's to branches
; GCN-O1-NEXT:        Lower invoke and unwind, for unwindless code generators
; GCN-O1-NEXT:        Remove unreachable blocks from the CFG
; GCN-O1-NEXT:        Dominator Tree Construction
; GCN-O1-NEXT:        Basic Alias Analysis (stateless AA impl)
; GCN-O1-NEXT:        Function Alias Analysis Results
; GCN-O1-NEXT:        Flatten the CFG
; GCN-O1-NEXT:        Dominator Tree Construction
; GCN-O1-NEXT:        Cycle Info Analysis
; GCN-O1-NEXT:        Uniformity Analysis
; GCN-O1-NEXT:        AMDGPU IR late optimizations
; GCN-O1-NEXT:        AMDGPU atomic optimizations
; GCN-O1-NEXT:        Basic Alias Analysis (stateless AA impl)
; GCN-O1-NEXT:        Function Alias Analysis Results
; GCN-O1-NEXT:        Natural Loop Information
; GCN-O1-NEXT:        Code sinking
; GCN-O1-NEXT:        Post-Dominator Tree Construction
; GCN-O1-NEXT:        Cycle Info Analysis
; GCN-O1-NEXT:        Uniformity Analysis
; GCN-O1-NEXT:        Unify divergent function exit nodes
; GCN-O1-NEXT:        Lazy Value Information Analysis
; GCN-O1-NEXT:        Lower SwitchInst's to branches
; GCN-O1-NEXT:        Dominator Tree Construction
; GCN-O1-NEXT:        Natural Loop Information
; GCN-O1-NEXT:        Convert irreducible control-flow into natural loops
; GCN-O1-NEXT:        Fixup each natural loop to have a single exit block
; GCN-O1-NEXT:        Post-Dominator Tree Construction
; GCN-O1-NEXT:        Dominance Frontier Construction
; GCN-O1-NEXT:        Detect single entry single exit regions
; GCN-O1-NEXT:        Region Pass Manager
; GCN-O1-NEXT:          Structurize control flow
; GCN-O1-NEXT:        Cycle Info Analysis
; GCN-O1-NEXT:        Uniformity Analysis
; GCN-O1-NEXT:        Basic Alias Analysis (stateless AA impl)
; GCN-O1-NEXT:        Function Alias Analysis Results
; GCN-O1-NEXT:        Memory SSA
; GCN-O1-NEXT:        AMDGPU Annotate Uniform Values
; GCN-O1-NEXT:        Natural Loop Information
; GCN-O1-NEXT:        SI annotate control flow
; GCN-O1-NEXT:        Cycle Info Analysis
; GCN-O1-NEXT:        Uniformity Analysis
; GCN-O1-NEXT:        AMDGPU Rewrite Undef for PHI
; GCN-O1-NEXT:        LCSSA Verifier
; GCN-O1-NEXT:        Loop-Closed SSA Form Pass
; GCN-O1-NEXT:      DummyCGSCCPass
; GCN-O1-NEXT:      FunctionPass Manager
; GCN-O1-NEXT:        Prepare callbr
; GCN-O1-NEXT:        Safe Stack instrumentation pass
; GCN-O1-NEXT:        Insert stack protectors
; GCN-O1-NEXT:        Dominator Tree Construction
; GCN-O1-NEXT:        Cycle Info Analysis
; GCN-O1-NEXT:        Uniformity Analysis
; GCN-O1-NEXT:        Basic Alias Analysis (stateless AA impl)
; GCN-O1-NEXT:        Function Alias Analysis Results
; GCN-O1-NEXT:        Natural Loop Information
; GCN-O1-NEXT:        Post-Dominator Tree Construction
; GCN-O1-NEXT:        Branch Probability Analysis
; GCN-O1-NEXT:        Assignment Tracking Analysis
; GCN-O1-NEXT:        Lazy Branch Probability Analysis
; GCN-O1-NEXT:        Lazy Block Frequency Analysis
; GCN-O1-NEXT:        AMDGPU DAG->DAG Pattern Instruction Selection
; GCN-O1-NEXT:        MachineDominator Tree Construction
; GCN-O1-NEXT:        SI Fix SGPR copies
; GCN-O1-NEXT:        MachinePostDominator Tree Construction
; GCN-O1-NEXT:        SI Lower i1 Copies
; GCN-O1-NEXT:        Finalize ISel and expand pseudo-instructions
; GCN-O1-NEXT:        Lazy Machine Block Frequency Analysis
; GCN-O1-NEXT:        Early Tail Duplication
; GCN-O1-NEXT:        Optimize machine instruction PHIs
; GCN-O1-NEXT:        Slot index numbering
; GCN-O1-NEXT:        Merge disjoint stack slots
; GCN-O1-NEXT:        Local Stack Slot Allocation
; GCN-O1-NEXT:        Remove dead machine instructions
; GCN-O1-NEXT:        MachineDominator Tree Construction
; GCN-O1-NEXT:        Machine Natural Loop Construction
; GCN-O1-NEXT:        Machine Block Frequency Analysis
; GCN-O1-NEXT:        Early Machine Loop Invariant Code Motion
; GCN-O1-NEXT:        MachineDominator Tree Construction
; GCN-O1-NEXT:        Machine Block Frequency Analysis
; GCN-O1-NEXT:        Machine Common Subexpression Elimination
; GCN-O1-NEXT:        MachinePostDominator Tree Construction
; GCN-O1-NEXT:        Machine Cycle Info Analysis
; GCN-O1-NEXT:        Machine code sinking
; GCN-O1-NEXT:        Peephole Optimizations
; GCN-O1-NEXT:        Remove dead machine instructions
; GCN-O1-NEXT:        SI Fold Operands
; GCN-O1-NEXT:        GCN DPP Combine
; GCN-O1-NEXT:        SI Load Store Optimizer
; GCN-O1-NEXT:        Remove dead machine instructions
; GCN-O1-NEXT:        SI Shrink Instructions
; GCN-O1-NEXT:        Register Usage Information Propagation
; GCN-O1-NEXT:        Detect Dead Lanes
; GCN-O1-NEXT:        Remove dead machine instructions
; GCN-O1-NEXT:        Process Implicit Definitions
; GCN-O1-NEXT:        Remove unreachable machine basic blocks
; GCN-O1-NEXT:        Live Variable Analysis
; GCN-O1-NEXT:        MachineDominator Tree Construction
; GCN-O1-NEXT:        SI Optimize VGPR LiveRange
; GCN-O1-NEXT:        Eliminate PHI nodes for register allocation
; GCN-O1-NEXT:        SI Lower control flow pseudo instructions
; GCN-O1-NEXT:        Two-Address instruction pass
; GCN-O1-NEXT:        Slot index numbering
; GCN-O1-NEXT:        Live Interval Analysis
; GCN-O1-NEXT:        Machine Natural Loop Construction
; GCN-O1-NEXT:        Register Coalescer
; GCN-O1-NEXT:        Rename Disconnected Subregister Components
; GCN-O1-NEXT:        Machine Instruction Scheduler
; GCN-O1-NEXT:        MachinePostDominator Tree Construction
; GCN-O1-NEXT:        SI Whole Quad Mode
; GCN-O1-NEXT:        Virtual Register Map
; GCN-O1-NEXT:        Live Register Matrix
; GCN-O1-NEXT:        SI Pre-allocate WWM Registers
; GCN-O1-NEXT:        SI optimize exec mask operations pre-RA
; GCN-O1-NEXT:        AMDGPU Pre-RA Long Branch Reg
; GCN-O1-NEXT:        Machine Natural Loop Construction
; GCN-O1-NEXT:        Machine Block Frequency Analysis
; GCN-O1-NEXT:        Debug Variable Analysis
; GCN-O1-NEXT:        Live Stack Slot Analysis
; GCN-O1-NEXT:        Virtual Register Map
; GCN-O1-NEXT:        Live Register Matrix
; GCN-O1-NEXT:        Bundle Machine CFG Edges
; GCN-O1-NEXT:        Spill Code Placement Analysis
; GCN-O1-NEXT:        Lazy Machine Block Frequency Analysis
; GCN-O1-NEXT:        Machine Optimization Remark Emitter
; GCN-O1-NEXT:        Greedy Register Allocator
; GCN-O1-NEXT:        Virtual Register Rewriter
; GCN-O1-NEXT:        SI lower SGPR spill instructions
; GCN-O1-NEXT:        Virtual Register Map
; GCN-O1-NEXT:        Live Register Matrix
; GCN-O1-NEXT:        Greedy Register Allocator
; GCN-O1-NEXT:        GCN NSA Reassign
; GCN-O1-NEXT:        Virtual Register Rewriter
; GCN-O1-NEXT:        Stack Slot Coloring
; GCN-O1-NEXT:        Machine Copy Propagation Pass
; GCN-O1-NEXT:        Machine Loop Invariant Code Motion
; GCN-O1-NEXT:        SI Fix VGPR copies
; GCN-O1-NEXT:        SI optimize exec mask operations
; GCN-O1-NEXT:        Remove Redundant DEBUG_VALUE analysis
; GCN-O1-NEXT:        Fixup Statepoint Caller Saved
; GCN-O1-NEXT:        PostRA Machine Sink
; GCN-O1-NEXT:        Machine Block Frequency Analysis
; GCN-O1-NEXT:        MachineDominator Tree Construction
; GCN-O1-NEXT:        MachinePostDominator Tree Construction
; GCN-O1-NEXT:        Lazy Machine Block Frequency Analysis
; GCN-O1-NEXT:        Machine Optimization Remark Emitter
; GCN-O1-NEXT:        Shrink Wrapping analysis
; GCN-O1-NEXT:        Prologue/Epilogue Insertion & Frame Finalization
; GCN-O1-NEXT:        Machine Late Instructions Cleanup Pass
; GCN-O1-NEXT:        Control Flow Optimizer
; GCN-O1-NEXT:        Lazy Machine Block Frequency Analysis
; GCN-O1-NEXT:        Tail Duplication
; GCN-O1-NEXT:        Machine Copy Propagation Pass
; GCN-O1-NEXT:        Post-RA pseudo instruction expansion pass
; GCN-O1-NEXT:        SI Shrink Instructions
; GCN-O1-NEXT:        SI post-RA bundler
; GCN-O1-NEXT:        MachineDominator Tree Construction
; GCN-O1-NEXT:        Machine Natural Loop Construction
; GCN-O1-NEXT:        PostRA Machine Instruction Scheduler
; GCN-O1-NEXT:        Machine Block Frequency Analysis
; GCN-O1-NEXT:        MachinePostDominator Tree Construction
; GCN-O1-NEXT:        Branch Probability Basic Block Placement
; GCN-O1-NEXT:        Insert fentry calls
; GCN-O1-NEXT:        Insert XRay ops
; GCN-O1-NEXT:        GCN Create VOPD Instructions
; GCN-O1-NEXT:        SI Memory Legalizer
; GCN-O1-NEXT:        MachineDominator Tree Construction
; GCN-O1-NEXT:        Machine Natural Loop Construction
; GCN-O1-NEXT:        MachinePostDominator Tree Construction
; GCN-O1-NEXT:        SI insert wait instructions
; GCN-O1-NEXT:        Insert required mode register values
; GCN-O1-NEXT:        SI Insert Hard Clauses
; GCN-O1-NEXT:        SI Final Branch Preparation
; GCN-O1-NEXT:        SI peephole optimizations
; GCN-O1-NEXT:        Post RA hazard recognizer
; GCN-O1-NEXT:        AMDGPU Insert Delay ALU
; GCN-O1-NEXT:        Branch relaxation pass
; GCN-O1-NEXT:        Register Usage Information Collector Pass
; GCN-O1-NEXT:        Live DEBUG_VALUE analysis
; GCN-O1-NEXT:        Machine Sanitizer Binary Metadata
; GCN-O1-NEXT:        Lazy Machine Block Frequency Analysis
; GCN-O1-NEXT:        Machine Optimization Remark Emitter
; GCN-O1-NEXT:        Stack Frame Layout Analysis
; GCN-O1-NEXT:    Function register usage analysis
; GCN-O1-NEXT:    FunctionPass Manager
; GCN-O1-NEXT:      Lazy Machine Block Frequency Analysis
; GCN-O1-NEXT:      Machine Optimization Remark Emitter
; GCN-O1-NEXT:      AMDGPU Assembly Printer
; GCN-O1-NEXT:      Free MachineFunction

; GCN-O1-OPTS:Target Library Information
; GCN-O1-OPTS-NEXT:Target Pass Configuration
; GCN-O1-OPTS-NEXT:Machine Module Information
; GCN-O1-OPTS-NEXT:Target Transform Information
; GCN-O1-OPTS-NEXT:Assumption Cache Tracker
; GCN-O1-OPTS-NEXT:Profile summary info
; GCN-O1-OPTS-NEXT:AMDGPU Address space based Alias Analysis
; GCN-O1-OPTS-NEXT:External Alias Analysis
; GCN-O1-OPTS-NEXT:Type-Based Alias Analysis
; GCN-O1-OPTS-NEXT:Scoped NoAlias Alias Analysis
; GCN-O1-OPTS-NEXT:Argument Register Usage Information Storage
; GCN-O1-OPTS-NEXT:Create Garbage Collector Module Metadata
; GCN-O1-OPTS-NEXT:Machine Branch Probability Analysis
; GCN-O1-OPTS-NEXT:Register Usage Information Storage
; GCN-O1-OPTS-NEXT:Default Regalloc Eviction Advisor
; GCN-O1-OPTS-NEXT:Default Regalloc Priority Advisor
; GCN-O1-OPTS-NEXT:  ModulePass Manager
; GCN-O1-OPTS-NEXT:    Pre-ISel Intrinsic Lowering
; GCN-O1-OPTS-NEXT:    FunctionPass Manager
; GCN-O1-OPTS-NEXT:      Expand large div/rem
; GCN-O1-OPTS-NEXT:      Expand large fp convert
; GCN-O1-OPTS-NEXT:    AMDGPU Remove Incompatible Functions
; GCN-O1-OPTS-NEXT:    AMDGPU Printf lowering
; GCN-O1-OPTS-NEXT:    Lower ctors and dtors for AMDGPU
; GCN-O1-OPTS-NEXT:    AMDGPU Inline All Functions
; GCN-O1-OPTS-NEXT:    Inliner for always_inline functions
; GCN-O1-OPTS-NEXT:      FunctionPass Manager
; GCN-O1-OPTS-NEXT:        Dominator Tree Construction
; GCN-O1-OPTS-NEXT:        Basic Alias Analysis (stateless AA impl)
; GCN-O1-OPTS-NEXT:        Function Alias Analysis Results
; GCN-O1-OPTS-NEXT:    Lower OpenCL enqueued blocks
; GCN-O1-OPTS-NEXT:    Lower uses of LDS variables from non-kernel functions
; GCN-O1-OPTS-NEXT:    AMDGPU Attributor
; GCN-O1-OPTS-NEXT:      FunctionPass Manager
; GCN-O1-OPTS-NEXT:        Cycle Info Analysis
; GCN-O1-OPTS-NEXT:    FunctionPass Manager
; GCN-O1-OPTS-NEXT:      Infer address spaces
; GCN-O1-OPTS-NEXT:      Expand Atomic instructions
; GCN-O1-OPTS-NEXT:      AMDGPU Promote Alloca
; GCN-O1-OPTS-NEXT:      Dominator Tree Construction
; GCN-O1-OPTS-NEXT:      SROA
; GCN-O1-OPTS-NEXT:      Natural Loop Information
; GCN-O1-OPTS-NEXT:      Split GEPs to a variadic base and a constant offset for better CSE
; GCN-O1-OPTS-NEXT:      Scalar Evolution Analysis
; GCN-O1-OPTS-NEXT:      Straight line strength reduction
; GCN-O1-OPTS-NEXT:      Early CSE
; GCN-O1-OPTS-NEXT:      Scalar Evolution Analysis
; GCN-O1-OPTS-NEXT:      Nary reassociation
; GCN-O1-OPTS-NEXT:      Early CSE
; GCN-O1-OPTS-NEXT:      Cycle Info Analysis
; GCN-O1-OPTS-NEXT:      Uniformity Analysis
; GCN-O1-OPTS-NEXT:      AMDGPU IR optimizations
; GCN-O1-OPTS-NEXT:      Basic Alias Analysis (stateless AA impl)
; GCN-O1-OPTS-NEXT:      Canonicalize natural loops
; GCN-O1-OPTS-NEXT:      Scalar Evolution Analysis
; GCN-O1-OPTS-NEXT:      Loop Pass Manager
; GCN-O1-OPTS-NEXT:        Canonicalize Freeze Instructions in Loops
; GCN-O1-OPTS-NEXT:        Induction Variable Users
; GCN-O1-OPTS-NEXT:        Loop Strength Reduction
; GCN-O1-OPTS-NEXT:      Basic Alias Analysis (stateless AA impl)
; GCN-O1-OPTS-NEXT:      Function Alias Analysis Results
; GCN-O1-OPTS-NEXT:      Merge contiguous icmps into a memcmp
; GCN-O1-OPTS-NEXT:      Natural Loop Information
; GCN-O1-OPTS-NEXT:      Lazy Branch Probability Analysis
; GCN-O1-OPTS-NEXT:      Lazy Block Frequency Analysis
; GCN-O1-OPTS-NEXT:      Expand memcmp() to load/stores
; GCN-O1-OPTS-NEXT:      Lower constant intrinsics
; GCN-O1-OPTS-NEXT:      Remove unreachable blocks from the CFG
; GCN-O1-OPTS-NEXT:      Natural Loop Information
; GCN-O1-OPTS-NEXT:      Post-Dominator Tree Construction
; GCN-O1-OPTS-NEXT:      Branch Probability Analysis
; GCN-O1-OPTS-NEXT:      Block Frequency Analysis
; GCN-O1-OPTS-NEXT:      Constant Hoisting
; GCN-O1-OPTS-NEXT:      Replace intrinsics with calls to vector library
; GCN-O1-OPTS-NEXT:      Partially inline calls to library functions
; GCN-O1-OPTS-NEXT:      Expand vector predication intrinsics
; GCN-O1-OPTS-NEXT:      Scalarize Masked Memory Intrinsics
; GCN-O1-OPTS-NEXT:      Expand reduction intrinsics
; GCN-O1-OPTS-NEXT:      Natural Loop Information
; GCN-O1-OPTS-NEXT:      TLS Variable Hoist
; GCN-O1-OPTS-NEXT:      Early CSE
<<<<<<< HEAD
; GCN-O1-OPTS-NEXT:    SYCL Local Accessor to Shared Memory
; GCN-O1-OPTS-NEXT:    SYCL Add Implicit Global Offset
; GCN-O1-OPTS-NEXT:    FunctionPass Manager
; GCN-O1-OPTS-NEXT:      FPBuiltin Function Selection
; GCN-O1-OPTS-NEXT:    AMDGPU Remove Incompatible Functions
=======
>>>>>>> 5b5bd81b
; GCN-O1-OPTS-NEXT:    CallGraph Construction
; GCN-O1-OPTS-NEXT:    Call Graph SCC Pass Manager
; GCN-O1-OPTS-NEXT:      AMDGPU Annotate Kernel Features
; GCN-O1-OPTS-NEXT:      FunctionPass Manager
; GCN-O1-OPTS-NEXT:        AMDGPU Lower Kernel Arguments
; GCN-O1-OPTS-NEXT:        Dominator Tree Construction
; GCN-O1-OPTS-NEXT:        Natural Loop Information
; GCN-O1-OPTS-NEXT:        CodeGen Prepare
; GCN-O1-OPTS-NEXT:        Dominator Tree Construction
; GCN-O1-OPTS-NEXT:        Basic Alias Analysis (stateless AA impl)
; GCN-O1-OPTS-NEXT:        Function Alias Analysis Results
; GCN-O1-OPTS-NEXT:        Natural Loop Information
; GCN-O1-OPTS-NEXT:        Scalar Evolution Analysis
; GCN-O1-OPTS-NEXT:        GPU Load and Store Vectorizer
; GCN-O1-OPTS-NEXT:        Lazy Value Information Analysis
; GCN-O1-OPTS-NEXT:        Lower SwitchInst's to branches
; GCN-O1-OPTS-NEXT:        Lower invoke and unwind, for unwindless code generators
; GCN-O1-OPTS-NEXT:        Remove unreachable blocks from the CFG
; GCN-O1-OPTS-NEXT:        Dominator Tree Construction
; GCN-O1-OPTS-NEXT:        Basic Alias Analysis (stateless AA impl)
; GCN-O1-OPTS-NEXT:        Function Alias Analysis Results
; GCN-O1-OPTS-NEXT:        Flatten the CFG
; GCN-O1-OPTS-NEXT:        Dominator Tree Construction
; GCN-O1-OPTS-NEXT:        Cycle Info Analysis
; GCN-O1-OPTS-NEXT:        Uniformity Analysis
; GCN-O1-OPTS-NEXT:        AMDGPU IR late optimizations
; GCN-O1-OPTS-NEXT:        AMDGPU atomic optimizations
; GCN-O1-OPTS-NEXT:        Basic Alias Analysis (stateless AA impl)
; GCN-O1-OPTS-NEXT:        Function Alias Analysis Results
; GCN-O1-OPTS-NEXT:        Natural Loop Information
; GCN-O1-OPTS-NEXT:        Code sinking
; GCN-O1-OPTS-NEXT:        Post-Dominator Tree Construction
; GCN-O1-OPTS-NEXT:        Cycle Info Analysis
; GCN-O1-OPTS-NEXT:        Uniformity Analysis
; GCN-O1-OPTS-NEXT:        Unify divergent function exit nodes
; GCN-O1-OPTS-NEXT:        Lazy Value Information Analysis
; GCN-O1-OPTS-NEXT:        Lower SwitchInst's to branches
; GCN-O1-OPTS-NEXT:        Dominator Tree Construction
; GCN-O1-OPTS-NEXT:        Natural Loop Information
; GCN-O1-OPTS-NEXT:        Convert irreducible control-flow into natural loops
; GCN-O1-OPTS-NEXT:        Fixup each natural loop to have a single exit block
; GCN-O1-OPTS-NEXT:        Post-Dominator Tree Construction
; GCN-O1-OPTS-NEXT:        Dominance Frontier Construction
; GCN-O1-OPTS-NEXT:        Detect single entry single exit regions
; GCN-O1-OPTS-NEXT:        Region Pass Manager
; GCN-O1-OPTS-NEXT:          Structurize control flow
; GCN-O1-OPTS-NEXT:        Cycle Info Analysis
; GCN-O1-OPTS-NEXT:        Uniformity Analysis
; GCN-O1-OPTS-NEXT:        Basic Alias Analysis (stateless AA impl)
; GCN-O1-OPTS-NEXT:        Function Alias Analysis Results
; GCN-O1-OPTS-NEXT:        Memory SSA
; GCN-O1-OPTS-NEXT:        AMDGPU Annotate Uniform Values
; GCN-O1-OPTS-NEXT:        Natural Loop Information
; GCN-O1-OPTS-NEXT:        SI annotate control flow
; GCN-O1-OPTS-NEXT:        Cycle Info Analysis
; GCN-O1-OPTS-NEXT:        Uniformity Analysis
; GCN-O1-OPTS-NEXT:        AMDGPU Rewrite Undef for PHI
; GCN-O1-OPTS-NEXT:        LCSSA Verifier
; GCN-O1-OPTS-NEXT:        Loop-Closed SSA Form Pass
; GCN-O1-OPTS-NEXT:      DummyCGSCCPass
; GCN-O1-OPTS-NEXT:      FunctionPass Manager
; GCN-O1-OPTS-NEXT:        Prepare callbr
; GCN-O1-OPTS-NEXT:        Safe Stack instrumentation pass
; GCN-O1-OPTS-NEXT:        Insert stack protectors
; GCN-O1-OPTS-NEXT:        Dominator Tree Construction
; GCN-O1-OPTS-NEXT:        Cycle Info Analysis
; GCN-O1-OPTS-NEXT:        Uniformity Analysis
; GCN-O1-OPTS-NEXT:        Basic Alias Analysis (stateless AA impl)
; GCN-O1-OPTS-NEXT:        Function Alias Analysis Results
; GCN-O1-OPTS-NEXT:        Natural Loop Information
; GCN-O1-OPTS-NEXT:        Post-Dominator Tree Construction
; GCN-O1-OPTS-NEXT:        Branch Probability Analysis
; GCN-O1-OPTS-NEXT:        Assignment Tracking Analysis
; GCN-O1-OPTS-NEXT:        Lazy Branch Probability Analysis
; GCN-O1-OPTS-NEXT:        Lazy Block Frequency Analysis
; GCN-O1-OPTS-NEXT:        AMDGPU DAG->DAG Pattern Instruction Selection
; GCN-O1-OPTS-NEXT:        MachineDominator Tree Construction
; GCN-O1-OPTS-NEXT:        SI Fix SGPR copies
; GCN-O1-OPTS-NEXT:        MachinePostDominator Tree Construction
; GCN-O1-OPTS-NEXT:        SI Lower i1 Copies
; GCN-O1-OPTS-NEXT:        Finalize ISel and expand pseudo-instructions
; GCN-O1-OPTS-NEXT:        Lazy Machine Block Frequency Analysis
; GCN-O1-OPTS-NEXT:        Early Tail Duplication
; GCN-O1-OPTS-NEXT:        Optimize machine instruction PHIs
; GCN-O1-OPTS-NEXT:        Slot index numbering
; GCN-O1-OPTS-NEXT:        Merge disjoint stack slots
; GCN-O1-OPTS-NEXT:        Local Stack Slot Allocation
; GCN-O1-OPTS-NEXT:        Remove dead machine instructions
; GCN-O1-OPTS-NEXT:        MachineDominator Tree Construction
; GCN-O1-OPTS-NEXT:        Machine Natural Loop Construction
; GCN-O1-OPTS-NEXT:        Machine Block Frequency Analysis
; GCN-O1-OPTS-NEXT:        Early Machine Loop Invariant Code Motion
; GCN-O1-OPTS-NEXT:        MachineDominator Tree Construction
; GCN-O1-OPTS-NEXT:        Machine Block Frequency Analysis
; GCN-O1-OPTS-NEXT:        Machine Common Subexpression Elimination
; GCN-O1-OPTS-NEXT:        MachinePostDominator Tree Construction
; GCN-O1-OPTS-NEXT:        Machine Cycle Info Analysis
; GCN-O1-OPTS-NEXT:        Machine code sinking
; GCN-O1-OPTS-NEXT:        Peephole Optimizations
; GCN-O1-OPTS-NEXT:        Remove dead machine instructions
; GCN-O1-OPTS-NEXT:        SI Fold Operands
; GCN-O1-OPTS-NEXT:        GCN DPP Combine
; GCN-O1-OPTS-NEXT:        SI Load Store Optimizer
; GCN-O1-OPTS-NEXT:        SI Peephole SDWA
; GCN-O1-OPTS-NEXT:        Machine Block Frequency Analysis
; GCN-O1-OPTS-NEXT:        MachineDominator Tree Construction
; GCN-O1-OPTS-NEXT:        Early Machine Loop Invariant Code Motion
; GCN-O1-OPTS-NEXT:        MachineDominator Tree Construction
; GCN-O1-OPTS-NEXT:        Machine Block Frequency Analysis
; GCN-O1-OPTS-NEXT:        Machine Common Subexpression Elimination
; GCN-O1-OPTS-NEXT:        SI Fold Operands
; GCN-O1-OPTS-NEXT:        Remove dead machine instructions
; GCN-O1-OPTS-NEXT:        SI Shrink Instructions
; GCN-O1-OPTS-NEXT:        Register Usage Information Propagation
; GCN-O1-OPTS-NEXT:        Detect Dead Lanes
; GCN-O1-OPTS-NEXT:        Remove dead machine instructions
; GCN-O1-OPTS-NEXT:        Process Implicit Definitions
; GCN-O1-OPTS-NEXT:        Remove unreachable machine basic blocks
; GCN-O1-OPTS-NEXT:        Live Variable Analysis
; GCN-O1-OPTS-NEXT:        SI Optimize VGPR LiveRange
; GCN-O1-OPTS-NEXT:        Eliminate PHI nodes for register allocation
; GCN-O1-OPTS-NEXT:        SI Lower control flow pseudo instructions
; GCN-O1-OPTS-NEXT:        Two-Address instruction pass
; GCN-O1-OPTS-NEXT:        Slot index numbering
; GCN-O1-OPTS-NEXT:        Live Interval Analysis
; GCN-O1-OPTS-NEXT:        Machine Natural Loop Construction
; GCN-O1-OPTS-NEXT:        Register Coalescer
; GCN-O1-OPTS-NEXT:        Rename Disconnected Subregister Components
; GCN-O1-OPTS-NEXT:        AMDGPU Pre-RA optimizations
; GCN-O1-OPTS-NEXT:        Machine Instruction Scheduler
; GCN-O1-OPTS-NEXT:        MachinePostDominator Tree Construction
; GCN-O1-OPTS-NEXT:        SI Whole Quad Mode
; GCN-O1-OPTS-NEXT:        Virtual Register Map
; GCN-O1-OPTS-NEXT:        Live Register Matrix
; GCN-O1-OPTS-NEXT:        SI Pre-allocate WWM Registers
; GCN-O1-OPTS-NEXT:        SI optimize exec mask operations pre-RA
; GCN-O1-OPTS-NEXT:        AMDGPU Pre-RA Long Branch Reg
; GCN-O1-OPTS-NEXT:        Machine Natural Loop Construction
; GCN-O1-OPTS-NEXT:        Machine Block Frequency Analysis
; GCN-O1-OPTS-NEXT:        Debug Variable Analysis
; GCN-O1-OPTS-NEXT:        Live Stack Slot Analysis
; GCN-O1-OPTS-NEXT:        Virtual Register Map
; GCN-O1-OPTS-NEXT:        Live Register Matrix
; GCN-O1-OPTS-NEXT:        Bundle Machine CFG Edges
; GCN-O1-OPTS-NEXT:        Spill Code Placement Analysis
; GCN-O1-OPTS-NEXT:        Lazy Machine Block Frequency Analysis
; GCN-O1-OPTS-NEXT:        Machine Optimization Remark Emitter
; GCN-O1-OPTS-NEXT:        Greedy Register Allocator
; GCN-O1-OPTS-NEXT:        Virtual Register Rewriter
; GCN-O1-OPTS-NEXT:        SI lower SGPR spill instructions
; GCN-O1-OPTS-NEXT:        Virtual Register Map
; GCN-O1-OPTS-NEXT:        Live Register Matrix
; GCN-O1-OPTS-NEXT:        Greedy Register Allocator
; GCN-O1-OPTS-NEXT:        GCN NSA Reassign
; GCN-O1-OPTS-NEXT:        Virtual Register Rewriter
; GCN-O1-OPTS-NEXT:        Stack Slot Coloring
; GCN-O1-OPTS-NEXT:        Machine Copy Propagation Pass
; GCN-O1-OPTS-NEXT:        Machine Loop Invariant Code Motion
; GCN-O1-OPTS-NEXT:        SI Fix VGPR copies
; GCN-O1-OPTS-NEXT:        SI optimize exec mask operations
; GCN-O1-OPTS-NEXT:        Remove Redundant DEBUG_VALUE analysis
; GCN-O1-OPTS-NEXT:        Fixup Statepoint Caller Saved
; GCN-O1-OPTS-NEXT:        PostRA Machine Sink
; GCN-O1-OPTS-NEXT:        Machine Block Frequency Analysis
; GCN-O1-OPTS-NEXT:        MachineDominator Tree Construction
; GCN-O1-OPTS-NEXT:        MachinePostDominator Tree Construction
; GCN-O1-OPTS-NEXT:        Lazy Machine Block Frequency Analysis
; GCN-O1-OPTS-NEXT:        Machine Optimization Remark Emitter
; GCN-O1-OPTS-NEXT:        Shrink Wrapping analysis
; GCN-O1-OPTS-NEXT:        Prologue/Epilogue Insertion & Frame Finalization
; GCN-O1-OPTS-NEXT:        Machine Late Instructions Cleanup Pass
; GCN-O1-OPTS-NEXT:        Control Flow Optimizer
; GCN-O1-OPTS-NEXT:        Lazy Machine Block Frequency Analysis
; GCN-O1-OPTS-NEXT:        Tail Duplication
; GCN-O1-OPTS-NEXT:        Machine Copy Propagation Pass
; GCN-O1-OPTS-NEXT:        Post-RA pseudo instruction expansion pass
; GCN-O1-OPTS-NEXT:        SI Shrink Instructions
; GCN-O1-OPTS-NEXT:        SI post-RA bundler
; GCN-O1-OPTS-NEXT:        MachineDominator Tree Construction
; GCN-O1-OPTS-NEXT:        Machine Natural Loop Construction
; GCN-O1-OPTS-NEXT:        PostRA Machine Instruction Scheduler
; GCN-O1-OPTS-NEXT:        Machine Block Frequency Analysis
; GCN-O1-OPTS-NEXT:        MachinePostDominator Tree Construction
; GCN-O1-OPTS-NEXT:        Branch Probability Basic Block Placement
; GCN-O1-OPTS-NEXT:        Insert fentry calls
; GCN-O1-OPTS-NEXT:        Insert XRay ops
; GCN-O1-OPTS-NEXT:        GCN Create VOPD Instructions
; GCN-O1-OPTS-NEXT:        SI Memory Legalizer
; GCN-O1-OPTS-NEXT:        MachineDominator Tree Construction
; GCN-O1-OPTS-NEXT:        Machine Natural Loop Construction
; GCN-O1-OPTS-NEXT:        MachinePostDominator Tree Construction
; GCN-O1-OPTS-NEXT:        SI insert wait instructions
; GCN-O1-OPTS-NEXT:        Insert required mode register values
; GCN-O1-OPTS-NEXT:        SI Insert Hard Clauses
; GCN-O1-OPTS-NEXT:        SI Final Branch Preparation
; GCN-O1-OPTS-NEXT:        SI peephole optimizations
; GCN-O1-OPTS-NEXT:        Post RA hazard recognizer
; GCN-O1-OPTS-NEXT:        AMDGPU Insert Delay ALU
; GCN-O1-OPTS-NEXT:        Branch relaxation pass
; GCN-O1-OPTS-NEXT:        Register Usage Information Collector Pass
; GCN-O1-OPTS-NEXT:        Live DEBUG_VALUE analysis
; GCN-O1-OPTS-NEXT:        Machine Sanitizer Binary Metadata
; GCN-O1-OPTS-NEXT:        Lazy Machine Block Frequency Analysis
; GCN-O1-OPTS-NEXT:        Machine Optimization Remark Emitter
; GCN-O1-OPTS-NEXT:        Stack Frame Layout Analysis
; GCN-O1-OPTS-NEXT:    Function register usage analysis
; GCN-O1-OPTS-NEXT:    FunctionPass Manager
; GCN-O1-OPTS-NEXT:      Lazy Machine Block Frequency Analysis
; GCN-O1-OPTS-NEXT:      Machine Optimization Remark Emitter
; GCN-O1-OPTS-NEXT:      AMDGPU Assembly Printer
; GCN-O1-OPTS-NEXT:      Free MachineFunction

; GCN-O2:Target Library Information
; GCN-O2-NEXT:Target Pass Configuration
; GCN-O2-NEXT:Machine Module Information
; GCN-O2-NEXT:Target Transform Information
; GCN-O2-NEXT:Assumption Cache Tracker
; GCN-O2-NEXT:Profile summary info
; GCN-O2-NEXT:AMDGPU Address space based Alias Analysis
; GCN-O2-NEXT:External Alias Analysis
; GCN-O2-NEXT:Type-Based Alias Analysis
; GCN-O2-NEXT:Scoped NoAlias Alias Analysis
; GCN-O2-NEXT:Argument Register Usage Information Storage
; GCN-O2-NEXT:Create Garbage Collector Module Metadata
; GCN-O2-NEXT:Machine Branch Probability Analysis
; GCN-O2-NEXT:Register Usage Information Storage
; GCN-O2-NEXT:Default Regalloc Eviction Advisor
; GCN-O2-NEXT:Default Regalloc Priority Advisor
; GCN-O2-NEXT:  ModulePass Manager
; GCN-O2-NEXT:    Pre-ISel Intrinsic Lowering
; GCN-O2-NEXT:    FunctionPass Manager
; GCN-O2-NEXT:      Expand large div/rem
; GCN-O2-NEXT:      Expand large fp convert
; GCN-O2-NEXT:    AMDGPU Remove Incompatible Functions
; GCN-O2-NEXT:    AMDGPU Printf lowering
; GCN-O2-NEXT:    Lower ctors and dtors for AMDGPU
; GCN-O2-NEXT:    AMDGPU Inline All Functions
; GCN-O2-NEXT:    Inliner for always_inline functions
; GCN-O2-NEXT:      FunctionPass Manager
; GCN-O2-NEXT:        Dominator Tree Construction
; GCN-O2-NEXT:        Basic Alias Analysis (stateless AA impl)
; GCN-O2-NEXT:        Function Alias Analysis Results
; GCN-O2-NEXT:    Lower OpenCL enqueued blocks
; GCN-O2-NEXT:    Lower uses of LDS variables from non-kernel functions
; GCN-O2-NEXT:    AMDGPU Attributor
; GCN-O2-NEXT:      FunctionPass Manager
; GCN-O2-NEXT:        Cycle Info Analysis
; GCN-O2-NEXT:    FunctionPass Manager
; GCN-O2-NEXT:      Infer address spaces
; GCN-O2-NEXT:      Expand Atomic instructions
; GCN-O2-NEXT:      AMDGPU Promote Alloca
; GCN-O2-NEXT:      Dominator Tree Construction
; GCN-O2-NEXT:      SROA
; GCN-O2-NEXT:      Natural Loop Information
; GCN-O2-NEXT:      Split GEPs to a variadic base and a constant offset for better CSE
; GCN-O2-NEXT:      Scalar Evolution Analysis
; GCN-O2-NEXT:      Straight line strength reduction
; GCN-O2-NEXT:      Early CSE
; GCN-O2-NEXT:      Scalar Evolution Analysis
; GCN-O2-NEXT:      Nary reassociation
; GCN-O2-NEXT:      Early CSE
; GCN-O2-NEXT:      Cycle Info Analysis
; GCN-O2-NEXT:      Uniformity Analysis
; GCN-O2-NEXT:      AMDGPU IR optimizations
; GCN-O2-NEXT:      Basic Alias Analysis (stateless AA impl)
; GCN-O2-NEXT:      Function Alias Analysis Results
; GCN-O2-NEXT:      Memory SSA
; GCN-O2-NEXT:      Canonicalize natural loops
; GCN-O2-NEXT:      LCSSA Verifier
; GCN-O2-NEXT:      Loop-Closed SSA Form Pass
; GCN-O2-NEXT:      Scalar Evolution Analysis
; GCN-O2-NEXT:      Lazy Branch Probability Analysis
; GCN-O2-NEXT:      Lazy Block Frequency Analysis
; GCN-O2-NEXT:      Loop Pass Manager
; GCN-O2-NEXT:        Loop Invariant Code Motion
; GCN-O2-NEXT:      Loop Pass Manager
; GCN-O2-NEXT:        Canonicalize Freeze Instructions in Loops
; GCN-O2-NEXT:        Induction Variable Users
; GCN-O2-NEXT:        Loop Strength Reduction
; GCN-O2-NEXT:      Basic Alias Analysis (stateless AA impl)
; GCN-O2-NEXT:      Function Alias Analysis Results
; GCN-O2-NEXT:      Merge contiguous icmps into a memcmp
; GCN-O2-NEXT:      Natural Loop Information
; GCN-O2-NEXT:      Lazy Branch Probability Analysis
; GCN-O2-NEXT:      Lazy Block Frequency Analysis
; GCN-O2-NEXT:      Expand memcmp() to load/stores
; GCN-O2-NEXT:      Lower constant intrinsics
; GCN-O2-NEXT:      Remove unreachable blocks from the CFG
; GCN-O2-NEXT:      Natural Loop Information
; GCN-O2-NEXT:      Post-Dominator Tree Construction
; GCN-O2-NEXT:      Branch Probability Analysis
; GCN-O2-NEXT:      Block Frequency Analysis
; GCN-O2-NEXT:      Constant Hoisting
; GCN-O2-NEXT:      Replace intrinsics with calls to vector library
; GCN-O2-NEXT:      Partially inline calls to library functions
; GCN-O2-NEXT:      Expand vector predication intrinsics
; GCN-O2-NEXT:      Scalarize Masked Memory Intrinsics
; GCN-O2-NEXT:      Expand reduction intrinsics
; GCN-O2-NEXT:      Natural Loop Information
; GCN-O2-NEXT:      TLS Variable Hoist
; GCN-O2-NEXT:      Early CSE
<<<<<<< HEAD
; GCN-O2-NEXT:    SYCL Local Accessor to Shared Memory
; GCN-O2-NEXT:    SYCL Add Implicit Global Offset
; GCN-O2-NEXT:    FunctionPass Manager
; GCN-O2-NEXT:      FPBuiltin Function Selection
; GCN-O2-NEXT:    AMDGPU Remove Incompatible Functions
=======
>>>>>>> 5b5bd81b
; GCN-O2-NEXT:    CallGraph Construction
; GCN-O2-NEXT:    Call Graph SCC Pass Manager
; GCN-O2-NEXT:      AMDGPU Annotate Kernel Features
; GCN-O2-NEXT:      FunctionPass Manager
; GCN-O2-NEXT:        AMDGPU Lower Kernel Arguments
; GCN-O2-NEXT:        Dominator Tree Construction
; GCN-O2-NEXT:        Natural Loop Information
; GCN-O2-NEXT:        CodeGen Prepare
; GCN-O2-NEXT:        Dominator Tree Construction
; GCN-O2-NEXT:        Basic Alias Analysis (stateless AA impl)
; GCN-O2-NEXT:        Function Alias Analysis Results
; GCN-O2-NEXT:        Natural Loop Information
; GCN-O2-NEXT:        Scalar Evolution Analysis
; GCN-O2-NEXT:        GPU Load and Store Vectorizer
; GCN-O2-NEXT:        Lazy Value Information Analysis
; GCN-O2-NEXT:        Lower SwitchInst's to branches
; GCN-O2-NEXT:        Lower invoke and unwind, for unwindless code generators
; GCN-O2-NEXT:        Remove unreachable blocks from the CFG
; GCN-O2-NEXT:        Dominator Tree Construction
; GCN-O2-NEXT:        Basic Alias Analysis (stateless AA impl)
; GCN-O2-NEXT:        Function Alias Analysis Results
; GCN-O2-NEXT:        Flatten the CFG
; GCN-O2-NEXT:        Dominator Tree Construction
; GCN-O2-NEXT:        Cycle Info Analysis
; GCN-O2-NEXT:        Uniformity Analysis
; GCN-O2-NEXT:        AMDGPU IR late optimizations
; GCN-O2-NEXT:        AMDGPU atomic optimizations
; GCN-O2-NEXT:        Basic Alias Analysis (stateless AA impl)
; GCN-O2-NEXT:        Function Alias Analysis Results
; GCN-O2-NEXT:        Natural Loop Information
; GCN-O2-NEXT:        Code sinking
; GCN-O2-NEXT:        Post-Dominator Tree Construction
; GCN-O2-NEXT:        Cycle Info Analysis
; GCN-O2-NEXT:        Uniformity Analysis
; GCN-O2-NEXT:        Unify divergent function exit nodes
; GCN-O2-NEXT:        Lazy Value Information Analysis
; GCN-O2-NEXT:        Lower SwitchInst's to branches
; GCN-O2-NEXT:        Dominator Tree Construction
; GCN-O2-NEXT:        Natural Loop Information
; GCN-O2-NEXT:        Convert irreducible control-flow into natural loops
; GCN-O2-NEXT:        Fixup each natural loop to have a single exit block
; GCN-O2-NEXT:        Post-Dominator Tree Construction
; GCN-O2-NEXT:        Dominance Frontier Construction
; GCN-O2-NEXT:        Detect single entry single exit regions
; GCN-O2-NEXT:        Region Pass Manager
; GCN-O2-NEXT:          Structurize control flow
; GCN-O2-NEXT:        Cycle Info Analysis
; GCN-O2-NEXT:        Uniformity Analysis
; GCN-O2-NEXT:        Basic Alias Analysis (stateless AA impl)
; GCN-O2-NEXT:        Function Alias Analysis Results
; GCN-O2-NEXT:        Memory SSA
; GCN-O2-NEXT:        AMDGPU Annotate Uniform Values
; GCN-O2-NEXT:        Natural Loop Information
; GCN-O2-NEXT:        SI annotate control flow
; GCN-O2-NEXT:        Cycle Info Analysis
; GCN-O2-NEXT:        Uniformity Analysis
; GCN-O2-NEXT:        AMDGPU Rewrite Undef for PHI
; GCN-O2-NEXT:        LCSSA Verifier
; GCN-O2-NEXT:        Loop-Closed SSA Form Pass
; GCN-O2-NEXT:      Analysis if a function is memory bound
; GCN-O2-NEXT:      DummyCGSCCPass
; GCN-O2-NEXT:      FunctionPass Manager
; GCN-O2-NEXT:        Prepare callbr
; GCN-O2-NEXT:        Safe Stack instrumentation pass
; GCN-O2-NEXT:        Insert stack protectors
; GCN-O2-NEXT:        Dominator Tree Construction
; GCN-O2-NEXT:        Cycle Info Analysis
; GCN-O2-NEXT:        Uniformity Analysis
; GCN-O2-NEXT:        Basic Alias Analysis (stateless AA impl)
; GCN-O2-NEXT:        Function Alias Analysis Results
; GCN-O2-NEXT:        Natural Loop Information
; GCN-O2-NEXT:        Post-Dominator Tree Construction
; GCN-O2-NEXT:        Branch Probability Analysis
; GCN-O2-NEXT:        Assignment Tracking Analysis
; GCN-O2-NEXT:        Lazy Branch Probability Analysis
; GCN-O2-NEXT:        Lazy Block Frequency Analysis
; GCN-O2-NEXT:        AMDGPU DAG->DAG Pattern Instruction Selection
; GCN-O2-NEXT:        MachineDominator Tree Construction
; GCN-O2-NEXT:        SI Fix SGPR copies
; GCN-O2-NEXT:        MachinePostDominator Tree Construction
; GCN-O2-NEXT:        SI Lower i1 Copies
; GCN-O2-NEXT:        Finalize ISel and expand pseudo-instructions
; GCN-O2-NEXT:        Lazy Machine Block Frequency Analysis
; GCN-O2-NEXT:        Early Tail Duplication
; GCN-O2-NEXT:        Optimize machine instruction PHIs
; GCN-O2-NEXT:        Slot index numbering
; GCN-O2-NEXT:        Merge disjoint stack slots
; GCN-O2-NEXT:        Local Stack Slot Allocation
; GCN-O2-NEXT:        Remove dead machine instructions
; GCN-O2-NEXT:        MachineDominator Tree Construction
; GCN-O2-NEXT:        Machine Natural Loop Construction
; GCN-O2-NEXT:        Machine Block Frequency Analysis
; GCN-O2-NEXT:        Early Machine Loop Invariant Code Motion
; GCN-O2-NEXT:        MachineDominator Tree Construction
; GCN-O2-NEXT:        Machine Block Frequency Analysis
; GCN-O2-NEXT:        Machine Common Subexpression Elimination
; GCN-O2-NEXT:        MachinePostDominator Tree Construction
; GCN-O2-NEXT:        Machine Cycle Info Analysis
; GCN-O2-NEXT:        Machine code sinking
; GCN-O2-NEXT:        Peephole Optimizations
; GCN-O2-NEXT:        Remove dead machine instructions
; GCN-O2-NEXT:        SI Fold Operands
; GCN-O2-NEXT:        GCN DPP Combine
; GCN-O2-NEXT:        SI Load Store Optimizer
; GCN-O2-NEXT:        SI Peephole SDWA
; GCN-O2-NEXT:        Machine Block Frequency Analysis
; GCN-O2-NEXT:        MachineDominator Tree Construction
; GCN-O2-NEXT:        Early Machine Loop Invariant Code Motion
; GCN-O2-NEXT:        MachineDominator Tree Construction
; GCN-O2-NEXT:        Machine Block Frequency Analysis
; GCN-O2-NEXT:        Machine Common Subexpression Elimination
; GCN-O2-NEXT:        SI Fold Operands
; GCN-O2-NEXT:        Remove dead machine instructions
; GCN-O2-NEXT:        SI Shrink Instructions
; GCN-O2-NEXT:        Register Usage Information Propagation
; GCN-O2-NEXT:        Detect Dead Lanes
; GCN-O2-NEXT:        Remove dead machine instructions
; GCN-O2-NEXT:        Process Implicit Definitions
; GCN-O2-NEXT:        Remove unreachable machine basic blocks
; GCN-O2-NEXT:        Live Variable Analysis
; GCN-O2-NEXT:        SI Optimize VGPR LiveRange
; GCN-O2-NEXT:        Eliminate PHI nodes for register allocation
; GCN-O2-NEXT:        SI Lower control flow pseudo instructions
; GCN-O2-NEXT:        Two-Address instruction pass
; GCN-O2-NEXT:        Slot index numbering
; GCN-O2-NEXT:        Live Interval Analysis
; GCN-O2-NEXT:        Machine Natural Loop Construction
; GCN-O2-NEXT:        Register Coalescer
; GCN-O2-NEXT:        Rename Disconnected Subregister Components
; GCN-O2-NEXT:        AMDGPU Pre-RA optimizations
; GCN-O2-NEXT:        Machine Instruction Scheduler
; GCN-O2-NEXT:        MachinePostDominator Tree Construction
; GCN-O2-NEXT:        SI Whole Quad Mode
; GCN-O2-NEXT:        Virtual Register Map
; GCN-O2-NEXT:        Live Register Matrix
; GCN-O2-NEXT:        SI Pre-allocate WWM Registers
; GCN-O2-NEXT:        SI optimize exec mask operations pre-RA
; GCN-O2-NEXT:        SI Form memory clauses
; GCN-O2-NEXT:        AMDGPU Pre-RA Long Branch Reg
; GCN-O2-NEXT:        Machine Natural Loop Construction
; GCN-O2-NEXT:        Machine Block Frequency Analysis
; GCN-O2-NEXT:        Debug Variable Analysis
; GCN-O2-NEXT:        Live Stack Slot Analysis
; GCN-O2-NEXT:        Virtual Register Map
; GCN-O2-NEXT:        Live Register Matrix
; GCN-O2-NEXT:        Bundle Machine CFG Edges
; GCN-O2-NEXT:        Spill Code Placement Analysis
; GCN-O2-NEXT:        Lazy Machine Block Frequency Analysis
; GCN-O2-NEXT:        Machine Optimization Remark Emitter
; GCN-O2-NEXT:        Greedy Register Allocator
; GCN-O2-NEXT:        Virtual Register Rewriter
; GCN-O2-NEXT:        SI lower SGPR spill instructions
; GCN-O2-NEXT:        Virtual Register Map
; GCN-O2-NEXT:        Live Register Matrix
; GCN-O2-NEXT:        Greedy Register Allocator
; GCN-O2-NEXT:        GCN NSA Reassign
; GCN-O2-NEXT:        Virtual Register Rewriter
; GCN-O2-NEXT:        Stack Slot Coloring
; GCN-O2-NEXT:        Machine Copy Propagation Pass
; GCN-O2-NEXT:        Machine Loop Invariant Code Motion
; GCN-O2-NEXT:        SI Fix VGPR copies
; GCN-O2-NEXT:        SI optimize exec mask operations
; GCN-O2-NEXT:        Remove Redundant DEBUG_VALUE analysis
; GCN-O2-NEXT:        Fixup Statepoint Caller Saved
; GCN-O2-NEXT:        PostRA Machine Sink
; GCN-O2-NEXT:        Machine Block Frequency Analysis
; GCN-O2-NEXT:        MachineDominator Tree Construction
; GCN-O2-NEXT:        MachinePostDominator Tree Construction
; GCN-O2-NEXT:        Lazy Machine Block Frequency Analysis
; GCN-O2-NEXT:        Machine Optimization Remark Emitter
; GCN-O2-NEXT:        Shrink Wrapping analysis
; GCN-O2-NEXT:        Prologue/Epilogue Insertion & Frame Finalization
; GCN-O2-NEXT:        Machine Late Instructions Cleanup Pass
; GCN-O2-NEXT:        Control Flow Optimizer
; GCN-O2-NEXT:        Lazy Machine Block Frequency Analysis
; GCN-O2-NEXT:        Tail Duplication
; GCN-O2-NEXT:        Machine Copy Propagation Pass
; GCN-O2-NEXT:        Post-RA pseudo instruction expansion pass
; GCN-O2-NEXT:        SI Shrink Instructions
; GCN-O2-NEXT:        SI post-RA bundler
; GCN-O2-NEXT:        MachineDominator Tree Construction
; GCN-O2-NEXT:        Machine Natural Loop Construction
; GCN-O2-NEXT:        PostRA Machine Instruction Scheduler
; GCN-O2-NEXT:        Machine Block Frequency Analysis
; GCN-O2-NEXT:        MachinePostDominator Tree Construction
; GCN-O2-NEXT:        Branch Probability Basic Block Placement
; GCN-O2-NEXT:        Insert fentry calls
; GCN-O2-NEXT:        Insert XRay ops
; GCN-O2-NEXT:        GCN Create VOPD Instructions
; GCN-O2-NEXT:        SI Memory Legalizer
; GCN-O2-NEXT:        MachineDominator Tree Construction
; GCN-O2-NEXT:        Machine Natural Loop Construction
; GCN-O2-NEXT:        MachinePostDominator Tree Construction
; GCN-O2-NEXT:        SI insert wait instructions
; GCN-O2-NEXT:        Insert required mode register values
; GCN-O2-NEXT:        SI Insert Hard Clauses
; GCN-O2-NEXT:        SI Final Branch Preparation
; GCN-O2-NEXT:        SI peephole optimizations
; GCN-O2-NEXT:        Post RA hazard recognizer
; GCN-O2-NEXT:        AMDGPU Insert Delay ALU
; GCN-O2-NEXT:        Branch relaxation pass
; GCN-O2-NEXT:        Register Usage Information Collector Pass
; GCN-O2-NEXT:        Live DEBUG_VALUE analysis
; GCN-O2-NEXT:        Machine Sanitizer Binary Metadata
; GCN-O2-NEXT:        Lazy Machine Block Frequency Analysis
; GCN-O2-NEXT:        Machine Optimization Remark Emitter
; GCN-O2-NEXT:        Stack Frame Layout Analysis
; GCN-O2-NEXT:    Function register usage analysis
; GCN-O2-NEXT:    FunctionPass Manager
; GCN-O2-NEXT:      Lazy Machine Block Frequency Analysis
; GCN-O2-NEXT:      Machine Optimization Remark Emitter
; GCN-O2-NEXT:      AMDGPU Assembly Printer
; GCN-O2-NEXT:      Free MachineFunction

; GCN-O3:Target Library Information
; GCN-O3-NEXT:Target Pass Configuration
; GCN-O3-NEXT:Machine Module Information
; GCN-O3-NEXT:Target Transform Information
; GCN-O3-NEXT:Assumption Cache Tracker
; GCN-O3-NEXT:Profile summary info
; GCN-O3-NEXT:AMDGPU Address space based Alias Analysis
; GCN-O3-NEXT:External Alias Analysis
; GCN-O3-NEXT:Type-Based Alias Analysis
; GCN-O3-NEXT:Scoped NoAlias Alias Analysis
; GCN-O3-NEXT:Argument Register Usage Information Storage
; GCN-O3-NEXT:Create Garbage Collector Module Metadata
; GCN-O3-NEXT:Machine Branch Probability Analysis
; GCN-O3-NEXT:Register Usage Information Storage
; GCN-O3-NEXT:Default Regalloc Eviction Advisor
; GCN-O3-NEXT:Default Regalloc Priority Advisor
; GCN-O3-NEXT:  ModulePass Manager
; GCN-O3-NEXT:    Pre-ISel Intrinsic Lowering
; GCN-O3-NEXT:    FunctionPass Manager
; GCN-O3-NEXT:      Expand large div/rem
; GCN-O3-NEXT:      Expand large fp convert
; GCN-O3-NEXT:    AMDGPU Remove Incompatible Functions
; GCN-O3-NEXT:    AMDGPU Printf lowering
; GCN-O3-NEXT:    Lower ctors and dtors for AMDGPU
; GCN-O3-NEXT:    AMDGPU Inline All Functions
; GCN-O3-NEXT:    Inliner for always_inline functions
; GCN-O3-NEXT:      FunctionPass Manager
; GCN-O3-NEXT:        Dominator Tree Construction
; GCN-O3-NEXT:        Basic Alias Analysis (stateless AA impl)
; GCN-O3-NEXT:        Function Alias Analysis Results
; GCN-O3-NEXT:    Lower OpenCL enqueued blocks
; GCN-O3-NEXT:    Lower uses of LDS variables from non-kernel functions
; GCN-O3-NEXT:    AMDGPU Attributor
; GCN-O3-NEXT:      FunctionPass Manager
; GCN-O3-NEXT:        Cycle Info Analysis
; GCN-O3-NEXT:    FunctionPass Manager
; GCN-O3-NEXT:      Infer address spaces
; GCN-O3-NEXT:      Expand Atomic instructions
; GCN-O3-NEXT:      AMDGPU Promote Alloca
; GCN-O3-NEXT:      Dominator Tree Construction
; GCN-O3-NEXT:      SROA
; GCN-O3-NEXT:      Natural Loop Information
; GCN-O3-NEXT:      Split GEPs to a variadic base and a constant offset for better CSE
; GCN-O3-NEXT:      Scalar Evolution Analysis
; GCN-O3-NEXT:      Straight line strength reduction
; GCN-O3-NEXT:      Basic Alias Analysis (stateless AA impl)
; GCN-O3-NEXT:      Function Alias Analysis Results
; GCN-O3-NEXT:      Memory Dependence Analysis
; GCN-O3-NEXT:      Lazy Branch Probability Analysis
; GCN-O3-NEXT:      Lazy Block Frequency Analysis
; GCN-O3-NEXT:      Optimization Remark Emitter
; GCN-O3-NEXT:      Global Value Numbering
; GCN-O3-NEXT:      Scalar Evolution Analysis
; GCN-O3-NEXT:      Nary reassociation
; GCN-O3-NEXT:      Early CSE
; GCN-O3-NEXT:      Cycle Info Analysis
; GCN-O3-NEXT:      Uniformity Analysis
; GCN-O3-NEXT:      AMDGPU IR optimizations
; GCN-O3-NEXT:      Basic Alias Analysis (stateless AA impl)
; GCN-O3-NEXT:      Function Alias Analysis Results
; GCN-O3-NEXT:      Memory SSA
; GCN-O3-NEXT:      Canonicalize natural loops
; GCN-O3-NEXT:      LCSSA Verifier
; GCN-O3-NEXT:      Loop-Closed SSA Form Pass
; GCN-O3-NEXT:      Scalar Evolution Analysis
; GCN-O3-NEXT:      Lazy Branch Probability Analysis
; GCN-O3-NEXT:      Lazy Block Frequency Analysis
; GCN-O3-NEXT:      Loop Pass Manager
; GCN-O3-NEXT:        Loop Invariant Code Motion
; GCN-O3-NEXT:      Loop Pass Manager
; GCN-O3-NEXT:        Canonicalize Freeze Instructions in Loops
; GCN-O3-NEXT:        Induction Variable Users
; GCN-O3-NEXT:        Loop Strength Reduction
; GCN-O3-NEXT:      Basic Alias Analysis (stateless AA impl)
; GCN-O3-NEXT:      Function Alias Analysis Results
; GCN-O3-NEXT:      Merge contiguous icmps into a memcmp
; GCN-O3-NEXT:      Natural Loop Information
; GCN-O3-NEXT:      Lazy Branch Probability Analysis
; GCN-O3-NEXT:      Lazy Block Frequency Analysis
; GCN-O3-NEXT:      Expand memcmp() to load/stores
; GCN-O3-NEXT:      Lower constant intrinsics
; GCN-O3-NEXT:      Remove unreachable blocks from the CFG
; GCN-O3-NEXT:      Natural Loop Information
; GCN-O3-NEXT:      Post-Dominator Tree Construction
; GCN-O3-NEXT:      Branch Probability Analysis
; GCN-O3-NEXT:      Block Frequency Analysis
; GCN-O3-NEXT:      Constant Hoisting
; GCN-O3-NEXT:      Replace intrinsics with calls to vector library
; GCN-O3-NEXT:      Partially inline calls to library functions
; GCN-O3-NEXT:      Expand vector predication intrinsics
; GCN-O3-NEXT:      Scalarize Masked Memory Intrinsics
; GCN-O3-NEXT:      Expand reduction intrinsics
; GCN-O3-NEXT:      Natural Loop Information
; GCN-O3-NEXT:      TLS Variable Hoist
; GCN-O3-NEXT:      Basic Alias Analysis (stateless AA impl)
; GCN-O3-NEXT:      Function Alias Analysis Results
; GCN-O3-NEXT:      Memory Dependence Analysis
; GCN-O3-NEXT:      Lazy Branch Probability Analysis
; GCN-O3-NEXT:      Lazy Block Frequency Analysis
; GCN-O3-NEXT:      Optimization Remark Emitter
; GCN-O3-NEXT:      Global Value Numbering
<<<<<<< HEAD
; GCN-O3-NEXT:    SYCL Local Accessor to Shared Memory
; GCN-O3-NEXT:    SYCL Add Implicit Global Offset
; GCN-O3-NEXT:    FunctionPass Manager
; GCN-O3-NEXT:      FPBuiltin Function Selection
; GCN-O3-NEXT:    AMDGPU Remove Incompatible Functions
=======
>>>>>>> 5b5bd81b
; GCN-O3-NEXT:    CallGraph Construction
; GCN-O3-NEXT:    Call Graph SCC Pass Manager
; GCN-O3-NEXT:      AMDGPU Annotate Kernel Features
; GCN-O3-NEXT:      FunctionPass Manager
; GCN-O3-NEXT:        AMDGPU Lower Kernel Arguments
; GCN-O3-NEXT:        Dominator Tree Construction
; GCN-O3-NEXT:        Natural Loop Information
; GCN-O3-NEXT:        CodeGen Prepare
; GCN-O3-NEXT:        Dominator Tree Construction
; GCN-O3-NEXT:        Basic Alias Analysis (stateless AA impl)
; GCN-O3-NEXT:        Function Alias Analysis Results
; GCN-O3-NEXT:        Natural Loop Information
; GCN-O3-NEXT:        Scalar Evolution Analysis
; GCN-O3-NEXT:        GPU Load and Store Vectorizer
; GCN-O3-NEXT:        Lazy Value Information Analysis
; GCN-O3-NEXT:        Lower SwitchInst's to branches
; GCN-O3-NEXT:        Lower invoke and unwind, for unwindless code generators
; GCN-O3-NEXT:        Remove unreachable blocks from the CFG
; GCN-O3-NEXT:        Dominator Tree Construction
; GCN-O3-NEXT:        Basic Alias Analysis (stateless AA impl)
; GCN-O3-NEXT:        Function Alias Analysis Results
; GCN-O3-NEXT:        Flatten the CFG
; GCN-O3-NEXT:        Dominator Tree Construction
; GCN-O3-NEXT:        Cycle Info Analysis
; GCN-O3-NEXT:        Uniformity Analysis
; GCN-O3-NEXT:        AMDGPU IR late optimizations
; GCN-O3-NEXT:        AMDGPU atomic optimizations
; GCN-O3-NEXT:        Basic Alias Analysis (stateless AA impl)
; GCN-O3-NEXT:        Function Alias Analysis Results
; GCN-O3-NEXT:        Natural Loop Information
; GCN-O3-NEXT:        Code sinking
; GCN-O3-NEXT:        Post-Dominator Tree Construction
; GCN-O3-NEXT:        Cycle Info Analysis
; GCN-O3-NEXT:        Uniformity Analysis
; GCN-O3-NEXT:        Unify divergent function exit nodes
; GCN-O3-NEXT:        Lazy Value Information Analysis
; GCN-O3-NEXT:        Lower SwitchInst's to branches
; GCN-O3-NEXT:        Dominator Tree Construction
; GCN-O3-NEXT:        Natural Loop Information
; GCN-O3-NEXT:        Convert irreducible control-flow into natural loops
; GCN-O3-NEXT:        Fixup each natural loop to have a single exit block
; GCN-O3-NEXT:        Post-Dominator Tree Construction
; GCN-O3-NEXT:        Dominance Frontier Construction
; GCN-O3-NEXT:        Detect single entry single exit regions
; GCN-O3-NEXT:        Region Pass Manager
; GCN-O3-NEXT:          Structurize control flow
; GCN-O3-NEXT:        Cycle Info Analysis
; GCN-O3-NEXT:        Uniformity Analysis
; GCN-O3-NEXT:        Basic Alias Analysis (stateless AA impl)
; GCN-O3-NEXT:        Function Alias Analysis Results
; GCN-O3-NEXT:        Memory SSA
; GCN-O3-NEXT:        AMDGPU Annotate Uniform Values
; GCN-O3-NEXT:        Natural Loop Information
; GCN-O3-NEXT:        SI annotate control flow
; GCN-O3-NEXT:        Cycle Info Analysis
; GCN-O3-NEXT:        Uniformity Analysis
; GCN-O3-NEXT:        AMDGPU Rewrite Undef for PHI
; GCN-O3-NEXT:        LCSSA Verifier
; GCN-O3-NEXT:        Loop-Closed SSA Form Pass
; GCN-O3-NEXT:      Analysis if a function is memory bound
; GCN-O3-NEXT:      DummyCGSCCPass
; GCN-O3-NEXT:      FunctionPass Manager
; GCN-O3-NEXT:        Prepare callbr
; GCN-O3-NEXT:        Safe Stack instrumentation pass
; GCN-O3-NEXT:        Insert stack protectors
; GCN-O3-NEXT:        Dominator Tree Construction
; GCN-O3-NEXT:        Cycle Info Analysis
; GCN-O3-NEXT:        Uniformity Analysis
; GCN-O3-NEXT:        Basic Alias Analysis (stateless AA impl)
; GCN-O3-NEXT:        Function Alias Analysis Results
; GCN-O3-NEXT:        Natural Loop Information
; GCN-O3-NEXT:        Post-Dominator Tree Construction
; GCN-O3-NEXT:        Branch Probability Analysis
; GCN-O3-NEXT:        Assignment Tracking Analysis
; GCN-O3-NEXT:        Lazy Branch Probability Analysis
; GCN-O3-NEXT:        Lazy Block Frequency Analysis
; GCN-O3-NEXT:        AMDGPU DAG->DAG Pattern Instruction Selection
; GCN-O3-NEXT:        MachineDominator Tree Construction
; GCN-O3-NEXT:        SI Fix SGPR copies
; GCN-O3-NEXT:        MachinePostDominator Tree Construction
; GCN-O3-NEXT:        SI Lower i1 Copies
; GCN-O3-NEXT:        Finalize ISel and expand pseudo-instructions
; GCN-O3-NEXT:        Lazy Machine Block Frequency Analysis
; GCN-O3-NEXT:        Early Tail Duplication
; GCN-O3-NEXT:        Optimize machine instruction PHIs
; GCN-O3-NEXT:        Slot index numbering
; GCN-O3-NEXT:        Merge disjoint stack slots
; GCN-O3-NEXT:        Local Stack Slot Allocation
; GCN-O3-NEXT:        Remove dead machine instructions
; GCN-O3-NEXT:        MachineDominator Tree Construction
; GCN-O3-NEXT:        Machine Natural Loop Construction
; GCN-O3-NEXT:        Machine Block Frequency Analysis
; GCN-O3-NEXT:        Early Machine Loop Invariant Code Motion
; GCN-O3-NEXT:        MachineDominator Tree Construction
; GCN-O3-NEXT:        Machine Block Frequency Analysis
; GCN-O3-NEXT:        Machine Common Subexpression Elimination
; GCN-O3-NEXT:        MachinePostDominator Tree Construction
; GCN-O3-NEXT:        Machine Cycle Info Analysis
; GCN-O3-NEXT:        Machine code sinking
; GCN-O3-NEXT:        Peephole Optimizations
; GCN-O3-NEXT:        Remove dead machine instructions
; GCN-O3-NEXT:        SI Fold Operands
; GCN-O3-NEXT:        GCN DPP Combine
; GCN-O3-NEXT:        SI Load Store Optimizer
; GCN-O3-NEXT:        SI Peephole SDWA
; GCN-O3-NEXT:        Machine Block Frequency Analysis
; GCN-O3-NEXT:        MachineDominator Tree Construction
; GCN-O3-NEXT:        Early Machine Loop Invariant Code Motion
; GCN-O3-NEXT:        MachineDominator Tree Construction
; GCN-O3-NEXT:        Machine Block Frequency Analysis
; GCN-O3-NEXT:        Machine Common Subexpression Elimination
; GCN-O3-NEXT:        SI Fold Operands
; GCN-O3-NEXT:        Remove dead machine instructions
; GCN-O3-NEXT:        SI Shrink Instructions
; GCN-O3-NEXT:        Register Usage Information Propagation
; GCN-O3-NEXT:        Detect Dead Lanes
; GCN-O3-NEXT:        Remove dead machine instructions
; GCN-O3-NEXT:        Process Implicit Definitions
; GCN-O3-NEXT:        Remove unreachable machine basic blocks
; GCN-O3-NEXT:        Live Variable Analysis
; GCN-O3-NEXT:        SI Optimize VGPR LiveRange
; GCN-O3-NEXT:        Eliminate PHI nodes for register allocation
; GCN-O3-NEXT:        SI Lower control flow pseudo instructions
; GCN-O3-NEXT:        Two-Address instruction pass
; GCN-O3-NEXT:        Slot index numbering
; GCN-O3-NEXT:        Live Interval Analysis
; GCN-O3-NEXT:        Machine Natural Loop Construction
; GCN-O3-NEXT:        Register Coalescer
; GCN-O3-NEXT:        Rename Disconnected Subregister Components
; GCN-O3-NEXT:        AMDGPU Pre-RA optimizations
; GCN-O3-NEXT:        Machine Instruction Scheduler
; GCN-O3-NEXT:        MachinePostDominator Tree Construction
; GCN-O3-NEXT:        SI Whole Quad Mode
; GCN-O3-NEXT:        Virtual Register Map
; GCN-O3-NEXT:        Live Register Matrix
; GCN-O3-NEXT:        SI Pre-allocate WWM Registers
; GCN-O3-NEXT:        SI optimize exec mask operations pre-RA
; GCN-O3-NEXT:        SI Form memory clauses
; GCN-O3-NEXT:        AMDGPU Pre-RA Long Branch Reg
; GCN-O3-NEXT:        Machine Natural Loop Construction
; GCN-O3-NEXT:        Machine Block Frequency Analysis
; GCN-O3-NEXT:        Debug Variable Analysis
; GCN-O3-NEXT:        Live Stack Slot Analysis
; GCN-O3-NEXT:        Virtual Register Map
; GCN-O3-NEXT:        Live Register Matrix
; GCN-O3-NEXT:        Bundle Machine CFG Edges
; GCN-O3-NEXT:        Spill Code Placement Analysis
; GCN-O3-NEXT:        Lazy Machine Block Frequency Analysis
; GCN-O3-NEXT:        Machine Optimization Remark Emitter
; GCN-O3-NEXT:        Greedy Register Allocator
; GCN-O3-NEXT:        Virtual Register Rewriter
; GCN-O3-NEXT:        SI lower SGPR spill instructions
; GCN-O3-NEXT:        Virtual Register Map
; GCN-O3-NEXT:        Live Register Matrix
; GCN-O3-NEXT:        Greedy Register Allocator
; GCN-O3-NEXT:        GCN NSA Reassign
; GCN-O3-NEXT:        Virtual Register Rewriter
; GCN-O3-NEXT:        Stack Slot Coloring
; GCN-O3-NEXT:        Machine Copy Propagation Pass
; GCN-O3-NEXT:        Machine Loop Invariant Code Motion
; GCN-O3-NEXT:        SI Fix VGPR copies
; GCN-O3-NEXT:        SI optimize exec mask operations
; GCN-O3-NEXT:        Remove Redundant DEBUG_VALUE analysis
; GCN-O3-NEXT:        Fixup Statepoint Caller Saved
; GCN-O3-NEXT:        PostRA Machine Sink
; GCN-O3-NEXT:        Machine Block Frequency Analysis
; GCN-O3-NEXT:        MachineDominator Tree Construction
; GCN-O3-NEXT:        MachinePostDominator Tree Construction
; GCN-O3-NEXT:        Lazy Machine Block Frequency Analysis
; GCN-O3-NEXT:        Machine Optimization Remark Emitter
; GCN-O3-NEXT:        Shrink Wrapping analysis
; GCN-O3-NEXT:        Prologue/Epilogue Insertion & Frame Finalization
; GCN-O3-NEXT:        Machine Late Instructions Cleanup Pass
; GCN-O3-NEXT:        Control Flow Optimizer
; GCN-O3-NEXT:        Lazy Machine Block Frequency Analysis
; GCN-O3-NEXT:        Tail Duplication
; GCN-O3-NEXT:        Machine Copy Propagation Pass
; GCN-O3-NEXT:        Post-RA pseudo instruction expansion pass
; GCN-O3-NEXT:        SI Shrink Instructions
; GCN-O3-NEXT:        SI post-RA bundler
; GCN-O3-NEXT:        MachineDominator Tree Construction
; GCN-O3-NEXT:        Machine Natural Loop Construction
; GCN-O3-NEXT:        PostRA Machine Instruction Scheduler
; GCN-O3-NEXT:        Machine Block Frequency Analysis
; GCN-O3-NEXT:        MachinePostDominator Tree Construction
; GCN-O3-NEXT:        Branch Probability Basic Block Placement
; GCN-O3-NEXT:        Insert fentry calls
; GCN-O3-NEXT:        Insert XRay ops
; GCN-O3-NEXT:        GCN Create VOPD Instructions
; GCN-O3-NEXT:        SI Memory Legalizer
; GCN-O3-NEXT:        MachineDominator Tree Construction
; GCN-O3-NEXT:        Machine Natural Loop Construction
; GCN-O3-NEXT:        MachinePostDominator Tree Construction
; GCN-O3-NEXT:        SI insert wait instructions
; GCN-O3-NEXT:        Insert required mode register values
; GCN-O3-NEXT:        SI Insert Hard Clauses
; GCN-O3-NEXT:        SI Final Branch Preparation
; GCN-O3-NEXT:        SI peephole optimizations
; GCN-O3-NEXT:        Post RA hazard recognizer
; GCN-O3-NEXT:        AMDGPU Insert Delay ALU
; GCN-O3-NEXT:        Branch relaxation pass
; GCN-O3-NEXT:        Register Usage Information Collector Pass
; GCN-O3-NEXT:        Live DEBUG_VALUE analysis
; GCN-O3-NEXT:        Machine Sanitizer Binary Metadata
; GCN-O3-NEXT:        Lazy Machine Block Frequency Analysis
; GCN-O3-NEXT:        Machine Optimization Remark Emitter
; GCN-O3-NEXT:        Stack Frame Layout Analysis
; GCN-O3-NEXT:    Function register usage analysis
; GCN-O3-NEXT:    FunctionPass Manager
; GCN-O3-NEXT:      Lazy Machine Block Frequency Analysis
; GCN-O3-NEXT:      Machine Optimization Remark Emitter
; GCN-O3-NEXT:      AMDGPU Assembly Printer
; GCN-O3-NEXT:      Free MachineFunction

define void @empty() {
  ret void
}<|MERGE_RESOLUTION|>--- conflicted
+++ resolved
@@ -46,14 +46,10 @@
 ; GCN-O0-NEXT:      Expand vector predication intrinsics
 ; GCN-O0-NEXT:      Scalarize Masked Memory Intrinsics
 ; GCN-O0-NEXT:      Expand reduction intrinsics
-<<<<<<< HEAD
 ; GCN-O0-NEXT:    SYCL Local Accessor to Shared Memory
 ; GCN-O0-NEXT:    SYCL Add Implicit Global Offset
 ; GCN-O0-NEXT:    FunctionPass Manager
 ; GCN-O0-NEXT:      FPBuiltin Function Selection
-; GCN-O0-NEXT:    AMDGPU Remove Incompatible Functions
-=======
->>>>>>> 5b5bd81b
 ; GCN-O0-NEXT:    CallGraph Construction
 ; GCN-O0-NEXT:    Call Graph SCC Pass Manager
 ; GCN-O0-NEXT:      AMDGPU Annotate Kernel Features
@@ -229,14 +225,10 @@
 ; GCN-O1-NEXT:      Expand reduction intrinsics
 ; GCN-O1-NEXT:      Natural Loop Information
 ; GCN-O1-NEXT:      TLS Variable Hoist
-<<<<<<< HEAD
 ; GCN-O1-NEXT:    SYCL Local Accessor to Shared Memory
 ; GCN-O1-NEXT:    SYCL Add Implicit Global Offset
 ; GCN-O1-NEXT:    FunctionPass Manager
 ; GCN-O1-NEXT:      FPBuiltin Function Selection
-; GCN-O1-NEXT:    AMDGPU Remove Incompatible Functions
-=======
->>>>>>> 5b5bd81b
 ; GCN-O1-NEXT:    CallGraph Construction
 ; GCN-O1-NEXT:    Call Graph SCC Pass Manager
 ; GCN-O1-NEXT:      AMDGPU Annotate Kernel Features
@@ -516,14 +508,10 @@
 ; GCN-O1-OPTS-NEXT:      Natural Loop Information
 ; GCN-O1-OPTS-NEXT:      TLS Variable Hoist
 ; GCN-O1-OPTS-NEXT:      Early CSE
-<<<<<<< HEAD
 ; GCN-O1-OPTS-NEXT:    SYCL Local Accessor to Shared Memory
 ; GCN-O1-OPTS-NEXT:    SYCL Add Implicit Global Offset
 ; GCN-O1-OPTS-NEXT:    FunctionPass Manager
 ; GCN-O1-OPTS-NEXT:      FPBuiltin Function Selection
-; GCN-O1-OPTS-NEXT:    AMDGPU Remove Incompatible Functions
-=======
->>>>>>> 5b5bd81b
 ; GCN-O1-OPTS-NEXT:    CallGraph Construction
 ; GCN-O1-OPTS-NEXT:    Call Graph SCC Pass Manager
 ; GCN-O1-OPTS-NEXT:      AMDGPU Annotate Kernel Features
@@ -825,14 +813,10 @@
 ; GCN-O2-NEXT:      Natural Loop Information
 ; GCN-O2-NEXT:      TLS Variable Hoist
 ; GCN-O2-NEXT:      Early CSE
-<<<<<<< HEAD
 ; GCN-O2-NEXT:    SYCL Local Accessor to Shared Memory
 ; GCN-O2-NEXT:    SYCL Add Implicit Global Offset
 ; GCN-O2-NEXT:    FunctionPass Manager
 ; GCN-O2-NEXT:      FPBuiltin Function Selection
-; GCN-O2-NEXT:    AMDGPU Remove Incompatible Functions
-=======
->>>>>>> 5b5bd81b
 ; GCN-O2-NEXT:    CallGraph Construction
 ; GCN-O2-NEXT:    Call Graph SCC Pass Manager
 ; GCN-O2-NEXT:      AMDGPU Annotate Kernel Features
@@ -1148,14 +1132,10 @@
 ; GCN-O3-NEXT:      Lazy Block Frequency Analysis
 ; GCN-O3-NEXT:      Optimization Remark Emitter
 ; GCN-O3-NEXT:      Global Value Numbering
-<<<<<<< HEAD
 ; GCN-O3-NEXT:    SYCL Local Accessor to Shared Memory
 ; GCN-O3-NEXT:    SYCL Add Implicit Global Offset
 ; GCN-O3-NEXT:    FunctionPass Manager
 ; GCN-O3-NEXT:      FPBuiltin Function Selection
-; GCN-O3-NEXT:    AMDGPU Remove Incompatible Functions
-=======
->>>>>>> 5b5bd81b
 ; GCN-O3-NEXT:    CallGraph Construction
 ; GCN-O3-NEXT:    Call Graph SCC Pass Manager
 ; GCN-O3-NEXT:      AMDGPU Annotate Kernel Features
