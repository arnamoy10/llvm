--- conflicted
+++ resolved
@@ -221,8 +221,6 @@
   ret void
 }
 
-<<<<<<< HEAD
-=======
 ; PR46652: Check that the need for stride==1 check prevents vectorizing a loop
 ; having tiny trip count, when compiling w/o -Os/-Oz.
 ; CHECK-LABEL: @pr46652
@@ -249,7 +247,6 @@
   ret void
 }
 
->>>>>>> d06f6314
 !llvm.module.flags = !{!0}
 !0 = !{i32 1, !"ProfileSummary", !1}
 !1 = !{!2, !3, !4, !5, !6, !7, !8, !9}
