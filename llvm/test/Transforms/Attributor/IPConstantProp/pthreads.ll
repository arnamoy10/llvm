--- conflicted
+++ resolved
@@ -69,21 +69,13 @@
 define internal i8* @foo(i8* %arg) {
 ; IS__TUNIT____: Function Attrs: nofree nosync nounwind readnone willreturn
 ; IS__TUNIT____-LABEL: define {{[^@]+}}@foo
-<<<<<<< HEAD
-; IS__TUNIT____-SAME: (i8* noalias nofree readnone returned align 536870912 "no-capture-maybe-returned" [[ARG:%.*]])
-=======
 ; IS__TUNIT____-SAME: (i8* noalias nofree readnone returned align 536870912 "no-capture-maybe-returned" [[ARG:%.*]]) [[ATTR0:#.*]] {
->>>>>>> b1169bdb
 ; IS__TUNIT____-NEXT:  entry:
 ; IS__TUNIT____-NEXT:    ret i8* null
 ;
 ; IS__CGSCC____: Function Attrs: nofree norecurse nosync nounwind readnone willreturn
 ; IS__CGSCC____-LABEL: define {{[^@]+}}@foo
-<<<<<<< HEAD
-; IS__CGSCC____-SAME: (i8* noalias nofree readnone returned align 536870912 "no-capture-maybe-returned" [[ARG:%.*]])
-=======
 ; IS__CGSCC____-SAME: (i8* noalias nofree readnone returned align 536870912 "no-capture-maybe-returned" [[ARG:%.*]]) [[ATTR0:#.*]] {
->>>>>>> b1169bdb
 ; IS__CGSCC____-NEXT:  entry:
 ; IS__CGSCC____-NEXT:    ret i8* null
 ;
@@ -94,21 +86,13 @@
 define internal i8* @bar(i8* %arg) {
 ; IS__TUNIT____: Function Attrs: nofree nosync nounwind readnone willreturn
 ; IS__TUNIT____-LABEL: define {{[^@]+}}@bar
-<<<<<<< HEAD
-; IS__TUNIT____-SAME: (i8* noalias nofree nonnull readnone returned align 8 dereferenceable(8) "no-capture-maybe-returned" [[ARG:%.*]])
-=======
 ; IS__TUNIT____-SAME: (i8* noalias nofree nonnull readnone returned align 8 dereferenceable(8) "no-capture-maybe-returned" [[ARG:%.*]]) [[ATTR0]] {
->>>>>>> b1169bdb
 ; IS__TUNIT____-NEXT:  entry:
 ; IS__TUNIT____-NEXT:    ret i8* bitcast (i8** @GlobalVPtr to i8*)
 ;
 ; IS__CGSCC____: Function Attrs: nofree norecurse nosync nounwind readnone willreturn
 ; IS__CGSCC____-LABEL: define {{[^@]+}}@bar
-<<<<<<< HEAD
-; IS__CGSCC____-SAME: (i8* nofree readnone returned "no-capture-maybe-returned" [[ARG:%.*]])
-=======
 ; IS__CGSCC____-SAME: (i8* noalias nofree nonnull readnone returned align 8 dereferenceable(8) "no-capture-maybe-returned" [[ARG:%.*]]) [[ATTR0]] {
->>>>>>> b1169bdb
 ; IS__CGSCC____-NEXT:  entry:
 ; IS__CGSCC____-NEXT:    ret i8* bitcast (i8** @GlobalVPtr to i8*)
 ;
