--- conflicted
+++ resolved
@@ -3,11 +3,9 @@
 ; Make sure we can still extract a single basic block
 ; RUN: echo 'foo end' >> %t
 ; RUN: echo 'bar bb14;bb20' >> %t
-<<<<<<< HEAD
-; RUN: opt -opaque-pointers -S -extract-blocks -extract-blocks-file=%t %s | FileCheck %s
-=======
-; RUN: opt -S -passes=extract-blocks -extract-blocks-file=%t %s | FileCheck %s
->>>>>>> da02ecb3
+; TODO: Remove -opaque-pointers flag when the project supports opaque pointers
+; by default
+; RUN: opt -opaque-pointers -S -passes=extract-blocks -extract-blocks-file=%t %s | FileCheck %s
 
 ; CHECK-LABEL: foo
 ;
