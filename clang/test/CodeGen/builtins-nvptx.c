// REQUIRES: nvptx-registered-target
// RUN: %clang_cc1 -no-opaque-pointers -ffp-contract=off -triple nvptx-unknown-unknown -target-cpu sm_80 -target-feature +ptx70 \
// RUN:            -fcuda-is-device -S -emit-llvm -o - -x cuda %s \
// RUN:   | FileCheck -check-prefix=CHECK -check-prefix=CHECK_PTX70_SM80 -check-prefix=LP32 %s
// RUN: %clang_cc1 -no-opaque-pointers -ffp-contract=off -triple nvptx64-unknown-unknown -target-cpu sm_80 -target-feature +ptx70 \
// RUN:            -fcuda-is-device -S -emit-llvm -o - -x cuda %s \
<<<<<<< HEAD
// RUN:   | FileCheck -check-prefix=CHECK -check-prefix=CHECK_PTX70_SM80 -check-prefix=LP64 -check-prefix=CHECK_SM70_LP64 %s
// RUN: %clang_cc1 -ffp-contract=off -triple nvptx-unknown-unknown -target-cpu sm_60 \
=======
// RUN:   | FileCheck -check-prefix=CHECK -check-prefix=CHECK_PTX70_SM80 -check-prefix=LP64 %s
// RUN: %clang_cc1 -no-opaque-pointers -ffp-contract=off -triple nvptx-unknown-unknown -target-cpu sm_60 \
>>>>>>> 532dc62b
// RUN:            -fcuda-is-device -S -emit-llvm -o - -x cuda %s \
// RUN:   | FileCheck -check-prefix=CHECK -check-prefix=LP32 %s
// RUN: %clang_cc1 -no-opaque-pointers -ffp-contract=off -triple nvptx64-unknown-unknown -target-cpu sm_60 \
// RUN:            -fcuda-is-device -S -emit-llvm -o - -x cuda %s \
// RUN:   | FileCheck -check-prefix=CHECK -check-prefix=LP64 %s
// RUN: %clang_cc1 -no-opaque-pointers -ffp-contract=off -triple nvptx64-unknown-unknown -target-cpu sm_61 \
// RUN:            -fcuda-is-device -S -emit-llvm -o - -x cuda %s \
// RUN:   | FileCheck -check-prefix=CHECK -check-prefix=LP64 %s
// RUN: %clang_cc1 -no-opaque-pointers -triple nvptx-unknown-unknown -target-cpu sm_53 \
// RUN:   -DERROR_CHECK -fcuda-is-device -S -o /dev/null -x cuda -verify %s
// RUN: %clang_cc1 -no-opaque-pointers -ffp-contract=off -triple nvptx-unknown-unknown -target-cpu sm_86 -target-feature +ptx72 \
// RUN:            -fcuda-is-device -S -emit-llvm -o - -x cuda %s \
// RUN:   | FileCheck -check-prefix=CHECK -check-prefix=CHECK_PTX72_SM86 -check-prefix=LP32 %s
// RUN: %clang_cc1 -no-opaque-pointers -ffp-contract=off -triple nvptx64-unknown-unknown -target-cpu sm_86 -target-feature +ptx72 \
// RUN:            -fcuda-is-device -S -emit-llvm -o - -x cuda %s \
// RUN:   | FileCheck -check-prefix=CHECK -check-prefix=CHECK_PTX72_SM86 -check-prefix=LP64 %s

#define __device__ __attribute__((device))
#define __global__ __attribute__((global))
#define __shared__ __attribute__((shared))
#define __constant__ __attribute__((constant))

__device__ int read_tid() {

// CHECK: call i32 @llvm.nvvm.read.ptx.sreg.tid.x()
// CHECK: call i32 @llvm.nvvm.read.ptx.sreg.tid.y()
// CHECK: call i32 @llvm.nvvm.read.ptx.sreg.tid.z()
// CHECK: call i32 @llvm.nvvm.read.ptx.sreg.tid.w()

  int x = __nvvm_read_ptx_sreg_tid_x();
  int y = __nvvm_read_ptx_sreg_tid_y();
  int z = __nvvm_read_ptx_sreg_tid_z();
  int w = __nvvm_read_ptx_sreg_tid_w();

  return x + y + z + w;

}

__device__ int read_ntid() {

// CHECK: call i32 @llvm.nvvm.read.ptx.sreg.ntid.x()
// CHECK: call i32 @llvm.nvvm.read.ptx.sreg.ntid.y()
// CHECK: call i32 @llvm.nvvm.read.ptx.sreg.ntid.z()
// CHECK: call i32 @llvm.nvvm.read.ptx.sreg.ntid.w()

  int x = __nvvm_read_ptx_sreg_ntid_x();
  int y = __nvvm_read_ptx_sreg_ntid_y();
  int z = __nvvm_read_ptx_sreg_ntid_z();
  int w = __nvvm_read_ptx_sreg_ntid_w();

  return x + y + z + w;

}

__device__ int read_ctaid() {

// CHECK: call i32 @llvm.nvvm.read.ptx.sreg.ctaid.x()
// CHECK: call i32 @llvm.nvvm.read.ptx.sreg.ctaid.y()
// CHECK: call i32 @llvm.nvvm.read.ptx.sreg.ctaid.z()
// CHECK: call i32 @llvm.nvvm.read.ptx.sreg.ctaid.w()

  int x = __nvvm_read_ptx_sreg_ctaid_x();
  int y = __nvvm_read_ptx_sreg_ctaid_y();
  int z = __nvvm_read_ptx_sreg_ctaid_z();
  int w = __nvvm_read_ptx_sreg_ctaid_w();

  return x + y + z + w;

}

__device__ int read_nctaid() {

// CHECK: call i32 @llvm.nvvm.read.ptx.sreg.nctaid.x()
// CHECK: call i32 @llvm.nvvm.read.ptx.sreg.nctaid.y()
// CHECK: call i32 @llvm.nvvm.read.ptx.sreg.nctaid.z()
// CHECK: call i32 @llvm.nvvm.read.ptx.sreg.nctaid.w()

  int x = __nvvm_read_ptx_sreg_nctaid_x();
  int y = __nvvm_read_ptx_sreg_nctaid_y();
  int z = __nvvm_read_ptx_sreg_nctaid_z();
  int w = __nvvm_read_ptx_sreg_nctaid_w();

  return x + y + z + w;

}

__device__ int read_ids() {

// CHECK: call i32 @llvm.nvvm.read.ptx.sreg.laneid()
// CHECK: call i32 @llvm.nvvm.read.ptx.sreg.warpid()
// CHECK: call i32 @llvm.nvvm.read.ptx.sreg.nwarpid()
// CHECK: call i32 @llvm.nvvm.read.ptx.sreg.smid()
// CHECK: call i32 @llvm.nvvm.read.ptx.sreg.nsmid()
// CHECK: call i32 @llvm.nvvm.read.ptx.sreg.gridid()

  int a = __nvvm_read_ptx_sreg_laneid();
  int b = __nvvm_read_ptx_sreg_warpid();
  int c = __nvvm_read_ptx_sreg_nwarpid();
  int d = __nvvm_read_ptx_sreg_smid();
  int e = __nvvm_read_ptx_sreg_nsmid();
  int f = __nvvm_read_ptx_sreg_gridid();

  return a + b + c + d + e + f;

}

__device__ int read_lanemasks() {

// CHECK: call i32 @llvm.nvvm.read.ptx.sreg.lanemask.eq()
// CHECK: call i32 @llvm.nvvm.read.ptx.sreg.lanemask.le()
// CHECK: call i32 @llvm.nvvm.read.ptx.sreg.lanemask.lt()
// CHECK: call i32 @llvm.nvvm.read.ptx.sreg.lanemask.ge()
// CHECK: call i32 @llvm.nvvm.read.ptx.sreg.lanemask.gt()

  int a = __nvvm_read_ptx_sreg_lanemask_eq();
  int b = __nvvm_read_ptx_sreg_lanemask_le();
  int c = __nvvm_read_ptx_sreg_lanemask_lt();
  int d = __nvvm_read_ptx_sreg_lanemask_ge();
  int e = __nvvm_read_ptx_sreg_lanemask_gt();

  return a + b + c + d + e;

}

__device__ long long read_clocks() {

// CHECK: call i32 @llvm.nvvm.read.ptx.sreg.clock()
// CHECK: call i64 @llvm.nvvm.read.ptx.sreg.clock64()

  int a = __nvvm_read_ptx_sreg_clock();
  long long b = __nvvm_read_ptx_sreg_clock64();

  return a + b;
}

__device__ int read_pms() {

// CHECK: call i32 @llvm.nvvm.read.ptx.sreg.pm0()
// CHECK: call i32 @llvm.nvvm.read.ptx.sreg.pm1()
// CHECK: call i32 @llvm.nvvm.read.ptx.sreg.pm2()
// CHECK: call i32 @llvm.nvvm.read.ptx.sreg.pm3()

  int a = __nvvm_read_ptx_sreg_pm0();
  int b = __nvvm_read_ptx_sreg_pm1();
  int c = __nvvm_read_ptx_sreg_pm2();
  int d = __nvvm_read_ptx_sreg_pm3();

  return a + b + c + d;

}

__device__ void sync() {

// CHECK: call void @llvm.nvvm.bar.sync(i32 0)

  __nvvm_bar_sync(0);

}


// NVVM intrinsics

// The idea is not to test all intrinsics, just that Clang is recognizing the
// builtins defined in BuiltinsNVPTX.def
__device__ void nvvm_math(float f1, float f2, double d1, double d2) {
// CHECK: call float @llvm.nvvm.fmax.f
  float t1 = __nvvm_fmax_f(f1, f2);
// CHECK: call float @llvm.nvvm.fmin.f
  float t2 = __nvvm_fmin_f(f1, f2);
// CHECK: call float @llvm.nvvm.sqrt.rn.f
  float t3 = __nvvm_sqrt_rn_f(f1);
// CHECK: call float @llvm.nvvm.rcp.rn.f
  float t4 = __nvvm_rcp_rn_f(f2);
// CHECK: call float @llvm.nvvm.add.rn.f
  float t5 = __nvvm_add_rn_f(f1, f2);

// CHECK: call double @llvm.nvvm.fmax.d
  double td1 = __nvvm_fmax_d(d1, d2);
// CHECK: call double @llvm.nvvm.fmin.d
  double td2 = __nvvm_fmin_d(d1, d2);
// CHECK: call double @llvm.nvvm.sqrt.rn.d
  double td3 = __nvvm_sqrt_rn_d(d1);
// CHECK: call double @llvm.nvvm.rcp.rn.d
  double td4 = __nvvm_rcp_rn_d(d2);

// CHECK: call void @llvm.nvvm.membar.cta()
  __nvvm_membar_cta();
// CHECK: call void @llvm.nvvm.membar.gl()
  __nvvm_membar_gl();
// CHECK: call void @llvm.nvvm.membar.sys()
  __nvvm_membar_sys();
// CHECK: call void @llvm.nvvm.barrier0()
  __syncthreads();
}

__device__ int di;
__shared__ int si;
__device__ long dl;
__shared__ long sl;
__device__ long long dll;
__shared__ long long sll;

// Check for atomic intrinsics
// CHECK-LABEL: nvvm_atom
__device__ void nvvm_atom(float *fp, float f, double *dfp, double df, int *ip,
                          int i, unsigned int *uip, unsigned ui, long *lp,
                          long l, long long *llp, long long ll) {
  // CHECK: atomicrmw add i32* {{.*}} seq_cst, align 4
  __nvvm_atom_add_gen_i(ip, i);
  // CHECK: atomicrmw add i{{32|64}}* {{.*}} seq_cst, align {{4|8}}
  __nvvm_atom_add_gen_l(&dl, l);
  // CHECK: atomicrmw add i64* {{.*}} seq_cst, align 8
  __nvvm_atom_add_gen_ll(&sll, ll);

  // CHECK: atomicrmw sub i32* {{.*}} seq_cst, align 4
  __nvvm_atom_sub_gen_i(ip, i);
  // CHECK: atomicrmw sub i{{32|64}}* {{.*}} seq_cst, align {{4|8}}
  __nvvm_atom_sub_gen_l(&dl, l);
  // CHECK: atomicrmw sub i64* {{.*}} seq_cst, align 8
  __nvvm_atom_sub_gen_ll(&sll, ll);

  // CHECK: atomicrmw and i32* {{.*}} seq_cst, align 4
  __nvvm_atom_and_gen_i(ip, i);
  // CHECK: atomicrmw and i{{32|64}}* {{.*}} seq_cst, align {{4|8}}
  __nvvm_atom_and_gen_l(&dl, l);
  // CHECK: atomicrmw and i64* {{.*}} seq_cst, align 8
  __nvvm_atom_and_gen_ll(&sll, ll);

  // CHECK: atomicrmw or i32* {{.*}} seq_cst, align 4
  __nvvm_atom_or_gen_i(ip, i);
  // CHECK: atomicrmw or i{{32|64}}* {{.*}} seq_cst, align {{4|8}}
  __nvvm_atom_or_gen_l(&dl, l);
  // CHECK: atomicrmw or i64* {{.*}} seq_cst, align 8
  __nvvm_atom_or_gen_ll(&sll, ll);

  // CHECK: atomicrmw xor i32* {{.*}} seq_cst, align 4
  __nvvm_atom_xor_gen_i(ip, i);
  // CHECK: atomicrmw xor i{{32|64}}* {{.*}} seq_cst, align {{4|8}}
  __nvvm_atom_xor_gen_l(&dl, l);
  // CHECK: atomicrmw xor i64* {{.*}} seq_cst, align 8
  __nvvm_atom_xor_gen_ll(&sll, ll);

  // CHECK: atomicrmw xchg i32* {{.*}} seq_cst, align 4
  __nvvm_atom_xchg_gen_i(ip, i);
  // CHECK: atomicrmw xchg i{{32|64}}* {{.*}} seq_cst, align {{4|8}}
  __nvvm_atom_xchg_gen_l(&dl, l);
  // CHECK: atomicrmw xchg i64* {{.*}} seq_cst, align 8
  __nvvm_atom_xchg_gen_ll(&sll, ll);
  // CHECK: call float @llvm.nvvm.atomic.exch.gen.f.f32.p0f32
  __nvvm_atom_xchg_gen_f(fp, f);
  // CHECK: call double @llvm.nvvm.atomic.exch.gen.f.f64.p0f64
  __nvvm_atom_xchg_gen_d(dfp, df);

  // CHECK: atomicrmw max i32* {{.*}} seq_cst, align 4
  __nvvm_atom_max_gen_i(ip, i);
  // CHECK: atomicrmw umax i32* {{.*}} seq_cst, align 4
  __nvvm_atom_max_gen_ui((unsigned int *)ip, i);
  // CHECK: atomicrmw max i{{32|64}}* {{.*}} seq_cst, align {{4|8}}
  __nvvm_atom_max_gen_l(&dl, l);
  // CHECK: atomicrmw umax i{{32|64}}* {{.*}} seq_cst, align {{4|8}}
  __nvvm_atom_max_gen_ul((unsigned long *)&dl, l);
  // CHECK: atomicrmw max i64* {{.*}} seq_cst, align 8
  __nvvm_atom_max_gen_ll(&sll, ll);
  // CHECK: atomicrmw umax i64* {{.*}} seq_cst, align 8
  __nvvm_atom_max_gen_ull((unsigned long long *)&sll, ll);

  // CHECK: atomicrmw min i32* {{.*}} seq_cst, align 4
  __nvvm_atom_min_gen_i(ip, i);
  // CHECK: atomicrmw umin i32* {{.*}} seq_cst, align 4
  __nvvm_atom_min_gen_ui((unsigned int *)ip, i);
  // CHECK: atomicrmw min i{{32|64}}* {{.*}} seq_cst, align {{4|8}}
  __nvvm_atom_min_gen_l(&dl, l);
  // CHECK: atomicrmw umin i{{32|64}}* {{.*}} seq_cst, align {{4|8}}
  __nvvm_atom_min_gen_ul((unsigned long *)&dl, l);
  // CHECK: atomicrmw min i64* {{.*}} seq_cst, align 8
  __nvvm_atom_min_gen_ll(&sll, ll);
  // CHECK: atomicrmw umin i64* {{.*}} seq_cst, align 8
  __nvvm_atom_min_gen_ull((unsigned long long *)&sll, ll);

  // CHECK: cmpxchg i32* {{.*}} seq_cst seq_cst, align 4
  // CHECK-NEXT: extractvalue { i32, i1 } {{%[0-9]+}}, 0
  __nvvm_atom_cas_gen_i(ip, 0, i);
  // CHECK: cmpxchg i{{32|64}}* {{.*}} seq_cst seq_cst, align {{4|8}}
  // CHECK-NEXT: extractvalue { {{i32|i64}}, i1 } {{%[0-9]+}}, 0
  __nvvm_atom_cas_gen_l(&dl, 0, l);
  // CHECK: cmpxchg i64* {{.*}} seq_cst seq_cst, align 8
  // CHECK-NEXT: extractvalue { i64, i1 } {{%[0-9]+}}, 0
  __nvvm_atom_cas_gen_ll(&sll, 0, ll);
  // CHECK: call float @llvm.nvvm.atomic.cas.gen.f.f32.p0f32
  __nvvm_atom_cas_gen_f(fp, 0, f);
  // CHECK: call double @llvm.nvvm.atomic.cas.gen.f.f64.p0f64
  __nvvm_atom_cas_gen_d(dfp, 0, df);

  // CHECK: atomicrmw fadd float* {{.*}} seq_cst, align 4
  __nvvm_atom_add_gen_f(fp, f);

  // CHECK: call i32 @llvm.nvvm.atomic.load.inc.32.p0i32
  __nvvm_atom_inc_gen_ui(uip, ui);

  // CHECK: call i32 @llvm.nvvm.atomic.load.dec.32.p0i32
  __nvvm_atom_dec_gen_ui(uip, ui);

  // CHECK: call i32 @llvm.nvvm.ld.gen.i.volatile.i32.p0i32
  __nvvm_volatile_ld_gen_i(ip);
  // CHECK: call i32 @llvm.nvvm.ld.global.i.volatile.i32.p1i32
  __nvvm_volatile_ld_global_i((__attribute__((address_space(1))) int *)ip);
  // CHECK: call i32 @llvm.nvvm.ld.shared.i.volatile.i32.p3i32
  __nvvm_volatile_ld_shared_i((__attribute__((address_space(3))) int *)ip);

  // CHECK: call void @llvm.nvvm.st.gen.i.volatile.p0i32.i32
  __nvvm_volatile_st_gen_i(ip, i);
  // CHECK: call void @llvm.nvvm.st.global.i.volatile.p1i32.i32
  __nvvm_volatile_st_global_i((__attribute__((address_space(1))) int *)ip, i);
  // CHECK: call void @llvm.nvvm.st.shared.i.volatile.p3i32.i32
  __nvvm_volatile_st_shared_i((__attribute__((address_space(3))) int *)ip, i);

  // LP32: call i32 @llvm.nvvm.ld.gen.i.volatile.i32.p0i32
  // LP64: call i64 @llvm.nvvm.ld.gen.i.volatile.i64.p0i64
  __nvvm_volatile_ld_gen_l(&dl);
  // LP32: call i32 @llvm.nvvm.ld.global.i.volatile.i32.p1i32
  // LP64: call i64 @llvm.nvvm.ld.global.i.volatile.i64.p1i64
  __nvvm_volatile_ld_global_l((__attribute__((address_space(1))) long *)&dl);
  // LP32: call i32 @llvm.nvvm.ld.shared.i.volatile.i32.p3i32
  // LP64: call i64 @llvm.nvvm.ld.shared.i.volatile.i64.p3i64
  __nvvm_volatile_ld_shared_l((__attribute__((address_space(3))) long *)&dl);

  // LP32: call void @llvm.nvvm.st.gen.i.volatile.p0i32.i32
  // LP64: call void @llvm.nvvm.st.gen.i.volatile.p0i64.i64
  __nvvm_volatile_st_gen_l(&dl, l);
  // LP32: call void @llvm.nvvm.st.global.i.volatile.p1i32.i32
  // LP64: call void @llvm.nvvm.st.global.i.volatile.p1i64.i64
  __nvvm_volatile_st_global_l((__attribute__((address_space(1))) long *)&dl, l);
  // LP32: call void @llvm.nvvm.st.shared.i.volatile.p3i32.i32
  // LP64: call void @llvm.nvvm.st.shared.i.volatile.p3i64.i64
  __nvvm_volatile_st_shared_l((__attribute__((address_space(3))) long *)&dl, l);

  // CHECK: call i64 @llvm.nvvm.ld.gen.i.volatile.i64.p0i64
  __nvvm_volatile_ld_gen_ll(&dll);
  // CHECK: call i64 @llvm.nvvm.ld.global.i.volatile.i64.p1i64
  __nvvm_volatile_ld_global_ll((__attribute__((address_space(1))) long long *)&dll);
  // CHECK: call i64 @llvm.nvvm.ld.shared.i.volatile.i64.p3i64
  __nvvm_volatile_ld_shared_ll((__attribute__((address_space(3))) long long *)&dll);

  // CHECK: call void @llvm.nvvm.st.gen.i.volatile.p0i64.i64
  __nvvm_volatile_st_gen_ll(&dll, ll);
  // CHECK: call void @llvm.nvvm.st.global.i.volatile.p1i64.i64
  __nvvm_volatile_st_global_ll((__attribute__((address_space(1))) long long *)&dll, ll);
  // CHECK: call void @llvm.nvvm.st.shared.i.volatile.p3i64.i64
  __nvvm_volatile_st_shared_ll((__attribute__((address_space(3))) long long *)&dll, ll);

  // CHECK: call float @llvm.nvvm.ld.gen.f.volatile.f32.p0f32
  __nvvm_volatile_ld_gen_f(fp);
  // CHECK: call float @llvm.nvvm.ld.global.f.volatile.f32.p1f32
  __nvvm_volatile_ld_global_f((__attribute__((address_space(1))) float *)fp);
  // CHECK: call float @llvm.nvvm.ld.shared.f.volatile.f32.p3f32
  __nvvm_volatile_ld_shared_f((__attribute__((address_space(3))) float *)fp);

  // CHECK: call void @llvm.nvvm.st.gen.f.volatile.p0f32.f32
  __nvvm_volatile_st_gen_f(fp, f);
  // CHECK: call void @llvm.nvvm.st.global.f.volatile.p1f32.f32
  __nvvm_volatile_st_global_f((__attribute__((address_space(1))) float *)fp, f);
  // CHECK: call void @llvm.nvvm.st.shared.f.volatile.p3f32.f32
  __nvvm_volatile_st_shared_f((__attribute__((address_space(3))) float *)fp, f);

  // CHECK: call double @llvm.nvvm.ld.gen.f.volatile.f64.p0f64
  __nvvm_volatile_ld_gen_d(dfp);
  // CHECK: call double @llvm.nvvm.ld.global.f.volatile.f64.p1f64
  __nvvm_volatile_ld_global_d((__attribute__((address_space(1))) double *)dfp);
  // CHECK: call double @llvm.nvvm.ld.shared.f.volatile.f64.p3f64
  __nvvm_volatile_ld_shared_d((__attribute__((address_space(3))) double *)dfp);

  // CHECK: call void @llvm.nvvm.st.gen.f.volatile.p0f64.f64
  __nvvm_volatile_st_gen_d(dfp, df);
  // CHECK: call void @llvm.nvvm.st.global.f.volatile.p1f64.f64
  __nvvm_volatile_st_global_d((__attribute__((address_space(1))) double *)dfp, df);
  // CHECK: call void @llvm.nvvm.st.shared.f.volatile.p3f64.f64
  __nvvm_volatile_st_shared_d((__attribute__((address_space(3))) double *)dfp, df);

  //////////////////////////////////////////////////////////////////
  // Atomics with scope (only supported on sm_60+).

#if ERROR_CHECK || __CUDA_ARCH__ >= 600

  // CHECK: call i32 @llvm.nvvm.atomic.add.gen.i.cta.i32.p0i32
  // expected-error@+1 {{'__nvvm_atom_cta_add_gen_i' needs target feature sm_60}}
  __nvvm_atom_cta_add_gen_i(ip, i);
  // LP32: call i32 @llvm.nvvm.atomic.add.gen.i.cta.i32.p0i32
  // LP64: call i64 @llvm.nvvm.atomic.add.gen.i.cta.i64.p0i64
  // expected-error@+1 {{'__nvvm_atom_cta_add_gen_l' needs target feature sm_60}}
  __nvvm_atom_cta_add_gen_l(&dl, l);
  // CHECK: call i64 @llvm.nvvm.atomic.add.gen.i.cta.i64.p0i64
  // expected-error@+1 {{'__nvvm_atom_cta_add_gen_ll' needs target feature sm_60}}
  __nvvm_atom_cta_add_gen_ll(&sll, ll);
  // CHECK: call i32 @llvm.nvvm.atomic.add.gen.i.sys.i32.p0i32
  // expected-error@+1 {{'__nvvm_atom_sys_add_gen_i' needs target feature sm_60}}
  __nvvm_atom_sys_add_gen_i(ip, i);
  // LP32: call i32 @llvm.nvvm.atomic.add.gen.i.sys.i32.p0i32
  // LP64: call i64 @llvm.nvvm.atomic.add.gen.i.sys.i64.p0i64
  // expected-error@+1 {{'__nvvm_atom_sys_add_gen_l' needs target feature sm_60}}
  __nvvm_atom_sys_add_gen_l(&dl, l);
  // CHECK: call i64 @llvm.nvvm.atomic.add.gen.i.sys.i64.p0i64
  // expected-error@+1 {{'__nvvm_atom_sys_add_gen_ll' needs target feature sm_60}}
  __nvvm_atom_sys_add_gen_ll(&sll, ll);

  // CHECK: call float @llvm.nvvm.atomic.add.gen.f.cta.f32.p0f32
  // expected-error@+1 {{'__nvvm_atom_cta_add_gen_f' needs target feature sm_60}}
  __nvvm_atom_cta_add_gen_f(fp, f);
  // CHECK: call double @llvm.nvvm.atomic.add.gen.f.cta.f64.p0f64
  // expected-error@+1 {{'__nvvm_atom_cta_add_gen_d' needs target feature sm_60}}
  __nvvm_atom_cta_add_gen_d(dfp, df);
  // CHECK: call float @llvm.nvvm.atomic.add.gen.f.sys.f32.p0f32
  // expected-error@+1 {{'__nvvm_atom_sys_add_gen_f' needs target feature sm_60}}
  __nvvm_atom_sys_add_gen_f(fp, f);
  // CHECK: call double @llvm.nvvm.atomic.add.gen.f.sys.f64.p0f64
  // expected-error@+1 {{'__nvvm_atom_sys_add_gen_d' needs target feature sm_60}}
  __nvvm_atom_sys_add_gen_d(dfp, df);

  // CHECK: call i32 @llvm.nvvm.atomic.exch.gen.i.cta.i32.p0i32
  // expected-error@+1 {{'__nvvm_atom_cta_xchg_gen_i' needs target feature sm_60}}
  __nvvm_atom_cta_xchg_gen_i(ip, i);
  // LP32: call i32 @llvm.nvvm.atomic.exch.gen.i.cta.i32.p0i32
  // LP64: call i64 @llvm.nvvm.atomic.exch.gen.i.cta.i64.p0i64
  // expected-error@+1 {{'__nvvm_atom_cta_xchg_gen_l' needs target feature sm_60}}
  __nvvm_atom_cta_xchg_gen_l(&dl, l);
  // CHECK: call i64 @llvm.nvvm.atomic.exch.gen.i.cta.i64.p0i64
  // expected-error@+1 {{'__nvvm_atom_cta_xchg_gen_ll' needs target feature sm_60}}
  __nvvm_atom_cta_xchg_gen_ll(&sll, ll);
  // CHECK: call float @llvm.nvvm.atomic.exch.gen.f.cta.f32.p0f32
  // expected-error@+1 {{'__nvvm_atom_cta_xchg_gen_f' needs target feature sm_60}}
  __nvvm_atom_cta_xchg_gen_f(fp, f);
  // CHECK: call double @llvm.nvvm.atomic.exch.gen.f.cta.f64.p0f64
  // expected-error@+1 {{'__nvvm_atom_cta_xchg_gen_d' needs target feature sm_60}}
  __nvvm_atom_cta_xchg_gen_d(dfp, df);

  // CHECK: call i32 @llvm.nvvm.atomic.exch.gen.i.sys.i32.p0i32
  // expected-error@+1 {{'__nvvm_atom_sys_xchg_gen_i' needs target feature sm_60}}
  __nvvm_atom_sys_xchg_gen_i(ip, i);
  // LP32: call i32 @llvm.nvvm.atomic.exch.gen.i.sys.i32.p0i32
  // LP64: call i64 @llvm.nvvm.atomic.exch.gen.i.sys.i64.p0i64
  // expected-error@+1 {{'__nvvm_atom_sys_xchg_gen_l' needs target feature sm_60}}
  __nvvm_atom_sys_xchg_gen_l(&dl, l);
  // CHECK: call i64 @llvm.nvvm.atomic.exch.gen.i.sys.i64.p0i64
  // expected-error@+1 {{'__nvvm_atom_sys_xchg_gen_ll' needs target feature sm_60}}
  __nvvm_atom_sys_xchg_gen_ll(&sll, ll);
  // CHECK: call float @llvm.nvvm.atomic.exch.gen.f.sys.f32.p0f32
  // expected-error@+1 {{'__nvvm_atom_sys_xchg_gen_f' needs target feature sm_60}}
  __nvvm_atom_sys_xchg_gen_f(fp, f);
  // CHECK: call double @llvm.nvvm.atomic.exch.gen.f.sys.f64.p0f64
  // expected-error@+1 {{'__nvvm_atom_sys_xchg_gen_d' needs target feature sm_60}}
  __nvvm_atom_sys_xchg_gen_d(dfp, df);

  // CHECK: call i32 @llvm.nvvm.atomic.max.gen.i.cta.i32.p0i32
  // expected-error@+1 {{'__nvvm_atom_cta_max_gen_i' needs target feature sm_60}}
  __nvvm_atom_cta_max_gen_i(ip, i);
  // CHECK: call i32 @llvm.nvvm.atomic.max.gen.ui.cta.i32.p0i32
  // expected-error@+1 {{'__nvvm_atom_cta_max_gen_ui' needs target feature sm_60}}
  __nvvm_atom_cta_max_gen_ui((unsigned int *)ip, i);
  // LP32: call i32 @llvm.nvvm.atomic.max.gen.i.cta.i32.p0i32
  // LP64: call i64 @llvm.nvvm.atomic.max.gen.i.cta.i64.p0i64
  // expected-error@+1 {{'__nvvm_atom_cta_max_gen_l' needs target feature sm_60}}
  __nvvm_atom_cta_max_gen_l(&dl, l);
  // LP32: call i32 @llvm.nvvm.atomic.max.gen.ui.cta.i32.p0i32
  // LP64: call i64 @llvm.nvvm.atomic.max.gen.ui.cta.i64.p0i64
  // expected-error@+1 {{'__nvvm_atom_cta_max_gen_ul' needs target feature sm_60}}
  __nvvm_atom_cta_max_gen_ul((unsigned long *)lp, l);
  // CHECK: call i64 @llvm.nvvm.atomic.max.gen.i.cta.i64.p0i64
  // expected-error@+1 {{'__nvvm_atom_cta_max_gen_ll' needs target feature sm_60}}
  __nvvm_atom_cta_max_gen_ll(&sll, ll);
  // CHECK: call i64 @llvm.nvvm.atomic.max.gen.ui.cta.i64.p0i64
  // expected-error@+1 {{'__nvvm_atom_cta_max_gen_ull' needs target feature sm_60}}
  __nvvm_atom_cta_max_gen_ull((unsigned long long *)llp, ll);

  // CHECK: call i32 @llvm.nvvm.atomic.max.gen.i.sys.i32.p0i32
  // expected-error@+1 {{'__nvvm_atom_sys_max_gen_i' needs target feature sm_60}}
  __nvvm_atom_sys_max_gen_i(ip, i);
  // CHECK: call i32 @llvm.nvvm.atomic.max.gen.ui.sys.i32.p0i32
  // expected-error@+1 {{'__nvvm_atom_sys_max_gen_ui' needs target feature sm_60}}
  __nvvm_atom_sys_max_gen_ui((unsigned int *)ip, i);
  // LP32: call i32 @llvm.nvvm.atomic.max.gen.i.sys.i32.p0i32
  // LP64: call i64 @llvm.nvvm.atomic.max.gen.i.sys.i64.p0i64
  // expected-error@+1 {{'__nvvm_atom_sys_max_gen_l' needs target feature sm_60}}
  __nvvm_atom_sys_max_gen_l(&dl, l);
  // LP32: call i32 @llvm.nvvm.atomic.max.gen.ui.sys.i32.p0i32
  // LP64: call i64 @llvm.nvvm.atomic.max.gen.ui.sys.i64.p0i64
  // expected-error@+1 {{'__nvvm_atom_sys_max_gen_ul' needs target feature sm_60}}
  __nvvm_atom_sys_max_gen_ul((unsigned long *)lp, l);
  // CHECK: call i64 @llvm.nvvm.atomic.max.gen.i.sys.i64.p0i64
  // expected-error@+1 {{'__nvvm_atom_sys_max_gen_ll' needs target feature sm_60}}
  __nvvm_atom_sys_max_gen_ll(&sll, ll);
  // CHECK: call i64 @llvm.nvvm.atomic.max.gen.ui.sys.i64.p0i64
  // expected-error@+1 {{'__nvvm_atom_sys_max_gen_ull' needs target feature sm_60}}
  __nvvm_atom_sys_max_gen_ull((unsigned long long *)llp, ll);

  // CHECK: call i32 @llvm.nvvm.atomic.min.gen.i.cta.i32.p0i32
  // expected-error@+1 {{'__nvvm_atom_cta_min_gen_i' needs target feature sm_60}}
  __nvvm_atom_cta_min_gen_i(ip, i);
  // CHECK: call i32 @llvm.nvvm.atomic.min.gen.ui.cta.i32.p0i32
  // expected-error@+1 {{'__nvvm_atom_cta_min_gen_ui' needs target feature sm_60}}
  __nvvm_atom_cta_min_gen_ui((unsigned int *)ip, i);
  // LP32: call i32 @llvm.nvvm.atomic.min.gen.i.cta.i32.p0i32
  // LP64: call i64 @llvm.nvvm.atomic.min.gen.i.cta.i64.p0i64
  // expected-error@+1 {{'__nvvm_atom_cta_min_gen_l' needs target feature sm_60}}
  __nvvm_atom_cta_min_gen_l(&dl, l);
  // LP32: call i32 @llvm.nvvm.atomic.min.gen.ui.cta.i32.p0i32
  // LP64: call i64 @llvm.nvvm.atomic.min.gen.ui.cta.i64.p0i64
  // expected-error@+1 {{'__nvvm_atom_cta_min_gen_ul' needs target feature sm_60}}
  __nvvm_atom_cta_min_gen_ul((unsigned long *)lp, l);
  // CHECK: call i64 @llvm.nvvm.atomic.min.gen.i.cta.i64.p0i64
  // expected-error@+1 {{'__nvvm_atom_cta_min_gen_ll' needs target feature sm_60}}
  __nvvm_atom_cta_min_gen_ll(&sll, ll);
  // CHECK: call i64 @llvm.nvvm.atomic.min.gen.ui.cta.i64.p0i64
  // expected-error@+1 {{'__nvvm_atom_cta_min_gen_ull' needs target feature sm_60}}
  __nvvm_atom_cta_min_gen_ull((unsigned long long *)llp, ll);

  // CHECK: call i32 @llvm.nvvm.atomic.min.gen.i.sys.i32.p0i32
  // expected-error@+1 {{'__nvvm_atom_sys_min_gen_i' needs target feature sm_60}}
  __nvvm_atom_sys_min_gen_i(ip, i);
  // CHECK: call i32 @llvm.nvvm.atomic.min.gen.ui.sys.i32.p0i32
  // expected-error@+1 {{'__nvvm_atom_sys_min_gen_ui' needs target feature sm_60}}
  __nvvm_atom_sys_min_gen_ui((unsigned int *)ip, i);
  // LP32: call i32 @llvm.nvvm.atomic.min.gen.i.sys.i32.p0i32
  // LP64: call i64 @llvm.nvvm.atomic.min.gen.i.sys.i64.p0i64
  // expected-error@+1 {{'__nvvm_atom_sys_min_gen_l' needs target feature sm_60}}
  __nvvm_atom_sys_min_gen_l(&dl, l);
  // LP32: call i32 @llvm.nvvm.atomic.min.gen.ui.sys.i32.p0i32
  // LP64: call i64 @llvm.nvvm.atomic.min.gen.ui.sys.i64.p0i64
  // expected-error@+1 {{'__nvvm_atom_sys_min_gen_ul' needs target feature sm_60}}
  __nvvm_atom_sys_min_gen_ul((unsigned long *)lp, l);
  // CHECK: call i64 @llvm.nvvm.atomic.min.gen.i.sys.i64.p0i64
  // expected-error@+1 {{'__nvvm_atom_sys_min_gen_ll' needs target feature sm_60}}
  __nvvm_atom_sys_min_gen_ll(&sll, ll);
  // CHECK: call i64 @llvm.nvvm.atomic.min.gen.ui.sys.i64.p0i64
  // expected-error@+1 {{'__nvvm_atom_sys_min_gen_ull' needs target feature sm_60}}
  __nvvm_atom_sys_min_gen_ull((unsigned long long *)llp, ll);

  // CHECK: call i32 @llvm.nvvm.atomic.inc.gen.i.cta.i32.p0i32
  // expected-error@+1 {{'__nvvm_atom_cta_inc_gen_ui' needs target feature sm_60}}
  __nvvm_atom_cta_inc_gen_ui((unsigned int *)ip, i);
  // CHECK: call i32 @llvm.nvvm.atomic.inc.gen.i.sys.i32.p0i32
  // expected-error@+1 {{'__nvvm_atom_sys_inc_gen_ui' needs target feature sm_60}}
  __nvvm_atom_sys_inc_gen_ui((unsigned int *)ip, i);

  // CHECK: call i32 @llvm.nvvm.atomic.dec.gen.i.cta.i32.p0i32
  // expected-error@+1 {{'__nvvm_atom_cta_dec_gen_ui' needs target feature sm_60}}
  __nvvm_atom_cta_dec_gen_ui((unsigned int *)ip, i);
  // CHECK: call i32 @llvm.nvvm.atomic.dec.gen.i.sys.i32.p0i32
  // expected-error@+1 {{'__nvvm_atom_sys_dec_gen_ui' needs target feature sm_60}}
  __nvvm_atom_sys_dec_gen_ui((unsigned int *)ip, i);

  // CHECK: call i32 @llvm.nvvm.atomic.and.gen.i.cta.i32.p0i32
  // expected-error@+1 {{'__nvvm_atom_cta_and_gen_i' needs target feature sm_60}}
  __nvvm_atom_cta_and_gen_i(ip, i);
  // LP32: call i32 @llvm.nvvm.atomic.and.gen.i.cta.i32.p0i32
  // LP64: call i64 @llvm.nvvm.atomic.and.gen.i.cta.i64.p0i64
  // expected-error@+1 {{'__nvvm_atom_cta_and_gen_l' needs target feature sm_60}}
  __nvvm_atom_cta_and_gen_l(&dl, l);
  // CHECK: call i64 @llvm.nvvm.atomic.and.gen.i.cta.i64.p0i64
  // expected-error@+1 {{'__nvvm_atom_cta_and_gen_ll' needs target feature sm_60}}
  __nvvm_atom_cta_and_gen_ll(&sll, ll);

  // CHECK: call i32 @llvm.nvvm.atomic.and.gen.i.sys.i32.p0i32
  // expected-error@+1 {{'__nvvm_atom_sys_and_gen_i' needs target feature sm_60}}
  __nvvm_atom_sys_and_gen_i(ip, i);
  // LP32: call i32 @llvm.nvvm.atomic.and.gen.i.sys.i32.p0i32
  // LP64: call i64 @llvm.nvvm.atomic.and.gen.i.sys.i64.p0i64
  // expected-error@+1 {{'__nvvm_atom_sys_and_gen_l' needs target feature sm_60}}
  __nvvm_atom_sys_and_gen_l(&dl, l);
  // CHECK: call i64 @llvm.nvvm.atomic.and.gen.i.sys.i64.p0i64
  // expected-error@+1 {{'__nvvm_atom_sys_and_gen_ll' needs target feature sm_60}}
  __nvvm_atom_sys_and_gen_ll(&sll, ll);

  // CHECK: call i32 @llvm.nvvm.atomic.or.gen.i.cta.i32.p0i32
  // expected-error@+1 {{'__nvvm_atom_cta_or_gen_i' needs target feature sm_60}}
  __nvvm_atom_cta_or_gen_i(ip, i);
  // LP32: call i32 @llvm.nvvm.atomic.or.gen.i.cta.i32.p0i32
  // LP64: call i64 @llvm.nvvm.atomic.or.gen.i.cta.i64.p0i64
  // expected-error@+1 {{'__nvvm_atom_cta_or_gen_l' needs target feature sm_60}}
  __nvvm_atom_cta_or_gen_l(&dl, l);
  // CHECK: call i64 @llvm.nvvm.atomic.or.gen.i.cta.i64.p0i64
  // expected-error@+1 {{'__nvvm_atom_cta_or_gen_ll' needs target feature sm_60}}
  __nvvm_atom_cta_or_gen_ll(&sll, ll);

  // CHECK: call i32 @llvm.nvvm.atomic.or.gen.i.sys.i32.p0i32
  // expected-error@+1 {{'__nvvm_atom_sys_or_gen_i' needs target feature sm_60}}
  __nvvm_atom_sys_or_gen_i(ip, i);
  // LP32: call i32 @llvm.nvvm.atomic.or.gen.i.sys.i32.p0i32
  // LP64: call i64 @llvm.nvvm.atomic.or.gen.i.sys.i64.p0i64
  // expected-error@+1 {{'__nvvm_atom_sys_or_gen_l' needs target feature sm_60}}
  __nvvm_atom_sys_or_gen_l(&dl, l);
  // CHECK: call i64 @llvm.nvvm.atomic.or.gen.i.sys.i64.p0i64
  // expected-error@+1 {{'__nvvm_atom_sys_or_gen_ll' needs target feature sm_60}}
  __nvvm_atom_sys_or_gen_ll(&sll, ll);

  // CHECK: call i32 @llvm.nvvm.atomic.xor.gen.i.cta.i32.p0i32
  // expected-error@+1 {{'__nvvm_atom_cta_xor_gen_i' needs target feature sm_60}}
  __nvvm_atom_cta_xor_gen_i(ip, i);
  // LP32: call i32 @llvm.nvvm.atomic.xor.gen.i.cta.i32.p0i32
  // LP64: call i64 @llvm.nvvm.atomic.xor.gen.i.cta.i64.p0i64
  // expected-error@+1 {{'__nvvm_atom_cta_xor_gen_l' needs target feature sm_60}}
  __nvvm_atom_cta_xor_gen_l(&dl, l);
  // CHECK: call i64 @llvm.nvvm.atomic.xor.gen.i.cta.i64.p0i64
  // expected-error@+1 {{'__nvvm_atom_cta_xor_gen_ll' needs target feature sm_60}}
  __nvvm_atom_cta_xor_gen_ll(&sll, ll);

  // CHECK: call i32 @llvm.nvvm.atomic.xor.gen.i.sys.i32.p0i32
  // expected-error@+1 {{'__nvvm_atom_sys_xor_gen_i' needs target feature sm_60}}
  __nvvm_atom_sys_xor_gen_i(ip, i);
  // LP32: call i32 @llvm.nvvm.atomic.xor.gen.i.sys.i32.p0i32
  // LP64: call i64 @llvm.nvvm.atomic.xor.gen.i.sys.i64.p0i64
  // expected-error@+1 {{'__nvvm_atom_sys_xor_gen_l' needs target feature sm_60}}
  __nvvm_atom_sys_xor_gen_l(&dl, l);
  // CHECK: call i64 @llvm.nvvm.atomic.xor.gen.i.sys.i64.p0i64
  // expected-error@+1 {{'__nvvm_atom_sys_xor_gen_ll' needs target feature sm_60}}
  __nvvm_atom_sys_xor_gen_ll(&sll, ll);

  // CHECK: call i32 @llvm.nvvm.atomic.cas.gen.i.cta.i32.p0i32
  // expected-error@+1 {{'__nvvm_atom_cta_cas_gen_i' needs target feature sm_60}}
  __nvvm_atom_cta_cas_gen_i(ip, i, 0);
  // LP32: call i32 @llvm.nvvm.atomic.cas.gen.i.cta.i32.p0i32
  // LP64: call i64 @llvm.nvvm.atomic.cas.gen.i.cta.i64.p0i64
  // expected-error@+1 {{'__nvvm_atom_cta_cas_gen_l' needs target feature sm_60}}
  __nvvm_atom_cta_cas_gen_l(&dl, l, 0);
  // CHECK: call i64 @llvm.nvvm.atomic.cas.gen.i.cta.i64.p0i64
  // expected-error@+1 {{'__nvvm_atom_cta_cas_gen_ll' needs target feature sm_60}}
  __nvvm_atom_cta_cas_gen_ll(&sll, ll, 0);

  // CHECK: call i32 @llvm.nvvm.atomic.cas.gen.i.sys.i32.p0i32
  // expected-error@+1 {{'__nvvm_atom_sys_cas_gen_i' needs target feature sm_60}}
  __nvvm_atom_sys_cas_gen_i(ip, i, 0);
  // LP32: call i32 @llvm.nvvm.atomic.cas.gen.i.sys.i32.p0i32
  // LP64: call i64 @llvm.nvvm.atomic.cas.gen.i.sys.i64.p0i64
  // expected-error@+1 {{'__nvvm_atom_sys_cas_gen_l' needs target feature sm_60}}
  __nvvm_atom_sys_cas_gen_l(&dl, l, 0);
  // CHECK: call i64 @llvm.nvvm.atomic.cas.gen.i.sys.i64.p0i64
  // expected-error@+1 {{'__nvvm_atom_sys_cas_gen_ll' needs target feature sm_60}}
  __nvvm_atom_sys_cas_gen_ll(&sll, ll, 0);
#endif

  //////////////////////////////////////////////////////////////////
  // Atomics with semantics (only supported on sm_70+).

#if ERROR_CHECK || __CUDA_ARCH__ >= 700

  // CHECK_SM70_LP64: call i32 @llvm.nvvm.ld.gen.i.i32.p0i32
  // expected-error@+1 {{'__nvvm_ld_gen_i' needs target feature sm_70}}
  __nvvm_ld_gen_i(ip);
  // CHECK_SM70_LP64: call i32 @llvm.nvvm.ld.global.i.i32.p1i32
  // expected-error@+1 {{'__nvvm_ld_global_i' needs target feature sm_70}}
  __nvvm_ld_global_i((__attribute__((address_space(1))) int *)ip);
  // CHECK_SM70_LP64: call i32 @llvm.nvvm.ld.shared.i.i32.p3i32
  // expected-error@+1 {{'__nvvm_ld_shared_i' needs target feature sm_70}}
  __nvvm_ld_shared_i((__attribute__((address_space(3))) int *)ip);
  // CHECK_SM70_LP64: call i32 @llvm.nvvm.ld.gen.i.acquire.i32.p0i32
  // expected-error@+1 {{'__nvvm_acquire_ld_gen_i' needs target feature sm_70}}
  __nvvm_acquire_ld_gen_i(ip);
  // CHECK_SM70_LP64: call i32 @llvm.nvvm.ld.global.i.acquire.i32.p1i32
  // expected-error@+1 {{'__nvvm_acquire_ld_global_i' needs target feature sm_70}}
  __nvvm_acquire_ld_global_i((__attribute__((address_space(1))) int *)ip);
  // CHECK_SM70_LP64: call i32 @llvm.nvvm.ld.shared.i.acquire.i32.p3i32
  // expected-error@+1 {{'__nvvm_acquire_ld_shared_i' needs target feature sm_70}}
  __nvvm_acquire_ld_shared_i((__attribute__((address_space(3))) int *)ip);
  // CHECK_SM70_LP64: call i32 @llvm.nvvm.ld.gen.i.sys.i32.p0i32
  // expected-error@+1 {{'__nvvm_sys_ld_gen_i' needs target feature sm_70}}
  __nvvm_sys_ld_gen_i(ip);
  // CHECK_SM70_LP64: call i32 @llvm.nvvm.ld.global.i.sys.i32.p1i32
  // expected-error@+1 {{'__nvvm_sys_ld_global_i' needs target feature sm_70}}
  __nvvm_sys_ld_global_i((__attribute__((address_space(1))) int *)ip);
  // CHECK_SM70_LP64: call i32 @llvm.nvvm.ld.shared.i.sys.i32.p3i32
  // expected-error@+1 {{'__nvvm_sys_ld_shared_i' needs target feature sm_70}}
  __nvvm_sys_ld_shared_i((__attribute__((address_space(3))) int *)ip);
  // CHECK_SM70_LP64: call i32 @llvm.nvvm.ld.gen.i.acquire.sys.i32.p0i32
  // expected-error@+1 {{'__nvvm_acquire_sys_ld_gen_i' needs target feature sm_70}}
  __nvvm_acquire_sys_ld_gen_i(ip);
  // CHECK_SM70_LP64: call i32 @llvm.nvvm.ld.global.i.acquire.sys.i32.p1i32
  // expected-error@+1 {{'__nvvm_acquire_sys_ld_global_i' needs target feature sm_70}}
  __nvvm_acquire_sys_ld_global_i((__attribute__((address_space(1))) int *)ip);
  // CHECK_SM70_LP64: call i32 @llvm.nvvm.ld.shared.i.acquire.sys.i32.p3i32
  // expected-error@+1 {{'__nvvm_acquire_sys_ld_shared_i' needs target feature sm_70}}
  __nvvm_acquire_sys_ld_shared_i((__attribute__((address_space(3))) int *)ip);
  // CHECK_SM70_LP64: call i32 @llvm.nvvm.ld.gen.i.cta.i32.p0i32
  // expected-error@+1 {{'__nvvm_cta_ld_gen_i' needs target feature sm_70}}
  __nvvm_cta_ld_gen_i(ip);
  // CHECK_SM70_LP64: call i32 @llvm.nvvm.ld.global.i.cta.i32.p1i32
  // expected-error@+1 {{'__nvvm_cta_ld_global_i' needs target feature sm_70}}
  __nvvm_cta_ld_global_i((__attribute__((address_space(1))) int *)ip);
  // CHECK_SM70_LP64: call i32 @llvm.nvvm.ld.shared.i.cta.i32.p3i32
  // expected-error@+1 {{'__nvvm_cta_ld_shared_i' needs target feature sm_70}}
  __nvvm_cta_ld_shared_i((__attribute__((address_space(3))) int *)ip);
  // CHECK_SM70_LP64: call i32 @llvm.nvvm.ld.gen.i.acquire.cta.i32.p0i32
  // expected-error@+1 {{'__nvvm_acquire_cta_ld_gen_i' needs target feature sm_70}}
  __nvvm_acquire_cta_ld_gen_i(ip);
  // CHECK_SM70_LP64: call i32 @llvm.nvvm.ld.global.i.acquire.cta.i32.p1i32
  // expected-error@+1 {{'__nvvm_acquire_cta_ld_global_i' needs target feature sm_70}}
  __nvvm_acquire_cta_ld_global_i((__attribute__((address_space(1))) int *)ip);
  // CHECK_SM70_LP64: call i32 @llvm.nvvm.ld.shared.i.acquire.cta.i32.p3i32
  // expected-error@+1 {{'__nvvm_acquire_cta_ld_shared_i' needs target feature sm_70}}
  __nvvm_acquire_cta_ld_shared_i((__attribute__((address_space(3))) int *)ip);

  // CHECK_SM70_LP64: call void @llvm.nvvm.st.gen.i.p0i32.i32
  // expected-error@+1 {{'__nvvm_st_gen_i' needs target feature sm_70}}
  __nvvm_st_gen_i(ip, i);
  // CHECK_SM70_LP64: call void @llvm.nvvm.st.global.i.p1i32.i32
  // expected-error@+1 {{'__nvvm_st_global_i' needs target feature sm_70}}
  __nvvm_st_global_i((__attribute__((address_space(1))) int *)ip, i);
  // CHECK_SM70_LP64: call void @llvm.nvvm.st.shared.i.p3i32.i32
  // expected-error@+1 {{'__nvvm_st_shared_i' needs target feature sm_70}}
  __nvvm_st_shared_i((__attribute__((address_space(3))) int *)ip, i);
  // CHECK_SM70_LP64: call void @llvm.nvvm.st.gen.i.release.p0i32.i32
  // expected-error@+1 {{'__nvvm_release_st_gen_i' needs target feature sm_70}}
  __nvvm_release_st_gen_i(ip, i);
  // CHECK_SM70_LP64: call void @llvm.nvvm.st.global.i.release.p1i32.i32
  // expected-error@+1 {{'__nvvm_release_st_global_i' needs target feature sm_70}}
  __nvvm_release_st_global_i((__attribute__((address_space(1))) int *)ip, i);
  // CHECK_SM70_LP64: call void @llvm.nvvm.st.shared.i.release.p3i32.i32
  // expected-error@+1 {{'__nvvm_release_st_shared_i' needs target feature sm_70}}
  __nvvm_release_st_shared_i((__attribute__((address_space(3))) int *)ip, i);
  // CHECK_SM70_LP64: call void @llvm.nvvm.st.gen.i.sys.p0i32.i32
  // expected-error@+1 {{'__nvvm_sys_st_gen_i' needs target feature sm_70}}
  __nvvm_sys_st_gen_i(ip, i);
  // CHECK_SM70_LP64: call void @llvm.nvvm.st.global.i.sys.p1i32.i32
  // expected-error@+1 {{'__nvvm_sys_st_global_i' needs target feature sm_70}}
  __nvvm_sys_st_global_i((__attribute__((address_space(1))) int *)ip, i);
  // CHECK_SM70_LP64: call void @llvm.nvvm.st.shared.i.sys.p3i32.i32
  // expected-error@+1 {{'__nvvm_sys_st_shared_i' needs target feature sm_70}}
  __nvvm_sys_st_shared_i((__attribute__((address_space(3))) int *)ip, i);
  // CHECK_SM70_LP64: call void @llvm.nvvm.st.gen.i.release.sys.p0i32.i32
  // expected-error@+1 {{'__nvvm_release_sys_st_gen_i' needs target feature sm_70}}
  __nvvm_release_sys_st_gen_i(ip, i);
  // CHECK_SM70_LP64: call void @llvm.nvvm.st.global.i.release.sys.p1i32.i32
  // expected-error@+1 {{'__nvvm_release_sys_st_global_i' needs target feature sm_70}}
  __nvvm_release_sys_st_global_i((__attribute__((address_space(1))) int *)ip, i);
  // CHECK_SM70_LP64: call void @llvm.nvvm.st.shared.i.release.sys.p3i32.i32
  // expected-error@+1 {{'__nvvm_release_sys_st_shared_i' needs target feature sm_70}}
  __nvvm_release_sys_st_shared_i((__attribute__((address_space(3))) int *)ip, i);
  // CHECK_SM70_LP64: call void @llvm.nvvm.st.gen.i.cta.p0i32.i32
  // expected-error@+1 {{'__nvvm_cta_st_gen_i' needs target feature sm_70}}
  __nvvm_cta_st_gen_i(ip, i);
  // CHECK_SM70_LP64: call void @llvm.nvvm.st.global.i.cta.p1i32.i32
  // expected-error@+1 {{'__nvvm_cta_st_global_i' needs target feature sm_70}}
  __nvvm_cta_st_global_i((__attribute__((address_space(1))) int *)ip, i);
  // CHECK_SM70_LP64: call void @llvm.nvvm.st.shared.i.cta.p3i32.i32
  // expected-error@+1 {{'__nvvm_cta_st_shared_i' needs target feature sm_70}}
  __nvvm_cta_st_shared_i((__attribute__((address_space(3))) int *)ip, i);
  // CHECK_SM70_LP64: call void @llvm.nvvm.st.gen.i.release.cta.p0i32.i32
  // expected-error@+1 {{'__nvvm_release_cta_st_gen_i' needs target feature sm_70}}
  __nvvm_release_cta_st_gen_i(ip, i);
  // CHECK_SM70_LP64: call void @llvm.nvvm.st.global.i.release.cta.p1i32.i32
  // expected-error@+1 {{'__nvvm_release_cta_st_global_i' needs target feature sm_70}}
  __nvvm_release_cta_st_global_i((__attribute__((address_space(1))) int *)ip, i);
  // CHECK_SM70_LP64: call void @llvm.nvvm.st.shared.i.release.cta.p3i32.i32
  // expected-error@+1 {{'__nvvm_release_cta_st_shared_i' needs target feature sm_70}}
  __nvvm_release_cta_st_shared_i((__attribute__((address_space(3))) int *)ip, i);

  // CHECK_SM70_LP64: call i64 @llvm.nvvm.ld.gen.i.i64.p0i64
  // expected-error@+1 {{'__nvvm_ld_gen_l' needs target feature sm_70}}
  __nvvm_ld_gen_l(&dl);
  // CHECK_SM70_LP64: call i64 @llvm.nvvm.ld.global.i.i64.p1i64
  // expected-error@+1 {{'__nvvm_ld_global_l' needs target feature sm_70}}
  __nvvm_ld_global_l((__attribute__((address_space(1))) long *)&dl);
  // CHECK_SM70_LP64: call i64 @llvm.nvvm.ld.shared.i.i64.p3i64
  // expected-error@+1 {{'__nvvm_ld_shared_l' needs target feature sm_70}}
  __nvvm_ld_shared_l((__attribute__((address_space(3))) long *)&dl);
  // CHECK_SM70_LP64: call i64 @llvm.nvvm.ld.gen.i.acquire.i64.p0i64
  // expected-error@+1 {{'__nvvm_acquire_ld_gen_l' needs target feature sm_70}}
  __nvvm_acquire_ld_gen_l(&dl);
  // CHECK_SM70_LP64: call i64 @llvm.nvvm.ld.global.i.acquire.i64.p1i64
  // expected-error@+1 {{'__nvvm_acquire_ld_global_l' needs target feature sm_70}}
  __nvvm_acquire_ld_global_l((__attribute__((address_space(1))) long *)&dl);
  // CHECK_SM70_LP64: call i64 @llvm.nvvm.ld.shared.i.acquire.i64.p3i64
  // expected-error@+1 {{'__nvvm_acquire_ld_shared_l' needs target feature sm_70}}
  __nvvm_acquire_ld_shared_l((__attribute__((address_space(3))) long *)&dl);
  // CHECK_SM70_LP64: call i64 @llvm.nvvm.ld.gen.i.sys.i64.p0i64
  // expected-error@+1 {{'__nvvm_sys_ld_gen_l' needs target feature sm_70}}
  __nvvm_sys_ld_gen_l(&dl);
  // CHECK_SM70_LP64: call i64 @llvm.nvvm.ld.global.i.sys.i64.p1i64
  // expected-error@+1 {{'__nvvm_sys_ld_global_l' needs target feature sm_70}}
  __nvvm_sys_ld_global_l((__attribute__((address_space(1))) long *)&dl);
  // CHECK_SM70_LP64: call i64 @llvm.nvvm.ld.shared.i.sys.i64.p3i64
  // expected-error@+1 {{'__nvvm_sys_ld_shared_l' needs target feature sm_70}}
  __nvvm_sys_ld_shared_l((__attribute__((address_space(3))) long *)&dl);
  // CHECK_SM70_LP64: call i64 @llvm.nvvm.ld.gen.i.acquire.sys.i64.p0i64
  // expected-error@+1 {{'__nvvm_acquire_sys_ld_gen_l' needs target feature sm_70}}
  __nvvm_acquire_sys_ld_gen_l(&dl);
  // CHECK_SM70_LP64: call i64 @llvm.nvvm.ld.global.i.acquire.sys.i64.p1i64
  // expected-error@+1 {{'__nvvm_acquire_sys_ld_global_l' needs target feature sm_70}}
  __nvvm_acquire_sys_ld_global_l((__attribute__((address_space(1))) long *)&dl);
  // CHECK_SM70_LP64: call i64 @llvm.nvvm.ld.shared.i.acquire.sys.i64.p3i64
  // expected-error@+1 {{'__nvvm_acquire_sys_ld_shared_l' needs target feature sm_70}}
  __nvvm_acquire_sys_ld_shared_l((__attribute__((address_space(3))) long *)&dl);
  // CHECK_SM70_LP64: call i64 @llvm.nvvm.ld.gen.i.cta.i64.p0i64
  // expected-error@+1 {{'__nvvm_cta_ld_gen_l' needs target feature sm_70}}
  __nvvm_cta_ld_gen_l(&dl);
  // CHECK_SM70_LP64: call i64 @llvm.nvvm.ld.global.i.cta.i64.p1i64
  // expected-error@+1 {{'__nvvm_cta_ld_global_l' needs target feature sm_70}}
  __nvvm_cta_ld_global_l((__attribute__((address_space(1))) long *)&dl);
  // CHECK_SM70_LP64: call i64 @llvm.nvvm.ld.shared.i.cta.i64.p3i64
  // expected-error@+1 {{'__nvvm_cta_ld_shared_l' needs target feature sm_70}}
  __nvvm_cta_ld_shared_l((__attribute__((address_space(3))) long *)&dl);
  // CHECK_SM70_LP64: call i64 @llvm.nvvm.ld.gen.i.acquire.cta.i64.p0i64
  // expected-error@+1 {{'__nvvm_acquire_cta_ld_gen_l' needs target feature sm_70}}
  __nvvm_acquire_cta_ld_gen_l(&dl);
  // CHECK_SM70_LP64: call i64 @llvm.nvvm.ld.global.i.acquire.cta.i64.p1i64
  // expected-error@+1 {{'__nvvm_acquire_cta_ld_global_l' needs target feature sm_70}}
  __nvvm_acquire_cta_ld_global_l((__attribute__((address_space(1))) long *)&dl);
  // CHECK_SM70_LP64: call i64 @llvm.nvvm.ld.shared.i.acquire.cta.i64.p3i64
  // expected-error@+1 {{'__nvvm_acquire_cta_ld_shared_l' needs target feature sm_70}}
  __nvvm_acquire_cta_ld_shared_l((__attribute__((address_space(3))) long *)&dl);

  // CHECK_SM70_LP64: call void @llvm.nvvm.st.gen.i.p0i64.i64
  // expected-error@+1 {{'__nvvm_st_gen_l' needs target feature sm_70}}
  __nvvm_st_gen_l(&dl, l);
  // CHECK_SM70_LP64: call void @llvm.nvvm.st.global.i.p1i64.i64
  // expected-error@+1 {{'__nvvm_st_global_l' needs target feature sm_70}}
  __nvvm_st_global_l((__attribute__((address_space(1))) long *)&dl, l);
  // CHECK_SM70_LP64: call void @llvm.nvvm.st.shared.i.p3i64.i64
  // expected-error@+1 {{'__nvvm_st_shared_l' needs target feature sm_70}}
  __nvvm_st_shared_l((__attribute__((address_space(3))) long *)&dl, l);
  // CHECK_SM70_LP64: call void @llvm.nvvm.st.gen.i.release.p0i64.i64
  // expected-error@+1 {{'__nvvm_release_st_gen_l' needs target feature sm_70}}
  __nvvm_release_st_gen_l(&dl, l);
  // CHECK_SM70_LP64: call void @llvm.nvvm.st.global.i.release.p1i64.i64
  // expected-error@+1 {{'__nvvm_release_st_global_l' needs target feature sm_70}}
  __nvvm_release_st_global_l((__attribute__((address_space(1))) long *)&dl, l);
  // CHECK_SM70_LP64: call void @llvm.nvvm.st.shared.i.release.p3i64.i64
  // expected-error@+1 {{'__nvvm_release_st_shared_l' needs target feature sm_70}}
  __nvvm_release_st_shared_l((__attribute__((address_space(3))) long *)&dl, l);
  // CHECK_SM70_LP64: call void @llvm.nvvm.st.gen.i.sys.p0i64.i64
  // expected-error@+1 {{'__nvvm_sys_st_gen_l' needs target feature sm_70}}
  __nvvm_sys_st_gen_l(&dl, l);
  // CHECK_SM70_LP64: call void @llvm.nvvm.st.global.i.sys.p1i64.i64
  // expected-error@+1 {{'__nvvm_sys_st_global_l' needs target feature sm_70}}
  __nvvm_sys_st_global_l((__attribute__((address_space(1))) long *)&dl, l);
  // CHECK_SM70_LP64: call void @llvm.nvvm.st.shared.i.sys.p3i64.i64
  // expected-error@+1 {{'__nvvm_sys_st_shared_l' needs target feature sm_70}}
  __nvvm_sys_st_shared_l((__attribute__((address_space(3))) long *)&dl, l);
  // CHECK_SM70_LP64: call void @llvm.nvvm.st.gen.i.release.sys.p0i64.i64
  // expected-error@+1 {{'__nvvm_release_sys_st_gen_l' needs target feature sm_70}}
  __nvvm_release_sys_st_gen_l(&dl, l);
  // CHECK_SM70_LP64: call void @llvm.nvvm.st.global.i.release.sys.p1i64.i64
  // expected-error@+1 {{'__nvvm_release_sys_st_global_l' needs target feature sm_70}}
  __nvvm_release_sys_st_global_l((__attribute__((address_space(1))) long *)&dl, l);
  // CHECK_SM70_LP64: call void @llvm.nvvm.st.shared.i.release.sys.p3i64.i64
  // expected-error@+1 {{'__nvvm_release_sys_st_shared_l' needs target feature sm_70}}
  __nvvm_release_sys_st_shared_l((__attribute__((address_space(3))) long *)&dl, l);
  // CHECK_SM70_LP64: call void @llvm.nvvm.st.gen.i.cta.p0i64.i64
  // expected-error@+1 {{'__nvvm_cta_st_gen_l' needs target feature sm_70}}
  __nvvm_cta_st_gen_l(&dl, l);
  // CHECK_SM70_LP64: call void @llvm.nvvm.st.global.i.cta.p1i64.i64
  // expected-error@+1 {{'__nvvm_cta_st_global_l' needs target feature sm_70}}
  __nvvm_cta_st_global_l((__attribute__((address_space(1))) long *)&dl, l);
  // CHECK_SM70_LP64: call void @llvm.nvvm.st.shared.i.cta.p3i64.i64
  // expected-error@+1 {{'__nvvm_cta_st_shared_l' needs target feature sm_70}}
  __nvvm_cta_st_shared_l((__attribute__((address_space(3))) long *)&dl, l);
  // CHECK_SM70_LP64: call void @llvm.nvvm.st.gen.i.release.cta.p0i64.i64
  // expected-error@+1 {{'__nvvm_release_cta_st_gen_l' needs target feature sm_70}}
  __nvvm_release_cta_st_gen_l(&dl, l);
  // CHECK_SM70_LP64: call void @llvm.nvvm.st.global.i.release.cta.p1i64.i64
  // expected-error@+1 {{'__nvvm_release_cta_st_global_l' needs target feature sm_70}}
  __nvvm_release_cta_st_global_l((__attribute__((address_space(1))) long *)&dl, l);
  // CHECK_SM70_LP64: call void @llvm.nvvm.st.shared.i.release.cta.p3i64.i64
  // expected-error@+1 {{'__nvvm_release_cta_st_shared_l' needs target feature sm_70}}
  __nvvm_release_cta_st_shared_l((__attribute__((address_space(3))) long *)&dl, l);

  // CHECK_SM70_LP64: call i64 @llvm.nvvm.ld.gen.i.i64.p0i64
  // expected-error@+1 {{'__nvvm_ld_gen_ll' needs target feature sm_70}}
  __nvvm_ld_gen_ll(&dll);
  // CHECK_SM70_LP64: call i64 @llvm.nvvm.ld.global.i.i64.p1i64
  // expected-error@+1 {{'__nvvm_ld_global_ll' needs target feature sm_70}}
  __nvvm_ld_global_ll((__attribute__((address_space(1))) long long *)&dll);
  // CHECK_SM70_LP64: call i64 @llvm.nvvm.ld.shared.i.i64.p3i64
  // expected-error@+1 {{'__nvvm_ld_shared_ll' needs target feature sm_70}}
  __nvvm_ld_shared_ll((__attribute__((address_space(3))) long long *)&dll);
  // CHECK_SM70_LP64: call i64 @llvm.nvvm.ld.gen.i.acquire.i64.p0i64
  // expected-error@+1 {{'__nvvm_acquire_ld_gen_ll' needs target feature sm_70}}
  __nvvm_acquire_ld_gen_ll(&dll);
  // CHECK_SM70_LP64: call i64 @llvm.nvvm.ld.global.i.acquire.i64.p1i64
  // expected-error@+1 {{'__nvvm_acquire_ld_global_ll' needs target feature sm_70}}
  __nvvm_acquire_ld_global_ll((__attribute__((address_space(1))) long long *)&dll);
  // CHECK_SM70_LP64: call i64 @llvm.nvvm.ld.shared.i.acquire.i64.p3i64
  // expected-error@+1 {{'__nvvm_acquire_ld_shared_ll' needs target feature sm_70}}
  __nvvm_acquire_ld_shared_ll((__attribute__((address_space(3))) long long *)&dll);
  // CHECK_SM70_LP64: call i64 @llvm.nvvm.ld.gen.i.sys.i64.p0i64
  // expected-error@+1 {{'__nvvm_sys_ld_gen_ll' needs target feature sm_70}}
  __nvvm_sys_ld_gen_ll(&dll);
  // CHECK_SM70_LP64: call i64 @llvm.nvvm.ld.global.i.sys.i64.p1i64
  // expected-error@+1 {{'__nvvm_sys_ld_global_ll' needs target feature sm_70}}
  __nvvm_sys_ld_global_ll((__attribute__((address_space(1))) long long *)&dll);
  // CHECK_SM70_LP64: call i64 @llvm.nvvm.ld.shared.i.sys.i64.p3i64
  // expected-error@+1 {{'__nvvm_sys_ld_shared_ll' needs target feature sm_70}}
  __nvvm_sys_ld_shared_ll((__attribute__((address_space(3))) long long *)&dll);
  // CHECK_SM70_LP64: call i64 @llvm.nvvm.ld.gen.i.acquire.sys.i64.p0i64
  // expected-error@+1 {{'__nvvm_acquire_sys_ld_gen_ll' needs target feature sm_70}}
  __nvvm_acquire_sys_ld_gen_ll(&dll);
  // CHECK_SM70_LP64: call i64 @llvm.nvvm.ld.global.i.acquire.sys.i64.p1i64
  // expected-error@+1 {{'__nvvm_acquire_sys_ld_global_ll' needs target feature sm_70}}
  __nvvm_acquire_sys_ld_global_ll((__attribute__((address_space(1))) long long *)&dll);
  // CHECK_SM70_LP64: call i64 @llvm.nvvm.ld.shared.i.acquire.sys.i64.p3i64
  // expected-error@+1 {{'__nvvm_acquire_sys_ld_shared_ll' needs target feature sm_70}}
  __nvvm_acquire_sys_ld_shared_ll((__attribute__((address_space(3))) long long *)&dll);
  // CHECK_SM70_LP64: call i64 @llvm.nvvm.ld.gen.i.cta.i64.p0i64
  // expected-error@+1 {{'__nvvm_cta_ld_gen_ll' needs target feature sm_70}}
  __nvvm_cta_ld_gen_ll(&dll);
  // CHECK_SM70_LP64: call i64 @llvm.nvvm.ld.global.i.cta.i64.p1i64
  // expected-error@+1 {{'__nvvm_cta_ld_global_ll' needs target feature sm_70}}
  __nvvm_cta_ld_global_ll((__attribute__((address_space(1))) long long *)&dll);
  // CHECK_SM70_LP64: call i64 @llvm.nvvm.ld.shared.i.cta.i64.p3i64
  // expected-error@+1 {{'__nvvm_cta_ld_shared_ll' needs target feature sm_70}}
  __nvvm_cta_ld_shared_ll((__attribute__((address_space(3))) long long *)&dll);
  // CHECK_SM70_LP64: call i64 @llvm.nvvm.ld.gen.i.acquire.cta.i64.p0i64
  // expected-error@+1 {{'__nvvm_acquire_cta_ld_gen_ll' needs target feature sm_70}}
  __nvvm_acquire_cta_ld_gen_ll(&dll);
  // CHECK_SM70_LP64: call i64 @llvm.nvvm.ld.global.i.acquire.cta.i64.p1i64
  // expected-error@+1 {{'__nvvm_acquire_cta_ld_global_ll' needs target feature sm_70}}
  __nvvm_acquire_cta_ld_global_ll((__attribute__((address_space(1))) long long *)&dll);
  // CHECK_SM70_LP64: call i64 @llvm.nvvm.ld.shared.i.acquire.cta.i64.p3i64
  // expected-error@+1 {{'__nvvm_acquire_cta_ld_shared_ll' needs target feature sm_70}}
  __nvvm_acquire_cta_ld_shared_ll((__attribute__((address_space(3))) long long *)&dll);

  // CHECK_SM70_LP64: call void @llvm.nvvm.st.gen.i.p0i64.i64
  // expected-error@+1 {{'__nvvm_st_gen_ll' needs target feature sm_70}}
  __nvvm_st_gen_ll(&dll, ll);
  // CHECK_SM70_LP64: call void @llvm.nvvm.st.global.i.p1i64.i64
  // expected-error@+1 {{'__nvvm_st_global_ll' needs target feature sm_70}}
  __nvvm_st_global_ll((__attribute__((address_space(1))) long long *)&dll, ll);
  // CHECK_SM70_LP64: call void @llvm.nvvm.st.shared.i.p3i64.i64
  // expected-error@+1 {{'__nvvm_st_shared_ll' needs target feature sm_70}}
  __nvvm_st_shared_ll((__attribute__((address_space(3))) long long *)&dll, ll);
  // CHECK_SM70_LP64: call void @llvm.nvvm.st.gen.i.release.p0i64.i64
  // expected-error@+1 {{'__nvvm_release_st_gen_ll' needs target feature sm_70}}
  __nvvm_release_st_gen_ll(&dll, ll);
  // CHECK_SM70_LP64: call void @llvm.nvvm.st.global.i.release.p1i64.i64
  // expected-error@+1 {{'__nvvm_release_st_global_ll' needs target feature sm_70}}
  __nvvm_release_st_global_ll((__attribute__((address_space(1))) long long *)&dll, ll);
  // CHECK_SM70_LP64: call void @llvm.nvvm.st.shared.i.release.p3i64.i64
  // expected-error@+1 {{'__nvvm_release_st_shared_ll' needs target feature sm_70}}
  __nvvm_release_st_shared_ll((__attribute__((address_space(3))) long long *)&dll, ll);
  // CHECK_SM70_LP64: call void @llvm.nvvm.st.gen.i.sys.p0i64.i64
  // expected-error@+1 {{'__nvvm_sys_st_gen_ll' needs target feature sm_70}}
  __nvvm_sys_st_gen_ll(&dll, ll);
  // CHECK_SM70_LP64: call void @llvm.nvvm.st.global.i.sys.p1i64.i64
  // expected-error@+1 {{'__nvvm_sys_st_global_ll' needs target feature sm_70}}
  __nvvm_sys_st_global_ll((__attribute__((address_space(1))) long long *)&dll, ll);
  // CHECK_SM70_LP64: call void @llvm.nvvm.st.shared.i.sys.p3i64.i64
  // expected-error@+1 {{'__nvvm_sys_st_shared_ll' needs target feature sm_70}}
  __nvvm_sys_st_shared_ll((__attribute__((address_space(3))) long long *)&dll, ll);
  // CHECK_SM70_LP64: call void @llvm.nvvm.st.gen.i.release.sys.p0i64.i64
  // expected-error@+1 {{'__nvvm_release_sys_st_gen_ll' needs target feature sm_70}}
  __nvvm_release_sys_st_gen_ll(&dll, ll);
  // CHECK_SM70_LP64: call void @llvm.nvvm.st.global.i.release.sys.p1i64.i64
  // expected-error@+1 {{'__nvvm_release_sys_st_global_ll' needs target feature sm_70}}
  __nvvm_release_sys_st_global_ll((__attribute__((address_space(1))) long long *)&dll, ll);
  // CHECK_SM70_LP64: call void @llvm.nvvm.st.shared.i.release.sys.p3i64.i64
  // expected-error@+1 {{'__nvvm_release_sys_st_shared_ll' needs target feature sm_70}}
  __nvvm_release_sys_st_shared_ll((__attribute__((address_space(3))) long long *)&dll, ll);
  // CHECK_SM70_LP64: call void @llvm.nvvm.st.gen.i.cta.p0i64.i64
  // expected-error@+1 {{'__nvvm_cta_st_gen_ll' needs target feature sm_70}}
  __nvvm_cta_st_gen_ll(&dll, ll);
  // CHECK_SM70_LP64: call void @llvm.nvvm.st.global.i.cta.p1i64.i64
  // expected-error@+1 {{'__nvvm_cta_st_global_ll' needs target feature sm_70}}
  __nvvm_cta_st_global_ll((__attribute__((address_space(1))) long long *)&dll, ll);
  // CHECK_SM70_LP64: call void @llvm.nvvm.st.shared.i.cta.p3i64.i64
  // expected-error@+1 {{'__nvvm_cta_st_shared_ll' needs target feature sm_70}}
  __nvvm_cta_st_shared_ll((__attribute__((address_space(3))) long long *)&dll, ll);
  // CHECK_SM70_LP64: call void @llvm.nvvm.st.gen.i.release.cta.p0i64.i64
  // expected-error@+1 {{'__nvvm_release_cta_st_gen_ll' needs target feature sm_70}}
  __nvvm_release_cta_st_gen_ll(&dll, ll);
  // CHECK_SM70_LP64: call void @llvm.nvvm.st.global.i.release.cta.p1i64.i64
  // expected-error@+1 {{'__nvvm_release_cta_st_global_ll' needs target feature sm_70}}
  __nvvm_release_cta_st_global_ll((__attribute__((address_space(1))) long long *)&dll, ll);
  // CHECK_SM70_LP64: call void @llvm.nvvm.st.shared.i.release.cta.p3i64.i64
  // expected-error@+1 {{'__nvvm_release_cta_st_shared_ll' needs target feature sm_70}}
  __nvvm_release_cta_st_shared_ll((__attribute__((address_space(3))) long long *)&dll, ll);

  // CHECK_SM70_LP64: call float @llvm.nvvm.ld.gen.f.f32.p0f32
  // expected-error@+1 {{'__nvvm_ld_gen_f' needs target feature sm_70}}
  __nvvm_ld_gen_f(fp);
  // CHECK_SM70_LP64: call float @llvm.nvvm.ld.global.f.f32.p1f32
  // expected-error@+1 {{'__nvvm_ld_global_f' needs target feature sm_70}}
  __nvvm_ld_global_f((__attribute__((address_space(1))) float *)fp);
  // CHECK_SM70_LP64: call float @llvm.nvvm.ld.shared.f.f32.p3f32
  // expected-error@+1 {{'__nvvm_ld_shared_f' needs target feature sm_70}}
  __nvvm_ld_shared_f((__attribute__((address_space(3))) float *)fp);
  // CHECK_SM70_LP64: call float @llvm.nvvm.ld.gen.f.acquire.f32.p0f32
  // expected-error@+1 {{'__nvvm_acquire_ld_gen_f' needs target feature sm_70}}
  __nvvm_acquire_ld_gen_f(fp);
  // CHECK_SM70_LP64: call float @llvm.nvvm.ld.global.f.acquire.f32.p1f32
  // expected-error@+1 {{'__nvvm_acquire_ld_global_f' needs target feature sm_70}}
  __nvvm_acquire_ld_global_f((__attribute__((address_space(1))) float *)fp);
  // CHECK_SM70_LP64: call float @llvm.nvvm.ld.shared.f.acquire.f32.p3f32
  // expected-error@+1 {{'__nvvm_acquire_ld_shared_f' needs target feature sm_70}}
  __nvvm_acquire_ld_shared_f((__attribute__((address_space(3))) float *)fp);
  // CHECK_SM70_LP64: call float @llvm.nvvm.ld.gen.f.sys.f32.p0f32
  // expected-error@+1 {{'__nvvm_sys_ld_gen_f' needs target feature sm_70}}
  __nvvm_sys_ld_gen_f(fp);
  // CHECK_SM70_LP64: call float @llvm.nvvm.ld.global.f.sys.f32.p1f32
  // expected-error@+1 {{'__nvvm_sys_ld_global_f' needs target feature sm_70}}
  __nvvm_sys_ld_global_f((__attribute__((address_space(1))) float *)fp);
  // CHECK_SM70_LP64: call float @llvm.nvvm.ld.shared.f.sys.f32.p3f32
  // expected-error@+1 {{'__nvvm_sys_ld_shared_f' needs target feature sm_70}}
  __nvvm_sys_ld_shared_f((__attribute__((address_space(3))) float *)fp);
  // CHECK_SM70_LP64: call float @llvm.nvvm.ld.gen.f.acquire.sys.f32.p0f32
  // expected-error@+1 {{'__nvvm_acquire_sys_ld_gen_f' needs target feature sm_70}}
  __nvvm_acquire_sys_ld_gen_f(fp);
  // CHECK_SM70_LP64: call float @llvm.nvvm.ld.global.f.acquire.sys.f32.p1f32
  // expected-error@+1 {{'__nvvm_acquire_sys_ld_global_f' needs target feature sm_70}}
  __nvvm_acquire_sys_ld_global_f((__attribute__((address_space(1))) float *)fp);
  // CHECK_SM70_LP64: call float @llvm.nvvm.ld.shared.f.acquire.sys.f32.p3f32
  // expected-error@+1 {{'__nvvm_acquire_sys_ld_shared_f' needs target feature sm_70}}
  __nvvm_acquire_sys_ld_shared_f((__attribute__((address_space(3))) float *)fp);
  // CHECK_SM70_LP64: call float @llvm.nvvm.ld.gen.f.cta.f32.p0f32
  // expected-error@+1 {{'__nvvm_cta_ld_gen_f' needs target feature sm_70}}
  __nvvm_cta_ld_gen_f(fp);
  // CHECK_SM70_LP64: call float @llvm.nvvm.ld.global.f.cta.f32.p1f32
  // expected-error@+1 {{'__nvvm_cta_ld_global_f' needs target feature sm_70}}
  __nvvm_cta_ld_global_f((__attribute__((address_space(1))) float *)fp);
  // CHECK_SM70_LP64: call float @llvm.nvvm.ld.shared.f.cta.f32.p3f32
  // expected-error@+1 {{'__nvvm_cta_ld_shared_f' needs target feature sm_70}}
  __nvvm_cta_ld_shared_f((__attribute__((address_space(3))) float *)fp);
  // CHECK_SM70_LP64: call float @llvm.nvvm.ld.gen.f.acquire.cta.f32.p0f32
  // expected-error@+1 {{'__nvvm_acquire_cta_ld_gen_f' needs target feature sm_70}}
  __nvvm_acquire_cta_ld_gen_f(fp);
  // CHECK_SM70_LP64: call float @llvm.nvvm.ld.global.f.acquire.cta.f32.p1f32
  // expected-error@+1 {{'__nvvm_acquire_cta_ld_global_f' needs target feature sm_70}}
  __nvvm_acquire_cta_ld_global_f((__attribute__((address_space(1))) float *)fp);
  // CHECK_SM70_LP64: call float @llvm.nvvm.ld.shared.f.acquire.cta.f32.p3f32
  // expected-error@+1 {{'__nvvm_acquire_cta_ld_shared_f' needs target feature sm_70}}
  __nvvm_acquire_cta_ld_shared_f((__attribute__((address_space(3))) float *)fp);

  // CHECK_SM70_LP64: call void @llvm.nvvm.st.gen.f.p0f32.f32
  // expected-error@+1 {{'__nvvm_st_gen_f' needs target feature sm_70}}
  __nvvm_st_gen_f(fp, f);
  // CHECK_SM70_LP64: call void @llvm.nvvm.st.global.f.p1f32.f32
  // expected-error@+1 {{'__nvvm_st_global_f' needs target feature sm_70}}
  __nvvm_st_global_f((__attribute__((address_space(1))) float *)fp, f);
  // CHECK_SM70_LP64: call void @llvm.nvvm.st.shared.f.p3f32.f32
  // expected-error@+1 {{'__nvvm_st_shared_f' needs target feature sm_70}}
  __nvvm_st_shared_f((__attribute__((address_space(3))) float *)fp, f);
  // CHECK_SM70_LP64: call void @llvm.nvvm.st.gen.f.release.p0f32.f32
  // expected-error@+1 {{'__nvvm_release_st_gen_f' needs target feature sm_70}}
  __nvvm_release_st_gen_f(fp, f);
  // CHECK_SM70_LP64: call void @llvm.nvvm.st.global.f.release.p1f32.f32
  // expected-error@+1 {{'__nvvm_release_st_global_f' needs target feature sm_70}}
  __nvvm_release_st_global_f((__attribute__((address_space(1))) float *)fp, f);
  // CHECK_SM70_LP64: call void @llvm.nvvm.st.shared.f.release.p3f32.f32
  // expected-error@+1 {{'__nvvm_release_st_shared_f' needs target feature sm_70}}
  __nvvm_release_st_shared_f((__attribute__((address_space(3))) float *)fp, f);
  // CHECK_SM70_LP64: call void @llvm.nvvm.st.gen.f.sys.p0f32.f32
  // expected-error@+1 {{'__nvvm_sys_st_gen_f' needs target feature sm_70}}
  __nvvm_sys_st_gen_f(fp, f);
  // CHECK_SM70_LP64: call void @llvm.nvvm.st.global.f.sys.p1f32.f32
  // expected-error@+1 {{'__nvvm_sys_st_global_f' needs target feature sm_70}}
  __nvvm_sys_st_global_f((__attribute__((address_space(1))) float *)fp, f);
  // CHECK_SM70_LP64: call void @llvm.nvvm.st.shared.f.sys.p3f32.f32
  // expected-error@+1 {{'__nvvm_sys_st_shared_f' needs target feature sm_70}}
  __nvvm_sys_st_shared_f((__attribute__((address_space(3))) float *)fp, f);
  // CHECK_SM70_LP64: call void @llvm.nvvm.st.gen.f.release.sys.p0f32.f32
  // expected-error@+1 {{'__nvvm_release_sys_st_gen_f' needs target feature sm_70}}
  __nvvm_release_sys_st_gen_f(fp, f);
  // CHECK_SM70_LP64: call void @llvm.nvvm.st.global.f.release.sys.p1f32.f32
  // expected-error@+1 {{'__nvvm_release_sys_st_global_f' needs target feature sm_70}}
  __nvvm_release_sys_st_global_f((__attribute__((address_space(1))) float *)fp, f);
  // CHECK_SM70_LP64: call void @llvm.nvvm.st.shared.f.release.sys.p3f32.f32
  // expected-error@+1 {{'__nvvm_release_sys_st_shared_f' needs target feature sm_70}}
  __nvvm_release_sys_st_shared_f((__attribute__((address_space(3))) float *)fp, f);
  // CHECK_SM70_LP64: call void @llvm.nvvm.st.gen.f.cta.p0f32.f32
  // expected-error@+1 {{'__nvvm_cta_st_gen_f' needs target feature sm_70}}
  __nvvm_cta_st_gen_f(fp, f);
  // CHECK_SM70_LP64: call void @llvm.nvvm.st.global.f.cta.p1f32.f32
  // expected-error@+1 {{'__nvvm_cta_st_global_f' needs target feature sm_70}}
  __nvvm_cta_st_global_f((__attribute__((address_space(1))) float *)fp, f);
  // CHECK_SM70_LP64: call void @llvm.nvvm.st.shared.f.cta.p3f32.f32
  // expected-error@+1 {{'__nvvm_cta_st_shared_f' needs target feature sm_70}}
  __nvvm_cta_st_shared_f((__attribute__((address_space(3))) float *)fp, f);
  // CHECK_SM70_LP64: call void @llvm.nvvm.st.gen.f.release.cta.p0f32.f32
  // expected-error@+1 {{'__nvvm_release_cta_st_gen_f' needs target feature sm_70}}
  __nvvm_release_cta_st_gen_f(fp, f);
  // CHECK_SM70_LP64: call void @llvm.nvvm.st.global.f.release.cta.p1f32.f32
  // expected-error@+1 {{'__nvvm_release_cta_st_global_f' needs target feature sm_70}}
  __nvvm_release_cta_st_global_f((__attribute__((address_space(1))) float *)fp, f);
  // CHECK_SM70_LP64: call void @llvm.nvvm.st.shared.f.release.cta.p3f32.f32
  // expected-error@+1 {{'__nvvm_release_cta_st_shared_f' needs target feature sm_70}}
  __nvvm_release_cta_st_shared_f((__attribute__((address_space(3))) float *)fp, f);

  // CHECK_SM70_LP64: call double @llvm.nvvm.ld.gen.f.f64.p0f64
  // expected-error@+1 {{'__nvvm_ld_gen_d' needs target feature sm_70}}
  __nvvm_ld_gen_d(dfp);
  // CHECK_SM70_LP64: call double @llvm.nvvm.ld.global.f.f64.p1f64
  // expected-error@+1 {{'__nvvm_ld_global_d' needs target feature sm_70}}
  __nvvm_ld_global_d((__attribute__((address_space(1))) double *)dfp);
  // CHECK_SM70_LP64: call double @llvm.nvvm.ld.shared.f.f64.p3f64
  // expected-error@+1 {{'__nvvm_ld_shared_d' needs target feature sm_70}}
  __nvvm_ld_shared_d((__attribute__((address_space(3))) double *)dfp);
  // CHECK_SM70_LP64: call double @llvm.nvvm.ld.gen.f.acquire.f64.p0f64
  // expected-error@+1 {{'__nvvm_acquire_ld_gen_d' needs target feature sm_70}}
  __nvvm_acquire_ld_gen_d(dfp);
  // CHECK_SM70_LP64: call double @llvm.nvvm.ld.global.f.acquire.f64.p1f64
  // expected-error@+1 {{'__nvvm_acquire_ld_global_d' needs target feature sm_70}}
  __nvvm_acquire_ld_global_d((__attribute__((address_space(1))) double *)dfp);
  // CHECK_SM70_LP64: call double @llvm.nvvm.ld.shared.f.acquire.f64.p3f64
  // expected-error@+1 {{'__nvvm_acquire_ld_shared_d' needs target feature sm_70}}
  __nvvm_acquire_ld_shared_d((__attribute__((address_space(3))) double *)dfp);
  // CHECK_SM70_LP64: call double @llvm.nvvm.ld.gen.f.sys.f64.p0f64
  // expected-error@+1 {{'__nvvm_sys_ld_gen_d' needs target feature sm_70}}
  __nvvm_sys_ld_gen_d(dfp);
  // CHECK_SM70_LP64: call double @llvm.nvvm.ld.global.f.sys.f64.p1f64
  // expected-error@+1 {{'__nvvm_sys_ld_global_d' needs target feature sm_70}}
  __nvvm_sys_ld_global_d((__attribute__((address_space(1))) double *)dfp);
  // CHECK_SM70_LP64: call double @llvm.nvvm.ld.shared.f.sys.f64.p3f64
  // expected-error@+1 {{'__nvvm_sys_ld_shared_d' needs target feature sm_70}}
  __nvvm_sys_ld_shared_d((__attribute__((address_space(3))) double *)dfp);
  // CHECK_SM70_LP64: call double @llvm.nvvm.ld.gen.f.acquire.sys.f64.p0f64
  // expected-error@+1 {{'__nvvm_acquire_sys_ld_gen_d' needs target feature sm_70}}
  __nvvm_acquire_sys_ld_gen_d(dfp);
  // CHECK_SM70_LP64: call double @llvm.nvvm.ld.global.f.acquire.sys.f64.p1f64
  // expected-error@+1 {{'__nvvm_acquire_sys_ld_global_d' needs target feature sm_70}}
  __nvvm_acquire_sys_ld_global_d((__attribute__((address_space(1))) double *)dfp);
  // CHECK_SM70_LP64: call double @llvm.nvvm.ld.shared.f.acquire.sys.f64.p3f64
  // expected-error@+1 {{'__nvvm_acquire_sys_ld_shared_d' needs target feature sm_70}}
  __nvvm_acquire_sys_ld_shared_d((__attribute__((address_space(3))) double *)dfp);
  // CHECK_SM70_LP64: call double @llvm.nvvm.ld.gen.f.cta.f64.p0f64
  // expected-error@+1 {{'__nvvm_cta_ld_gen_d' needs target feature sm_70}}
  __nvvm_cta_ld_gen_d(dfp);
  // CHECK_SM70_LP64: call double @llvm.nvvm.ld.global.f.cta.f64.p1f64
  // expected-error@+1 {{'__nvvm_cta_ld_global_d' needs target feature sm_70}}
  __nvvm_cta_ld_global_d((__attribute__((address_space(1))) double *)dfp);
  // CHECK_SM70_LP64: call double @llvm.nvvm.ld.shared.f.cta.f64.p3f64
  // expected-error@+1 {{'__nvvm_cta_ld_shared_d' needs target feature sm_70}}
  __nvvm_cta_ld_shared_d((__attribute__((address_space(3))) double *)dfp);
  // CHECK_SM70_LP64: call double @llvm.nvvm.ld.gen.f.acquire.cta.f64.p0f64
  // expected-error@+1 {{'__nvvm_acquire_cta_ld_gen_d' needs target feature sm_70}}
  __nvvm_acquire_cta_ld_gen_d(dfp);
  // CHECK_SM70_LP64: call double @llvm.nvvm.ld.global.f.acquire.cta.f64.p1f64
  // expected-error@+1 {{'__nvvm_acquire_cta_ld_global_d' needs target feature sm_70}}
  __nvvm_acquire_cta_ld_global_d((__attribute__((address_space(1))) double *)dfp);
  // CHECK_SM70_LP64: call double @llvm.nvvm.ld.shared.f.acquire.cta.f64.p3f64
  // expected-error@+1 {{'__nvvm_acquire_cta_ld_shared_d' needs target feature sm_70}}
  __nvvm_acquire_cta_ld_shared_d((__attribute__((address_space(3))) double *)dfp);

  // CHECK_SM70_LP64: call void @llvm.nvvm.st.gen.f.p0f64.f64
  // expected-error@+1 {{'__nvvm_st_gen_d' needs target feature sm_70}}
  __nvvm_st_gen_d(dfp, df);
  // CHECK_SM70_LP64: call void @llvm.nvvm.st.global.f.p1f64.f64
  // expected-error@+1 {{'__nvvm_st_global_d' needs target feature sm_70}}
  __nvvm_st_global_d((__attribute__((address_space(1))) double *)dfp, df);
  // CHECK_SM70_LP64: call void @llvm.nvvm.st.shared.f.p3f64.f64
  // expected-error@+1 {{'__nvvm_st_shared_d' needs target feature sm_70}}
  __nvvm_st_shared_d((__attribute__((address_space(3))) double *)dfp, df);
  // CHECK_SM70_LP64: call void @llvm.nvvm.st.gen.f.release.p0f64.f64
  // expected-error@+1 {{'__nvvm_release_st_gen_d' needs target feature sm_70}}
  __nvvm_release_st_gen_d(dfp, df);
  // CHECK_SM70_LP64: call void @llvm.nvvm.st.global.f.release.p1f64.f64
  // expected-error@+1 {{'__nvvm_release_st_global_d' needs target feature sm_70}}
  __nvvm_release_st_global_d((__attribute__((address_space(1))) double *)dfp, df);
  // CHECK_SM70_LP64: call void @llvm.nvvm.st.shared.f.release.p3f64.f64
  // expected-error@+1 {{'__nvvm_release_st_shared_d' needs target feature sm_70}}
  __nvvm_release_st_shared_d((__attribute__((address_space(3))) double *)dfp, df);
  // CHECK_SM70_LP64: call void @llvm.nvvm.st.gen.f.sys.p0f64.f64
  // expected-error@+1 {{'__nvvm_sys_st_gen_d' needs target feature sm_70}}
  __nvvm_sys_st_gen_d(dfp, df);
  // CHECK_SM70_LP64: call void @llvm.nvvm.st.global.f.sys.p1f64.f64
  // expected-error@+1 {{'__nvvm_sys_st_global_d' needs target feature sm_70}}
  __nvvm_sys_st_global_d((__attribute__((address_space(1))) double *)dfp, df);
  // CHECK_SM70_LP64: call void @llvm.nvvm.st.shared.f.sys.p3f64.f64
  // expected-error@+1 {{'__nvvm_sys_st_shared_d' needs target feature sm_70}}
  __nvvm_sys_st_shared_d((__attribute__((address_space(3))) double *)dfp, df);
  // CHECK_SM70_LP64: call void @llvm.nvvm.st.gen.f.release.sys.p0f64.f64
  // expected-error@+1 {{'__nvvm_release_sys_st_gen_d' needs target feature sm_70}}
  __nvvm_release_sys_st_gen_d(dfp, df);
  // CHECK_SM70_LP64: call void @llvm.nvvm.st.global.f.release.sys.p1f64.f64
  // expected-error@+1 {{'__nvvm_release_sys_st_global_d' needs target feature sm_70}}
  __nvvm_release_sys_st_global_d((__attribute__((address_space(1))) double *)dfp, df);
  // CHECK_SM70_LP64: call void @llvm.nvvm.st.shared.f.release.sys.p3f64.f64
  // expected-error@+1 {{'__nvvm_release_sys_st_shared_d' needs target feature sm_70}}
  __nvvm_release_sys_st_shared_d((__attribute__((address_space(3))) double *)dfp, df);
  // CHECK_SM70_LP64: call void @llvm.nvvm.st.gen.f.cta.p0f64.f64
  // expected-error@+1 {{'__nvvm_cta_st_gen_d' needs target feature sm_70}}
  __nvvm_cta_st_gen_d(dfp, df);
  // CHECK_SM70_LP64: call void @llvm.nvvm.st.global.f.cta.p1f64.f64
  // expected-error@+1 {{'__nvvm_cta_st_global_d' needs target feature sm_70}}
  __nvvm_cta_st_global_d((__attribute__((address_space(1))) double *)dfp, df);
  // CHECK_SM70_LP64: call void @llvm.nvvm.st.shared.f.cta.p3f64.f64
  // expected-error@+1 {{'__nvvm_cta_st_shared_d' needs target feature sm_70}}
  __nvvm_cta_st_shared_d((__attribute__((address_space(3))) double *)dfp, df);
  // CHECK_SM70_LP64: call void @llvm.nvvm.st.gen.f.release.cta.p0f64.f64
  // expected-error@+1 {{'__nvvm_release_cta_st_gen_d' needs target feature sm_70}}
  __nvvm_release_cta_st_gen_d(dfp, df);
  // CHECK_SM70_LP64: call void @llvm.nvvm.st.global.f.release.cta.p1f64.f64
  // expected-error@+1 {{'__nvvm_release_cta_st_global_d' needs target feature sm_70}}
  __nvvm_release_cta_st_global_d((__attribute__((address_space(1))) double *)dfp, df);
  // CHECK_SM70_LP64: call void @llvm.nvvm.st.shared.f.release.cta.p3f64.f64
  // expected-error@+1 {{'__nvvm_release_cta_st_shared_d' needs target feature sm_70}}
  __nvvm_release_cta_st_shared_d((__attribute__((address_space(3))) double *)dfp, df);

  // CHECK_SM70_LP64: call i32 @llvm.nvvm.atomic.add.gen.i.acquire.i32.p0i32
  // expected-error@+1 {{'__nvvm_atom_acquire_add_gen_i' needs target feature sm_70}}
  __nvvm_atom_acquire_add_gen_i(ip, i);

  // CHECK_SM70_LP64: call i32 @llvm.nvvm.atomic.add.global.i.acquire.i32.p1i32
  // expected-error@+1 {{'__nvvm_atom_acquire_add_global_i' needs target feature sm_70}}
  __nvvm_atom_acquire_add_global_i((__attribute__((address_space(1))) int *)ip, i);

  // CHECK_SM70_LP64: call i32 @llvm.nvvm.atomic.add.shared.i.acquire.i32.p3i32
  // expected-error@+1 {{'__nvvm_atom_acquire_add_shared_i' needs target feature sm_70}}
  __nvvm_atom_acquire_add_shared_i((__attribute__((address_space(3))) int *)ip, i);

  // CHECK_SM70_LP64: call i32 @llvm.nvvm.atomic.add.gen.i.release.i32.p0i32
  // expected-error@+1 {{'__nvvm_atom_release_add_gen_i' needs target feature sm_70}}
  __nvvm_atom_release_add_gen_i(ip, i);

  // CHECK_SM70_LP64: call i32 @llvm.nvvm.atomic.add.global.i.release.i32.p1i32
  // expected-error@+1 {{'__nvvm_atom_release_add_global_i' needs target feature sm_70}}
  __nvvm_atom_release_add_global_i((__attribute__((address_space(1))) int *)ip, i);

  // CHECK_SM70_LP64: call i32 @llvm.nvvm.atomic.add.shared.i.release.i32.p3i32
  // expected-error@+1 {{'__nvvm_atom_release_add_shared_i' needs target feature sm_70}}
  __nvvm_atom_release_add_shared_i((__attribute__((address_space(3))) int *)ip, i);

  // CHECK_SM70_LP64: call i32 @llvm.nvvm.atomic.add.gen.i.acq.rel.i32.p0i32
  // expected-error@+1 {{'__nvvm_atom_acq_rel_add_gen_i' needs target feature sm_70}}
  __nvvm_atom_acq_rel_add_gen_i(ip, i);

  // CHECK_SM70_LP64: call i32 @llvm.nvvm.atomic.add.global.i.acq.rel.i32.p1i32
  // expected-error@+1 {{'__nvvm_atom_acq_rel_add_global_i' needs target feature sm_70}}
  __nvvm_atom_acq_rel_add_global_i((__attribute__((address_space(1))) int *)ip, i);

  // CHECK_SM70_LP64: call i32 @llvm.nvvm.atomic.add.shared.i.acq.rel.i32.p3i32
  // expected-error@+1 {{'__nvvm_atom_acq_rel_add_shared_i' needs target feature sm_70}}
  __nvvm_atom_acq_rel_add_shared_i((__attribute__((address_space(3))) int *)ip, i);

  // CHECK_SM70_LP64: call i32 @llvm.nvvm.atomic.add.gen.i.acquire.sys.i32.p0i32
  // expected-error@+1 {{'__nvvm_atom_acquire_sys_add_gen_i' needs target feature sm_70}}
  __nvvm_atom_acquire_sys_add_gen_i(ip, i);

  // CHECK_SM70_LP64: call i32 @llvm.nvvm.atomic.add.global.i.acquire.sys.i32.p1i32
  // expected-error@+1 {{'__nvvm_atom_acquire_sys_add_global_i' needs target feature sm_70}}
  __nvvm_atom_acquire_sys_add_global_i((__attribute__((address_space(1))) int *)ip, i);

  // CHECK_SM70_LP64: call i32 @llvm.nvvm.atomic.add.shared.i.acquire.sys.i32.p3i32
  // expected-error@+1 {{'__nvvm_atom_acquire_sys_add_shared_i' needs target feature sm_70}}
  __nvvm_atom_acquire_sys_add_shared_i((__attribute__((address_space(3))) int *)ip, i);

  // CHECK_SM70_LP64: call i32 @llvm.nvvm.atomic.add.gen.i.release.sys.i32.p0i32
  // expected-error@+1 {{'__nvvm_atom_release_sys_add_gen_i' needs target feature sm_70}}
  __nvvm_atom_release_sys_add_gen_i(ip, i);

  // CHECK_SM70_LP64: call i32 @llvm.nvvm.atomic.add.global.i.release.sys.i32.p1i32
  // expected-error@+1 {{'__nvvm_atom_release_sys_add_global_i' needs target feature sm_70}}
  __nvvm_atom_release_sys_add_global_i((__attribute__((address_space(1))) int *)ip, i);

  // CHECK_SM70_LP64: call i32 @llvm.nvvm.atomic.add.shared.i.release.sys.i32.p3i32
  // expected-error@+1 {{'__nvvm_atom_release_sys_add_shared_i' needs target feature sm_70}}
  __nvvm_atom_release_sys_add_shared_i((__attribute__((address_space(3))) int *)ip, i);

  // CHECK_SM70_LP64: call i32 @llvm.nvvm.atomic.add.gen.i.acq.rel.sys.i32.p0i32
  // expected-error@+1 {{'__nvvm_atom_acq_rel_sys_add_gen_i' needs target feature sm_70}}
  __nvvm_atom_acq_rel_sys_add_gen_i(ip, i);

  // CHECK_SM70_LP64: call i32 @llvm.nvvm.atomic.add.global.i.acq.rel.sys.i32.p1i32
  // expected-error@+1 {{'__nvvm_atom_acq_rel_sys_add_global_i' needs target feature sm_70}}
  __nvvm_atom_acq_rel_sys_add_global_i((__attribute__((address_space(1))) int *)ip, i);

  // CHECK_SM70_LP64: call i32 @llvm.nvvm.atomic.add.shared.i.acq.rel.sys.i32.p3i32
  // expected-error@+1 {{'__nvvm_atom_acq_rel_sys_add_shared_i' needs target feature sm_70}}
  __nvvm_atom_acq_rel_sys_add_shared_i((__attribute__((address_space(3))) int *)ip, i);

  // CHECK_SM70_LP64: call i32 @llvm.nvvm.atomic.add.gen.i.acquire.cta.i32.p0i32
  // expected-error@+1 {{'__nvvm_atom_acquire_cta_add_gen_i' needs target feature sm_70}}
  __nvvm_atom_acquire_cta_add_gen_i(ip, i);

  // CHECK_SM70_LP64: call i32 @llvm.nvvm.atomic.add.global.i.acquire.cta.i32.p1i32
  // expected-error@+1 {{'__nvvm_atom_acquire_cta_add_global_i' needs target feature sm_70}}
  __nvvm_atom_acquire_cta_add_global_i((__attribute__((address_space(1))) int *)ip, i);

  // CHECK_SM70_LP64: call i32 @llvm.nvvm.atomic.add.shared.i.acquire.cta.i32.p3i32
  // expected-error@+1 {{'__nvvm_atom_acquire_cta_add_shared_i' needs target feature sm_70}}
  __nvvm_atom_acquire_cta_add_shared_i((__attribute__((address_space(3))) int *)ip, i);

  // CHECK_SM70_LP64: call i32 @llvm.nvvm.atomic.add.gen.i.release.cta.i32.p0i32
  // expected-error@+1 {{'__nvvm_atom_release_cta_add_gen_i' needs target feature sm_70}}
  __nvvm_atom_release_cta_add_gen_i(ip, i);

  // CHECK_SM70_LP64: call i32 @llvm.nvvm.atomic.add.global.i.release.cta.i32.p1i32
  // expected-error@+1 {{'__nvvm_atom_release_cta_add_global_i' needs target feature sm_70}}
  __nvvm_atom_release_cta_add_global_i((__attribute__((address_space(1))) int *)ip, i);

  // CHECK_SM70_LP64: call i32 @llvm.nvvm.atomic.add.shared.i.release.cta.i32.p3i32
  // expected-error@+1 {{'__nvvm_atom_release_cta_add_shared_i' needs target feature sm_70}}
  __nvvm_atom_release_cta_add_shared_i((__attribute__((address_space(3))) int *)ip, i);

  // CHECK_SM70_LP64: call i32 @llvm.nvvm.atomic.add.gen.i.acq.rel.cta.i32.p0i32
  // expected-error@+1 {{'__nvvm_atom_acq_rel_cta_add_gen_i' needs target feature sm_70}}
  __nvvm_atom_acq_rel_cta_add_gen_i(ip, i);

  // CHECK_SM70_LP64: call i32 @llvm.nvvm.atomic.add.global.i.acq.rel.cta.i32.p1i32
  // expected-error@+1 {{'__nvvm_atom_acq_rel_cta_add_global_i' needs target feature sm_70}}
  __nvvm_atom_acq_rel_cta_add_global_i((__attribute__((address_space(1))) int *)ip, i);

  // CHECK_SM70_LP64: call i32 @llvm.nvvm.atomic.add.shared.i.acq.rel.cta.i32.p3i32
  // expected-error@+1 {{'__nvvm_atom_acq_rel_cta_add_shared_i' needs target feature sm_70}}
  __nvvm_atom_acq_rel_cta_add_shared_i((__attribute__((address_space(3))) int *)ip, i);

  // CHECK_SM70_LP64: call i64 @llvm.nvvm.atomic.add.gen.i.acquire.i64.p0i64
  // expected-error@+1 {{'__nvvm_atom_acquire_add_gen_l' needs target feature sm_70}}
  __nvvm_atom_acquire_add_gen_l(&dl, l);

  // CHECK_SM70_LP64: call i64 @llvm.nvvm.atomic.add.global.i.acquire.i64.p1i64
  // expected-error@+1 {{'__nvvm_atom_acquire_add_global_l' needs target feature sm_70}}
  __nvvm_atom_acquire_add_global_l((__attribute__((address_space(1))) long *)&dl, l);

  // CHECK_SM70_LP64: call i64 @llvm.nvvm.atomic.add.shared.i.acquire.i64.p3i64
  // expected-error@+1 {{'__nvvm_atom_acquire_add_shared_l' needs target feature sm_70}}
  __nvvm_atom_acquire_add_shared_l((__attribute__((address_space(3))) long *)&dl, l);

  // CHECK_SM70_LP64: call i64 @llvm.nvvm.atomic.add.gen.i.release.i64.p0i64
  // expected-error@+1 {{'__nvvm_atom_release_add_gen_l' needs target feature sm_70}}
  __nvvm_atom_release_add_gen_l(&dl, l);

  // CHECK_SM70_LP64: call i64 @llvm.nvvm.atomic.add.global.i.release.i64.p1i64
  // expected-error@+1 {{'__nvvm_atom_release_add_global_l' needs target feature sm_70}}
  __nvvm_atom_release_add_global_l((__attribute__((address_space(1))) long *)&dl, l);

  // CHECK_SM70_LP64: call i64 @llvm.nvvm.atomic.add.shared.i.release.i64.p3i64
  // expected-error@+1 {{'__nvvm_atom_release_add_shared_l' needs target feature sm_70}}
  __nvvm_atom_release_add_shared_l((__attribute__((address_space(3))) long *)&dl, l);

  // CHECK_SM70_LP64: call i64 @llvm.nvvm.atomic.add.gen.i.acq.rel.i64.p0i64
  // expected-error@+1 {{'__nvvm_atom_acq_rel_add_gen_l' needs target feature sm_70}}
  __nvvm_atom_acq_rel_add_gen_l(&dl, l);

  // CHECK_SM70_LP64: call i64 @llvm.nvvm.atomic.add.global.i.acq.rel.i64.p1i64
  // expected-error@+1 {{'__nvvm_atom_acq_rel_add_global_l' needs target feature sm_70}}
  __nvvm_atom_acq_rel_add_global_l((__attribute__((address_space(1))) long *)&dl, l);

  // CHECK_SM70_LP64: call i64 @llvm.nvvm.atomic.add.shared.i.acq.rel.i64.p3i64
  // expected-error@+1 {{'__nvvm_atom_acq_rel_add_shared_l' needs target feature sm_70}}
  __nvvm_atom_acq_rel_add_shared_l((__attribute__((address_space(3))) long *)&dl, l);

  // CHECK_SM70_LP64: call i64 @llvm.nvvm.atomic.add.gen.i.acquire.sys.i64.p0i64
  // expected-error@+1 {{'__nvvm_atom_acquire_sys_add_gen_l' needs target feature sm_70}}
  __nvvm_atom_acquire_sys_add_gen_l(&dl, l);

  // CHECK_SM70_LP64: call i64 @llvm.nvvm.atomic.add.global.i.acquire.sys.i64.p1i64
  // expected-error@+1 {{'__nvvm_atom_acquire_sys_add_global_l' needs target feature sm_70}}
  __nvvm_atom_acquire_sys_add_global_l((__attribute__((address_space(1))) long *)&dl, l);

  // CHECK_SM70_LP64: call i64 @llvm.nvvm.atomic.add.shared.i.acquire.sys.i64.p3i64
  // expected-error@+1 {{'__nvvm_atom_acquire_sys_add_shared_l' needs target feature sm_70}}
  __nvvm_atom_acquire_sys_add_shared_l((__attribute__((address_space(3))) long *)&dl, l);

  // CHECK_SM70_LP64: call i64 @llvm.nvvm.atomic.add.gen.i.release.sys.i64.p0i64
  // expected-error@+1 {{'__nvvm_atom_release_sys_add_gen_l' needs target feature sm_70}}
  __nvvm_atom_release_sys_add_gen_l(&dl, l);

  // CHECK_SM70_LP64: call i64 @llvm.nvvm.atomic.add.global.i.release.sys.i64.p1i64
  // expected-error@+1 {{'__nvvm_atom_release_sys_add_global_l' needs target feature sm_70}}
  __nvvm_atom_release_sys_add_global_l((__attribute__((address_space(1))) long *)&dl, l);

  // CHECK_SM70_LP64: call i64 @llvm.nvvm.atomic.add.shared.i.release.sys.i64.p3i64
  // expected-error@+1 {{'__nvvm_atom_release_sys_add_shared_l' needs target feature sm_70}}
  __nvvm_atom_release_sys_add_shared_l((__attribute__((address_space(3))) long *)&dl, l);

  // CHECK_SM70_LP64: call i64 @llvm.nvvm.atomic.add.gen.i.acq.rel.sys.i64.p0i64
  // expected-error@+1 {{'__nvvm_atom_acq_rel_sys_add_gen_l' needs target feature sm_70}}
  __nvvm_atom_acq_rel_sys_add_gen_l(&dl, l);

  // CHECK_SM70_LP64: call i64 @llvm.nvvm.atomic.add.global.i.acq.rel.sys.i64.p1i64
  // expected-error@+1 {{'__nvvm_atom_acq_rel_sys_add_global_l' needs target feature sm_70}}
  __nvvm_atom_acq_rel_sys_add_global_l((__attribute__((address_space(1))) long *)&dl, l);

  // CHECK_SM70_LP64: call i64 @llvm.nvvm.atomic.add.shared.i.acq.rel.sys.i64.p3i64
  // expected-error@+1 {{'__nvvm_atom_acq_rel_sys_add_shared_l' needs target feature sm_70}}
  __nvvm_atom_acq_rel_sys_add_shared_l((__attribute__((address_space(3))) long *)&dl, l);

  // CHECK_SM70_LP64: call i64 @llvm.nvvm.atomic.add.gen.i.acquire.cta.i64.p0i64
  // expected-error@+1 {{'__nvvm_atom_acquire_cta_add_gen_l' needs target feature sm_70}}
  __nvvm_atom_acquire_cta_add_gen_l(&dl, l);

  // CHECK_SM70_LP64: call i64 @llvm.nvvm.atomic.add.global.i.acquire.cta.i64.p1i64
  // expected-error@+1 {{'__nvvm_atom_acquire_cta_add_global_l' needs target feature sm_70}}
  __nvvm_atom_acquire_cta_add_global_l((__attribute__((address_space(1))) long *)&dl, l);

  // CHECK_SM70_LP64: call i64 @llvm.nvvm.atomic.add.shared.i.acquire.cta.i64.p3i64
  // expected-error@+1 {{'__nvvm_atom_acquire_cta_add_shared_l' needs target feature sm_70}}
  __nvvm_atom_acquire_cta_add_shared_l((__attribute__((address_space(3))) long *)&dl, l);

  // CHECK_SM70_LP64: call i64 @llvm.nvvm.atomic.add.gen.i.release.cta.i64.p0i64
  // expected-error@+1 {{'__nvvm_atom_release_cta_add_gen_l' needs target feature sm_70}}
  __nvvm_atom_release_cta_add_gen_l(&dl, l);

  // CHECK_SM70_LP64: call i64 @llvm.nvvm.atomic.add.global.i.release.cta.i64.p1i64
  // expected-error@+1 {{'__nvvm_atom_release_cta_add_global_l' needs target feature sm_70}}
  __nvvm_atom_release_cta_add_global_l((__attribute__((address_space(1))) long *)&dl, l);

  // CHECK_SM70_LP64: call i64 @llvm.nvvm.atomic.add.shared.i.release.cta.i64.p3i64
  // expected-error@+1 {{'__nvvm_atom_release_cta_add_shared_l' needs target feature sm_70}}
  __nvvm_atom_release_cta_add_shared_l((__attribute__((address_space(3))) long *)&dl, l);

  // CHECK_SM70_LP64: call i64 @llvm.nvvm.atomic.add.gen.i.acq.rel.cta.i64.p0i64
  // expected-error@+1 {{'__nvvm_atom_acq_rel_cta_add_gen_l' needs target feature sm_70}}
  __nvvm_atom_acq_rel_cta_add_gen_l(&dl, l);

  // CHECK_SM70_LP64: call i64 @llvm.nvvm.atomic.add.global.i.acq.rel.cta.i64.p1i64
  // expected-error@+1 {{'__nvvm_atom_acq_rel_cta_add_global_l' needs target feature sm_70}}
  __nvvm_atom_acq_rel_cta_add_global_l((__attribute__((address_space(1))) long *)&dl, l);

  // CHECK_SM70_LP64: call i64 @llvm.nvvm.atomic.add.shared.i.acq.rel.cta.i64.p3i64
  // expected-error@+1 {{'__nvvm_atom_acq_rel_cta_add_shared_l' needs target feature sm_70}}
  __nvvm_atom_acq_rel_cta_add_shared_l((__attribute__((address_space(3))) long *)&dl, l);

  // CHECK_SM70_LP64: call float @llvm.nvvm.atomic.add.gen.f.acquire.f32.p0f32
  // expected-error@+1 {{'__nvvm_atom_acquire_add_gen_f' needs target feature sm_70}}
  __nvvm_atom_acquire_add_gen_f(fp, f);

  // CHECK_SM70_LP64: call float @llvm.nvvm.atomic.add.global.f.acquire.f32.p1f32
  // expected-error@+1 {{'__nvvm_atom_acquire_add_global_f' needs target feature sm_70}}
  __nvvm_atom_acquire_add_global_f((__attribute__((address_space(1))) float *)fp, f);

  // CHECK_SM70_LP64: call float @llvm.nvvm.atomic.add.shared.f.acquire.f32.p3f32
  // expected-error@+1 {{'__nvvm_atom_acquire_add_shared_f' needs target feature sm_70}}
  __nvvm_atom_acquire_add_shared_f((__attribute__((address_space(3))) float *)fp, f);

  // CHECK_SM70_LP64: call float @llvm.nvvm.atomic.add.gen.f.release.f32.p0f32
  // expected-error@+1 {{'__nvvm_atom_release_add_gen_f' needs target feature sm_70}}
  __nvvm_atom_release_add_gen_f(fp, f);

  // CHECK_SM70_LP64: call float @llvm.nvvm.atomic.add.global.f.release.f32.p1f32
  // expected-error@+1 {{'__nvvm_atom_release_add_global_f' needs target feature sm_70}}
  __nvvm_atom_release_add_global_f((__attribute__((address_space(1))) float *)fp, f);

  // CHECK_SM70_LP64: call float @llvm.nvvm.atomic.add.shared.f.release.f32.p3f32
  // expected-error@+1 {{'__nvvm_atom_release_add_shared_f' needs target feature sm_70}}
  __nvvm_atom_release_add_shared_f((__attribute__((address_space(3))) float *)fp, f);

  // CHECK_SM70_LP64: call float @llvm.nvvm.atomic.add.gen.f.acq.rel.f32.p0f32
  // expected-error@+1 {{'__nvvm_atom_acq_rel_add_gen_f' needs target feature sm_70}}
  __nvvm_atom_acq_rel_add_gen_f(fp, f);

  // CHECK_SM70_LP64: call float @llvm.nvvm.atomic.add.global.f.acq.rel.f32.p1f32
  // expected-error@+1 {{'__nvvm_atom_acq_rel_add_global_f' needs target feature sm_70}}
  __nvvm_atom_acq_rel_add_global_f((__attribute__((address_space(1))) float *)fp, f);

  // CHECK_SM70_LP64: call float @llvm.nvvm.atomic.add.shared.f.acq.rel.f32.p3f32
  // expected-error@+1 {{'__nvvm_atom_acq_rel_add_shared_f' needs target feature sm_70}}
  __nvvm_atom_acq_rel_add_shared_f((__attribute__((address_space(3))) float *)fp, f);

  // CHECK_SM70_LP64: call float @llvm.nvvm.atomic.add.gen.f.acquire.sys.f32.p0f32
  // expected-error@+1 {{'__nvvm_atom_acquire_sys_add_gen_f' needs target feature sm_70}}
  __nvvm_atom_acquire_sys_add_gen_f(fp, f);

  // CHECK_SM70_LP64: call float @llvm.nvvm.atomic.add.global.f.acquire.sys.f32.p1f32
  // expected-error@+1 {{'__nvvm_atom_acquire_sys_add_global_f' needs target feature sm_70}}
  __nvvm_atom_acquire_sys_add_global_f((__attribute__((address_space(1))) float *)fp, f);

  // CHECK_SM70_LP64: call float @llvm.nvvm.atomic.add.shared.f.acquire.sys.f32.p3f32
  // expected-error@+1 {{'__nvvm_atom_acquire_sys_add_shared_f' needs target feature sm_70}}
  __nvvm_atom_acquire_sys_add_shared_f((__attribute__((address_space(3))) float *)fp, f);

  // CHECK_SM70_LP64: call float @llvm.nvvm.atomic.add.gen.f.release.sys.f32.p0f32
  // expected-error@+1 {{'__nvvm_atom_release_sys_add_gen_f' needs target feature sm_70}}
  __nvvm_atom_release_sys_add_gen_f(fp, f);

  // CHECK_SM70_LP64: call float @llvm.nvvm.atomic.add.global.f.release.sys.f32.p1f32
  // expected-error@+1 {{'__nvvm_atom_release_sys_add_global_f' needs target feature sm_70}}
  __nvvm_atom_release_sys_add_global_f((__attribute__((address_space(1))) float *)fp, f);

  // CHECK_SM70_LP64: call float @llvm.nvvm.atomic.add.shared.f.release.sys.f32.p3f32
  // expected-error@+1 {{'__nvvm_atom_release_sys_add_shared_f' needs target feature sm_70}}
  __nvvm_atom_release_sys_add_shared_f((__attribute__((address_space(3))) float *)fp, f);

  // CHECK_SM70_LP64: call float @llvm.nvvm.atomic.add.gen.f.acq.rel.sys.f32.p0f32
  // expected-error@+1 {{'__nvvm_atom_acq_rel_sys_add_gen_f' needs target feature sm_70}}
  __nvvm_atom_acq_rel_sys_add_gen_f(fp, f);

  // CHECK_SM70_LP64: call float @llvm.nvvm.atomic.add.global.f.acq.rel.sys.f32.p1f32
  // expected-error@+1 {{'__nvvm_atom_acq_rel_sys_add_global_f' needs target feature sm_70}}
  __nvvm_atom_acq_rel_sys_add_global_f((__attribute__((address_space(1))) float *)fp, f);

  // CHECK_SM70_LP64: call float @llvm.nvvm.atomic.add.shared.f.acq.rel.sys.f32.p3f32
  // expected-error@+1 {{'__nvvm_atom_acq_rel_sys_add_shared_f' needs target feature sm_70}}
  __nvvm_atom_acq_rel_sys_add_shared_f((__attribute__((address_space(3))) float *)fp, f);

  // CHECK_SM70_LP64: call float @llvm.nvvm.atomic.add.gen.f.acquire.cta.f32.p0f32
  // expected-error@+1 {{'__nvvm_atom_acquire_cta_add_gen_f' needs target feature sm_70}}
  __nvvm_atom_acquire_cta_add_gen_f(fp, f);

  // CHECK_SM70_LP64: call float @llvm.nvvm.atomic.add.global.f.acquire.cta.f32.p1f32
  // expected-error@+1 {{'__nvvm_atom_acquire_cta_add_global_f' needs target feature sm_70}}
  __nvvm_atom_acquire_cta_add_global_f((__attribute__((address_space(1))) float *)fp, f);

  // CHECK_SM70_LP64: call float @llvm.nvvm.atomic.add.shared.f.acquire.cta.f32.p3f32
  // expected-error@+1 {{'__nvvm_atom_acquire_cta_add_shared_f' needs target feature sm_70}}
  __nvvm_atom_acquire_cta_add_shared_f((__attribute__((address_space(3))) float *)fp, f);

  // CHECK_SM70_LP64: call float @llvm.nvvm.atomic.add.gen.f.release.cta.f32.p0f32
  // expected-error@+1 {{'__nvvm_atom_release_cta_add_gen_f' needs target feature sm_70}}
  __nvvm_atom_release_cta_add_gen_f(fp, f);

  // CHECK_SM70_LP64: call float @llvm.nvvm.atomic.add.global.f.release.cta.f32.p1f32
  // expected-error@+1 {{'__nvvm_atom_release_cta_add_global_f' needs target feature sm_70}}
  __nvvm_atom_release_cta_add_global_f((__attribute__((address_space(1))) float *)fp, f);

  // CHECK_SM70_LP64: call float @llvm.nvvm.atomic.add.shared.f.release.cta.f32.p3f32
  // expected-error@+1 {{'__nvvm_atom_release_cta_add_shared_f' needs target feature sm_70}}
  __nvvm_atom_release_cta_add_shared_f((__attribute__((address_space(3))) float *)fp, f);

  // CHECK_SM70_LP64: call float @llvm.nvvm.atomic.add.gen.f.acq.rel.cta.f32.p0f32
  // expected-error@+1 {{'__nvvm_atom_acq_rel_cta_add_gen_f' needs target feature sm_70}}
  __nvvm_atom_acq_rel_cta_add_gen_f(fp, f);

  // CHECK_SM70_LP64: call float @llvm.nvvm.atomic.add.global.f.acq.rel.cta.f32.p1f32
  // expected-error@+1 {{'__nvvm_atom_acq_rel_cta_add_global_f' needs target feature sm_70}}
  __nvvm_atom_acq_rel_cta_add_global_f((__attribute__((address_space(1))) float *)fp, f);

  // CHECK_SM70_LP64: call float @llvm.nvvm.atomic.add.shared.f.acq.rel.cta.f32.p3f32
  // expected-error@+1 {{'__nvvm_atom_acq_rel_cta_add_shared_f' needs target feature sm_70}}
  __nvvm_atom_acq_rel_cta_add_shared_f((__attribute__((address_space(3))) float *)fp, f);

  // CHECK_SM70_LP64: call double @llvm.nvvm.atomic.add.gen.f.acquire.f64.p0f64
  // expected-error@+1 {{'__nvvm_atom_acquire_add_gen_d' needs target feature sm_70}}
  __nvvm_atom_acquire_add_gen_d(dfp, df);

  // CHECK_SM70_LP64: call double @llvm.nvvm.atomic.add.global.f.acquire.f64.p1f64
  // expected-error@+1 {{'__nvvm_atom_acquire_add_global_d' needs target feature sm_70}}
  __nvvm_atom_acquire_add_global_d((__attribute__((address_space(1))) double *)dfp, df);

  // CHECK_SM70_LP64: call double @llvm.nvvm.atomic.add.shared.f.acquire.f64.p3f64
  // expected-error@+1 {{'__nvvm_atom_acquire_add_shared_d' needs target feature sm_70}}
  __nvvm_atom_acquire_add_shared_d((__attribute__((address_space(3))) double *)dfp, df);

  // CHECK_SM70_LP64: call double @llvm.nvvm.atomic.add.gen.f.release.f64.p0f64
  // expected-error@+1 {{'__nvvm_atom_release_add_gen_d' needs target feature sm_70}}
  __nvvm_atom_release_add_gen_d(dfp, df);

  // CHECK_SM70_LP64: call double @llvm.nvvm.atomic.add.global.f.release.f64.p1f64
  // expected-error@+1 {{'__nvvm_atom_release_add_global_d' needs target feature sm_70}}
  __nvvm_atom_release_add_global_d((__attribute__((address_space(1))) double *)dfp, df);

  // CHECK_SM70_LP64: call double @llvm.nvvm.atomic.add.shared.f.release.f64.p3f64
  // expected-error@+1 {{'__nvvm_atom_release_add_shared_d' needs target feature sm_70}}
  __nvvm_atom_release_add_shared_d((__attribute__((address_space(3))) double *)dfp, df);

  // CHECK_SM70_LP64: call double @llvm.nvvm.atomic.add.gen.f.acq.rel.f64.p0f64
  // expected-error@+1 {{'__nvvm_atom_acq_rel_add_gen_d' needs target feature sm_70}}
  __nvvm_atom_acq_rel_add_gen_d(dfp, df);

  // CHECK_SM70_LP64: call double @llvm.nvvm.atomic.add.global.f.acq.rel.f64.p1f64
  // expected-error@+1 {{'__nvvm_atom_acq_rel_add_global_d' needs target feature sm_70}}
  __nvvm_atom_acq_rel_add_global_d((__attribute__((address_space(1))) double *)dfp, df);

  // CHECK_SM70_LP64: call double @llvm.nvvm.atomic.add.shared.f.acq.rel.f64.p3f64
  // expected-error@+1 {{'__nvvm_atom_acq_rel_add_shared_d' needs target feature sm_70}}
  __nvvm_atom_acq_rel_add_shared_d((__attribute__((address_space(3))) double *)dfp, df);

  // CHECK_SM70_LP64: call double @llvm.nvvm.atomic.add.gen.f.acquire.sys.f64.p0f64
  // expected-error@+1 {{'__nvvm_atom_acquire_sys_add_gen_d' needs target feature sm_70}}
  __nvvm_atom_acquire_sys_add_gen_d(dfp, df);

  // CHECK_SM70_LP64: call double @llvm.nvvm.atomic.add.global.f.acquire.sys.f64.p1f64
  // expected-error@+1 {{'__nvvm_atom_acquire_sys_add_global_d' needs target feature sm_70}}
  __nvvm_atom_acquire_sys_add_global_d((__attribute__((address_space(1))) double *)dfp, df);

  // CHECK_SM70_LP64: call double @llvm.nvvm.atomic.add.shared.f.acquire.sys.f64.p3f64
  // expected-error@+1 {{'__nvvm_atom_acquire_sys_add_shared_d' needs target feature sm_70}}
  __nvvm_atom_acquire_sys_add_shared_d((__attribute__((address_space(3))) double *)dfp, df);

  // CHECK_SM70_LP64: call double @llvm.nvvm.atomic.add.gen.f.release.sys.f64.p0f64
  // expected-error@+1 {{'__nvvm_atom_release_sys_add_gen_d' needs target feature sm_70}}
  __nvvm_atom_release_sys_add_gen_d(dfp, df);

  // CHECK_SM70_LP64: call double @llvm.nvvm.atomic.add.global.f.release.sys.f64.p1f64
  // expected-error@+1 {{'__nvvm_atom_release_sys_add_global_d' needs target feature sm_70}}
  __nvvm_atom_release_sys_add_global_d((__attribute__((address_space(1))) double *)dfp, df);

  // CHECK_SM70_LP64: call double @llvm.nvvm.atomic.add.shared.f.release.sys.f64.p3f64
  // expected-error@+1 {{'__nvvm_atom_release_sys_add_shared_d' needs target feature sm_70}}
  __nvvm_atom_release_sys_add_shared_d((__attribute__((address_space(3))) double *)dfp, df);

  // CHECK_SM70_LP64: call double @llvm.nvvm.atomic.add.gen.f.acq.rel.sys.f64.p0f64
  // expected-error@+1 {{'__nvvm_atom_acq_rel_sys_add_gen_d' needs target feature sm_70}}
  __nvvm_atom_acq_rel_sys_add_gen_d(dfp, df);

  // CHECK_SM70_LP64: call double @llvm.nvvm.atomic.add.global.f.acq.rel.sys.f64.p1f64
  // expected-error@+1 {{'__nvvm_atom_acq_rel_sys_add_global_d' needs target feature sm_70}}
  __nvvm_atom_acq_rel_sys_add_global_d((__attribute__((address_space(1))) double *)dfp, df);

  // CHECK_SM70_LP64: call double @llvm.nvvm.atomic.add.shared.f.acq.rel.sys.f64.p3f64
  // expected-error@+1 {{'__nvvm_atom_acq_rel_sys_add_shared_d' needs target feature sm_70}}
  __nvvm_atom_acq_rel_sys_add_shared_d((__attribute__((address_space(3))) double *)dfp, df);

  // CHECK_SM70_LP64: call double @llvm.nvvm.atomic.add.gen.f.acquire.cta.f64.p0f64
  // expected-error@+1 {{'__nvvm_atom_acquire_cta_add_gen_d' needs target feature sm_70}}
  __nvvm_atom_acquire_cta_add_gen_d(dfp, df);

  // CHECK_SM70_LP64: call double @llvm.nvvm.atomic.add.global.f.acquire.cta.f64.p1f64
  // expected-error@+1 {{'__nvvm_atom_acquire_cta_add_global_d' needs target feature sm_70}}
  __nvvm_atom_acquire_cta_add_global_d((__attribute__((address_space(1))) double *)dfp, df);

  // CHECK_SM70_LP64: call double @llvm.nvvm.atomic.add.shared.f.acquire.cta.f64.p3f64
  // expected-error@+1 {{'__nvvm_atom_acquire_cta_add_shared_d' needs target feature sm_70}}
  __nvvm_atom_acquire_cta_add_shared_d((__attribute__((address_space(3))) double *)dfp, df);

  // CHECK_SM70_LP64: call double @llvm.nvvm.atomic.add.gen.f.release.cta.f64.p0f64
  // expected-error@+1 {{'__nvvm_atom_release_cta_add_gen_d' needs target feature sm_70}}
  __nvvm_atom_release_cta_add_gen_d(dfp, df);

  // CHECK_SM70_LP64: call double @llvm.nvvm.atomic.add.global.f.release.cta.f64.p1f64
  // expected-error@+1 {{'__nvvm_atom_release_cta_add_global_d' needs target feature sm_70}}
  __nvvm_atom_release_cta_add_global_d((__attribute__((address_space(1))) double *)dfp, df);

  // CHECK_SM70_LP64: call double @llvm.nvvm.atomic.add.shared.f.release.cta.f64.p3f64
  // expected-error@+1 {{'__nvvm_atom_release_cta_add_shared_d' needs target feature sm_70}}
  __nvvm_atom_release_cta_add_shared_d((__attribute__((address_space(3))) double *)dfp, df);

  // CHECK_SM70_LP64: call double @llvm.nvvm.atomic.add.gen.f.acq.rel.cta.f64.p0f64
  // expected-error@+1 {{'__nvvm_atom_acq_rel_cta_add_gen_d' needs target feature sm_70}}
  __nvvm_atom_acq_rel_cta_add_gen_d(dfp, df);

  // CHECK_SM70_LP64: call double @llvm.nvvm.atomic.add.global.f.acq.rel.cta.f64.p1f64
  // expected-error@+1 {{'__nvvm_atom_acq_rel_cta_add_global_d' needs target feature sm_70}}
  __nvvm_atom_acq_rel_cta_add_global_d((__attribute__((address_space(1))) double *)dfp, df);

  // CHECK_SM70_LP64: call double @llvm.nvvm.atomic.add.shared.f.acq.rel.cta.f64.p3f64
  // expected-error@+1 {{'__nvvm_atom_acq_rel_cta_add_shared_d' needs target feature sm_70}}
  __nvvm_atom_acq_rel_cta_add_shared_d((__attribute__((address_space(3))) double *)dfp, df);

  // CHECK_SM70_LP64: call i32 @llvm.nvvm.atomic.exch.gen.i.acquire.i32.p0i32
  // expected-error@+1 {{'__nvvm_atom_acquire_xchg_gen_i' needs target feature sm_70}}
  __nvvm_atom_acquire_xchg_gen_i(ip, i);

  // CHECK_SM70_LP64: call i32 @llvm.nvvm.atomic.exch.global.i.acquire.i32.p1i32
  // expected-error@+1 {{'__nvvm_atom_acquire_xchg_global_i' needs target feature sm_70}}
  __nvvm_atom_acquire_xchg_global_i((__attribute__((address_space(1))) int *)ip, i);

  // CHECK_SM70_LP64: call i32 @llvm.nvvm.atomic.exch.shared.i.acquire.i32.p3i32
  // expected-error@+1 {{'__nvvm_atom_acquire_xchg_shared_i' needs target feature sm_70}}
  __nvvm_atom_acquire_xchg_shared_i((__attribute__((address_space(3))) int *)ip, i);

  // CHECK_SM70_LP64: call i32 @llvm.nvvm.atomic.exch.gen.i.release.i32.p0i32
  // expected-error@+1 {{'__nvvm_atom_release_xchg_gen_i' needs target feature sm_70}}
  __nvvm_atom_release_xchg_gen_i(ip, i);

  // CHECK_SM70_LP64: call i32 @llvm.nvvm.atomic.exch.global.i.release.i32.p1i32
  // expected-error@+1 {{'__nvvm_atom_release_xchg_global_i' needs target feature sm_70}}
  __nvvm_atom_release_xchg_global_i((__attribute__((address_space(1))) int *)ip, i);

  // CHECK_SM70_LP64: call i32 @llvm.nvvm.atomic.exch.shared.i.release.i32.p3i32
  // expected-error@+1 {{'__nvvm_atom_release_xchg_shared_i' needs target feature sm_70}}
  __nvvm_atom_release_xchg_shared_i((__attribute__((address_space(3))) int *)ip, i);

  // CHECK_SM70_LP64: call i32 @llvm.nvvm.atomic.exch.gen.i.acq.rel.i32.p0i32
  // expected-error@+1 {{'__nvvm_atom_acq_rel_xchg_gen_i' needs target feature sm_70}}
  __nvvm_atom_acq_rel_xchg_gen_i(ip, i);

  // CHECK_SM70_LP64: call i32 @llvm.nvvm.atomic.exch.global.i.acq.rel.i32.p1i32
  // expected-error@+1 {{'__nvvm_atom_acq_rel_xchg_global_i' needs target feature sm_70}}
  __nvvm_atom_acq_rel_xchg_global_i((__attribute__((address_space(1))) int *)ip, i);

  // CHECK_SM70_LP64: call i32 @llvm.nvvm.atomic.exch.shared.i.acq.rel.i32.p3i32
  // expected-error@+1 {{'__nvvm_atom_acq_rel_xchg_shared_i' needs target feature sm_70}}
  __nvvm_atom_acq_rel_xchg_shared_i((__attribute__((address_space(3))) int *)ip, i);

  // CHECK_SM70_LP64: call i32 @llvm.nvvm.atomic.exch.gen.i.acquire.sys.i32.p0i32
  // expected-error@+1 {{'__nvvm_atom_acquire_sys_xchg_gen_i' needs target feature sm_70}}
  __nvvm_atom_acquire_sys_xchg_gen_i(ip, i);

  // CHECK_SM70_LP64: call i32 @llvm.nvvm.atomic.exch.global.i.acquire.sys.i32.p1i32
  // expected-error@+1 {{'__nvvm_atom_acquire_sys_xchg_global_i' needs target feature sm_70}}
  __nvvm_atom_acquire_sys_xchg_global_i((__attribute__((address_space(1))) int *)ip, i);

  // CHECK_SM70_LP64: call i32 @llvm.nvvm.atomic.exch.shared.i.acquire.sys.i32.p3i32
  // expected-error@+1 {{'__nvvm_atom_acquire_sys_xchg_shared_i' needs target feature sm_70}}
  __nvvm_atom_acquire_sys_xchg_shared_i((__attribute__((address_space(3))) int *)ip, i);

  // CHECK_SM70_LP64: call i32 @llvm.nvvm.atomic.exch.gen.i.release.sys.i32.p0i32
  // expected-error@+1 {{'__nvvm_atom_release_sys_xchg_gen_i' needs target feature sm_70}}
  __nvvm_atom_release_sys_xchg_gen_i(ip, i);

  // CHECK_SM70_LP64: call i32 @llvm.nvvm.atomic.exch.global.i.release.sys.i32.p1i32
  // expected-error@+1 {{'__nvvm_atom_release_sys_xchg_global_i' needs target feature sm_70}}
  __nvvm_atom_release_sys_xchg_global_i((__attribute__((address_space(1))) int *)ip, i);

  // CHECK_SM70_LP64: call i32 @llvm.nvvm.atomic.exch.shared.i.release.sys.i32.p3i32
  // expected-error@+1 {{'__nvvm_atom_release_sys_xchg_shared_i' needs target feature sm_70}}
  __nvvm_atom_release_sys_xchg_shared_i((__attribute__((address_space(3))) int *)ip, i);

  // CHECK_SM70_LP64: call i32 @llvm.nvvm.atomic.exch.gen.i.acq.rel.sys.i32.p0i32
  // expected-error@+1 {{'__nvvm_atom_acq_rel_sys_xchg_gen_i' needs target feature sm_70}}
  __nvvm_atom_acq_rel_sys_xchg_gen_i(ip, i);

  // CHECK_SM70_LP64: call i32 @llvm.nvvm.atomic.exch.global.i.acq.rel.sys.i32.p1i32
  // expected-error@+1 {{'__nvvm_atom_acq_rel_sys_xchg_global_i' needs target feature sm_70}}
  __nvvm_atom_acq_rel_sys_xchg_global_i((__attribute__((address_space(1))) int *)ip, i);

  // CHECK_SM70_LP64: call i32 @llvm.nvvm.atomic.exch.shared.i.acq.rel.sys.i32.p3i32
  // expected-error@+1 {{'__nvvm_atom_acq_rel_sys_xchg_shared_i' needs target feature sm_70}}
  __nvvm_atom_acq_rel_sys_xchg_shared_i((__attribute__((address_space(3))) int *)ip, i);

  // CHECK_SM70_LP64: call i32 @llvm.nvvm.atomic.exch.gen.i.acquire.cta.i32.p0i32
  // expected-error@+1 {{'__nvvm_atom_acquire_cta_xchg_gen_i' needs target feature sm_70}}
  __nvvm_atom_acquire_cta_xchg_gen_i(ip, i);

  // CHECK_SM70_LP64: call i32 @llvm.nvvm.atomic.exch.global.i.acquire.cta.i32.p1i32
  // expected-error@+1 {{'__nvvm_atom_acquire_cta_xchg_global_i' needs target feature sm_70}}
  __nvvm_atom_acquire_cta_xchg_global_i((__attribute__((address_space(1))) int *)ip, i);

  // CHECK_SM70_LP64: call i32 @llvm.nvvm.atomic.exch.shared.i.acquire.cta.i32.p3i32
  // expected-error@+1 {{'__nvvm_atom_acquire_cta_xchg_shared_i' needs target feature sm_70}}
  __nvvm_atom_acquire_cta_xchg_shared_i((__attribute__((address_space(3))) int *)ip, i);

  // CHECK_SM70_LP64: call i32 @llvm.nvvm.atomic.exch.gen.i.release.cta.i32.p0i32
  // expected-error@+1 {{'__nvvm_atom_release_cta_xchg_gen_i' needs target feature sm_70}}
  __nvvm_atom_release_cta_xchg_gen_i(ip, i);

  // CHECK_SM70_LP64: call i32 @llvm.nvvm.atomic.exch.global.i.release.cta.i32.p1i32
  // expected-error@+1 {{'__nvvm_atom_release_cta_xchg_global_i' needs target feature sm_70}}
  __nvvm_atom_release_cta_xchg_global_i((__attribute__((address_space(1))) int *)ip, i);

  // CHECK_SM70_LP64: call i32 @llvm.nvvm.atomic.exch.shared.i.release.cta.i32.p3i32
  // expected-error@+1 {{'__nvvm_atom_release_cta_xchg_shared_i' needs target feature sm_70}}
  __nvvm_atom_release_cta_xchg_shared_i((__attribute__((address_space(3))) int *)ip, i);

  // CHECK_SM70_LP64: call i32 @llvm.nvvm.atomic.exch.gen.i.acq.rel.cta.i32.p0i32
  // expected-error@+1 {{'__nvvm_atom_acq_rel_cta_xchg_gen_i' needs target feature sm_70}}
  __nvvm_atom_acq_rel_cta_xchg_gen_i(ip, i);

  // CHECK_SM70_LP64: call i32 @llvm.nvvm.atomic.exch.global.i.acq.rel.cta.i32.p1i32
  // expected-error@+1 {{'__nvvm_atom_acq_rel_cta_xchg_global_i' needs target feature sm_70}}
  __nvvm_atom_acq_rel_cta_xchg_global_i((__attribute__((address_space(1))) int *)ip, i);

  // CHECK_SM70_LP64: call i32 @llvm.nvvm.atomic.exch.shared.i.acq.rel.cta.i32.p3i32
  // expected-error@+1 {{'__nvvm_atom_acq_rel_cta_xchg_shared_i' needs target feature sm_70}}
  __nvvm_atom_acq_rel_cta_xchg_shared_i((__attribute__((address_space(3))) int *)ip, i);

  // CHECK_SM70_LP64: call i64 @llvm.nvvm.atomic.exch.gen.i.acquire.i64.p0i64
  // expected-error@+1 {{'__nvvm_atom_acquire_xchg_gen_l' needs target feature sm_70}}
  __nvvm_atom_acquire_xchg_gen_l(&dl, l);

  // CHECK_SM70_LP64: call i64 @llvm.nvvm.atomic.exch.global.i.acquire.i64.p1i64
  // expected-error@+1 {{'__nvvm_atom_acquire_xchg_global_l' needs target feature sm_70}}
  __nvvm_atom_acquire_xchg_global_l((__attribute__((address_space(1))) long *)&dl, l);

  // CHECK_SM70_LP64: call i64 @llvm.nvvm.atomic.exch.shared.i.acquire.i64.p3i64
  // expected-error@+1 {{'__nvvm_atom_acquire_xchg_shared_l' needs target feature sm_70}}
  __nvvm_atom_acquire_xchg_shared_l((__attribute__((address_space(3))) long *)&dl, l);

  // CHECK_SM70_LP64: call i64 @llvm.nvvm.atomic.exch.gen.i.release.i64.p0i64
  // expected-error@+1 {{'__nvvm_atom_release_xchg_gen_l' needs target feature sm_70}}
  __nvvm_atom_release_xchg_gen_l(&dl, l);

  // CHECK_SM70_LP64: call i64 @llvm.nvvm.atomic.exch.global.i.release.i64.p1i64
  // expected-error@+1 {{'__nvvm_atom_release_xchg_global_l' needs target feature sm_70}}
  __nvvm_atom_release_xchg_global_l((__attribute__((address_space(1))) long *)&dl, l);

  // CHECK_SM70_LP64: call i64 @llvm.nvvm.atomic.exch.shared.i.release.i64.p3i64
  // expected-error@+1 {{'__nvvm_atom_release_xchg_shared_l' needs target feature sm_70}}
  __nvvm_atom_release_xchg_shared_l((__attribute__((address_space(3))) long *)&dl, l);

  // CHECK_SM70_LP64: call i64 @llvm.nvvm.atomic.exch.gen.i.acq.rel.i64.p0i64
  // expected-error@+1 {{'__nvvm_atom_acq_rel_xchg_gen_l' needs target feature sm_70}}
  __nvvm_atom_acq_rel_xchg_gen_l(&dl, l);

  // CHECK_SM70_LP64: call i64 @llvm.nvvm.atomic.exch.global.i.acq.rel.i64.p1i64
  // expected-error@+1 {{'__nvvm_atom_acq_rel_xchg_global_l' needs target feature sm_70}}
  __nvvm_atom_acq_rel_xchg_global_l((__attribute__((address_space(1))) long *)&dl, l);

  // CHECK_SM70_LP64: call i64 @llvm.nvvm.atomic.exch.shared.i.acq.rel.i64.p3i64
  // expected-error@+1 {{'__nvvm_atom_acq_rel_xchg_shared_l' needs target feature sm_70}}
  __nvvm_atom_acq_rel_xchg_shared_l((__attribute__((address_space(3))) long *)&dl, l);

  // CHECK_SM70_LP64: call i64 @llvm.nvvm.atomic.exch.gen.i.acquire.sys.i64.p0i64
  // expected-error@+1 {{'__nvvm_atom_acquire_sys_xchg_gen_l' needs target feature sm_70}}
  __nvvm_atom_acquire_sys_xchg_gen_l(&dl, l);

  // CHECK_SM70_LP64: call i64 @llvm.nvvm.atomic.exch.global.i.acquire.sys.i64.p1i64
  // expected-error@+1 {{'__nvvm_atom_acquire_sys_xchg_global_l' needs target feature sm_70}}
  __nvvm_atom_acquire_sys_xchg_global_l((__attribute__((address_space(1))) long *)&dl, l);

  // CHECK_SM70_LP64: call i64 @llvm.nvvm.atomic.exch.shared.i.acquire.sys.i64.p3i64
  // expected-error@+1 {{'__nvvm_atom_acquire_sys_xchg_shared_l' needs target feature sm_70}}
  __nvvm_atom_acquire_sys_xchg_shared_l((__attribute__((address_space(3))) long *)&dl, l);

  // CHECK_SM70_LP64: call i64 @llvm.nvvm.atomic.exch.gen.i.release.sys.i64.p0i64
  // expected-error@+1 {{'__nvvm_atom_release_sys_xchg_gen_l' needs target feature sm_70}}
  __nvvm_atom_release_sys_xchg_gen_l(&dl, l);

  // CHECK_SM70_LP64: call i64 @llvm.nvvm.atomic.exch.global.i.release.sys.i64.p1i64
  // expected-error@+1 {{'__nvvm_atom_release_sys_xchg_global_l' needs target feature sm_70}}
  __nvvm_atom_release_sys_xchg_global_l((__attribute__((address_space(1))) long *)&dl, l);

  // CHECK_SM70_LP64: call i64 @llvm.nvvm.atomic.exch.shared.i.release.sys.i64.p3i64
  // expected-error@+1 {{'__nvvm_atom_release_sys_xchg_shared_l' needs target feature sm_70}}
  __nvvm_atom_release_sys_xchg_shared_l((__attribute__((address_space(3))) long *)&dl, l);

  // CHECK_SM70_LP64: call i64 @llvm.nvvm.atomic.exch.gen.i.acq.rel.sys.i64.p0i64
  // expected-error@+1 {{'__nvvm_atom_acq_rel_sys_xchg_gen_l' needs target feature sm_70}}
  __nvvm_atom_acq_rel_sys_xchg_gen_l(&dl, l);

  // CHECK_SM70_LP64: call i64 @llvm.nvvm.atomic.exch.global.i.acq.rel.sys.i64.p1i64
  // expected-error@+1 {{'__nvvm_atom_acq_rel_sys_xchg_global_l' needs target feature sm_70}}
  __nvvm_atom_acq_rel_sys_xchg_global_l((__attribute__((address_space(1))) long *)&dl, l);

  // CHECK_SM70_LP64: call i64 @llvm.nvvm.atomic.exch.shared.i.acq.rel.sys.i64.p3i64
  // expected-error@+1 {{'__nvvm_atom_acq_rel_sys_xchg_shared_l' needs target feature sm_70}}
  __nvvm_atom_acq_rel_sys_xchg_shared_l((__attribute__((address_space(3))) long *)&dl, l);

  // CHECK_SM70_LP64: call i64 @llvm.nvvm.atomic.exch.gen.i.acquire.cta.i64.p0i64
  // expected-error@+1 {{'__nvvm_atom_acquire_cta_xchg_gen_l' needs target feature sm_70}}
  __nvvm_atom_acquire_cta_xchg_gen_l(&dl, l);

  // CHECK_SM70_LP64: call i64 @llvm.nvvm.atomic.exch.global.i.acquire.cta.i64.p1i64
  // expected-error@+1 {{'__nvvm_atom_acquire_cta_xchg_global_l' needs target feature sm_70}}
  __nvvm_atom_acquire_cta_xchg_global_l((__attribute__((address_space(1))) long *)&dl, l);

  // CHECK_SM70_LP64: call i64 @llvm.nvvm.atomic.exch.shared.i.acquire.cta.i64.p3i64
  // expected-error@+1 {{'__nvvm_atom_acquire_cta_xchg_shared_l' needs target feature sm_70}}
  __nvvm_atom_acquire_cta_xchg_shared_l((__attribute__((address_space(3))) long *)&dl, l);

  // CHECK_SM70_LP64: call i64 @llvm.nvvm.atomic.exch.gen.i.release.cta.i64.p0i64
  // expected-error@+1 {{'__nvvm_atom_release_cta_xchg_gen_l' needs target feature sm_70}}
  __nvvm_atom_release_cta_xchg_gen_l(&dl, l);

  // CHECK_SM70_LP64: call i64 @llvm.nvvm.atomic.exch.global.i.release.cta.i64.p1i64
  // expected-error@+1 {{'__nvvm_atom_release_cta_xchg_global_l' needs target feature sm_70}}
  __nvvm_atom_release_cta_xchg_global_l((__attribute__((address_space(1))) long *)&dl, l);

  // CHECK_SM70_LP64: call i64 @llvm.nvvm.atomic.exch.shared.i.release.cta.i64.p3i64
  // expected-error@+1 {{'__nvvm_atom_release_cta_xchg_shared_l' needs target feature sm_70}}
  __nvvm_atom_release_cta_xchg_shared_l((__attribute__((address_space(3))) long *)&dl, l);

  // CHECK_SM70_LP64: call i64 @llvm.nvvm.atomic.exch.gen.i.acq.rel.cta.i64.p0i64
  // expected-error@+1 {{'__nvvm_atom_acq_rel_cta_xchg_gen_l' needs target feature sm_70}}
  __nvvm_atom_acq_rel_cta_xchg_gen_l(&dl, l);

  // CHECK_SM70_LP64: call i64 @llvm.nvvm.atomic.exch.global.i.acq.rel.cta.i64.p1i64
  // expected-error@+1 {{'__nvvm_atom_acq_rel_cta_xchg_global_l' needs target feature sm_70}}
  __nvvm_atom_acq_rel_cta_xchg_global_l((__attribute__((address_space(1))) long *)&dl, l);

  // CHECK_SM70_LP64: call i64 @llvm.nvvm.atomic.exch.shared.i.acq.rel.cta.i64.p3i64
  // expected-error@+1 {{'__nvvm_atom_acq_rel_cta_xchg_shared_l' needs target feature sm_70}}
  __nvvm_atom_acq_rel_cta_xchg_shared_l((__attribute__((address_space(3))) long *)&dl, l);

  // CHECK_SM70_LP64: call float @llvm.nvvm.atomic.exch.gen.f.acquire.f32.p0f32
  // expected-error@+1 {{'__nvvm_atom_acquire_xchg_gen_f' needs target feature sm_70}}
  __nvvm_atom_acquire_xchg_gen_f(fp, f);

  // CHECK_SM70_LP64: call float @llvm.nvvm.atomic.exch.global.f.acquire.f32.p1f32
  // expected-error@+1 {{'__nvvm_atom_acquire_xchg_global_f' needs target feature sm_70}}
  __nvvm_atom_acquire_xchg_global_f((__attribute__((address_space(1))) float *)fp, f);

  // CHECK_SM70_LP64: call float @llvm.nvvm.atomic.exch.shared.f.acquire.f32.p3f32
  // expected-error@+1 {{'__nvvm_atom_acquire_xchg_shared_f' needs target feature sm_70}}
  __nvvm_atom_acquire_xchg_shared_f((__attribute__((address_space(3))) float *)fp, f);

  // CHECK_SM70_LP64: call float @llvm.nvvm.atomic.exch.gen.f.release.f32.p0f32
  // expected-error@+1 {{'__nvvm_atom_release_xchg_gen_f' needs target feature sm_70}}
  __nvvm_atom_release_xchg_gen_f(fp, f);

  // CHECK_SM70_LP64: call float @llvm.nvvm.atomic.exch.global.f.release.f32.p1f32
  // expected-error@+1 {{'__nvvm_atom_release_xchg_global_f' needs target feature sm_70}}
  __nvvm_atom_release_xchg_global_f((__attribute__((address_space(1))) float *)fp, f);

  // CHECK_SM70_LP64: call float @llvm.nvvm.atomic.exch.shared.f.release.f32.p3f32
  // expected-error@+1 {{'__nvvm_atom_release_xchg_shared_f' needs target feature sm_70}}
  __nvvm_atom_release_xchg_shared_f((__attribute__((address_space(3))) float *)fp, f);

  // CHECK_SM70_LP64: call float @llvm.nvvm.atomic.exch.gen.f.acq.rel.f32.p0f32
  // expected-error@+1 {{'__nvvm_atom_acq_rel_xchg_gen_f' needs target feature sm_70}}
  __nvvm_atom_acq_rel_xchg_gen_f(fp, f);

  // CHECK_SM70_LP64: call float @llvm.nvvm.atomic.exch.global.f.acq.rel.f32.p1f32
  // expected-error@+1 {{'__nvvm_atom_acq_rel_xchg_global_f' needs target feature sm_70}}
  __nvvm_atom_acq_rel_xchg_global_f((__attribute__((address_space(1))) float *)fp, f);

  // CHECK_SM70_LP64: call float @llvm.nvvm.atomic.exch.shared.f.acq.rel.f32.p3f32
  // expected-error@+1 {{'__nvvm_atom_acq_rel_xchg_shared_f' needs target feature sm_70}}
  __nvvm_atom_acq_rel_xchg_shared_f((__attribute__((address_space(3))) float *)fp, f);

  // CHECK_SM70_LP64: call float @llvm.nvvm.atomic.exch.gen.f.acquire.sys.f32.p0f32
  // expected-error@+1 {{'__nvvm_atom_acquire_sys_xchg_gen_f' needs target feature sm_70}}
  __nvvm_atom_acquire_sys_xchg_gen_f(fp, f);

  // CHECK_SM70_LP64: call float @llvm.nvvm.atomic.exch.global.f.acquire.sys.f32.p1f32
  // expected-error@+1 {{'__nvvm_atom_acquire_sys_xchg_global_f' needs target feature sm_70}}
  __nvvm_atom_acquire_sys_xchg_global_f((__attribute__((address_space(1))) float *)fp, f);

  // CHECK_SM70_LP64: call float @llvm.nvvm.atomic.exch.shared.f.acquire.sys.f32.p3f32
  // expected-error@+1 {{'__nvvm_atom_acquire_sys_xchg_shared_f' needs target feature sm_70}}
  __nvvm_atom_acquire_sys_xchg_shared_f((__attribute__((address_space(3))) float *)fp, f);

  // CHECK_SM70_LP64: call float @llvm.nvvm.atomic.exch.gen.f.release.sys.f32.p0f32
  // expected-error@+1 {{'__nvvm_atom_release_sys_xchg_gen_f' needs target feature sm_70}}
  __nvvm_atom_release_sys_xchg_gen_f(fp, f);

  // CHECK_SM70_LP64: call float @llvm.nvvm.atomic.exch.global.f.release.sys.f32.p1f32
  // expected-error@+1 {{'__nvvm_atom_release_sys_xchg_global_f' needs target feature sm_70}}
  __nvvm_atom_release_sys_xchg_global_f((__attribute__((address_space(1))) float *)fp, f);

  // CHECK_SM70_LP64: call float @llvm.nvvm.atomic.exch.shared.f.release.sys.f32.p3f32
  // expected-error@+1 {{'__nvvm_atom_release_sys_xchg_shared_f' needs target feature sm_70}}
  __nvvm_atom_release_sys_xchg_shared_f((__attribute__((address_space(3))) float *)fp, f);

  // CHECK_SM70_LP64: call float @llvm.nvvm.atomic.exch.gen.f.acq.rel.sys.f32.p0f32
  // expected-error@+1 {{'__nvvm_atom_acq_rel_sys_xchg_gen_f' needs target feature sm_70}}
  __nvvm_atom_acq_rel_sys_xchg_gen_f(fp, f);

  // CHECK_SM70_LP64: call float @llvm.nvvm.atomic.exch.global.f.acq.rel.sys.f32.p1f32
  // expected-error@+1 {{'__nvvm_atom_acq_rel_sys_xchg_global_f' needs target feature sm_70}}
  __nvvm_atom_acq_rel_sys_xchg_global_f((__attribute__((address_space(1))) float *)fp, f);

  // CHECK_SM70_LP64: call float @llvm.nvvm.atomic.exch.shared.f.acq.rel.sys.f32.p3f32
  // expected-error@+1 {{'__nvvm_atom_acq_rel_sys_xchg_shared_f' needs target feature sm_70}}
  __nvvm_atom_acq_rel_sys_xchg_shared_f((__attribute__((address_space(3))) float *)fp, f);

  // CHECK_SM70_LP64: call float @llvm.nvvm.atomic.exch.gen.f.acquire.cta.f32.p0f32
  // expected-error@+1 {{'__nvvm_atom_acquire_cta_xchg_gen_f' needs target feature sm_70}}
  __nvvm_atom_acquire_cta_xchg_gen_f(fp, f);

  // CHECK_SM70_LP64: call float @llvm.nvvm.atomic.exch.global.f.acquire.cta.f32.p1f32
  // expected-error@+1 {{'__nvvm_atom_acquire_cta_xchg_global_f' needs target feature sm_70}}
  __nvvm_atom_acquire_cta_xchg_global_f((__attribute__((address_space(1))) float *)fp, f);

  // CHECK_SM70_LP64: call float @llvm.nvvm.atomic.exch.shared.f.acquire.cta.f32.p3f32
  // expected-error@+1 {{'__nvvm_atom_acquire_cta_xchg_shared_f' needs target feature sm_70}}
  __nvvm_atom_acquire_cta_xchg_shared_f((__attribute__((address_space(3))) float *)fp, f);

  // CHECK_SM70_LP64: call float @llvm.nvvm.atomic.exch.gen.f.release.cta.f32.p0f32
  // expected-error@+1 {{'__nvvm_atom_release_cta_xchg_gen_f' needs target feature sm_70}}
  __nvvm_atom_release_cta_xchg_gen_f(fp, f);

  // CHECK_SM70_LP64: call float @llvm.nvvm.atomic.exch.global.f.release.cta.f32.p1f32
  // expected-error@+1 {{'__nvvm_atom_release_cta_xchg_global_f' needs target feature sm_70}}
  __nvvm_atom_release_cta_xchg_global_f((__attribute__((address_space(1))) float *)fp, f);

  // CHECK_SM70_LP64: call float @llvm.nvvm.atomic.exch.shared.f.release.cta.f32.p3f32
  // expected-error@+1 {{'__nvvm_atom_release_cta_xchg_shared_f' needs target feature sm_70}}
  __nvvm_atom_release_cta_xchg_shared_f((__attribute__((address_space(3))) float *)fp, f);

  // CHECK_SM70_LP64: call float @llvm.nvvm.atomic.exch.gen.f.acq.rel.cta.f32.p0f32
  // expected-error@+1 {{'__nvvm_atom_acq_rel_cta_xchg_gen_f' needs target feature sm_70}}
  __nvvm_atom_acq_rel_cta_xchg_gen_f(fp, f);

  // CHECK_SM70_LP64: call float @llvm.nvvm.atomic.exch.global.f.acq.rel.cta.f32.p1f32
  // expected-error@+1 {{'__nvvm_atom_acq_rel_cta_xchg_global_f' needs target feature sm_70}}
  __nvvm_atom_acq_rel_cta_xchg_global_f((__attribute__((address_space(1))) float *)fp, f);

  // CHECK_SM70_LP64: call float @llvm.nvvm.atomic.exch.shared.f.acq.rel.cta.f32.p3f32
  // expected-error@+1 {{'__nvvm_atom_acq_rel_cta_xchg_shared_f' needs target feature sm_70}}
  __nvvm_atom_acq_rel_cta_xchg_shared_f((__attribute__((address_space(3))) float *)fp, f);

  // CHECK_SM70_LP64: call double @llvm.nvvm.atomic.exch.gen.f.acquire.f64.p0f64
  // expected-error@+1 {{'__nvvm_atom_acquire_xchg_gen_d' needs target feature sm_70}}
  __nvvm_atom_acquire_xchg_gen_d(dfp, df);

  // CHECK_SM70_LP64: call double @llvm.nvvm.atomic.exch.global.f.acquire.f64.p1f64
  // expected-error@+1 {{'__nvvm_atom_acquire_xchg_global_d' needs target feature sm_70}}
  __nvvm_atom_acquire_xchg_global_d((__attribute__((address_space(1))) double *)dfp, df);

  // CHECK_SM70_LP64: call double @llvm.nvvm.atomic.exch.shared.f.acquire.f64.p3f64
  // expected-error@+1 {{'__nvvm_atom_acquire_xchg_shared_d' needs target feature sm_70}}
  __nvvm_atom_acquire_xchg_shared_d((__attribute__((address_space(3))) double *)dfp, df);

  // CHECK_SM70_LP64: call double @llvm.nvvm.atomic.exch.gen.f.release.f64.p0f64
  // expected-error@+1 {{'__nvvm_atom_release_xchg_gen_d' needs target feature sm_70}}
  __nvvm_atom_release_xchg_gen_d(dfp, df);

  // CHECK_SM70_LP64: call double @llvm.nvvm.atomic.exch.global.f.release.f64.p1f64
  // expected-error@+1 {{'__nvvm_atom_release_xchg_global_d' needs target feature sm_70}}
  __nvvm_atom_release_xchg_global_d((__attribute__((address_space(1))) double *)dfp, df);

  // CHECK_SM70_LP64: call double @llvm.nvvm.atomic.exch.shared.f.release.f64.p3f64
  // expected-error@+1 {{'__nvvm_atom_release_xchg_shared_d' needs target feature sm_70}}
  __nvvm_atom_release_xchg_shared_d((__attribute__((address_space(3))) double *)dfp, df);

  // CHECK_SM70_LP64: call double @llvm.nvvm.atomic.exch.gen.f.acq.rel.f64.p0f64
  // expected-error@+1 {{'__nvvm_atom_acq_rel_xchg_gen_d' needs target feature sm_70}}
  __nvvm_atom_acq_rel_xchg_gen_d(dfp, df);

  // CHECK_SM70_LP64: call double @llvm.nvvm.atomic.exch.global.f.acq.rel.f64.p1f64
  // expected-error@+1 {{'__nvvm_atom_acq_rel_xchg_global_d' needs target feature sm_70}}
  __nvvm_atom_acq_rel_xchg_global_d((__attribute__((address_space(1))) double *)dfp, df);

  // CHECK_SM70_LP64: call double @llvm.nvvm.atomic.exch.shared.f.acq.rel.f64.p3f64
  // expected-error@+1 {{'__nvvm_atom_acq_rel_xchg_shared_d' needs target feature sm_70}}
  __nvvm_atom_acq_rel_xchg_shared_d((__attribute__((address_space(3))) double *)dfp, df);

  // CHECK_SM70_LP64: call double @llvm.nvvm.atomic.exch.gen.f.acquire.sys.f64.p0f64
  // expected-error@+1 {{'__nvvm_atom_acquire_sys_xchg_gen_d' needs target feature sm_70}}
  __nvvm_atom_acquire_sys_xchg_gen_d(dfp, df);

  // CHECK_SM70_LP64: call double @llvm.nvvm.atomic.exch.global.f.acquire.sys.f64.p1f64
  // expected-error@+1 {{'__nvvm_atom_acquire_sys_xchg_global_d' needs target feature sm_70}}
  __nvvm_atom_acquire_sys_xchg_global_d((__attribute__((address_space(1))) double *)dfp, df);

  // CHECK_SM70_LP64: call double @llvm.nvvm.atomic.exch.shared.f.acquire.sys.f64.p3f64
  // expected-error@+1 {{'__nvvm_atom_acquire_sys_xchg_shared_d' needs target feature sm_70}}
  __nvvm_atom_acquire_sys_xchg_shared_d((__attribute__((address_space(3))) double *)dfp, df);

  // CHECK_SM70_LP64: call double @llvm.nvvm.atomic.exch.gen.f.release.sys.f64.p0f64
  // expected-error@+1 {{'__nvvm_atom_release_sys_xchg_gen_d' needs target feature sm_70}}
  __nvvm_atom_release_sys_xchg_gen_d(dfp, df);

  // CHECK_SM70_LP64: call double @llvm.nvvm.atomic.exch.global.f.release.sys.f64.p1f64
  // expected-error@+1 {{'__nvvm_atom_release_sys_xchg_global_d' needs target feature sm_70}}
  __nvvm_atom_release_sys_xchg_global_d((__attribute__((address_space(1))) double *)dfp, df);

  // CHECK_SM70_LP64: call double @llvm.nvvm.atomic.exch.shared.f.release.sys.f64.p3f64
  // expected-error@+1 {{'__nvvm_atom_release_sys_xchg_shared_d' needs target feature sm_70}}
  __nvvm_atom_release_sys_xchg_shared_d((__attribute__((address_space(3))) double *)dfp, df);

  // CHECK_SM70_LP64: call double @llvm.nvvm.atomic.exch.gen.f.acq.rel.sys.f64.p0f64
  // expected-error@+1 {{'__nvvm_atom_acq_rel_sys_xchg_gen_d' needs target feature sm_70}}
  __nvvm_atom_acq_rel_sys_xchg_gen_d(dfp, df);

  // CHECK_SM70_LP64: call double @llvm.nvvm.atomic.exch.global.f.acq.rel.sys.f64.p1f64
  // expected-error@+1 {{'__nvvm_atom_acq_rel_sys_xchg_global_d' needs target feature sm_70}}
  __nvvm_atom_acq_rel_sys_xchg_global_d((__attribute__((address_space(1))) double *)dfp, df);

  // CHECK_SM70_LP64: call double @llvm.nvvm.atomic.exch.shared.f.acq.rel.sys.f64.p3f64
  // expected-error@+1 {{'__nvvm_atom_acq_rel_sys_xchg_shared_d' needs target feature sm_70}}
  __nvvm_atom_acq_rel_sys_xchg_shared_d((__attribute__((address_space(3))) double *)dfp, df);

  // CHECK_SM70_LP64: call double @llvm.nvvm.atomic.exch.gen.f.acquire.cta.f64.p0f64
  // expected-error@+1 {{'__nvvm_atom_acquire_cta_xchg_gen_d' needs target feature sm_70}}
  __nvvm_atom_acquire_cta_xchg_gen_d(dfp, df);

  // CHECK_SM70_LP64: call double @llvm.nvvm.atomic.exch.global.f.acquire.cta.f64.p1f64
  // expected-error@+1 {{'__nvvm_atom_acquire_cta_xchg_global_d' needs target feature sm_70}}
  __nvvm_atom_acquire_cta_xchg_global_d((__attribute__((address_space(1))) double *)dfp, df);

  // CHECK_SM70_LP64: call double @llvm.nvvm.atomic.exch.shared.f.acquire.cta.f64.p3f64
  // expected-error@+1 {{'__nvvm_atom_acquire_cta_xchg_shared_d' needs target feature sm_70}}
  __nvvm_atom_acquire_cta_xchg_shared_d((__attribute__((address_space(3))) double *)dfp, df);

  // CHECK_SM70_LP64: call double @llvm.nvvm.atomic.exch.gen.f.release.cta.f64.p0f64
  // expected-error@+1 {{'__nvvm_atom_release_cta_xchg_gen_d' needs target feature sm_70}}
  __nvvm_atom_release_cta_xchg_gen_d(dfp, df);

  // CHECK_SM70_LP64: call double @llvm.nvvm.atomic.exch.global.f.release.cta.f64.p1f64
  // expected-error@+1 {{'__nvvm_atom_release_cta_xchg_global_d' needs target feature sm_70}}
  __nvvm_atom_release_cta_xchg_global_d((__attribute__((address_space(1))) double *)dfp, df);

  // CHECK_SM70_LP64: call double @llvm.nvvm.atomic.exch.shared.f.release.cta.f64.p3f64
  // expected-error@+1 {{'__nvvm_atom_release_cta_xchg_shared_d' needs target feature sm_70}}
  __nvvm_atom_release_cta_xchg_shared_d((__attribute__((address_space(3))) double *)dfp, df);

  // CHECK_SM70_LP64: call double @llvm.nvvm.atomic.exch.gen.f.acq.rel.cta.f64.p0f64
  // expected-error@+1 {{'__nvvm_atom_acq_rel_cta_xchg_gen_d' needs target feature sm_70}}
  __nvvm_atom_acq_rel_cta_xchg_gen_d(dfp, df);

  // CHECK_SM70_LP64: call double @llvm.nvvm.atomic.exch.global.f.acq.rel.cta.f64.p1f64
  // expected-error@+1 {{'__nvvm_atom_acq_rel_cta_xchg_global_d' needs target feature sm_70}}
  __nvvm_atom_acq_rel_cta_xchg_global_d((__attribute__((address_space(1))) double *)dfp, df);

  // CHECK_SM70_LP64: call double @llvm.nvvm.atomic.exch.shared.f.acq.rel.cta.f64.p3f64
  // expected-error@+1 {{'__nvvm_atom_acq_rel_cta_xchg_shared_d' needs target feature sm_70}}
  __nvvm_atom_acq_rel_cta_xchg_shared_d((__attribute__((address_space(3))) double *)dfp, df);

  // CHECK_SM70_LP64: call i32 @llvm.nvvm.atomic.max.gen.i.acquire.i32.p0i32
  // expected-error@+1 {{'__nvvm_atom_acquire_max_gen_i' needs target feature sm_70}}
  __nvvm_atom_acquire_max_gen_i(ip, i);

  // CHECK_SM70_LP64: call i32 @llvm.nvvm.atomic.max.global.i.acquire.i32.p1i32
  // expected-error@+1 {{'__nvvm_atom_acquire_max_global_i' needs target feature sm_70}}
  __nvvm_atom_acquire_max_global_i((__attribute__((address_space(1))) int *)ip, i);

  // CHECK_SM70_LP64: call i32 @llvm.nvvm.atomic.max.shared.i.acquire.i32.p3i32
  // expected-error@+1 {{'__nvvm_atom_acquire_max_shared_i' needs target feature sm_70}}
  __nvvm_atom_acquire_max_shared_i((__attribute__((address_space(3))) int *)ip, i);

  // CHECK_SM70_LP64: call i32 @llvm.nvvm.atomic.max.gen.i.release.i32.p0i32
  // expected-error@+1 {{'__nvvm_atom_release_max_gen_i' needs target feature sm_70}}
  __nvvm_atom_release_max_gen_i(ip, i);

  // CHECK_SM70_LP64: call i32 @llvm.nvvm.atomic.max.global.i.release.i32.p1i32
  // expected-error@+1 {{'__nvvm_atom_release_max_global_i' needs target feature sm_70}}
  __nvvm_atom_release_max_global_i((__attribute__((address_space(1))) int *)ip, i);

  // CHECK_SM70_LP64: call i32 @llvm.nvvm.atomic.max.shared.i.release.i32.p3i32
  // expected-error@+1 {{'__nvvm_atom_release_max_shared_i' needs target feature sm_70}}
  __nvvm_atom_release_max_shared_i((__attribute__((address_space(3))) int *)ip, i);

  // CHECK_SM70_LP64: call i32 @llvm.nvvm.atomic.max.gen.i.acq.rel.i32.p0i32
  // expected-error@+1 {{'__nvvm_atom_acq_rel_max_gen_i' needs target feature sm_70}}
  __nvvm_atom_acq_rel_max_gen_i(ip, i);

  // CHECK_SM70_LP64: call i32 @llvm.nvvm.atomic.max.global.i.acq.rel.i32.p1i32
  // expected-error@+1 {{'__nvvm_atom_acq_rel_max_global_i' needs target feature sm_70}}
  __nvvm_atom_acq_rel_max_global_i((__attribute__((address_space(1))) int *)ip, i);

  // CHECK_SM70_LP64: call i32 @llvm.nvvm.atomic.max.shared.i.acq.rel.i32.p3i32
  // expected-error@+1 {{'__nvvm_atom_acq_rel_max_shared_i' needs target feature sm_70}}
  __nvvm_atom_acq_rel_max_shared_i((__attribute__((address_space(3))) int *)ip, i);

  // CHECK_SM70_LP64: call i32 @llvm.nvvm.atomic.max.gen.i.acquire.sys.i32.p0i32
  // expected-error@+1 {{'__nvvm_atom_acquire_sys_max_gen_i' needs target feature sm_70}}
  __nvvm_atom_acquire_sys_max_gen_i(ip, i);

  // CHECK_SM70_LP64: call i32 @llvm.nvvm.atomic.max.global.i.acquire.sys.i32.p1i32
  // expected-error@+1 {{'__nvvm_atom_acquire_sys_max_global_i' needs target feature sm_70}}
  __nvvm_atom_acquire_sys_max_global_i((__attribute__((address_space(1))) int *)ip, i);

  // CHECK_SM70_LP64: call i32 @llvm.nvvm.atomic.max.shared.i.acquire.sys.i32.p3i32
  // expected-error@+1 {{'__nvvm_atom_acquire_sys_max_shared_i' needs target feature sm_70}}
  __nvvm_atom_acquire_sys_max_shared_i((__attribute__((address_space(3))) int *)ip, i);

  // CHECK_SM70_LP64: call i32 @llvm.nvvm.atomic.max.gen.i.release.sys.i32.p0i32
  // expected-error@+1 {{'__nvvm_atom_release_sys_max_gen_i' needs target feature sm_70}}
  __nvvm_atom_release_sys_max_gen_i(ip, i);

  // CHECK_SM70_LP64: call i32 @llvm.nvvm.atomic.max.global.i.release.sys.i32.p1i32
  // expected-error@+1 {{'__nvvm_atom_release_sys_max_global_i' needs target feature sm_70}}
  __nvvm_atom_release_sys_max_global_i((__attribute__((address_space(1))) int *)ip, i);

  // CHECK_SM70_LP64: call i32 @llvm.nvvm.atomic.max.shared.i.release.sys.i32.p3i32
  // expected-error@+1 {{'__nvvm_atom_release_sys_max_shared_i' needs target feature sm_70}}
  __nvvm_atom_release_sys_max_shared_i((__attribute__((address_space(3))) int *)ip, i);

  // CHECK_SM70_LP64: call i32 @llvm.nvvm.atomic.max.gen.i.acq.rel.sys.i32.p0i32
  // expected-error@+1 {{'__nvvm_atom_acq_rel_sys_max_gen_i' needs target feature sm_70}}
  __nvvm_atom_acq_rel_sys_max_gen_i(ip, i);

  // CHECK_SM70_LP64: call i32 @llvm.nvvm.atomic.max.global.i.acq.rel.sys.i32.p1i32
  // expected-error@+1 {{'__nvvm_atom_acq_rel_sys_max_global_i' needs target feature sm_70}}
  __nvvm_atom_acq_rel_sys_max_global_i((__attribute__((address_space(1))) int *)ip, i);

  // CHECK_SM70_LP64: call i32 @llvm.nvvm.atomic.max.shared.i.acq.rel.sys.i32.p3i32
  // expected-error@+1 {{'__nvvm_atom_acq_rel_sys_max_shared_i' needs target feature sm_70}}
  __nvvm_atom_acq_rel_sys_max_shared_i((__attribute__((address_space(3))) int *)ip, i);

  // CHECK_SM70_LP64: call i32 @llvm.nvvm.atomic.max.gen.i.acquire.cta.i32.p0i32
  // expected-error@+1 {{'__nvvm_atom_acquire_cta_max_gen_i' needs target feature sm_70}}
  __nvvm_atom_acquire_cta_max_gen_i(ip, i);

  // CHECK_SM70_LP64: call i32 @llvm.nvvm.atomic.max.global.i.acquire.cta.i32.p1i32
  // expected-error@+1 {{'__nvvm_atom_acquire_cta_max_global_i' needs target feature sm_70}}
  __nvvm_atom_acquire_cta_max_global_i((__attribute__((address_space(1))) int *)ip, i);

  // CHECK_SM70_LP64: call i32 @llvm.nvvm.atomic.max.shared.i.acquire.cta.i32.p3i32
  // expected-error@+1 {{'__nvvm_atom_acquire_cta_max_shared_i' needs target feature sm_70}}
  __nvvm_atom_acquire_cta_max_shared_i((__attribute__((address_space(3))) int *)ip, i);

  // CHECK_SM70_LP64: call i32 @llvm.nvvm.atomic.max.gen.i.release.cta.i32.p0i32
  // expected-error@+1 {{'__nvvm_atom_release_cta_max_gen_i' needs target feature sm_70}}
  __nvvm_atom_release_cta_max_gen_i(ip, i);

  // CHECK_SM70_LP64: call i32 @llvm.nvvm.atomic.max.global.i.release.cta.i32.p1i32
  // expected-error@+1 {{'__nvvm_atom_release_cta_max_global_i' needs target feature sm_70}}
  __nvvm_atom_release_cta_max_global_i((__attribute__((address_space(1))) int *)ip, i);

  // CHECK_SM70_LP64: call i32 @llvm.nvvm.atomic.max.shared.i.release.cta.i32.p3i32
  // expected-error@+1 {{'__nvvm_atom_release_cta_max_shared_i' needs target feature sm_70}}
  __nvvm_atom_release_cta_max_shared_i((__attribute__((address_space(3))) int *)ip, i);

  // CHECK_SM70_LP64: call i32 @llvm.nvvm.atomic.max.gen.i.acq.rel.cta.i32.p0i32
  // expected-error@+1 {{'__nvvm_atom_acq_rel_cta_max_gen_i' needs target feature sm_70}}
  __nvvm_atom_acq_rel_cta_max_gen_i(ip, i);

  // CHECK_SM70_LP64: call i32 @llvm.nvvm.atomic.max.global.i.acq.rel.cta.i32.p1i32
  // expected-error@+1 {{'__nvvm_atom_acq_rel_cta_max_global_i' needs target feature sm_70}}
  __nvvm_atom_acq_rel_cta_max_global_i((__attribute__((address_space(1))) int *)ip, i);

  // CHECK_SM70_LP64: call i32 @llvm.nvvm.atomic.max.shared.i.acq.rel.cta.i32.p3i32
  // expected-error@+1 {{'__nvvm_atom_acq_rel_cta_max_shared_i' needs target feature sm_70}}
  __nvvm_atom_acq_rel_cta_max_shared_i((__attribute__((address_space(3))) int *)ip, i);

  // CHECK_SM70_LP64: call i64 @llvm.nvvm.atomic.max.gen.i.acquire.i64.p0i64
  // expected-error@+1 {{'__nvvm_atom_acquire_max_gen_l' needs target feature sm_70}}
  __nvvm_atom_acquire_max_gen_l(&dl, l);

  // CHECK_SM70_LP64: call i64 @llvm.nvvm.atomic.max.global.i.acquire.i64.p1i64
  // expected-error@+1 {{'__nvvm_atom_acquire_max_global_l' needs target feature sm_70}}
  __nvvm_atom_acquire_max_global_l((__attribute__((address_space(1))) long *)&dl, l);

  // CHECK_SM70_LP64: call i64 @llvm.nvvm.atomic.max.shared.i.acquire.i64.p3i64
  // expected-error@+1 {{'__nvvm_atom_acquire_max_shared_l' needs target feature sm_70}}
  __nvvm_atom_acquire_max_shared_l((__attribute__((address_space(3))) long *)&dl, l);

  // CHECK_SM70_LP64: call i64 @llvm.nvvm.atomic.max.gen.i.release.i64.p0i64
  // expected-error@+1 {{'__nvvm_atom_release_max_gen_l' needs target feature sm_70}}
  __nvvm_atom_release_max_gen_l(&dl, l);

  // CHECK_SM70_LP64: call i64 @llvm.nvvm.atomic.max.global.i.release.i64.p1i64
  // expected-error@+1 {{'__nvvm_atom_release_max_global_l' needs target feature sm_70}}
  __nvvm_atom_release_max_global_l((__attribute__((address_space(1))) long *)&dl, l);

  // CHECK_SM70_LP64: call i64 @llvm.nvvm.atomic.max.shared.i.release.i64.p3i64
  // expected-error@+1 {{'__nvvm_atom_release_max_shared_l' needs target feature sm_70}}
  __nvvm_atom_release_max_shared_l((__attribute__((address_space(3))) long *)&dl, l);

  // CHECK_SM70_LP64: call i64 @llvm.nvvm.atomic.max.gen.i.acq.rel.i64.p0i64
  // expected-error@+1 {{'__nvvm_atom_acq_rel_max_gen_l' needs target feature sm_70}}
  __nvvm_atom_acq_rel_max_gen_l(&dl, l);

  // CHECK_SM70_LP64: call i64 @llvm.nvvm.atomic.max.global.i.acq.rel.i64.p1i64
  // expected-error@+1 {{'__nvvm_atom_acq_rel_max_global_l' needs target feature sm_70}}
  __nvvm_atom_acq_rel_max_global_l((__attribute__((address_space(1))) long *)&dl, l);

  // CHECK_SM70_LP64: call i64 @llvm.nvvm.atomic.max.shared.i.acq.rel.i64.p3i64
  // expected-error@+1 {{'__nvvm_atom_acq_rel_max_shared_l' needs target feature sm_70}}
  __nvvm_atom_acq_rel_max_shared_l((__attribute__((address_space(3))) long *)&dl, l);

  // CHECK_SM70_LP64: call i64 @llvm.nvvm.atomic.max.gen.i.acquire.sys.i64.p0i64
  // expected-error@+1 {{'__nvvm_atom_acquire_sys_max_gen_l' needs target feature sm_70}}
  __nvvm_atom_acquire_sys_max_gen_l(&dl, l);

  // CHECK_SM70_LP64: call i64 @llvm.nvvm.atomic.max.global.i.acquire.sys.i64.p1i64
  // expected-error@+1 {{'__nvvm_atom_acquire_sys_max_global_l' needs target feature sm_70}}
  __nvvm_atom_acquire_sys_max_global_l((__attribute__((address_space(1))) long *)&dl, l);

  // CHECK_SM70_LP64: call i64 @llvm.nvvm.atomic.max.shared.i.acquire.sys.i64.p3i64
  // expected-error@+1 {{'__nvvm_atom_acquire_sys_max_shared_l' needs target feature sm_70}}
  __nvvm_atom_acquire_sys_max_shared_l((__attribute__((address_space(3))) long *)&dl, l);

  // CHECK_SM70_LP64: call i64 @llvm.nvvm.atomic.max.gen.i.release.sys.i64.p0i64
  // expected-error@+1 {{'__nvvm_atom_release_sys_max_gen_l' needs target feature sm_70}}
  __nvvm_atom_release_sys_max_gen_l(&dl, l);

  // CHECK_SM70_LP64: call i64 @llvm.nvvm.atomic.max.global.i.release.sys.i64.p1i64
  // expected-error@+1 {{'__nvvm_atom_release_sys_max_global_l' needs target feature sm_70}}
  __nvvm_atom_release_sys_max_global_l((__attribute__((address_space(1))) long *)&dl, l);

  // CHECK_SM70_LP64: call i64 @llvm.nvvm.atomic.max.shared.i.release.sys.i64.p3i64
  // expected-error@+1 {{'__nvvm_atom_release_sys_max_shared_l' needs target feature sm_70}}
  __nvvm_atom_release_sys_max_shared_l((__attribute__((address_space(3))) long *)&dl, l);

  // CHECK_SM70_LP64: call i64 @llvm.nvvm.atomic.max.gen.i.acq.rel.sys.i64.p0i64
  // expected-error@+1 {{'__nvvm_atom_acq_rel_sys_max_gen_l' needs target feature sm_70}}
  __nvvm_atom_acq_rel_sys_max_gen_l(&dl, l);

  // CHECK_SM70_LP64: call i64 @llvm.nvvm.atomic.max.global.i.acq.rel.sys.i64.p1i64
  // expected-error@+1 {{'__nvvm_atom_acq_rel_sys_max_global_l' needs target feature sm_70}}
  __nvvm_atom_acq_rel_sys_max_global_l((__attribute__((address_space(1))) long *)&dl, l);

  // CHECK_SM70_LP64: call i64 @llvm.nvvm.atomic.max.shared.i.acq.rel.sys.i64.p3i64
  // expected-error@+1 {{'__nvvm_atom_acq_rel_sys_max_shared_l' needs target feature sm_70}}
  __nvvm_atom_acq_rel_sys_max_shared_l((__attribute__((address_space(3))) long *)&dl, l);

  // CHECK_SM70_LP64: call i64 @llvm.nvvm.atomic.max.gen.i.acquire.cta.i64.p0i64
  // expected-error@+1 {{'__nvvm_atom_acquire_cta_max_gen_l' needs target feature sm_70}}
  __nvvm_atom_acquire_cta_max_gen_l(&dl, l);

  // CHECK_SM70_LP64: call i64 @llvm.nvvm.atomic.max.global.i.acquire.cta.i64.p1i64
  // expected-error@+1 {{'__nvvm_atom_acquire_cta_max_global_l' needs target feature sm_70}}
  __nvvm_atom_acquire_cta_max_global_l((__attribute__((address_space(1))) long *)&dl, l);

  // CHECK_SM70_LP64: call i64 @llvm.nvvm.atomic.max.shared.i.acquire.cta.i64.p3i64
  // expected-error@+1 {{'__nvvm_atom_acquire_cta_max_shared_l' needs target feature sm_70}}
  __nvvm_atom_acquire_cta_max_shared_l((__attribute__((address_space(3))) long *)&dl, l);

  // CHECK_SM70_LP64: call i64 @llvm.nvvm.atomic.max.gen.i.release.cta.i64.p0i64
  // expected-error@+1 {{'__nvvm_atom_release_cta_max_gen_l' needs target feature sm_70}}
  __nvvm_atom_release_cta_max_gen_l(&dl, l);

  // CHECK_SM70_LP64: call i64 @llvm.nvvm.atomic.max.global.i.release.cta.i64.p1i64
  // expected-error@+1 {{'__nvvm_atom_release_cta_max_global_l' needs target feature sm_70}}
  __nvvm_atom_release_cta_max_global_l((__attribute__((address_space(1))) long *)&dl, l);

  // CHECK_SM70_LP64: call i64 @llvm.nvvm.atomic.max.shared.i.release.cta.i64.p3i64
  // expected-error@+1 {{'__nvvm_atom_release_cta_max_shared_l' needs target feature sm_70}}
  __nvvm_atom_release_cta_max_shared_l((__attribute__((address_space(3))) long *)&dl, l);

  // CHECK_SM70_LP64: call i64 @llvm.nvvm.atomic.max.gen.i.acq.rel.cta.i64.p0i64
  // expected-error@+1 {{'__nvvm_atom_acq_rel_cta_max_gen_l' needs target feature sm_70}}
  __nvvm_atom_acq_rel_cta_max_gen_l(&dl, l);

  // CHECK_SM70_LP64: call i64 @llvm.nvvm.atomic.max.global.i.acq.rel.cta.i64.p1i64
  // expected-error@+1 {{'__nvvm_atom_acq_rel_cta_max_global_l' needs target feature sm_70}}
  __nvvm_atom_acq_rel_cta_max_global_l((__attribute__((address_space(1))) long *)&dl, l);

  // CHECK_SM70_LP64: call i64 @llvm.nvvm.atomic.max.shared.i.acq.rel.cta.i64.p3i64
  // expected-error@+1 {{'__nvvm_atom_acq_rel_cta_max_shared_l' needs target feature sm_70}}
  __nvvm_atom_acq_rel_cta_max_shared_l((__attribute__((address_space(3))) long *)&dl, l);

  // CHECK_SM70_LP64: call i32 @llvm.nvvm.atomic.max.gen.ui.acquire.i32.p0i32
  // expected-error@+1 {{'__nvvm_atom_acquire_max_gen_ui' needs target feature sm_70}}
  __nvvm_atom_acquire_max_gen_ui((unsigned int *)ip, i);

  // CHECK_SM70_LP64: call i32 @llvm.nvvm.atomic.max.global.ui.acquire.i32.p1i32
  // expected-error@+1 {{'__nvvm_atom_acquire_max_global_ui' needs target feature sm_70}}
  __nvvm_atom_acquire_max_global_ui((__attribute__((address_space(1))) unsigned int *)(unsigned int *)ip, i);

  // CHECK_SM70_LP64: call i32 @llvm.nvvm.atomic.max.shared.ui.acquire.i32.p3i32
  // expected-error@+1 {{'__nvvm_atom_acquire_max_shared_ui' needs target feature sm_70}}
  __nvvm_atom_acquire_max_shared_ui((__attribute__((address_space(3))) unsigned int *)(unsigned int *)ip, i);

  // CHECK_SM70_LP64: call i32 @llvm.nvvm.atomic.max.gen.ui.release.i32.p0i32
  // expected-error@+1 {{'__nvvm_atom_release_max_gen_ui' needs target feature sm_70}}
  __nvvm_atom_release_max_gen_ui((unsigned int *)ip, i);

  // CHECK_SM70_LP64: call i32 @llvm.nvvm.atomic.max.global.ui.release.i32.p1i32
  // expected-error@+1 {{'__nvvm_atom_release_max_global_ui' needs target feature sm_70}}
  __nvvm_atom_release_max_global_ui((__attribute__((address_space(1))) unsigned int *)(unsigned int *)ip, i);

  // CHECK_SM70_LP64: call i32 @llvm.nvvm.atomic.max.shared.ui.release.i32.p3i32
  // expected-error@+1 {{'__nvvm_atom_release_max_shared_ui' needs target feature sm_70}}
  __nvvm_atom_release_max_shared_ui((__attribute__((address_space(3))) unsigned int *)(unsigned int *)ip, i);

  // CHECK_SM70_LP64: call i32 @llvm.nvvm.atomic.max.gen.ui.acq.rel.i32.p0i32
  // expected-error@+1 {{'__nvvm_atom_acq_rel_max_gen_ui' needs target feature sm_70}}
  __nvvm_atom_acq_rel_max_gen_ui((unsigned int *)ip, i);

  // CHECK_SM70_LP64: call i32 @llvm.nvvm.atomic.max.global.ui.acq.rel.i32.p1i32
  // expected-error@+1 {{'__nvvm_atom_acq_rel_max_global_ui' needs target feature sm_70}}
  __nvvm_atom_acq_rel_max_global_ui((__attribute__((address_space(1))) unsigned int *)(unsigned int *)ip, i);

  // CHECK_SM70_LP64: call i32 @llvm.nvvm.atomic.max.shared.ui.acq.rel.i32.p3i32
  // expected-error@+1 {{'__nvvm_atom_acq_rel_max_shared_ui' needs target feature sm_70}}
  __nvvm_atom_acq_rel_max_shared_ui((__attribute__((address_space(3))) unsigned int *)(unsigned int *)ip, i);

  // CHECK_SM70_LP64: call i32 @llvm.nvvm.atomic.max.gen.ui.acquire.sys.i32.p0i32
  // expected-error@+1 {{'__nvvm_atom_acquire_sys_max_gen_ui' needs target feature sm_70}}
  __nvvm_atom_acquire_sys_max_gen_ui((unsigned int *)ip, i);

  // CHECK_SM70_LP64: call i32 @llvm.nvvm.atomic.max.global.ui.acquire.sys.i32.p1i32
  // expected-error@+1 {{'__nvvm_atom_acquire_sys_max_global_ui' needs target feature sm_70}}
  __nvvm_atom_acquire_sys_max_global_ui((__attribute__((address_space(1))) unsigned int *)(unsigned int *)ip, i);

  // CHECK_SM70_LP64: call i32 @llvm.nvvm.atomic.max.shared.ui.acquire.sys.i32.p3i32
  // expected-error@+1 {{'__nvvm_atom_acquire_sys_max_shared_ui' needs target feature sm_70}}
  __nvvm_atom_acquire_sys_max_shared_ui((__attribute__((address_space(3))) unsigned int *)(unsigned int *)ip, i);

  // CHECK_SM70_LP64: call i32 @llvm.nvvm.atomic.max.gen.ui.release.sys.i32.p0i32
  // expected-error@+1 {{'__nvvm_atom_release_sys_max_gen_ui' needs target feature sm_70}}
  __nvvm_atom_release_sys_max_gen_ui((unsigned int *)ip, i);

  // CHECK_SM70_LP64: call i32 @llvm.nvvm.atomic.max.global.ui.release.sys.i32.p1i32
  // expected-error@+1 {{'__nvvm_atom_release_sys_max_global_ui' needs target feature sm_70}}
  __nvvm_atom_release_sys_max_global_ui((__attribute__((address_space(1))) unsigned int *)(unsigned int *)ip, i);

  // CHECK_SM70_LP64: call i32 @llvm.nvvm.atomic.max.shared.ui.release.sys.i32.p3i32
  // expected-error@+1 {{'__nvvm_atom_release_sys_max_shared_ui' needs target feature sm_70}}
  __nvvm_atom_release_sys_max_shared_ui((__attribute__((address_space(3))) unsigned int *)(unsigned int *)ip, i);

  // CHECK_SM70_LP64: call i32 @llvm.nvvm.atomic.max.gen.ui.acq.rel.sys.i32.p0i32
  // expected-error@+1 {{'__nvvm_atom_acq_rel_sys_max_gen_ui' needs target feature sm_70}}
  __nvvm_atom_acq_rel_sys_max_gen_ui((unsigned int *)ip, i);

  // CHECK_SM70_LP64: call i32 @llvm.nvvm.atomic.max.global.ui.acq.rel.sys.i32.p1i32
  // expected-error@+1 {{'__nvvm_atom_acq_rel_sys_max_global_ui' needs target feature sm_70}}
  __nvvm_atom_acq_rel_sys_max_global_ui((__attribute__((address_space(1))) unsigned int *)(unsigned int *)ip, i);

  // CHECK_SM70_LP64: call i32 @llvm.nvvm.atomic.max.shared.ui.acq.rel.sys.i32.p3i32
  // expected-error@+1 {{'__nvvm_atom_acq_rel_sys_max_shared_ui' needs target feature sm_70}}
  __nvvm_atom_acq_rel_sys_max_shared_ui((__attribute__((address_space(3))) unsigned int *)(unsigned int *)ip, i);

  // CHECK_SM70_LP64: call i32 @llvm.nvvm.atomic.max.gen.ui.acquire.cta.i32.p0i32
  // expected-error@+1 {{'__nvvm_atom_acquire_cta_max_gen_ui' needs target feature sm_70}}
  __nvvm_atom_acquire_cta_max_gen_ui((unsigned int *)ip, i);

  // CHECK_SM70_LP64: call i32 @llvm.nvvm.atomic.max.global.ui.acquire.cta.i32.p1i32
  // expected-error@+1 {{'__nvvm_atom_acquire_cta_max_global_ui' needs target feature sm_70}}
  __nvvm_atom_acquire_cta_max_global_ui((__attribute__((address_space(1))) unsigned int *)(unsigned int *)ip, i);

  // CHECK_SM70_LP64: call i32 @llvm.nvvm.atomic.max.shared.ui.acquire.cta.i32.p3i32
  // expected-error@+1 {{'__nvvm_atom_acquire_cta_max_shared_ui' needs target feature sm_70}}
  __nvvm_atom_acquire_cta_max_shared_ui((__attribute__((address_space(3))) unsigned int *)(unsigned int *)ip, i);

  // CHECK_SM70_LP64: call i32 @llvm.nvvm.atomic.max.gen.ui.release.cta.i32.p0i32
  // expected-error@+1 {{'__nvvm_atom_release_cta_max_gen_ui' needs target feature sm_70}}
  __nvvm_atom_release_cta_max_gen_ui((unsigned int *)ip, i);

  // CHECK_SM70_LP64: call i32 @llvm.nvvm.atomic.max.global.ui.release.cta.i32.p1i32
  // expected-error@+1 {{'__nvvm_atom_release_cta_max_global_ui' needs target feature sm_70}}
  __nvvm_atom_release_cta_max_global_ui((__attribute__((address_space(1))) unsigned int *)(unsigned int *)ip, i);

  // CHECK_SM70_LP64: call i32 @llvm.nvvm.atomic.max.shared.ui.release.cta.i32.p3i32
  // expected-error@+1 {{'__nvvm_atom_release_cta_max_shared_ui' needs target feature sm_70}}
  __nvvm_atom_release_cta_max_shared_ui((__attribute__((address_space(3))) unsigned int *)(unsigned int *)ip, i);

  // CHECK_SM70_LP64: call i32 @llvm.nvvm.atomic.max.gen.ui.acq.rel.cta.i32.p0i32
  // expected-error@+1 {{'__nvvm_atom_acq_rel_cta_max_gen_ui' needs target feature sm_70}}
  __nvvm_atom_acq_rel_cta_max_gen_ui((unsigned int *)ip, i);

  // CHECK_SM70_LP64: call i32 @llvm.nvvm.atomic.max.global.ui.acq.rel.cta.i32.p1i32
  // expected-error@+1 {{'__nvvm_atom_acq_rel_cta_max_global_ui' needs target feature sm_70}}
  __nvvm_atom_acq_rel_cta_max_global_ui((__attribute__((address_space(1))) unsigned int *)(unsigned int *)ip, i);

  // CHECK_SM70_LP64: call i32 @llvm.nvvm.atomic.max.shared.ui.acq.rel.cta.i32.p3i32
  // expected-error@+1 {{'__nvvm_atom_acq_rel_cta_max_shared_ui' needs target feature sm_70}}
  __nvvm_atom_acq_rel_cta_max_shared_ui((__attribute__((address_space(3))) unsigned int *)(unsigned int *)ip, i);

  // CHECK_SM70_LP64: call i64 @llvm.nvvm.atomic.max.gen.ui.acquire.i64.p0i64
  // expected-error@+1 {{'__nvvm_atom_acquire_max_gen_ul' needs target feature sm_70}}
  __nvvm_atom_acquire_max_gen_ul((unsigned long *)lp, l);

  // CHECK_SM70_LP64: call i64 @llvm.nvvm.atomic.max.global.ui.acquire.i64.p1i64
  // expected-error@+1 {{'__nvvm_atom_acquire_max_global_ul' needs target feature sm_70}}
  __nvvm_atom_acquire_max_global_ul((__attribute__((address_space(1))) unsigned long *)(unsigned long *)lp, l);

  // CHECK_SM70_LP64: call i64 @llvm.nvvm.atomic.max.shared.ui.acquire.i64.p3i64
  // expected-error@+1 {{'__nvvm_atom_acquire_max_shared_ul' needs target feature sm_70}}
  __nvvm_atom_acquire_max_shared_ul((__attribute__((address_space(3))) unsigned long *)(unsigned long *)lp, l);

  // CHECK_SM70_LP64: call i64 @llvm.nvvm.atomic.max.gen.ui.release.i64.p0i64
  // expected-error@+1 {{'__nvvm_atom_release_max_gen_ul' needs target feature sm_70}}
  __nvvm_atom_release_max_gen_ul((unsigned long *)lp, l);

  // CHECK_SM70_LP64: call i64 @llvm.nvvm.atomic.max.global.ui.release.i64.p1i64
  // expected-error@+1 {{'__nvvm_atom_release_max_global_ul' needs target feature sm_70}}
  __nvvm_atom_release_max_global_ul((__attribute__((address_space(1))) unsigned long *)(unsigned long *)lp, l);

  // CHECK_SM70_LP64: call i64 @llvm.nvvm.atomic.max.shared.ui.release.i64.p3i64
  // expected-error@+1 {{'__nvvm_atom_release_max_shared_ul' needs target feature sm_70}}
  __nvvm_atom_release_max_shared_ul((__attribute__((address_space(3))) unsigned long *)(unsigned long *)lp, l);

  // CHECK_SM70_LP64: call i64 @llvm.nvvm.atomic.max.gen.ui.acq.rel.i64.p0i64
  // expected-error@+1 {{'__nvvm_atom_acq_rel_max_gen_ul' needs target feature sm_70}}
  __nvvm_atom_acq_rel_max_gen_ul((unsigned long *)lp, l);

  // CHECK_SM70_LP64: call i64 @llvm.nvvm.atomic.max.global.ui.acq.rel.i64.p1i64
  // expected-error@+1 {{'__nvvm_atom_acq_rel_max_global_ul' needs target feature sm_70}}
  __nvvm_atom_acq_rel_max_global_ul((__attribute__((address_space(1))) unsigned long *)(unsigned long *)lp, l);

  // CHECK_SM70_LP64: call i64 @llvm.nvvm.atomic.max.shared.ui.acq.rel.i64.p3i64
  // expected-error@+1 {{'__nvvm_atom_acq_rel_max_shared_ul' needs target feature sm_70}}
  __nvvm_atom_acq_rel_max_shared_ul((__attribute__((address_space(3))) unsigned long *)(unsigned long *)lp, l);

  // CHECK_SM70_LP64: call i64 @llvm.nvvm.atomic.max.gen.ui.acquire.sys.i64.p0i64
  // expected-error@+1 {{'__nvvm_atom_acquire_sys_max_gen_ul' needs target feature sm_70}}
  __nvvm_atom_acquire_sys_max_gen_ul((unsigned long *)lp, l);

  // CHECK_SM70_LP64: call i64 @llvm.nvvm.atomic.max.global.ui.acquire.sys.i64.p1i64
  // expected-error@+1 {{'__nvvm_atom_acquire_sys_max_global_ul' needs target feature sm_70}}
  __nvvm_atom_acquire_sys_max_global_ul((__attribute__((address_space(1))) unsigned long *)(unsigned long *)lp, l);

  // CHECK_SM70_LP64: call i64 @llvm.nvvm.atomic.max.shared.ui.acquire.sys.i64.p3i64
  // expected-error@+1 {{'__nvvm_atom_acquire_sys_max_shared_ul' needs target feature sm_70}}
  __nvvm_atom_acquire_sys_max_shared_ul((__attribute__((address_space(3))) unsigned long *)(unsigned long *)lp, l);

  // CHECK_SM70_LP64: call i64 @llvm.nvvm.atomic.max.gen.ui.release.sys.i64.p0i64
  // expected-error@+1 {{'__nvvm_atom_release_sys_max_gen_ul' needs target feature sm_70}}
  __nvvm_atom_release_sys_max_gen_ul((unsigned long *)lp, l);

  // CHECK_SM70_LP64: call i64 @llvm.nvvm.atomic.max.global.ui.release.sys.i64.p1i64
  // expected-error@+1 {{'__nvvm_atom_release_sys_max_global_ul' needs target feature sm_70}}
  __nvvm_atom_release_sys_max_global_ul((__attribute__((address_space(1))) unsigned long *)(unsigned long *)lp, l);

  // CHECK_SM70_LP64: call i64 @llvm.nvvm.atomic.max.shared.ui.release.sys.i64.p3i64
  // expected-error@+1 {{'__nvvm_atom_release_sys_max_shared_ul' needs target feature sm_70}}
  __nvvm_atom_release_sys_max_shared_ul((__attribute__((address_space(3))) unsigned long *)(unsigned long *)lp, l);

  // CHECK_SM70_LP64: call i64 @llvm.nvvm.atomic.max.gen.ui.acq.rel.sys.i64.p0i64
  // expected-error@+1 {{'__nvvm_atom_acq_rel_sys_max_gen_ul' needs target feature sm_70}}
  __nvvm_atom_acq_rel_sys_max_gen_ul((unsigned long *)lp, l);

  // CHECK_SM70_LP64: call i64 @llvm.nvvm.atomic.max.global.ui.acq.rel.sys.i64.p1i64
  // expected-error@+1 {{'__nvvm_atom_acq_rel_sys_max_global_ul' needs target feature sm_70}}
  __nvvm_atom_acq_rel_sys_max_global_ul((__attribute__((address_space(1))) unsigned long *)(unsigned long *)lp, l);

  // CHECK_SM70_LP64: call i64 @llvm.nvvm.atomic.max.shared.ui.acq.rel.sys.i64.p3i64
  // expected-error@+1 {{'__nvvm_atom_acq_rel_sys_max_shared_ul' needs target feature sm_70}}
  __nvvm_atom_acq_rel_sys_max_shared_ul((__attribute__((address_space(3))) unsigned long *)(unsigned long *)lp, l);

  // CHECK_SM70_LP64: call i64 @llvm.nvvm.atomic.max.gen.ui.acquire.cta.i64.p0i64
  // expected-error@+1 {{'__nvvm_atom_acquire_cta_max_gen_ul' needs target feature sm_70}}
  __nvvm_atom_acquire_cta_max_gen_ul((unsigned long *)lp, l);

  // CHECK_SM70_LP64: call i64 @llvm.nvvm.atomic.max.global.ui.acquire.cta.i64.p1i64
  // expected-error@+1 {{'__nvvm_atom_acquire_cta_max_global_ul' needs target feature sm_70}}
  __nvvm_atom_acquire_cta_max_global_ul((__attribute__((address_space(1))) unsigned long *)(unsigned long *)lp, l);

  // CHECK_SM70_LP64: call i64 @llvm.nvvm.atomic.max.shared.ui.acquire.cta.i64.p3i64
  // expected-error@+1 {{'__nvvm_atom_acquire_cta_max_shared_ul' needs target feature sm_70}}
  __nvvm_atom_acquire_cta_max_shared_ul((__attribute__((address_space(3))) unsigned long *)(unsigned long *)lp, l);

  // CHECK_SM70_LP64: call i64 @llvm.nvvm.atomic.max.gen.ui.release.cta.i64.p0i64
  // expected-error@+1 {{'__nvvm_atom_release_cta_max_gen_ul' needs target feature sm_70}}
  __nvvm_atom_release_cta_max_gen_ul((unsigned long *)lp, l);

  // CHECK_SM70_LP64: call i64 @llvm.nvvm.atomic.max.global.ui.release.cta.i64.p1i64
  // expected-error@+1 {{'__nvvm_atom_release_cta_max_global_ul' needs target feature sm_70}}
  __nvvm_atom_release_cta_max_global_ul((__attribute__((address_space(1))) unsigned long *)(unsigned long *)lp, l);

  // CHECK_SM70_LP64: call i64 @llvm.nvvm.atomic.max.shared.ui.release.cta.i64.p3i64
  // expected-error@+1 {{'__nvvm_atom_release_cta_max_shared_ul' needs target feature sm_70}}
  __nvvm_atom_release_cta_max_shared_ul((__attribute__((address_space(3))) unsigned long *)(unsigned long *)lp, l);

  // CHECK_SM70_LP64: call i64 @llvm.nvvm.atomic.max.gen.ui.acq.rel.cta.i64.p0i64
  // expected-error@+1 {{'__nvvm_atom_acq_rel_cta_max_gen_ul' needs target feature sm_70}}
  __nvvm_atom_acq_rel_cta_max_gen_ul((unsigned long *)lp, l);

  // CHECK_SM70_LP64: call i64 @llvm.nvvm.atomic.max.global.ui.acq.rel.cta.i64.p1i64
  // expected-error@+1 {{'__nvvm_atom_acq_rel_cta_max_global_ul' needs target feature sm_70}}
  __nvvm_atom_acq_rel_cta_max_global_ul((__attribute__((address_space(1))) unsigned long *)(unsigned long *)lp, l);

  // CHECK_SM70_LP64: call i64 @llvm.nvvm.atomic.max.shared.ui.acq.rel.cta.i64.p3i64
  // expected-error@+1 {{'__nvvm_atom_acq_rel_cta_max_shared_ul' needs target feature sm_70}}
  __nvvm_atom_acq_rel_cta_max_shared_ul((__attribute__((address_space(3))) unsigned long *)(unsigned long *)lp, l);

  // CHECK_SM70_LP64: call i32 @llvm.nvvm.atomic.min.gen.i.acquire.i32.p0i32
  // expected-error@+1 {{'__nvvm_atom_acquire_min_gen_i' needs target feature sm_70}}
  __nvvm_atom_acquire_min_gen_i(ip, i);

  // CHECK_SM70_LP64: call i32 @llvm.nvvm.atomic.min.global.i.acquire.i32.p1i32
  // expected-error@+1 {{'__nvvm_atom_acquire_min_global_i' needs target feature sm_70}}
  __nvvm_atom_acquire_min_global_i((__attribute__((address_space(1))) int *)ip, i);

  // CHECK_SM70_LP64: call i32 @llvm.nvvm.atomic.min.shared.i.acquire.i32.p3i32
  // expected-error@+1 {{'__nvvm_atom_acquire_min_shared_i' needs target feature sm_70}}
  __nvvm_atom_acquire_min_shared_i((__attribute__((address_space(3))) int *)ip, i);

  // CHECK_SM70_LP64: call i32 @llvm.nvvm.atomic.min.gen.i.release.i32.p0i32
  // expected-error@+1 {{'__nvvm_atom_release_min_gen_i' needs target feature sm_70}}
  __nvvm_atom_release_min_gen_i(ip, i);

  // CHECK_SM70_LP64: call i32 @llvm.nvvm.atomic.min.global.i.release.i32.p1i32
  // expected-error@+1 {{'__nvvm_atom_release_min_global_i' needs target feature sm_70}}
  __nvvm_atom_release_min_global_i((__attribute__((address_space(1))) int *)ip, i);

  // CHECK_SM70_LP64: call i32 @llvm.nvvm.atomic.min.shared.i.release.i32.p3i32
  // expected-error@+1 {{'__nvvm_atom_release_min_shared_i' needs target feature sm_70}}
  __nvvm_atom_release_min_shared_i((__attribute__((address_space(3))) int *)ip, i);

  // CHECK_SM70_LP64: call i32 @llvm.nvvm.atomic.min.gen.i.acq.rel.i32.p0i32
  // expected-error@+1 {{'__nvvm_atom_acq_rel_min_gen_i' needs target feature sm_70}}
  __nvvm_atom_acq_rel_min_gen_i(ip, i);

  // CHECK_SM70_LP64: call i32 @llvm.nvvm.atomic.min.global.i.acq.rel.i32.p1i32
  // expected-error@+1 {{'__nvvm_atom_acq_rel_min_global_i' needs target feature sm_70}}
  __nvvm_atom_acq_rel_min_global_i((__attribute__((address_space(1))) int *)ip, i);

  // CHECK_SM70_LP64: call i32 @llvm.nvvm.atomic.min.shared.i.acq.rel.i32.p3i32
  // expected-error@+1 {{'__nvvm_atom_acq_rel_min_shared_i' needs target feature sm_70}}
  __nvvm_atom_acq_rel_min_shared_i((__attribute__((address_space(3))) int *)ip, i);

  // CHECK_SM70_LP64: call i32 @llvm.nvvm.atomic.min.gen.i.acquire.sys.i32.p0i32
  // expected-error@+1 {{'__nvvm_atom_acquire_sys_min_gen_i' needs target feature sm_70}}
  __nvvm_atom_acquire_sys_min_gen_i(ip, i);

  // CHECK_SM70_LP64: call i32 @llvm.nvvm.atomic.min.global.i.acquire.sys.i32.p1i32
  // expected-error@+1 {{'__nvvm_atom_acquire_sys_min_global_i' needs target feature sm_70}}
  __nvvm_atom_acquire_sys_min_global_i((__attribute__((address_space(1))) int *)ip, i);

  // CHECK_SM70_LP64: call i32 @llvm.nvvm.atomic.min.shared.i.acquire.sys.i32.p3i32
  // expected-error@+1 {{'__nvvm_atom_acquire_sys_min_shared_i' needs target feature sm_70}}
  __nvvm_atom_acquire_sys_min_shared_i((__attribute__((address_space(3))) int *)ip, i);

  // CHECK_SM70_LP64: call i32 @llvm.nvvm.atomic.min.gen.i.release.sys.i32.p0i32
  // expected-error@+1 {{'__nvvm_atom_release_sys_min_gen_i' needs target feature sm_70}}
  __nvvm_atom_release_sys_min_gen_i(ip, i);

  // CHECK_SM70_LP64: call i32 @llvm.nvvm.atomic.min.global.i.release.sys.i32.p1i32
  // expected-error@+1 {{'__nvvm_atom_release_sys_min_global_i' needs target feature sm_70}}
  __nvvm_atom_release_sys_min_global_i((__attribute__((address_space(1))) int *)ip, i);

  // CHECK_SM70_LP64: call i32 @llvm.nvvm.atomic.min.shared.i.release.sys.i32.p3i32
  // expected-error@+1 {{'__nvvm_atom_release_sys_min_shared_i' needs target feature sm_70}}
  __nvvm_atom_release_sys_min_shared_i((__attribute__((address_space(3))) int *)ip, i);

  // CHECK_SM70_LP64: call i32 @llvm.nvvm.atomic.min.gen.i.acq.rel.sys.i32.p0i32
  // expected-error@+1 {{'__nvvm_atom_acq_rel_sys_min_gen_i' needs target feature sm_70}}
  __nvvm_atom_acq_rel_sys_min_gen_i(ip, i);

  // CHECK_SM70_LP64: call i32 @llvm.nvvm.atomic.min.global.i.acq.rel.sys.i32.p1i32
  // expected-error@+1 {{'__nvvm_atom_acq_rel_sys_min_global_i' needs target feature sm_70}}
  __nvvm_atom_acq_rel_sys_min_global_i((__attribute__((address_space(1))) int *)ip, i);

  // CHECK_SM70_LP64: call i32 @llvm.nvvm.atomic.min.shared.i.acq.rel.sys.i32.p3i32
  // expected-error@+1 {{'__nvvm_atom_acq_rel_sys_min_shared_i' needs target feature sm_70}}
  __nvvm_atom_acq_rel_sys_min_shared_i((__attribute__((address_space(3))) int *)ip, i);

  // CHECK_SM70_LP64: call i32 @llvm.nvvm.atomic.min.gen.i.acquire.cta.i32.p0i32
  // expected-error@+1 {{'__nvvm_atom_acquire_cta_min_gen_i' needs target feature sm_70}}
  __nvvm_atom_acquire_cta_min_gen_i(ip, i);

  // CHECK_SM70_LP64: call i32 @llvm.nvvm.atomic.min.global.i.acquire.cta.i32.p1i32
  // expected-error@+1 {{'__nvvm_atom_acquire_cta_min_global_i' needs target feature sm_70}}
  __nvvm_atom_acquire_cta_min_global_i((__attribute__((address_space(1))) int *)ip, i);

  // CHECK_SM70_LP64: call i32 @llvm.nvvm.atomic.min.shared.i.acquire.cta.i32.p3i32
  // expected-error@+1 {{'__nvvm_atom_acquire_cta_min_shared_i' needs target feature sm_70}}
  __nvvm_atom_acquire_cta_min_shared_i((__attribute__((address_space(3))) int *)ip, i);

  // CHECK_SM70_LP64: call i32 @llvm.nvvm.atomic.min.gen.i.release.cta.i32.p0i32
  // expected-error@+1 {{'__nvvm_atom_release_cta_min_gen_i' needs target feature sm_70}}
  __nvvm_atom_release_cta_min_gen_i(ip, i);

  // CHECK_SM70_LP64: call i32 @llvm.nvvm.atomic.min.global.i.release.cta.i32.p1i32
  // expected-error@+1 {{'__nvvm_atom_release_cta_min_global_i' needs target feature sm_70}}
  __nvvm_atom_release_cta_min_global_i((__attribute__((address_space(1))) int *)ip, i);

  // CHECK_SM70_LP64: call i32 @llvm.nvvm.atomic.min.shared.i.release.cta.i32.p3i32
  // expected-error@+1 {{'__nvvm_atom_release_cta_min_shared_i' needs target feature sm_70}}
  __nvvm_atom_release_cta_min_shared_i((__attribute__((address_space(3))) int *)ip, i);

  // CHECK_SM70_LP64: call i32 @llvm.nvvm.atomic.min.gen.i.acq.rel.cta.i32.p0i32
  // expected-error@+1 {{'__nvvm_atom_acq_rel_cta_min_gen_i' needs target feature sm_70}}
  __nvvm_atom_acq_rel_cta_min_gen_i(ip, i);

  // CHECK_SM70_LP64: call i32 @llvm.nvvm.atomic.min.global.i.acq.rel.cta.i32.p1i32
  // expected-error@+1 {{'__nvvm_atom_acq_rel_cta_min_global_i' needs target feature sm_70}}
  __nvvm_atom_acq_rel_cta_min_global_i((__attribute__((address_space(1))) int *)ip, i);

  // CHECK_SM70_LP64: call i32 @llvm.nvvm.atomic.min.shared.i.acq.rel.cta.i32.p3i32
  // expected-error@+1 {{'__nvvm_atom_acq_rel_cta_min_shared_i' needs target feature sm_70}}
  __nvvm_atom_acq_rel_cta_min_shared_i((__attribute__((address_space(3))) int *)ip, i);

  // CHECK_SM70_LP64: call i64 @llvm.nvvm.atomic.min.gen.i.acquire.i64.p0i64
  // expected-error@+1 {{'__nvvm_atom_acquire_min_gen_l' needs target feature sm_70}}
  __nvvm_atom_acquire_min_gen_l(&dl, l);

  // CHECK_SM70_LP64: call i64 @llvm.nvvm.atomic.min.global.i.acquire.i64.p1i64
  // expected-error@+1 {{'__nvvm_atom_acquire_min_global_l' needs target feature sm_70}}
  __nvvm_atom_acquire_min_global_l((__attribute__((address_space(1))) long *)&dl, l);

  // CHECK_SM70_LP64: call i64 @llvm.nvvm.atomic.min.shared.i.acquire.i64.p3i64
  // expected-error@+1 {{'__nvvm_atom_acquire_min_shared_l' needs target feature sm_70}}
  __nvvm_atom_acquire_min_shared_l((__attribute__((address_space(3))) long *)&dl, l);

  // CHECK_SM70_LP64: call i64 @llvm.nvvm.atomic.min.gen.i.release.i64.p0i64
  // expected-error@+1 {{'__nvvm_atom_release_min_gen_l' needs target feature sm_70}}
  __nvvm_atom_release_min_gen_l(&dl, l);

  // CHECK_SM70_LP64: call i64 @llvm.nvvm.atomic.min.global.i.release.i64.p1i64
  // expected-error@+1 {{'__nvvm_atom_release_min_global_l' needs target feature sm_70}}
  __nvvm_atom_release_min_global_l((__attribute__((address_space(1))) long *)&dl, l);

  // CHECK_SM70_LP64: call i64 @llvm.nvvm.atomic.min.shared.i.release.i64.p3i64
  // expected-error@+1 {{'__nvvm_atom_release_min_shared_l' needs target feature sm_70}}
  __nvvm_atom_release_min_shared_l((__attribute__((address_space(3))) long *)&dl, l);

  // CHECK_SM70_LP64: call i64 @llvm.nvvm.atomic.min.gen.i.acq.rel.i64.p0i64
  // expected-error@+1 {{'__nvvm_atom_acq_rel_min_gen_l' needs target feature sm_70}}
  __nvvm_atom_acq_rel_min_gen_l(&dl, l);

  // CHECK_SM70_LP64: call i64 @llvm.nvvm.atomic.min.global.i.acq.rel.i64.p1i64
  // expected-error@+1 {{'__nvvm_atom_acq_rel_min_global_l' needs target feature sm_70}}
  __nvvm_atom_acq_rel_min_global_l((__attribute__((address_space(1))) long *)&dl, l);

  // CHECK_SM70_LP64: call i64 @llvm.nvvm.atomic.min.shared.i.acq.rel.i64.p3i64
  // expected-error@+1 {{'__nvvm_atom_acq_rel_min_shared_l' needs target feature sm_70}}
  __nvvm_atom_acq_rel_min_shared_l((__attribute__((address_space(3))) long *)&dl, l);

  // CHECK_SM70_LP64: call i64 @llvm.nvvm.atomic.min.gen.i.acquire.sys.i64.p0i64
  // expected-error@+1 {{'__nvvm_atom_acquire_sys_min_gen_l' needs target feature sm_70}}
  __nvvm_atom_acquire_sys_min_gen_l(&dl, l);

  // CHECK_SM70_LP64: call i64 @llvm.nvvm.atomic.min.global.i.acquire.sys.i64.p1i64
  // expected-error@+1 {{'__nvvm_atom_acquire_sys_min_global_l' needs target feature sm_70}}
  __nvvm_atom_acquire_sys_min_global_l((__attribute__((address_space(1))) long *)&dl, l);

  // CHECK_SM70_LP64: call i64 @llvm.nvvm.atomic.min.shared.i.acquire.sys.i64.p3i64
  // expected-error@+1 {{'__nvvm_atom_acquire_sys_min_shared_l' needs target feature sm_70}}
  __nvvm_atom_acquire_sys_min_shared_l((__attribute__((address_space(3))) long *)&dl, l);

  // CHECK_SM70_LP64: call i64 @llvm.nvvm.atomic.min.gen.i.release.sys.i64.p0i64
  // expected-error@+1 {{'__nvvm_atom_release_sys_min_gen_l' needs target feature sm_70}}
  __nvvm_atom_release_sys_min_gen_l(&dl, l);

  // CHECK_SM70_LP64: call i64 @llvm.nvvm.atomic.min.global.i.release.sys.i64.p1i64
  // expected-error@+1 {{'__nvvm_atom_release_sys_min_global_l' needs target feature sm_70}}
  __nvvm_atom_release_sys_min_global_l((__attribute__((address_space(1))) long *)&dl, l);

  // CHECK_SM70_LP64: call i64 @llvm.nvvm.atomic.min.shared.i.release.sys.i64.p3i64
  // expected-error@+1 {{'__nvvm_atom_release_sys_min_shared_l' needs target feature sm_70}}
  __nvvm_atom_release_sys_min_shared_l((__attribute__((address_space(3))) long *)&dl, l);

  // CHECK_SM70_LP64: call i64 @llvm.nvvm.atomic.min.gen.i.acq.rel.sys.i64.p0i64
  // expected-error@+1 {{'__nvvm_atom_acq_rel_sys_min_gen_l' needs target feature sm_70}}
  __nvvm_atom_acq_rel_sys_min_gen_l(&dl, l);

  // CHECK_SM70_LP64: call i64 @llvm.nvvm.atomic.min.global.i.acq.rel.sys.i64.p1i64
  // expected-error@+1 {{'__nvvm_atom_acq_rel_sys_min_global_l' needs target feature sm_70}}
  __nvvm_atom_acq_rel_sys_min_global_l((__attribute__((address_space(1))) long *)&dl, l);

  // CHECK_SM70_LP64: call i64 @llvm.nvvm.atomic.min.shared.i.acq.rel.sys.i64.p3i64
  // expected-error@+1 {{'__nvvm_atom_acq_rel_sys_min_shared_l' needs target feature sm_70}}
  __nvvm_atom_acq_rel_sys_min_shared_l((__attribute__((address_space(3))) long *)&dl, l);

  // CHECK_SM70_LP64: call i64 @llvm.nvvm.atomic.min.gen.i.acquire.cta.i64.p0i64
  // expected-error@+1 {{'__nvvm_atom_acquire_cta_min_gen_l' needs target feature sm_70}}
  __nvvm_atom_acquire_cta_min_gen_l(&dl, l);

  // CHECK_SM70_LP64: call i64 @llvm.nvvm.atomic.min.global.i.acquire.cta.i64.p1i64
  // expected-error@+1 {{'__nvvm_atom_acquire_cta_min_global_l' needs target feature sm_70}}
  __nvvm_atom_acquire_cta_min_global_l((__attribute__((address_space(1))) long *)&dl, l);

  // CHECK_SM70_LP64: call i64 @llvm.nvvm.atomic.min.shared.i.acquire.cta.i64.p3i64
  // expected-error@+1 {{'__nvvm_atom_acquire_cta_min_shared_l' needs target feature sm_70}}
  __nvvm_atom_acquire_cta_min_shared_l((__attribute__((address_space(3))) long *)&dl, l);

  // CHECK_SM70_LP64: call i64 @llvm.nvvm.atomic.min.gen.i.release.cta.i64.p0i64
  // expected-error@+1 {{'__nvvm_atom_release_cta_min_gen_l' needs target feature sm_70}}
  __nvvm_atom_release_cta_min_gen_l(&dl, l);

  // CHECK_SM70_LP64: call i64 @llvm.nvvm.atomic.min.global.i.release.cta.i64.p1i64
  // expected-error@+1 {{'__nvvm_atom_release_cta_min_global_l' needs target feature sm_70}}
  __nvvm_atom_release_cta_min_global_l((__attribute__((address_space(1))) long *)&dl, l);

  // CHECK_SM70_LP64: call i64 @llvm.nvvm.atomic.min.shared.i.release.cta.i64.p3i64
  // expected-error@+1 {{'__nvvm_atom_release_cta_min_shared_l' needs target feature sm_70}}
  __nvvm_atom_release_cta_min_shared_l((__attribute__((address_space(3))) long *)&dl, l);

  // CHECK_SM70_LP64: call i64 @llvm.nvvm.atomic.min.gen.i.acq.rel.cta.i64.p0i64
  // expected-error@+1 {{'__nvvm_atom_acq_rel_cta_min_gen_l' needs target feature sm_70}}
  __nvvm_atom_acq_rel_cta_min_gen_l(&dl, l);

  // CHECK_SM70_LP64: call i64 @llvm.nvvm.atomic.min.global.i.acq.rel.cta.i64.p1i64
  // expected-error@+1 {{'__nvvm_atom_acq_rel_cta_min_global_l' needs target feature sm_70}}
  __nvvm_atom_acq_rel_cta_min_global_l((__attribute__((address_space(1))) long *)&dl, l);

  // CHECK_SM70_LP64: call i64 @llvm.nvvm.atomic.min.shared.i.acq.rel.cta.i64.p3i64
  // expected-error@+1 {{'__nvvm_atom_acq_rel_cta_min_shared_l' needs target feature sm_70}}
  __nvvm_atom_acq_rel_cta_min_shared_l((__attribute__((address_space(3))) long *)&dl, l);

  // CHECK_SM70_LP64: call i32 @llvm.nvvm.atomic.min.gen.ui.acquire.i32.p0i32
  // expected-error@+1 {{'__nvvm_atom_acquire_min_gen_ui' needs target feature sm_70}}
  __nvvm_atom_acquire_min_gen_ui((unsigned int *)ip, i);

  // CHECK_SM70_LP64: call i32 @llvm.nvvm.atomic.min.global.ui.acquire.i32.p1i32
  // expected-error@+1 {{'__nvvm_atom_acquire_min_global_ui' needs target feature sm_70}}
  __nvvm_atom_acquire_min_global_ui((__attribute__((address_space(1))) unsigned int *)(unsigned int *)ip, i);

  // CHECK_SM70_LP64: call i32 @llvm.nvvm.atomic.min.shared.ui.acquire.i32.p3i32
  // expected-error@+1 {{'__nvvm_atom_acquire_min_shared_ui' needs target feature sm_70}}
  __nvvm_atom_acquire_min_shared_ui((__attribute__((address_space(3))) unsigned int *)(unsigned int *)ip, i);

  // CHECK_SM70_LP64: call i32 @llvm.nvvm.atomic.min.gen.ui.release.i32.p0i32
  // expected-error@+1 {{'__nvvm_atom_release_min_gen_ui' needs target feature sm_70}}
  __nvvm_atom_release_min_gen_ui((unsigned int *)ip, i);

  // CHECK_SM70_LP64: call i32 @llvm.nvvm.atomic.min.global.ui.release.i32.p1i32
  // expected-error@+1 {{'__nvvm_atom_release_min_global_ui' needs target feature sm_70}}
  __nvvm_atom_release_min_global_ui((__attribute__((address_space(1))) unsigned int *)(unsigned int *)ip, i);

  // CHECK_SM70_LP64: call i32 @llvm.nvvm.atomic.min.shared.ui.release.i32.p3i32
  // expected-error@+1 {{'__nvvm_atom_release_min_shared_ui' needs target feature sm_70}}
  __nvvm_atom_release_min_shared_ui((__attribute__((address_space(3))) unsigned int *)(unsigned int *)ip, i);

  // CHECK_SM70_LP64: call i32 @llvm.nvvm.atomic.min.gen.ui.acq.rel.i32.p0i32
  // expected-error@+1 {{'__nvvm_atom_acq_rel_min_gen_ui' needs target feature sm_70}}
  __nvvm_atom_acq_rel_min_gen_ui((unsigned int *)ip, i);

  // CHECK_SM70_LP64: call i32 @llvm.nvvm.atomic.min.global.ui.acq.rel.i32.p1i32
  // expected-error@+1 {{'__nvvm_atom_acq_rel_min_global_ui' needs target feature sm_70}}
  __nvvm_atom_acq_rel_min_global_ui((__attribute__((address_space(1))) unsigned int *)(unsigned int *)ip, i);

  // CHECK_SM70_LP64: call i32 @llvm.nvvm.atomic.min.shared.ui.acq.rel.i32.p3i32
  // expected-error@+1 {{'__nvvm_atom_acq_rel_min_shared_ui' needs target feature sm_70}}
  __nvvm_atom_acq_rel_min_shared_ui((__attribute__((address_space(3))) unsigned int *)(unsigned int *)ip, i);

  // CHECK_SM70_LP64: call i32 @llvm.nvvm.atomic.min.gen.ui.acquire.sys.i32.p0i32
  // expected-error@+1 {{'__nvvm_atom_acquire_sys_min_gen_ui' needs target feature sm_70}}
  __nvvm_atom_acquire_sys_min_gen_ui((unsigned int *)ip, i);

  // CHECK_SM70_LP64: call i32 @llvm.nvvm.atomic.min.global.ui.acquire.sys.i32.p1i32
  // expected-error@+1 {{'__nvvm_atom_acquire_sys_min_global_ui' needs target feature sm_70}}
  __nvvm_atom_acquire_sys_min_global_ui((__attribute__((address_space(1))) unsigned int *)(unsigned int *)ip, i);

  // CHECK_SM70_LP64: call i32 @llvm.nvvm.atomic.min.shared.ui.acquire.sys.i32.p3i32
  // expected-error@+1 {{'__nvvm_atom_acquire_sys_min_shared_ui' needs target feature sm_70}}
  __nvvm_atom_acquire_sys_min_shared_ui((__attribute__((address_space(3))) unsigned int *)(unsigned int *)ip, i);

  // CHECK_SM70_LP64: call i32 @llvm.nvvm.atomic.min.gen.ui.release.sys.i32.p0i32
  // expected-error@+1 {{'__nvvm_atom_release_sys_min_gen_ui' needs target feature sm_70}}
  __nvvm_atom_release_sys_min_gen_ui((unsigned int *)ip, i);

  // CHECK_SM70_LP64: call i32 @llvm.nvvm.atomic.min.global.ui.release.sys.i32.p1i32
  // expected-error@+1 {{'__nvvm_atom_release_sys_min_global_ui' needs target feature sm_70}}
  __nvvm_atom_release_sys_min_global_ui((__attribute__((address_space(1))) unsigned int *)(unsigned int *)ip, i);

  // CHECK_SM70_LP64: call i32 @llvm.nvvm.atomic.min.shared.ui.release.sys.i32.p3i32
  // expected-error@+1 {{'__nvvm_atom_release_sys_min_shared_ui' needs target feature sm_70}}
  __nvvm_atom_release_sys_min_shared_ui((__attribute__((address_space(3))) unsigned int *)(unsigned int *)ip, i);

  // CHECK_SM70_LP64: call i32 @llvm.nvvm.atomic.min.gen.ui.acq.rel.sys.i32.p0i32
  // expected-error@+1 {{'__nvvm_atom_acq_rel_sys_min_gen_ui' needs target feature sm_70}}
  __nvvm_atom_acq_rel_sys_min_gen_ui((unsigned int *)ip, i);

  // CHECK_SM70_LP64: call i32 @llvm.nvvm.atomic.min.global.ui.acq.rel.sys.i32.p1i32
  // expected-error@+1 {{'__nvvm_atom_acq_rel_sys_min_global_ui' needs target feature sm_70}}
  __nvvm_atom_acq_rel_sys_min_global_ui((__attribute__((address_space(1))) unsigned int *)(unsigned int *)ip, i);

  // CHECK_SM70_LP64: call i32 @llvm.nvvm.atomic.min.shared.ui.acq.rel.sys.i32.p3i32
  // expected-error@+1 {{'__nvvm_atom_acq_rel_sys_min_shared_ui' needs target feature sm_70}}
  __nvvm_atom_acq_rel_sys_min_shared_ui((__attribute__((address_space(3))) unsigned int *)(unsigned int *)ip, i);

  // CHECK_SM70_LP64: call i32 @llvm.nvvm.atomic.min.gen.ui.acquire.cta.i32.p0i32
  // expected-error@+1 {{'__nvvm_atom_acquire_cta_min_gen_ui' needs target feature sm_70}}
  __nvvm_atom_acquire_cta_min_gen_ui((unsigned int *)ip, i);

  // CHECK_SM70_LP64: call i32 @llvm.nvvm.atomic.min.global.ui.acquire.cta.i32.p1i32
  // expected-error@+1 {{'__nvvm_atom_acquire_cta_min_global_ui' needs target feature sm_70}}
  __nvvm_atom_acquire_cta_min_global_ui((__attribute__((address_space(1))) unsigned int *)(unsigned int *)ip, i);

  // CHECK_SM70_LP64: call i32 @llvm.nvvm.atomic.min.shared.ui.acquire.cta.i32.p3i32
  // expected-error@+1 {{'__nvvm_atom_acquire_cta_min_shared_ui' needs target feature sm_70}}
  __nvvm_atom_acquire_cta_min_shared_ui((__attribute__((address_space(3))) unsigned int *)(unsigned int *)ip, i);

  // CHECK_SM70_LP64: call i32 @llvm.nvvm.atomic.min.gen.ui.release.cta.i32.p0i32
  // expected-error@+1 {{'__nvvm_atom_release_cta_min_gen_ui' needs target feature sm_70}}
  __nvvm_atom_release_cta_min_gen_ui((unsigned int *)ip, i);

  // CHECK_SM70_LP64: call i32 @llvm.nvvm.atomic.min.global.ui.release.cta.i32.p1i32
  // expected-error@+1 {{'__nvvm_atom_release_cta_min_global_ui' needs target feature sm_70}}
  __nvvm_atom_release_cta_min_global_ui((__attribute__((address_space(1))) unsigned int *)(unsigned int *)ip, i);

  // CHECK_SM70_LP64: call i32 @llvm.nvvm.atomic.min.shared.ui.release.cta.i32.p3i32
  // expected-error@+1 {{'__nvvm_atom_release_cta_min_shared_ui' needs target feature sm_70}}
  __nvvm_atom_release_cta_min_shared_ui((__attribute__((address_space(3))) unsigned int *)(unsigned int *)ip, i);

  // CHECK_SM70_LP64: call i32 @llvm.nvvm.atomic.min.gen.ui.acq.rel.cta.i32.p0i32
  // expected-error@+1 {{'__nvvm_atom_acq_rel_cta_min_gen_ui' needs target feature sm_70}}
  __nvvm_atom_acq_rel_cta_min_gen_ui((unsigned int *)ip, i);

  // CHECK_SM70_LP64: call i32 @llvm.nvvm.atomic.min.global.ui.acq.rel.cta.i32.p1i32
  // expected-error@+1 {{'__nvvm_atom_acq_rel_cta_min_global_ui' needs target feature sm_70}}
  __nvvm_atom_acq_rel_cta_min_global_ui((__attribute__((address_space(1))) unsigned int *)(unsigned int *)ip, i);

  // CHECK_SM70_LP64: call i32 @llvm.nvvm.atomic.min.shared.ui.acq.rel.cta.i32.p3i32
  // expected-error@+1 {{'__nvvm_atom_acq_rel_cta_min_shared_ui' needs target feature sm_70}}
  __nvvm_atom_acq_rel_cta_min_shared_ui((__attribute__((address_space(3))) unsigned int *)(unsigned int *)ip, i);

  // CHECK_SM70_LP64: call i64 @llvm.nvvm.atomic.min.gen.ui.acquire.i64.p0i64
  // expected-error@+1 {{'__nvvm_atom_acquire_min_gen_ul' needs target feature sm_70}}
  __nvvm_atom_acquire_min_gen_ul((unsigned long *)lp, l);

  // CHECK_SM70_LP64: call i64 @llvm.nvvm.atomic.min.global.ui.acquire.i64.p1i64
  // expected-error@+1 {{'__nvvm_atom_acquire_min_global_ul' needs target feature sm_70}}
  __nvvm_atom_acquire_min_global_ul((__attribute__((address_space(1))) unsigned long *)(unsigned long *)lp, l);

  // CHECK_SM70_LP64: call i64 @llvm.nvvm.atomic.min.shared.ui.acquire.i64.p3i64
  // expected-error@+1 {{'__nvvm_atom_acquire_min_shared_ul' needs target feature sm_70}}
  __nvvm_atom_acquire_min_shared_ul((__attribute__((address_space(3))) unsigned long *)(unsigned long *)lp, l);

  // CHECK_SM70_LP64: call i64 @llvm.nvvm.atomic.min.gen.ui.release.i64.p0i64
  // expected-error@+1 {{'__nvvm_atom_release_min_gen_ul' needs target feature sm_70}}
  __nvvm_atom_release_min_gen_ul((unsigned long *)lp, l);

  // CHECK_SM70_LP64: call i64 @llvm.nvvm.atomic.min.global.ui.release.i64.p1i64
  // expected-error@+1 {{'__nvvm_atom_release_min_global_ul' needs target feature sm_70}}
  __nvvm_atom_release_min_global_ul((__attribute__((address_space(1))) unsigned long *)(unsigned long *)lp, l);

  // CHECK_SM70_LP64: call i64 @llvm.nvvm.atomic.min.shared.ui.release.i64.p3i64
  // expected-error@+1 {{'__nvvm_atom_release_min_shared_ul' needs target feature sm_70}}
  __nvvm_atom_release_min_shared_ul((__attribute__((address_space(3))) unsigned long *)(unsigned long *)lp, l);

  // CHECK_SM70_LP64: call i64 @llvm.nvvm.atomic.min.gen.ui.acq.rel.i64.p0i64
  // expected-error@+1 {{'__nvvm_atom_acq_rel_min_gen_ul' needs target feature sm_70}}
  __nvvm_atom_acq_rel_min_gen_ul((unsigned long *)lp, l);

  // CHECK_SM70_LP64: call i64 @llvm.nvvm.atomic.min.global.ui.acq.rel.i64.p1i64
  // expected-error@+1 {{'__nvvm_atom_acq_rel_min_global_ul' needs target feature sm_70}}
  __nvvm_atom_acq_rel_min_global_ul((__attribute__((address_space(1))) unsigned long *)(unsigned long *)lp, l);

  // CHECK_SM70_LP64: call i64 @llvm.nvvm.atomic.min.shared.ui.acq.rel.i64.p3i64
  // expected-error@+1 {{'__nvvm_atom_acq_rel_min_shared_ul' needs target feature sm_70}}
  __nvvm_atom_acq_rel_min_shared_ul((__attribute__((address_space(3))) unsigned long *)(unsigned long *)lp, l);

  // CHECK_SM70_LP64: call i64 @llvm.nvvm.atomic.min.gen.ui.acquire.sys.i64.p0i64
  // expected-error@+1 {{'__nvvm_atom_acquire_sys_min_gen_ul' needs target feature sm_70}}
  __nvvm_atom_acquire_sys_min_gen_ul((unsigned long *)lp, l);

  // CHECK_SM70_LP64: call i64 @llvm.nvvm.atomic.min.global.ui.acquire.sys.i64.p1i64
  // expected-error@+1 {{'__nvvm_atom_acquire_sys_min_global_ul' needs target feature sm_70}}
  __nvvm_atom_acquire_sys_min_global_ul((__attribute__((address_space(1))) unsigned long *)(unsigned long *)lp, l);

  // CHECK_SM70_LP64: call i64 @llvm.nvvm.atomic.min.shared.ui.acquire.sys.i64.p3i64
  // expected-error@+1 {{'__nvvm_atom_acquire_sys_min_shared_ul' needs target feature sm_70}}
  __nvvm_atom_acquire_sys_min_shared_ul((__attribute__((address_space(3))) unsigned long *)(unsigned long *)lp, l);

  // CHECK_SM70_LP64: call i64 @llvm.nvvm.atomic.min.gen.ui.release.sys.i64.p0i64
  // expected-error@+1 {{'__nvvm_atom_release_sys_min_gen_ul' needs target feature sm_70}}
  __nvvm_atom_release_sys_min_gen_ul((unsigned long *)lp, l);

  // CHECK_SM70_LP64: call i64 @llvm.nvvm.atomic.min.global.ui.release.sys.i64.p1i64
  // expected-error@+1 {{'__nvvm_atom_release_sys_min_global_ul' needs target feature sm_70}}
  __nvvm_atom_release_sys_min_global_ul((__attribute__((address_space(1))) unsigned long *)(unsigned long *)lp, l);

  // CHECK_SM70_LP64: call i64 @llvm.nvvm.atomic.min.shared.ui.release.sys.i64.p3i64
  // expected-error@+1 {{'__nvvm_atom_release_sys_min_shared_ul' needs target feature sm_70}}
  __nvvm_atom_release_sys_min_shared_ul((__attribute__((address_space(3))) unsigned long *)(unsigned long *)lp, l);

  // CHECK_SM70_LP64: call i64 @llvm.nvvm.atomic.min.gen.ui.acq.rel.sys.i64.p0i64
  // expected-error@+1 {{'__nvvm_atom_acq_rel_sys_min_gen_ul' needs target feature sm_70}}
  __nvvm_atom_acq_rel_sys_min_gen_ul((unsigned long *)lp, l);

  // CHECK_SM70_LP64: call i64 @llvm.nvvm.atomic.min.global.ui.acq.rel.sys.i64.p1i64
  // expected-error@+1 {{'__nvvm_atom_acq_rel_sys_min_global_ul' needs target feature sm_70}}
  __nvvm_atom_acq_rel_sys_min_global_ul((__attribute__((address_space(1))) unsigned long *)(unsigned long *)lp, l);

  // CHECK_SM70_LP64: call i64 @llvm.nvvm.atomic.min.shared.ui.acq.rel.sys.i64.p3i64
  // expected-error@+1 {{'__nvvm_atom_acq_rel_sys_min_shared_ul' needs target feature sm_70}}
  __nvvm_atom_acq_rel_sys_min_shared_ul((__attribute__((address_space(3))) unsigned long *)(unsigned long *)lp, l);

  // CHECK_SM70_LP64: call i64 @llvm.nvvm.atomic.min.gen.ui.acquire.cta.i64.p0i64
  // expected-error@+1 {{'__nvvm_atom_acquire_cta_min_gen_ul' needs target feature sm_70}}
  __nvvm_atom_acquire_cta_min_gen_ul((unsigned long *)lp, l);

  // CHECK_SM70_LP64: call i64 @llvm.nvvm.atomic.min.global.ui.acquire.cta.i64.p1i64
  // expected-error@+1 {{'__nvvm_atom_acquire_cta_min_global_ul' needs target feature sm_70}}
  __nvvm_atom_acquire_cta_min_global_ul((__attribute__((address_space(1))) unsigned long *)(unsigned long *)lp, l);

  // CHECK_SM70_LP64: call i64 @llvm.nvvm.atomic.min.shared.ui.acquire.cta.i64.p3i64
  // expected-error@+1 {{'__nvvm_atom_acquire_cta_min_shared_ul' needs target feature sm_70}}
  __nvvm_atom_acquire_cta_min_shared_ul((__attribute__((address_space(3))) unsigned long *)(unsigned long *)lp, l);

  // CHECK_SM70_LP64: call i64 @llvm.nvvm.atomic.min.gen.ui.release.cta.i64.p0i64
  // expected-error@+1 {{'__nvvm_atom_release_cta_min_gen_ul' needs target feature sm_70}}
  __nvvm_atom_release_cta_min_gen_ul((unsigned long *)lp, l);

  // CHECK_SM70_LP64: call i64 @llvm.nvvm.atomic.min.global.ui.release.cta.i64.p1i64
  // expected-error@+1 {{'__nvvm_atom_release_cta_min_global_ul' needs target feature sm_70}}
  __nvvm_atom_release_cta_min_global_ul((__attribute__((address_space(1))) unsigned long *)(unsigned long *)lp, l);

  // CHECK_SM70_LP64: call i64 @llvm.nvvm.atomic.min.shared.ui.release.cta.i64.p3i64
  // expected-error@+1 {{'__nvvm_atom_release_cta_min_shared_ul' needs target feature sm_70}}
  __nvvm_atom_release_cta_min_shared_ul((__attribute__((address_space(3))) unsigned long *)(unsigned long *)lp, l);

  // CHECK_SM70_LP64: call i64 @llvm.nvvm.atomic.min.gen.ui.acq.rel.cta.i64.p0i64
  // expected-error@+1 {{'__nvvm_atom_acq_rel_cta_min_gen_ul' needs target feature sm_70}}
  __nvvm_atom_acq_rel_cta_min_gen_ul((unsigned long *)lp, l);

  // CHECK_SM70_LP64: call i64 @llvm.nvvm.atomic.min.global.ui.acq.rel.cta.i64.p1i64
  // expected-error@+1 {{'__nvvm_atom_acq_rel_cta_min_global_ul' needs target feature sm_70}}
  __nvvm_atom_acq_rel_cta_min_global_ul((__attribute__((address_space(1))) unsigned long *)(unsigned long *)lp, l);

  // CHECK_SM70_LP64: call i64 @llvm.nvvm.atomic.min.shared.ui.acq.rel.cta.i64.p3i64
  // expected-error@+1 {{'__nvvm_atom_acq_rel_cta_min_shared_ul' needs target feature sm_70}}
  __nvvm_atom_acq_rel_cta_min_shared_ul((__attribute__((address_space(3))) unsigned long *)(unsigned long *)lp, l);

  // CHECK_SM70_LP64: call i32 @llvm.nvvm.atomic.inc.gen.i.acquire.i32.p0i32
  // expected-error@+1 {{'__nvvm_atom_acquire_inc_gen_ui' needs target feature sm_70}}
  __nvvm_atom_acquire_inc_gen_ui((unsigned int *)ip, i);

  // CHECK_SM70_LP64: call i32 @llvm.nvvm.atomic.inc.global.i.acquire.i32.p1i32
  // expected-error@+1 {{'__nvvm_atom_acquire_inc_global_ui' needs target feature sm_70}}
  __nvvm_atom_acquire_inc_global_ui((__attribute__((address_space(1))) unsigned int *)(unsigned int *)ip, i);

  // CHECK_SM70_LP64: call i32 @llvm.nvvm.atomic.inc.shared.i.acquire.i32.p3i32
  // expected-error@+1 {{'__nvvm_atom_acquire_inc_shared_ui' needs target feature sm_70}}
  __nvvm_atom_acquire_inc_shared_ui((__attribute__((address_space(3))) unsigned int *)(unsigned int *)ip, i);

  // CHECK_SM70_LP64: call i32 @llvm.nvvm.atomic.inc.gen.i.release.i32.p0i32
  // expected-error@+1 {{'__nvvm_atom_release_inc_gen_ui' needs target feature sm_70}}
  __nvvm_atom_release_inc_gen_ui((unsigned int *)ip, i);

  // CHECK_SM70_LP64: call i32 @llvm.nvvm.atomic.inc.global.i.release.i32.p1i32
  // expected-error@+1 {{'__nvvm_atom_release_inc_global_ui' needs target feature sm_70}}
  __nvvm_atom_release_inc_global_ui((__attribute__((address_space(1))) unsigned int *)(unsigned int *)ip, i);

  // CHECK_SM70_LP64: call i32 @llvm.nvvm.atomic.inc.shared.i.release.i32.p3i32
  // expected-error@+1 {{'__nvvm_atom_release_inc_shared_ui' needs target feature sm_70}}
  __nvvm_atom_release_inc_shared_ui((__attribute__((address_space(3))) unsigned int *)(unsigned int *)ip, i);

  // CHECK_SM70_LP64: call i32 @llvm.nvvm.atomic.inc.gen.i.acq.rel.i32.p0i32
  // expected-error@+1 {{'__nvvm_atom_acq_rel_inc_gen_ui' needs target feature sm_70}}
  __nvvm_atom_acq_rel_inc_gen_ui((unsigned int *)ip, i);

  // CHECK_SM70_LP64: call i32 @llvm.nvvm.atomic.inc.global.i.acq.rel.i32.p1i32
  // expected-error@+1 {{'__nvvm_atom_acq_rel_inc_global_ui' needs target feature sm_70}}
  __nvvm_atom_acq_rel_inc_global_ui((__attribute__((address_space(1))) unsigned int *)(unsigned int *)ip, i);

  // CHECK_SM70_LP64: call i32 @llvm.nvvm.atomic.inc.shared.i.acq.rel.i32.p3i32
  // expected-error@+1 {{'__nvvm_atom_acq_rel_inc_shared_ui' needs target feature sm_70}}
  __nvvm_atom_acq_rel_inc_shared_ui((__attribute__((address_space(3))) unsigned int *)(unsigned int *)ip, i);

  // CHECK_SM70_LP64: call i32 @llvm.nvvm.atomic.inc.gen.i.acquire.sys.i32.p0i32
  // expected-error@+1 {{'__nvvm_atom_acquire_sys_inc_gen_ui' needs target feature sm_70}}
  __nvvm_atom_acquire_sys_inc_gen_ui((unsigned int *)ip, i);

  // CHECK_SM70_LP64: call i32 @llvm.nvvm.atomic.inc.global.i.acquire.sys.i32.p1i32
  // expected-error@+1 {{'__nvvm_atom_acquire_sys_inc_global_ui' needs target feature sm_70}}
  __nvvm_atom_acquire_sys_inc_global_ui((__attribute__((address_space(1))) unsigned int *)(unsigned int *)ip, i);

  // CHECK_SM70_LP64: call i32 @llvm.nvvm.atomic.inc.shared.i.acquire.sys.i32.p3i32
  // expected-error@+1 {{'__nvvm_atom_acquire_sys_inc_shared_ui' needs target feature sm_70}}
  __nvvm_atom_acquire_sys_inc_shared_ui((__attribute__((address_space(3))) unsigned int *)(unsigned int *)ip, i);

  // CHECK_SM70_LP64: call i32 @llvm.nvvm.atomic.inc.gen.i.release.sys.i32.p0i32
  // expected-error@+1 {{'__nvvm_atom_release_sys_inc_gen_ui' needs target feature sm_70}}
  __nvvm_atom_release_sys_inc_gen_ui((unsigned int *)ip, i);

  // CHECK_SM70_LP64: call i32 @llvm.nvvm.atomic.inc.global.i.release.sys.i32.p1i32
  // expected-error@+1 {{'__nvvm_atom_release_sys_inc_global_ui' needs target feature sm_70}}
  __nvvm_atom_release_sys_inc_global_ui((__attribute__((address_space(1))) unsigned int *)(unsigned int *)ip, i);

  // CHECK_SM70_LP64: call i32 @llvm.nvvm.atomic.inc.shared.i.release.sys.i32.p3i32
  // expected-error@+1 {{'__nvvm_atom_release_sys_inc_shared_ui' needs target feature sm_70}}
  __nvvm_atom_release_sys_inc_shared_ui((__attribute__((address_space(3))) unsigned int *)(unsigned int *)ip, i);

  // CHECK_SM70_LP64: call i32 @llvm.nvvm.atomic.inc.gen.i.acq.rel.sys.i32.p0i32
  // expected-error@+1 {{'__nvvm_atom_acq_rel_sys_inc_gen_ui' needs target feature sm_70}}
  __nvvm_atom_acq_rel_sys_inc_gen_ui((unsigned int *)ip, i);

  // CHECK_SM70_LP64: call i32 @llvm.nvvm.atomic.inc.global.i.acq.rel.sys.i32.p1i32
  // expected-error@+1 {{'__nvvm_atom_acq_rel_sys_inc_global_ui' needs target feature sm_70}}
  __nvvm_atom_acq_rel_sys_inc_global_ui((__attribute__((address_space(1))) unsigned int *)(unsigned int *)ip, i);

  // CHECK_SM70_LP64: call i32 @llvm.nvvm.atomic.inc.shared.i.acq.rel.sys.i32.p3i32
  // expected-error@+1 {{'__nvvm_atom_acq_rel_sys_inc_shared_ui' needs target feature sm_70}}
  __nvvm_atom_acq_rel_sys_inc_shared_ui((__attribute__((address_space(3))) unsigned int *)(unsigned int *)ip, i);

  // CHECK_SM70_LP64: call i32 @llvm.nvvm.atomic.inc.gen.i.acquire.cta.i32.p0i32
  // expected-error@+1 {{'__nvvm_atom_acquire_cta_inc_gen_ui' needs target feature sm_70}}
  __nvvm_atom_acquire_cta_inc_gen_ui((unsigned int *)ip, i);

  // CHECK_SM70_LP64: call i32 @llvm.nvvm.atomic.inc.global.i.acquire.cta.i32.p1i32
  // expected-error@+1 {{'__nvvm_atom_acquire_cta_inc_global_ui' needs target feature sm_70}}
  __nvvm_atom_acquire_cta_inc_global_ui((__attribute__((address_space(1))) unsigned int *)(unsigned int *)ip, i);

  // CHECK_SM70_LP64: call i32 @llvm.nvvm.atomic.inc.shared.i.acquire.cta.i32.p3i32
  // expected-error@+1 {{'__nvvm_atom_acquire_cta_inc_shared_ui' needs target feature sm_70}}
  __nvvm_atom_acquire_cta_inc_shared_ui((__attribute__((address_space(3))) unsigned int *)(unsigned int *)ip, i);

  // CHECK_SM70_LP64: call i32 @llvm.nvvm.atomic.inc.gen.i.release.cta.i32.p0i32
  // expected-error@+1 {{'__nvvm_atom_release_cta_inc_gen_ui' needs target feature sm_70}}
  __nvvm_atom_release_cta_inc_gen_ui((unsigned int *)ip, i);

  // CHECK_SM70_LP64: call i32 @llvm.nvvm.atomic.inc.global.i.release.cta.i32.p1i32
  // expected-error@+1 {{'__nvvm_atom_release_cta_inc_global_ui' needs target feature sm_70}}
  __nvvm_atom_release_cta_inc_global_ui((__attribute__((address_space(1))) unsigned int *)(unsigned int *)ip, i);

  // CHECK_SM70_LP64: call i32 @llvm.nvvm.atomic.inc.shared.i.release.cta.i32.p3i32
  // expected-error@+1 {{'__nvvm_atom_release_cta_inc_shared_ui' needs target feature sm_70}}
  __nvvm_atom_release_cta_inc_shared_ui((__attribute__((address_space(3))) unsigned int *)(unsigned int *)ip, i);

  // CHECK_SM70_LP64: call i32 @llvm.nvvm.atomic.inc.gen.i.acq.rel.cta.i32.p0i32
  // expected-error@+1 {{'__nvvm_atom_acq_rel_cta_inc_gen_ui' needs target feature sm_70}}
  __nvvm_atom_acq_rel_cta_inc_gen_ui((unsigned int *)ip, i);

  // CHECK_SM70_LP64: call i32 @llvm.nvvm.atomic.inc.global.i.acq.rel.cta.i32.p1i32
  // expected-error@+1 {{'__nvvm_atom_acq_rel_cta_inc_global_ui' needs target feature sm_70}}
  __nvvm_atom_acq_rel_cta_inc_global_ui((__attribute__((address_space(1))) unsigned int *)(unsigned int *)ip, i);

  // CHECK_SM70_LP64: call i32 @llvm.nvvm.atomic.inc.shared.i.acq.rel.cta.i32.p3i32
  // expected-error@+1 {{'__nvvm_atom_acq_rel_cta_inc_shared_ui' needs target feature sm_70}}
  __nvvm_atom_acq_rel_cta_inc_shared_ui((__attribute__((address_space(3))) unsigned int *)(unsigned int *)ip, i);

  // CHECK_SM70_LP64: call i64 @llvm.nvvm.atomic.inc.gen.i.acquire.i64.p0i64
  // expected-error@+1 {{'__nvvm_atom_acquire_inc_gen_ul' needs target feature sm_70}}
  __nvvm_atom_acquire_inc_gen_ul((unsigned long *)lp, l);

  // CHECK_SM70_LP64: call i64 @llvm.nvvm.atomic.inc.global.i.acquire.i64.p1i64
  // expected-error@+1 {{'__nvvm_atom_acquire_inc_global_ul' needs target feature sm_70}}
  __nvvm_atom_acquire_inc_global_ul((__attribute__((address_space(1))) unsigned long *)(unsigned long *)lp, l);

  // CHECK_SM70_LP64: call i64 @llvm.nvvm.atomic.inc.shared.i.acquire.i64.p3i64
  // expected-error@+1 {{'__nvvm_atom_acquire_inc_shared_ul' needs target feature sm_70}}
  __nvvm_atom_acquire_inc_shared_ul((__attribute__((address_space(3))) unsigned long *)(unsigned long *)lp, l);

  // CHECK_SM70_LP64: call i64 @llvm.nvvm.atomic.inc.gen.i.release.i64.p0i64
  // expected-error@+1 {{'__nvvm_atom_release_inc_gen_ul' needs target feature sm_70}}
  __nvvm_atom_release_inc_gen_ul((unsigned long *)lp, l);

  // CHECK_SM70_LP64: call i64 @llvm.nvvm.atomic.inc.global.i.release.i64.p1i64
  // expected-error@+1 {{'__nvvm_atom_release_inc_global_ul' needs target feature sm_70}}
  __nvvm_atom_release_inc_global_ul((__attribute__((address_space(1))) unsigned long *)(unsigned long *)lp, l);

  // CHECK_SM70_LP64: call i64 @llvm.nvvm.atomic.inc.shared.i.release.i64.p3i64
  // expected-error@+1 {{'__nvvm_atom_release_inc_shared_ul' needs target feature sm_70}}
  __nvvm_atom_release_inc_shared_ul((__attribute__((address_space(3))) unsigned long *)(unsigned long *)lp, l);

  // CHECK_SM70_LP64: call i64 @llvm.nvvm.atomic.inc.gen.i.acq.rel.i64.p0i64
  // expected-error@+1 {{'__nvvm_atom_acq_rel_inc_gen_ul' needs target feature sm_70}}
  __nvvm_atom_acq_rel_inc_gen_ul((unsigned long *)lp, l);

  // CHECK_SM70_LP64: call i64 @llvm.nvvm.atomic.inc.global.i.acq.rel.i64.p1i64
  // expected-error@+1 {{'__nvvm_atom_acq_rel_inc_global_ul' needs target feature sm_70}}
  __nvvm_atom_acq_rel_inc_global_ul((__attribute__((address_space(1))) unsigned long *)(unsigned long *)lp, l);

  // CHECK_SM70_LP64: call i64 @llvm.nvvm.atomic.inc.shared.i.acq.rel.i64.p3i64
  // expected-error@+1 {{'__nvvm_atom_acq_rel_inc_shared_ul' needs target feature sm_70}}
  __nvvm_atom_acq_rel_inc_shared_ul((__attribute__((address_space(3))) unsigned long *)(unsigned long *)lp, l);

  // CHECK_SM70_LP64: call i64 @llvm.nvvm.atomic.inc.gen.i.acquire.sys.i64.p0i64
  // expected-error@+1 {{'__nvvm_atom_acquire_sys_inc_gen_ul' needs target feature sm_70}}
  __nvvm_atom_acquire_sys_inc_gen_ul((unsigned long *)lp, l);

  // CHECK_SM70_LP64: call i64 @llvm.nvvm.atomic.inc.global.i.acquire.sys.i64.p1i64
  // expected-error@+1 {{'__nvvm_atom_acquire_sys_inc_global_ul' needs target feature sm_70}}
  __nvvm_atom_acquire_sys_inc_global_ul((__attribute__((address_space(1))) unsigned long *)(unsigned long *)lp, l);

  // CHECK_SM70_LP64: call i64 @llvm.nvvm.atomic.inc.shared.i.acquire.sys.i64.p3i64
  // expected-error@+1 {{'__nvvm_atom_acquire_sys_inc_shared_ul' needs target feature sm_70}}
  __nvvm_atom_acquire_sys_inc_shared_ul((__attribute__((address_space(3))) unsigned long *)(unsigned long *)lp, l);

  // CHECK_SM70_LP64: call i64 @llvm.nvvm.atomic.inc.gen.i.release.sys.i64.p0i64
  // expected-error@+1 {{'__nvvm_atom_release_sys_inc_gen_ul' needs target feature sm_70}}
  __nvvm_atom_release_sys_inc_gen_ul((unsigned long *)lp, l);

  // CHECK_SM70_LP64: call i64 @llvm.nvvm.atomic.inc.global.i.release.sys.i64.p1i64
  // expected-error@+1 {{'__nvvm_atom_release_sys_inc_global_ul' needs target feature sm_70}}
  __nvvm_atom_release_sys_inc_global_ul((__attribute__((address_space(1))) unsigned long *)(unsigned long *)lp, l);

  // CHECK_SM70_LP64: call i64 @llvm.nvvm.atomic.inc.shared.i.release.sys.i64.p3i64
  // expected-error@+1 {{'__nvvm_atom_release_sys_inc_shared_ul' needs target feature sm_70}}
  __nvvm_atom_release_sys_inc_shared_ul((__attribute__((address_space(3))) unsigned long *)(unsigned long *)lp, l);

  // CHECK_SM70_LP64: call i64 @llvm.nvvm.atomic.inc.gen.i.acq.rel.sys.i64.p0i64
  // expected-error@+1 {{'__nvvm_atom_acq_rel_sys_inc_gen_ul' needs target feature sm_70}}
  __nvvm_atom_acq_rel_sys_inc_gen_ul((unsigned long *)lp, l);

  // CHECK_SM70_LP64: call i64 @llvm.nvvm.atomic.inc.global.i.acq.rel.sys.i64.p1i64
  // expected-error@+1 {{'__nvvm_atom_acq_rel_sys_inc_global_ul' needs target feature sm_70}}
  __nvvm_atom_acq_rel_sys_inc_global_ul((__attribute__((address_space(1))) unsigned long *)(unsigned long *)lp, l);

  // CHECK_SM70_LP64: call i64 @llvm.nvvm.atomic.inc.shared.i.acq.rel.sys.i64.p3i64
  // expected-error@+1 {{'__nvvm_atom_acq_rel_sys_inc_shared_ul' needs target feature sm_70}}
  __nvvm_atom_acq_rel_sys_inc_shared_ul((__attribute__((address_space(3))) unsigned long *)(unsigned long *)lp, l);

  // CHECK_SM70_LP64: call i64 @llvm.nvvm.atomic.inc.gen.i.acquire.cta.i64.p0i64
  // expected-error@+1 {{'__nvvm_atom_acquire_cta_inc_gen_ul' needs target feature sm_70}}
  __nvvm_atom_acquire_cta_inc_gen_ul((unsigned long *)lp, l);

  // CHECK_SM70_LP64: call i64 @llvm.nvvm.atomic.inc.global.i.acquire.cta.i64.p1i64
  // expected-error@+1 {{'__nvvm_atom_acquire_cta_inc_global_ul' needs target feature sm_70}}
  __nvvm_atom_acquire_cta_inc_global_ul((__attribute__((address_space(1))) unsigned long *)(unsigned long *)lp, l);

  // CHECK_SM70_LP64: call i64 @llvm.nvvm.atomic.inc.shared.i.acquire.cta.i64.p3i64
  // expected-error@+1 {{'__nvvm_atom_acquire_cta_inc_shared_ul' needs target feature sm_70}}
  __nvvm_atom_acquire_cta_inc_shared_ul((__attribute__((address_space(3))) unsigned long *)(unsigned long *)lp, l);

  // CHECK_SM70_LP64: call i64 @llvm.nvvm.atomic.inc.gen.i.release.cta.i64.p0i64
  // expected-error@+1 {{'__nvvm_atom_release_cta_inc_gen_ul' needs target feature sm_70}}
  __nvvm_atom_release_cta_inc_gen_ul((unsigned long *)lp, l);

  // CHECK_SM70_LP64: call i64 @llvm.nvvm.atomic.inc.global.i.release.cta.i64.p1i64
  // expected-error@+1 {{'__nvvm_atom_release_cta_inc_global_ul' needs target feature sm_70}}
  __nvvm_atom_release_cta_inc_global_ul((__attribute__((address_space(1))) unsigned long *)(unsigned long *)lp, l);

  // CHECK_SM70_LP64: call i64 @llvm.nvvm.atomic.inc.shared.i.release.cta.i64.p3i64
  // expected-error@+1 {{'__nvvm_atom_release_cta_inc_shared_ul' needs target feature sm_70}}
  __nvvm_atom_release_cta_inc_shared_ul((__attribute__((address_space(3))) unsigned long *)(unsigned long *)lp, l);

  // CHECK_SM70_LP64: call i64 @llvm.nvvm.atomic.inc.gen.i.acq.rel.cta.i64.p0i64
  // expected-error@+1 {{'__nvvm_atom_acq_rel_cta_inc_gen_ul' needs target feature sm_70}}
  __nvvm_atom_acq_rel_cta_inc_gen_ul((unsigned long *)lp, l);

  // CHECK_SM70_LP64: call i64 @llvm.nvvm.atomic.inc.global.i.acq.rel.cta.i64.p1i64
  // expected-error@+1 {{'__nvvm_atom_acq_rel_cta_inc_global_ul' needs target feature sm_70}}
  __nvvm_atom_acq_rel_cta_inc_global_ul((__attribute__((address_space(1))) unsigned long *)(unsigned long *)lp, l);

  // CHECK_SM70_LP64: call i64 @llvm.nvvm.atomic.inc.shared.i.acq.rel.cta.i64.p3i64
  // expected-error@+1 {{'__nvvm_atom_acq_rel_cta_inc_shared_ul' needs target feature sm_70}}
  __nvvm_atom_acq_rel_cta_inc_shared_ul((__attribute__((address_space(3))) unsigned long *)(unsigned long *)lp, l);

  // CHECK_SM70_LP64: call i32 @llvm.nvvm.atomic.dec.gen.i.acquire.i32.p0i32
  // expected-error@+1 {{'__nvvm_atom_acquire_dec_gen_ui' needs target feature sm_70}}
  __nvvm_atom_acquire_dec_gen_ui((unsigned int *)ip, i);

  // CHECK_SM70_LP64: call i32 @llvm.nvvm.atomic.dec.global.i.acquire.i32.p1i32
  // expected-error@+1 {{'__nvvm_atom_acquire_dec_global_ui' needs target feature sm_70}}
  __nvvm_atom_acquire_dec_global_ui((__attribute__((address_space(1))) unsigned int *)(unsigned int *)ip, i);

  // CHECK_SM70_LP64: call i32 @llvm.nvvm.atomic.dec.shared.i.acquire.i32.p3i32
  // expected-error@+1 {{'__nvvm_atom_acquire_dec_shared_ui' needs target feature sm_70}}
  __nvvm_atom_acquire_dec_shared_ui((__attribute__((address_space(3))) unsigned int *)(unsigned int *)ip, i);

  // CHECK_SM70_LP64: call i32 @llvm.nvvm.atomic.dec.gen.i.release.i32.p0i32
  // expected-error@+1 {{'__nvvm_atom_release_dec_gen_ui' needs target feature sm_70}}
  __nvvm_atom_release_dec_gen_ui((unsigned int *)ip, i);

  // CHECK_SM70_LP64: call i32 @llvm.nvvm.atomic.dec.global.i.release.i32.p1i32
  // expected-error@+1 {{'__nvvm_atom_release_dec_global_ui' needs target feature sm_70}}
  __nvvm_atom_release_dec_global_ui((__attribute__((address_space(1))) unsigned int *)(unsigned int *)ip, i);

  // CHECK_SM70_LP64: call i32 @llvm.nvvm.atomic.dec.shared.i.release.i32.p3i32
  // expected-error@+1 {{'__nvvm_atom_release_dec_shared_ui' needs target feature sm_70}}
  __nvvm_atom_release_dec_shared_ui((__attribute__((address_space(3))) unsigned int *)(unsigned int *)ip, i);

  // CHECK_SM70_LP64: call i32 @llvm.nvvm.atomic.dec.gen.i.acq.rel.i32.p0i32
  // expected-error@+1 {{'__nvvm_atom_acq_rel_dec_gen_ui' needs target feature sm_70}}
  __nvvm_atom_acq_rel_dec_gen_ui((unsigned int *)ip, i);

  // CHECK_SM70_LP64: call i32 @llvm.nvvm.atomic.dec.global.i.acq.rel.i32.p1i32
  // expected-error@+1 {{'__nvvm_atom_acq_rel_dec_global_ui' needs target feature sm_70}}
  __nvvm_atom_acq_rel_dec_global_ui((__attribute__((address_space(1))) unsigned int *)(unsigned int *)ip, i);

  // CHECK_SM70_LP64: call i32 @llvm.nvvm.atomic.dec.shared.i.acq.rel.i32.p3i32
  // expected-error@+1 {{'__nvvm_atom_acq_rel_dec_shared_ui' needs target feature sm_70}}
  __nvvm_atom_acq_rel_dec_shared_ui((__attribute__((address_space(3))) unsigned int *)(unsigned int *)ip, i);

  // CHECK_SM70_LP64: call i32 @llvm.nvvm.atomic.dec.gen.i.acquire.sys.i32.p0i32
  // expected-error@+1 {{'__nvvm_atom_acquire_sys_dec_gen_ui' needs target feature sm_70}}
  __nvvm_atom_acquire_sys_dec_gen_ui((unsigned int *)ip, i);

  // CHECK_SM70_LP64: call i32 @llvm.nvvm.atomic.dec.global.i.acquire.sys.i32.p1i32
  // expected-error@+1 {{'__nvvm_atom_acquire_sys_dec_global_ui' needs target feature sm_70}}
  __nvvm_atom_acquire_sys_dec_global_ui((__attribute__((address_space(1))) unsigned int *)(unsigned int *)ip, i);

  // CHECK_SM70_LP64: call i32 @llvm.nvvm.atomic.dec.shared.i.acquire.sys.i32.p3i32
  // expected-error@+1 {{'__nvvm_atom_acquire_sys_dec_shared_ui' needs target feature sm_70}}
  __nvvm_atom_acquire_sys_dec_shared_ui((__attribute__((address_space(3))) unsigned int *)(unsigned int *)ip, i);

  // CHECK_SM70_LP64: call i32 @llvm.nvvm.atomic.dec.gen.i.release.sys.i32.p0i32
  // expected-error@+1 {{'__nvvm_atom_release_sys_dec_gen_ui' needs target feature sm_70}}
  __nvvm_atom_release_sys_dec_gen_ui((unsigned int *)ip, i);

  // CHECK_SM70_LP64: call i32 @llvm.nvvm.atomic.dec.global.i.release.sys.i32.p1i32
  // expected-error@+1 {{'__nvvm_atom_release_sys_dec_global_ui' needs target feature sm_70}}
  __nvvm_atom_release_sys_dec_global_ui((__attribute__((address_space(1))) unsigned int *)(unsigned int *)ip, i);

  // CHECK_SM70_LP64: call i32 @llvm.nvvm.atomic.dec.shared.i.release.sys.i32.p3i32
  // expected-error@+1 {{'__nvvm_atom_release_sys_dec_shared_ui' needs target feature sm_70}}
  __nvvm_atom_release_sys_dec_shared_ui((__attribute__((address_space(3))) unsigned int *)(unsigned int *)ip, i);

  // CHECK_SM70_LP64: call i32 @llvm.nvvm.atomic.dec.gen.i.acq.rel.sys.i32.p0i32
  // expected-error@+1 {{'__nvvm_atom_acq_rel_sys_dec_gen_ui' needs target feature sm_70}}
  __nvvm_atom_acq_rel_sys_dec_gen_ui((unsigned int *)ip, i);

  // CHECK_SM70_LP64: call i32 @llvm.nvvm.atomic.dec.global.i.acq.rel.sys.i32.p1i32
  // expected-error@+1 {{'__nvvm_atom_acq_rel_sys_dec_global_ui' needs target feature sm_70}}
  __nvvm_atom_acq_rel_sys_dec_global_ui((__attribute__((address_space(1))) unsigned int *)(unsigned int *)ip, i);

  // CHECK_SM70_LP64: call i32 @llvm.nvvm.atomic.dec.shared.i.acq.rel.sys.i32.p3i32
  // expected-error@+1 {{'__nvvm_atom_acq_rel_sys_dec_shared_ui' needs target feature sm_70}}
  __nvvm_atom_acq_rel_sys_dec_shared_ui((__attribute__((address_space(3))) unsigned int *)(unsigned int *)ip, i);

  // CHECK_SM70_LP64: call i32 @llvm.nvvm.atomic.dec.gen.i.acquire.cta.i32.p0i32
  // expected-error@+1 {{'__nvvm_atom_acquire_cta_dec_gen_ui' needs target feature sm_70}}
  __nvvm_atom_acquire_cta_dec_gen_ui((unsigned int *)ip, i);

  // CHECK_SM70_LP64: call i32 @llvm.nvvm.atomic.dec.global.i.acquire.cta.i32.p1i32
  // expected-error@+1 {{'__nvvm_atom_acquire_cta_dec_global_ui' needs target feature sm_70}}
  __nvvm_atom_acquire_cta_dec_global_ui((__attribute__((address_space(1))) unsigned int *)(unsigned int *)ip, i);

  // CHECK_SM70_LP64: call i32 @llvm.nvvm.atomic.dec.shared.i.acquire.cta.i32.p3i32
  // expected-error@+1 {{'__nvvm_atom_acquire_cta_dec_shared_ui' needs target feature sm_70}}
  __nvvm_atom_acquire_cta_dec_shared_ui((__attribute__((address_space(3))) unsigned int *)(unsigned int *)ip, i);

  // CHECK_SM70_LP64: call i32 @llvm.nvvm.atomic.dec.gen.i.release.cta.i32.p0i32
  // expected-error@+1 {{'__nvvm_atom_release_cta_dec_gen_ui' needs target feature sm_70}}
  __nvvm_atom_release_cta_dec_gen_ui((unsigned int *)ip, i);

  // CHECK_SM70_LP64: call i32 @llvm.nvvm.atomic.dec.global.i.release.cta.i32.p1i32
  // expected-error@+1 {{'__nvvm_atom_release_cta_dec_global_ui' needs target feature sm_70}}
  __nvvm_atom_release_cta_dec_global_ui((__attribute__((address_space(1))) unsigned int *)(unsigned int *)ip, i);

  // CHECK_SM70_LP64: call i32 @llvm.nvvm.atomic.dec.shared.i.release.cta.i32.p3i32
  // expected-error@+1 {{'__nvvm_atom_release_cta_dec_shared_ui' needs target feature sm_70}}
  __nvvm_atom_release_cta_dec_shared_ui((__attribute__((address_space(3))) unsigned int *)(unsigned int *)ip, i);

  // CHECK_SM70_LP64: call i32 @llvm.nvvm.atomic.dec.gen.i.acq.rel.cta.i32.p0i32
  // expected-error@+1 {{'__nvvm_atom_acq_rel_cta_dec_gen_ui' needs target feature sm_70}}
  __nvvm_atom_acq_rel_cta_dec_gen_ui((unsigned int *)ip, i);

  // CHECK_SM70_LP64: call i32 @llvm.nvvm.atomic.dec.global.i.acq.rel.cta.i32.p1i32
  // expected-error@+1 {{'__nvvm_atom_acq_rel_cta_dec_global_ui' needs target feature sm_70}}
  __nvvm_atom_acq_rel_cta_dec_global_ui((__attribute__((address_space(1))) unsigned int *)(unsigned int *)ip, i);

  // CHECK_SM70_LP64: call i32 @llvm.nvvm.atomic.dec.shared.i.acq.rel.cta.i32.p3i32
  // expected-error@+1 {{'__nvvm_atom_acq_rel_cta_dec_shared_ui' needs target feature sm_70}}
  __nvvm_atom_acq_rel_cta_dec_shared_ui((__attribute__((address_space(3))) unsigned int *)(unsigned int *)ip, i);

  // CHECK_SM70_LP64: call i64 @llvm.nvvm.atomic.dec.gen.i.acquire.i64.p0i64
  // expected-error@+1 {{'__nvvm_atom_acquire_dec_gen_ul' needs target feature sm_70}}
  __nvvm_atom_acquire_dec_gen_ul((unsigned long *)lp, l);

  // CHECK_SM70_LP64: call i64 @llvm.nvvm.atomic.dec.global.i.acquire.i64.p1i64
  // expected-error@+1 {{'__nvvm_atom_acquire_dec_global_ul' needs target feature sm_70}}
  __nvvm_atom_acquire_dec_global_ul((__attribute__((address_space(1))) unsigned long *)(unsigned long *)lp, l);

  // CHECK_SM70_LP64: call i64 @llvm.nvvm.atomic.dec.shared.i.acquire.i64.p3i64
  // expected-error@+1 {{'__nvvm_atom_acquire_dec_shared_ul' needs target feature sm_70}}
  __nvvm_atom_acquire_dec_shared_ul((__attribute__((address_space(3))) unsigned long *)(unsigned long *)lp, l);

  // CHECK_SM70_LP64: call i64 @llvm.nvvm.atomic.dec.gen.i.release.i64.p0i64
  // expected-error@+1 {{'__nvvm_atom_release_dec_gen_ul' needs target feature sm_70}}
  __nvvm_atom_release_dec_gen_ul((unsigned long *)lp, l);

  // CHECK_SM70_LP64: call i64 @llvm.nvvm.atomic.dec.global.i.release.i64.p1i64
  // expected-error@+1 {{'__nvvm_atom_release_dec_global_ul' needs target feature sm_70}}
  __nvvm_atom_release_dec_global_ul((__attribute__((address_space(1))) unsigned long *)(unsigned long *)lp, l);

  // CHECK_SM70_LP64: call i64 @llvm.nvvm.atomic.dec.shared.i.release.i64.p3i64
  // expected-error@+1 {{'__nvvm_atom_release_dec_shared_ul' needs target feature sm_70}}
  __nvvm_atom_release_dec_shared_ul((__attribute__((address_space(3))) unsigned long *)(unsigned long *)lp, l);

  // CHECK_SM70_LP64: call i64 @llvm.nvvm.atomic.dec.gen.i.acq.rel.i64.p0i64
  // expected-error@+1 {{'__nvvm_atom_acq_rel_dec_gen_ul' needs target feature sm_70}}
  __nvvm_atom_acq_rel_dec_gen_ul((unsigned long *)lp, l);

  // CHECK_SM70_LP64: call i64 @llvm.nvvm.atomic.dec.global.i.acq.rel.i64.p1i64
  // expected-error@+1 {{'__nvvm_atom_acq_rel_dec_global_ul' needs target feature sm_70}}
  __nvvm_atom_acq_rel_dec_global_ul((__attribute__((address_space(1))) unsigned long *)(unsigned long *)lp, l);

  // CHECK_SM70_LP64: call i64 @llvm.nvvm.atomic.dec.shared.i.acq.rel.i64.p3i64
  // expected-error@+1 {{'__nvvm_atom_acq_rel_dec_shared_ul' needs target feature sm_70}}
  __nvvm_atom_acq_rel_dec_shared_ul((__attribute__((address_space(3))) unsigned long *)(unsigned long *)lp, l);

  // CHECK_SM70_LP64: call i64 @llvm.nvvm.atomic.dec.gen.i.acquire.sys.i64.p0i64
  // expected-error@+1 {{'__nvvm_atom_acquire_sys_dec_gen_ul' needs target feature sm_70}}
  __nvvm_atom_acquire_sys_dec_gen_ul((unsigned long *)lp, l);

  // CHECK_SM70_LP64: call i64 @llvm.nvvm.atomic.dec.global.i.acquire.sys.i64.p1i64
  // expected-error@+1 {{'__nvvm_atom_acquire_sys_dec_global_ul' needs target feature sm_70}}
  __nvvm_atom_acquire_sys_dec_global_ul((__attribute__((address_space(1))) unsigned long *)(unsigned long *)lp, l);

  // CHECK_SM70_LP64: call i64 @llvm.nvvm.atomic.dec.shared.i.acquire.sys.i64.p3i64
  // expected-error@+1 {{'__nvvm_atom_acquire_sys_dec_shared_ul' needs target feature sm_70}}
  __nvvm_atom_acquire_sys_dec_shared_ul((__attribute__((address_space(3))) unsigned long *)(unsigned long *)lp, l);

  // CHECK_SM70_LP64: call i64 @llvm.nvvm.atomic.dec.gen.i.release.sys.i64.p0i64
  // expected-error@+1 {{'__nvvm_atom_release_sys_dec_gen_ul' needs target feature sm_70}}
  __nvvm_atom_release_sys_dec_gen_ul((unsigned long *)lp, l);

  // CHECK_SM70_LP64: call i64 @llvm.nvvm.atomic.dec.global.i.release.sys.i64.p1i64
  // expected-error@+1 {{'__nvvm_atom_release_sys_dec_global_ul' needs target feature sm_70}}
  __nvvm_atom_release_sys_dec_global_ul((__attribute__((address_space(1))) unsigned long *)(unsigned long *)lp, l);

  // CHECK_SM70_LP64: call i64 @llvm.nvvm.atomic.dec.shared.i.release.sys.i64.p3i64
  // expected-error@+1 {{'__nvvm_atom_release_sys_dec_shared_ul' needs target feature sm_70}}
  __nvvm_atom_release_sys_dec_shared_ul((__attribute__((address_space(3))) unsigned long *)(unsigned long *)lp, l);

  // CHECK_SM70_LP64: call i64 @llvm.nvvm.atomic.dec.gen.i.acq.rel.sys.i64.p0i64
  // expected-error@+1 {{'__nvvm_atom_acq_rel_sys_dec_gen_ul' needs target feature sm_70}}
  __nvvm_atom_acq_rel_sys_dec_gen_ul((unsigned long *)lp, l);

  // CHECK_SM70_LP64: call i64 @llvm.nvvm.atomic.dec.global.i.acq.rel.sys.i64.p1i64
  // expected-error@+1 {{'__nvvm_atom_acq_rel_sys_dec_global_ul' needs target feature sm_70}}
  __nvvm_atom_acq_rel_sys_dec_global_ul((__attribute__((address_space(1))) unsigned long *)(unsigned long *)lp, l);

  // CHECK_SM70_LP64: call i64 @llvm.nvvm.atomic.dec.shared.i.acq.rel.sys.i64.p3i64
  // expected-error@+1 {{'__nvvm_atom_acq_rel_sys_dec_shared_ul' needs target feature sm_70}}
  __nvvm_atom_acq_rel_sys_dec_shared_ul((__attribute__((address_space(3))) unsigned long *)(unsigned long *)lp, l);

  // CHECK_SM70_LP64: call i64 @llvm.nvvm.atomic.dec.gen.i.acquire.cta.i64.p0i64
  // expected-error@+1 {{'__nvvm_atom_acquire_cta_dec_gen_ul' needs target feature sm_70}}
  __nvvm_atom_acquire_cta_dec_gen_ul((unsigned long *)lp, l);

  // CHECK_SM70_LP64: call i64 @llvm.nvvm.atomic.dec.global.i.acquire.cta.i64.p1i64
  // expected-error@+1 {{'__nvvm_atom_acquire_cta_dec_global_ul' needs target feature sm_70}}
  __nvvm_atom_acquire_cta_dec_global_ul((__attribute__((address_space(1))) unsigned long *)(unsigned long *)lp, l);

  // CHECK_SM70_LP64: call i64 @llvm.nvvm.atomic.dec.shared.i.acquire.cta.i64.p3i64
  // expected-error@+1 {{'__nvvm_atom_acquire_cta_dec_shared_ul' needs target feature sm_70}}
  __nvvm_atom_acquire_cta_dec_shared_ul((__attribute__((address_space(3))) unsigned long *)(unsigned long *)lp, l);

  // CHECK_SM70_LP64: call i64 @llvm.nvvm.atomic.dec.gen.i.release.cta.i64.p0i64
  // expected-error@+1 {{'__nvvm_atom_release_cta_dec_gen_ul' needs target feature sm_70}}
  __nvvm_atom_release_cta_dec_gen_ul((unsigned long *)lp, l);

  // CHECK_SM70_LP64: call i64 @llvm.nvvm.atomic.dec.global.i.release.cta.i64.p1i64
  // expected-error@+1 {{'__nvvm_atom_release_cta_dec_global_ul' needs target feature sm_70}}
  __nvvm_atom_release_cta_dec_global_ul((__attribute__((address_space(1))) unsigned long *)(unsigned long *)lp, l);

  // CHECK_SM70_LP64: call i64 @llvm.nvvm.atomic.dec.shared.i.release.cta.i64.p3i64
  // expected-error@+1 {{'__nvvm_atom_release_cta_dec_shared_ul' needs target feature sm_70}}
  __nvvm_atom_release_cta_dec_shared_ul((__attribute__((address_space(3))) unsigned long *)(unsigned long *)lp, l);

  // CHECK_SM70_LP64: call i64 @llvm.nvvm.atomic.dec.gen.i.acq.rel.cta.i64.p0i64
  // expected-error@+1 {{'__nvvm_atom_acq_rel_cta_dec_gen_ul' needs target feature sm_70}}
  __nvvm_atom_acq_rel_cta_dec_gen_ul((unsigned long *)lp, l);

  // CHECK_SM70_LP64: call i64 @llvm.nvvm.atomic.dec.global.i.acq.rel.cta.i64.p1i64
  // expected-error@+1 {{'__nvvm_atom_acq_rel_cta_dec_global_ul' needs target feature sm_70}}
  __nvvm_atom_acq_rel_cta_dec_global_ul((__attribute__((address_space(1))) unsigned long *)(unsigned long *)lp, l);

  // CHECK_SM70_LP64: call i64 @llvm.nvvm.atomic.dec.shared.i.acq.rel.cta.i64.p3i64
  // expected-error@+1 {{'__nvvm_atom_acq_rel_cta_dec_shared_ul' needs target feature sm_70}}
  __nvvm_atom_acq_rel_cta_dec_shared_ul((__attribute__((address_space(3))) unsigned long *)(unsigned long *)lp, l);

  // CHECK_SM70_LP64: call i32 @llvm.nvvm.atomic.and.gen.i.acquire.i32.p0i32
  // expected-error@+1 {{'__nvvm_atom_acquire_and_gen_i' needs target feature sm_70}}
  __nvvm_atom_acquire_and_gen_i(ip, i);

  // CHECK_SM70_LP64: call i32 @llvm.nvvm.atomic.and.global.i.acquire.i32.p1i32
  // expected-error@+1 {{'__nvvm_atom_acquire_and_global_i' needs target feature sm_70}}
  __nvvm_atom_acquire_and_global_i((__attribute__((address_space(1))) int *)ip, i);

  // CHECK_SM70_LP64: call i32 @llvm.nvvm.atomic.and.shared.i.acquire.i32.p3i32
  // expected-error@+1 {{'__nvvm_atom_acquire_and_shared_i' needs target feature sm_70}}
  __nvvm_atom_acquire_and_shared_i((__attribute__((address_space(3))) int *)ip, i);

  // CHECK_SM70_LP64: call i32 @llvm.nvvm.atomic.and.gen.i.release.i32.p0i32
  // expected-error@+1 {{'__nvvm_atom_release_and_gen_i' needs target feature sm_70}}
  __nvvm_atom_release_and_gen_i(ip, i);

  // CHECK_SM70_LP64: call i32 @llvm.nvvm.atomic.and.global.i.release.i32.p1i32
  // expected-error@+1 {{'__nvvm_atom_release_and_global_i' needs target feature sm_70}}
  __nvvm_atom_release_and_global_i((__attribute__((address_space(1))) int *)ip, i);

  // CHECK_SM70_LP64: call i32 @llvm.nvvm.atomic.and.shared.i.release.i32.p3i32
  // expected-error@+1 {{'__nvvm_atom_release_and_shared_i' needs target feature sm_70}}
  __nvvm_atom_release_and_shared_i((__attribute__((address_space(3))) int *)ip, i);

  // CHECK_SM70_LP64: call i32 @llvm.nvvm.atomic.and.gen.i.acq.rel.i32.p0i32
  // expected-error@+1 {{'__nvvm_atom_acq_rel_and_gen_i' needs target feature sm_70}}
  __nvvm_atom_acq_rel_and_gen_i(ip, i);

  // CHECK_SM70_LP64: call i32 @llvm.nvvm.atomic.and.global.i.acq.rel.i32.p1i32
  // expected-error@+1 {{'__nvvm_atom_acq_rel_and_global_i' needs target feature sm_70}}
  __nvvm_atom_acq_rel_and_global_i((__attribute__((address_space(1))) int *)ip, i);

  // CHECK_SM70_LP64: call i32 @llvm.nvvm.atomic.and.shared.i.acq.rel.i32.p3i32
  // expected-error@+1 {{'__nvvm_atom_acq_rel_and_shared_i' needs target feature sm_70}}
  __nvvm_atom_acq_rel_and_shared_i((__attribute__((address_space(3))) int *)ip, i);

  // CHECK_SM70_LP64: call i32 @llvm.nvvm.atomic.and.gen.i.acquire.sys.i32.p0i32
  // expected-error@+1 {{'__nvvm_atom_acquire_sys_and_gen_i' needs target feature sm_70}}
  __nvvm_atom_acquire_sys_and_gen_i(ip, i);

  // CHECK_SM70_LP64: call i32 @llvm.nvvm.atomic.and.global.i.acquire.sys.i32.p1i32
  // expected-error@+1 {{'__nvvm_atom_acquire_sys_and_global_i' needs target feature sm_70}}
  __nvvm_atom_acquire_sys_and_global_i((__attribute__((address_space(1))) int *)ip, i);

  // CHECK_SM70_LP64: call i32 @llvm.nvvm.atomic.and.shared.i.acquire.sys.i32.p3i32
  // expected-error@+1 {{'__nvvm_atom_acquire_sys_and_shared_i' needs target feature sm_70}}
  __nvvm_atom_acquire_sys_and_shared_i((__attribute__((address_space(3))) int *)ip, i);

  // CHECK_SM70_LP64: call i32 @llvm.nvvm.atomic.and.gen.i.release.sys.i32.p0i32
  // expected-error@+1 {{'__nvvm_atom_release_sys_and_gen_i' needs target feature sm_70}}
  __nvvm_atom_release_sys_and_gen_i(ip, i);

  // CHECK_SM70_LP64: call i32 @llvm.nvvm.atomic.and.global.i.release.sys.i32.p1i32
  // expected-error@+1 {{'__nvvm_atom_release_sys_and_global_i' needs target feature sm_70}}
  __nvvm_atom_release_sys_and_global_i((__attribute__((address_space(1))) int *)ip, i);

  // CHECK_SM70_LP64: call i32 @llvm.nvvm.atomic.and.shared.i.release.sys.i32.p3i32
  // expected-error@+1 {{'__nvvm_atom_release_sys_and_shared_i' needs target feature sm_70}}
  __nvvm_atom_release_sys_and_shared_i((__attribute__((address_space(3))) int *)ip, i);

  // CHECK_SM70_LP64: call i32 @llvm.nvvm.atomic.and.gen.i.acq.rel.sys.i32.p0i32
  // expected-error@+1 {{'__nvvm_atom_acq_rel_sys_and_gen_i' needs target feature sm_70}}
  __nvvm_atom_acq_rel_sys_and_gen_i(ip, i);

  // CHECK_SM70_LP64: call i32 @llvm.nvvm.atomic.and.global.i.acq.rel.sys.i32.p1i32
  // expected-error@+1 {{'__nvvm_atom_acq_rel_sys_and_global_i' needs target feature sm_70}}
  __nvvm_atom_acq_rel_sys_and_global_i((__attribute__((address_space(1))) int *)ip, i);

  // CHECK_SM70_LP64: call i32 @llvm.nvvm.atomic.and.shared.i.acq.rel.sys.i32.p3i32
  // expected-error@+1 {{'__nvvm_atom_acq_rel_sys_and_shared_i' needs target feature sm_70}}
  __nvvm_atom_acq_rel_sys_and_shared_i((__attribute__((address_space(3))) int *)ip, i);

  // CHECK_SM70_LP64: call i32 @llvm.nvvm.atomic.and.gen.i.acquire.cta.i32.p0i32
  // expected-error@+1 {{'__nvvm_atom_acquire_cta_and_gen_i' needs target feature sm_70}}
  __nvvm_atom_acquire_cta_and_gen_i(ip, i);

  // CHECK_SM70_LP64: call i32 @llvm.nvvm.atomic.and.global.i.acquire.cta.i32.p1i32
  // expected-error@+1 {{'__nvvm_atom_acquire_cta_and_global_i' needs target feature sm_70}}
  __nvvm_atom_acquire_cta_and_global_i((__attribute__((address_space(1))) int *)ip, i);

  // CHECK_SM70_LP64: call i32 @llvm.nvvm.atomic.and.shared.i.acquire.cta.i32.p3i32
  // expected-error@+1 {{'__nvvm_atom_acquire_cta_and_shared_i' needs target feature sm_70}}
  __nvvm_atom_acquire_cta_and_shared_i((__attribute__((address_space(3))) int *)ip, i);

  // CHECK_SM70_LP64: call i32 @llvm.nvvm.atomic.and.gen.i.release.cta.i32.p0i32
  // expected-error@+1 {{'__nvvm_atom_release_cta_and_gen_i' needs target feature sm_70}}
  __nvvm_atom_release_cta_and_gen_i(ip, i);

  // CHECK_SM70_LP64: call i32 @llvm.nvvm.atomic.and.global.i.release.cta.i32.p1i32
  // expected-error@+1 {{'__nvvm_atom_release_cta_and_global_i' needs target feature sm_70}}
  __nvvm_atom_release_cta_and_global_i((__attribute__((address_space(1))) int *)ip, i);

  // CHECK_SM70_LP64: call i32 @llvm.nvvm.atomic.and.shared.i.release.cta.i32.p3i32
  // expected-error@+1 {{'__nvvm_atom_release_cta_and_shared_i' needs target feature sm_70}}
  __nvvm_atom_release_cta_and_shared_i((__attribute__((address_space(3))) int *)ip, i);

  // CHECK_SM70_LP64: call i32 @llvm.nvvm.atomic.and.gen.i.acq.rel.cta.i32.p0i32
  // expected-error@+1 {{'__nvvm_atom_acq_rel_cta_and_gen_i' needs target feature sm_70}}
  __nvvm_atom_acq_rel_cta_and_gen_i(ip, i);

  // CHECK_SM70_LP64: call i32 @llvm.nvvm.atomic.and.global.i.acq.rel.cta.i32.p1i32
  // expected-error@+1 {{'__nvvm_atom_acq_rel_cta_and_global_i' needs target feature sm_70}}
  __nvvm_atom_acq_rel_cta_and_global_i((__attribute__((address_space(1))) int *)ip, i);

  // CHECK_SM70_LP64: call i32 @llvm.nvvm.atomic.and.shared.i.acq.rel.cta.i32.p3i32
  // expected-error@+1 {{'__nvvm_atom_acq_rel_cta_and_shared_i' needs target feature sm_70}}
  __nvvm_atom_acq_rel_cta_and_shared_i((__attribute__((address_space(3))) int *)ip, i);

  // CHECK_SM70_LP64: call i64 @llvm.nvvm.atomic.and.gen.i.acquire.i64.p0i64
  // expected-error@+1 {{'__nvvm_atom_acquire_and_gen_l' needs target feature sm_70}}
  __nvvm_atom_acquire_and_gen_l(&dl, l);

  // CHECK_SM70_LP64: call i64 @llvm.nvvm.atomic.and.global.i.acquire.i64.p1i64
  // expected-error@+1 {{'__nvvm_atom_acquire_and_global_l' needs target feature sm_70}}
  __nvvm_atom_acquire_and_global_l((__attribute__((address_space(1))) long *)&dl, l);

  // CHECK_SM70_LP64: call i64 @llvm.nvvm.atomic.and.shared.i.acquire.i64.p3i64
  // expected-error@+1 {{'__nvvm_atom_acquire_and_shared_l' needs target feature sm_70}}
  __nvvm_atom_acquire_and_shared_l((__attribute__((address_space(3))) long *)&dl, l);

  // CHECK_SM70_LP64: call i64 @llvm.nvvm.atomic.and.gen.i.release.i64.p0i64
  // expected-error@+1 {{'__nvvm_atom_release_and_gen_l' needs target feature sm_70}}
  __nvvm_atom_release_and_gen_l(&dl, l);

  // CHECK_SM70_LP64: call i64 @llvm.nvvm.atomic.and.global.i.release.i64.p1i64
  // expected-error@+1 {{'__nvvm_atom_release_and_global_l' needs target feature sm_70}}
  __nvvm_atom_release_and_global_l((__attribute__((address_space(1))) long *)&dl, l);

  // CHECK_SM70_LP64: call i64 @llvm.nvvm.atomic.and.shared.i.release.i64.p3i64
  // expected-error@+1 {{'__nvvm_atom_release_and_shared_l' needs target feature sm_70}}
  __nvvm_atom_release_and_shared_l((__attribute__((address_space(3))) long *)&dl, l);

  // CHECK_SM70_LP64: call i64 @llvm.nvvm.atomic.and.gen.i.acq.rel.i64.p0i64
  // expected-error@+1 {{'__nvvm_atom_acq_rel_and_gen_l' needs target feature sm_70}}
  __nvvm_atom_acq_rel_and_gen_l(&dl, l);

  // CHECK_SM70_LP64: call i64 @llvm.nvvm.atomic.and.global.i.acq.rel.i64.p1i64
  // expected-error@+1 {{'__nvvm_atom_acq_rel_and_global_l' needs target feature sm_70}}
  __nvvm_atom_acq_rel_and_global_l((__attribute__((address_space(1))) long *)&dl, l);

  // CHECK_SM70_LP64: call i64 @llvm.nvvm.atomic.and.shared.i.acq.rel.i64.p3i64
  // expected-error@+1 {{'__nvvm_atom_acq_rel_and_shared_l' needs target feature sm_70}}
  __nvvm_atom_acq_rel_and_shared_l((__attribute__((address_space(3))) long *)&dl, l);

  // CHECK_SM70_LP64: call i64 @llvm.nvvm.atomic.and.gen.i.acquire.sys.i64.p0i64
  // expected-error@+1 {{'__nvvm_atom_acquire_sys_and_gen_l' needs target feature sm_70}}
  __nvvm_atom_acquire_sys_and_gen_l(&dl, l);

  // CHECK_SM70_LP64: call i64 @llvm.nvvm.atomic.and.global.i.acquire.sys.i64.p1i64
  // expected-error@+1 {{'__nvvm_atom_acquire_sys_and_global_l' needs target feature sm_70}}
  __nvvm_atom_acquire_sys_and_global_l((__attribute__((address_space(1))) long *)&dl, l);

  // CHECK_SM70_LP64: call i64 @llvm.nvvm.atomic.and.shared.i.acquire.sys.i64.p3i64
  // expected-error@+1 {{'__nvvm_atom_acquire_sys_and_shared_l' needs target feature sm_70}}
  __nvvm_atom_acquire_sys_and_shared_l((__attribute__((address_space(3))) long *)&dl, l);

  // CHECK_SM70_LP64: call i64 @llvm.nvvm.atomic.and.gen.i.release.sys.i64.p0i64
  // expected-error@+1 {{'__nvvm_atom_release_sys_and_gen_l' needs target feature sm_70}}
  __nvvm_atom_release_sys_and_gen_l(&dl, l);

  // CHECK_SM70_LP64: call i64 @llvm.nvvm.atomic.and.global.i.release.sys.i64.p1i64
  // expected-error@+1 {{'__nvvm_atom_release_sys_and_global_l' needs target feature sm_70}}
  __nvvm_atom_release_sys_and_global_l((__attribute__((address_space(1))) long *)&dl, l);

  // CHECK_SM70_LP64: call i64 @llvm.nvvm.atomic.and.shared.i.release.sys.i64.p3i64
  // expected-error@+1 {{'__nvvm_atom_release_sys_and_shared_l' needs target feature sm_70}}
  __nvvm_atom_release_sys_and_shared_l((__attribute__((address_space(3))) long *)&dl, l);

  // CHECK_SM70_LP64: call i64 @llvm.nvvm.atomic.and.gen.i.acq.rel.sys.i64.p0i64
  // expected-error@+1 {{'__nvvm_atom_acq_rel_sys_and_gen_l' needs target feature sm_70}}
  __nvvm_atom_acq_rel_sys_and_gen_l(&dl, l);

  // CHECK_SM70_LP64: call i64 @llvm.nvvm.atomic.and.global.i.acq.rel.sys.i64.p1i64
  // expected-error@+1 {{'__nvvm_atom_acq_rel_sys_and_global_l' needs target feature sm_70}}
  __nvvm_atom_acq_rel_sys_and_global_l((__attribute__((address_space(1))) long *)&dl, l);

  // CHECK_SM70_LP64: call i64 @llvm.nvvm.atomic.and.shared.i.acq.rel.sys.i64.p3i64
  // expected-error@+1 {{'__nvvm_atom_acq_rel_sys_and_shared_l' needs target feature sm_70}}
  __nvvm_atom_acq_rel_sys_and_shared_l((__attribute__((address_space(3))) long *)&dl, l);

  // CHECK_SM70_LP64: call i64 @llvm.nvvm.atomic.and.gen.i.acquire.cta.i64.p0i64
  // expected-error@+1 {{'__nvvm_atom_acquire_cta_and_gen_l' needs target feature sm_70}}
  __nvvm_atom_acquire_cta_and_gen_l(&dl, l);

  // CHECK_SM70_LP64: call i64 @llvm.nvvm.atomic.and.global.i.acquire.cta.i64.p1i64
  // expected-error@+1 {{'__nvvm_atom_acquire_cta_and_global_l' needs target feature sm_70}}
  __nvvm_atom_acquire_cta_and_global_l((__attribute__((address_space(1))) long *)&dl, l);

  // CHECK_SM70_LP64: call i64 @llvm.nvvm.atomic.and.shared.i.acquire.cta.i64.p3i64
  // expected-error@+1 {{'__nvvm_atom_acquire_cta_and_shared_l' needs target feature sm_70}}
  __nvvm_atom_acquire_cta_and_shared_l((__attribute__((address_space(3))) long *)&dl, l);

  // CHECK_SM70_LP64: call i64 @llvm.nvvm.atomic.and.gen.i.release.cta.i64.p0i64
  // expected-error@+1 {{'__nvvm_atom_release_cta_and_gen_l' needs target feature sm_70}}
  __nvvm_atom_release_cta_and_gen_l(&dl, l);

  // CHECK_SM70_LP64: call i64 @llvm.nvvm.atomic.and.global.i.release.cta.i64.p1i64
  // expected-error@+1 {{'__nvvm_atom_release_cta_and_global_l' needs target feature sm_70}}
  __nvvm_atom_release_cta_and_global_l((__attribute__((address_space(1))) long *)&dl, l);

  // CHECK_SM70_LP64: call i64 @llvm.nvvm.atomic.and.shared.i.release.cta.i64.p3i64
  // expected-error@+1 {{'__nvvm_atom_release_cta_and_shared_l' needs target feature sm_70}}
  __nvvm_atom_release_cta_and_shared_l((__attribute__((address_space(3))) long *)&dl, l);

  // CHECK_SM70_LP64: call i64 @llvm.nvvm.atomic.and.gen.i.acq.rel.cta.i64.p0i64
  // expected-error@+1 {{'__nvvm_atom_acq_rel_cta_and_gen_l' needs target feature sm_70}}
  __nvvm_atom_acq_rel_cta_and_gen_l(&dl, l);

  // CHECK_SM70_LP64: call i64 @llvm.nvvm.atomic.and.global.i.acq.rel.cta.i64.p1i64
  // expected-error@+1 {{'__nvvm_atom_acq_rel_cta_and_global_l' needs target feature sm_70}}
  __nvvm_atom_acq_rel_cta_and_global_l((__attribute__((address_space(1))) long *)&dl, l);

  // CHECK_SM70_LP64: call i64 @llvm.nvvm.atomic.and.shared.i.acq.rel.cta.i64.p3i64
  // expected-error@+1 {{'__nvvm_atom_acq_rel_cta_and_shared_l' needs target feature sm_70}}
  __nvvm_atom_acq_rel_cta_and_shared_l((__attribute__((address_space(3))) long *)&dl, l);

  // CHECK_SM70_LP64: call i32 @llvm.nvvm.atomic.or.gen.i.acquire.i32.p0i32
  // expected-error@+1 {{'__nvvm_atom_acquire_or_gen_i' needs target feature sm_70}}
  __nvvm_atom_acquire_or_gen_i(ip, i);

  // CHECK_SM70_LP64: call i32 @llvm.nvvm.atomic.or.global.i.acquire.i32.p1i32
  // expected-error@+1 {{'__nvvm_atom_acquire_or_global_i' needs target feature sm_70}}
  __nvvm_atom_acquire_or_global_i((__attribute__((address_space(1))) int *)ip, i);

  // CHECK_SM70_LP64: call i32 @llvm.nvvm.atomic.or.shared.i.acquire.i32.p3i32
  // expected-error@+1 {{'__nvvm_atom_acquire_or_shared_i' needs target feature sm_70}}
  __nvvm_atom_acquire_or_shared_i((__attribute__((address_space(3))) int *)ip, i);

  // CHECK_SM70_LP64: call i32 @llvm.nvvm.atomic.or.gen.i.release.i32.p0i32
  // expected-error@+1 {{'__nvvm_atom_release_or_gen_i' needs target feature sm_70}}
  __nvvm_atom_release_or_gen_i(ip, i);

  // CHECK_SM70_LP64: call i32 @llvm.nvvm.atomic.or.global.i.release.i32.p1i32
  // expected-error@+1 {{'__nvvm_atom_release_or_global_i' needs target feature sm_70}}
  __nvvm_atom_release_or_global_i((__attribute__((address_space(1))) int *)ip, i);

  // CHECK_SM70_LP64: call i32 @llvm.nvvm.atomic.or.shared.i.release.i32.p3i32
  // expected-error@+1 {{'__nvvm_atom_release_or_shared_i' needs target feature sm_70}}
  __nvvm_atom_release_or_shared_i((__attribute__((address_space(3))) int *)ip, i);

  // CHECK_SM70_LP64: call i32 @llvm.nvvm.atomic.or.gen.i.acq.rel.i32.p0i32
  // expected-error@+1 {{'__nvvm_atom_acq_rel_or_gen_i' needs target feature sm_70}}
  __nvvm_atom_acq_rel_or_gen_i(ip, i);

  // CHECK_SM70_LP64: call i32 @llvm.nvvm.atomic.or.global.i.acq.rel.i32.p1i32
  // expected-error@+1 {{'__nvvm_atom_acq_rel_or_global_i' needs target feature sm_70}}
  __nvvm_atom_acq_rel_or_global_i((__attribute__((address_space(1))) int *)ip, i);

  // CHECK_SM70_LP64: call i32 @llvm.nvvm.atomic.or.shared.i.acq.rel.i32.p3i32
  // expected-error@+1 {{'__nvvm_atom_acq_rel_or_shared_i' needs target feature sm_70}}
  __nvvm_atom_acq_rel_or_shared_i((__attribute__((address_space(3))) int *)ip, i);

  // CHECK_SM70_LP64: call i32 @llvm.nvvm.atomic.or.gen.i.acquire.sys.i32.p0i32
  // expected-error@+1 {{'__nvvm_atom_acquire_sys_or_gen_i' needs target feature sm_70}}
  __nvvm_atom_acquire_sys_or_gen_i(ip, i);

  // CHECK_SM70_LP64: call i32 @llvm.nvvm.atomic.or.global.i.acquire.sys.i32.p1i32
  // expected-error@+1 {{'__nvvm_atom_acquire_sys_or_global_i' needs target feature sm_70}}
  __nvvm_atom_acquire_sys_or_global_i((__attribute__((address_space(1))) int *)ip, i);

  // CHECK_SM70_LP64: call i32 @llvm.nvvm.atomic.or.shared.i.acquire.sys.i32.p3i32
  // expected-error@+1 {{'__nvvm_atom_acquire_sys_or_shared_i' needs target feature sm_70}}
  __nvvm_atom_acquire_sys_or_shared_i((__attribute__((address_space(3))) int *)ip, i);

  // CHECK_SM70_LP64: call i32 @llvm.nvvm.atomic.or.gen.i.release.sys.i32.p0i32
  // expected-error@+1 {{'__nvvm_atom_release_sys_or_gen_i' needs target feature sm_70}}
  __nvvm_atom_release_sys_or_gen_i(ip, i);

  // CHECK_SM70_LP64: call i32 @llvm.nvvm.atomic.or.global.i.release.sys.i32.p1i32
  // expected-error@+1 {{'__nvvm_atom_release_sys_or_global_i' needs target feature sm_70}}
  __nvvm_atom_release_sys_or_global_i((__attribute__((address_space(1))) int *)ip, i);

  // CHECK_SM70_LP64: call i32 @llvm.nvvm.atomic.or.shared.i.release.sys.i32.p3i32
  // expected-error@+1 {{'__nvvm_atom_release_sys_or_shared_i' needs target feature sm_70}}
  __nvvm_atom_release_sys_or_shared_i((__attribute__((address_space(3))) int *)ip, i);

  // CHECK_SM70_LP64: call i32 @llvm.nvvm.atomic.or.gen.i.acq.rel.sys.i32.p0i32
  // expected-error@+1 {{'__nvvm_atom_acq_rel_sys_or_gen_i' needs target feature sm_70}}
  __nvvm_atom_acq_rel_sys_or_gen_i(ip, i);

  // CHECK_SM70_LP64: call i32 @llvm.nvvm.atomic.or.global.i.acq.rel.sys.i32.p1i32
  // expected-error@+1 {{'__nvvm_atom_acq_rel_sys_or_global_i' needs target feature sm_70}}
  __nvvm_atom_acq_rel_sys_or_global_i((__attribute__((address_space(1))) int *)ip, i);

  // CHECK_SM70_LP64: call i32 @llvm.nvvm.atomic.or.shared.i.acq.rel.sys.i32.p3i32
  // expected-error@+1 {{'__nvvm_atom_acq_rel_sys_or_shared_i' needs target feature sm_70}}
  __nvvm_atom_acq_rel_sys_or_shared_i((__attribute__((address_space(3))) int *)ip, i);

  // CHECK_SM70_LP64: call i32 @llvm.nvvm.atomic.or.gen.i.acquire.cta.i32.p0i32
  // expected-error@+1 {{'__nvvm_atom_acquire_cta_or_gen_i' needs target feature sm_70}}
  __nvvm_atom_acquire_cta_or_gen_i(ip, i);

  // CHECK_SM70_LP64: call i32 @llvm.nvvm.atomic.or.global.i.acquire.cta.i32.p1i32
  // expected-error@+1 {{'__nvvm_atom_acquire_cta_or_global_i' needs target feature sm_70}}
  __nvvm_atom_acquire_cta_or_global_i((__attribute__((address_space(1))) int *)ip, i);

  // CHECK_SM70_LP64: call i32 @llvm.nvvm.atomic.or.shared.i.acquire.cta.i32.p3i32
  // expected-error@+1 {{'__nvvm_atom_acquire_cta_or_shared_i' needs target feature sm_70}}
  __nvvm_atom_acquire_cta_or_shared_i((__attribute__((address_space(3))) int *)ip, i);

  // CHECK_SM70_LP64: call i32 @llvm.nvvm.atomic.or.gen.i.release.cta.i32.p0i32
  // expected-error@+1 {{'__nvvm_atom_release_cta_or_gen_i' needs target feature sm_70}}
  __nvvm_atom_release_cta_or_gen_i(ip, i);

  // CHECK_SM70_LP64: call i32 @llvm.nvvm.atomic.or.global.i.release.cta.i32.p1i32
  // expected-error@+1 {{'__nvvm_atom_release_cta_or_global_i' needs target feature sm_70}}
  __nvvm_atom_release_cta_or_global_i((__attribute__((address_space(1))) int *)ip, i);

  // CHECK_SM70_LP64: call i32 @llvm.nvvm.atomic.or.shared.i.release.cta.i32.p3i32
  // expected-error@+1 {{'__nvvm_atom_release_cta_or_shared_i' needs target feature sm_70}}
  __nvvm_atom_release_cta_or_shared_i((__attribute__((address_space(3))) int *)ip, i);

  // CHECK_SM70_LP64: call i32 @llvm.nvvm.atomic.or.gen.i.acq.rel.cta.i32.p0i32
  // expected-error@+1 {{'__nvvm_atom_acq_rel_cta_or_gen_i' needs target feature sm_70}}
  __nvvm_atom_acq_rel_cta_or_gen_i(ip, i);

  // CHECK_SM70_LP64: call i32 @llvm.nvvm.atomic.or.global.i.acq.rel.cta.i32.p1i32
  // expected-error@+1 {{'__nvvm_atom_acq_rel_cta_or_global_i' needs target feature sm_70}}
  __nvvm_atom_acq_rel_cta_or_global_i((__attribute__((address_space(1))) int *)ip, i);

  // CHECK_SM70_LP64: call i32 @llvm.nvvm.atomic.or.shared.i.acq.rel.cta.i32.p3i32
  // expected-error@+1 {{'__nvvm_atom_acq_rel_cta_or_shared_i' needs target feature sm_70}}
  __nvvm_atom_acq_rel_cta_or_shared_i((__attribute__((address_space(3))) int *)ip, i);

  // CHECK_SM70_LP64: call i64 @llvm.nvvm.atomic.or.gen.i.acquire.i64.p0i64
  // expected-error@+1 {{'__nvvm_atom_acquire_or_gen_l' needs target feature sm_70}}
  __nvvm_atom_acquire_or_gen_l(&dl, l);

  // CHECK_SM70_LP64: call i64 @llvm.nvvm.atomic.or.global.i.acquire.i64.p1i64
  // expected-error@+1 {{'__nvvm_atom_acquire_or_global_l' needs target feature sm_70}}
  __nvvm_atom_acquire_or_global_l((__attribute__((address_space(1))) long *)&dl, l);

  // CHECK_SM70_LP64: call i64 @llvm.nvvm.atomic.or.shared.i.acquire.i64.p3i64
  // expected-error@+1 {{'__nvvm_atom_acquire_or_shared_l' needs target feature sm_70}}
  __nvvm_atom_acquire_or_shared_l((__attribute__((address_space(3))) long *)&dl, l);

  // CHECK_SM70_LP64: call i64 @llvm.nvvm.atomic.or.gen.i.release.i64.p0i64
  // expected-error@+1 {{'__nvvm_atom_release_or_gen_l' needs target feature sm_70}}
  __nvvm_atom_release_or_gen_l(&dl, l);

  // CHECK_SM70_LP64: call i64 @llvm.nvvm.atomic.or.global.i.release.i64.p1i64
  // expected-error@+1 {{'__nvvm_atom_release_or_global_l' needs target feature sm_70}}
  __nvvm_atom_release_or_global_l((__attribute__((address_space(1))) long *)&dl, l);

  // CHECK_SM70_LP64: call i64 @llvm.nvvm.atomic.or.shared.i.release.i64.p3i64
  // expected-error@+1 {{'__nvvm_atom_release_or_shared_l' needs target feature sm_70}}
  __nvvm_atom_release_or_shared_l((__attribute__((address_space(3))) long *)&dl, l);

  // CHECK_SM70_LP64: call i64 @llvm.nvvm.atomic.or.gen.i.acq.rel.i64.p0i64
  // expected-error@+1 {{'__nvvm_atom_acq_rel_or_gen_l' needs target feature sm_70}}
  __nvvm_atom_acq_rel_or_gen_l(&dl, l);

  // CHECK_SM70_LP64: call i64 @llvm.nvvm.atomic.or.global.i.acq.rel.i64.p1i64
  // expected-error@+1 {{'__nvvm_atom_acq_rel_or_global_l' needs target feature sm_70}}
  __nvvm_atom_acq_rel_or_global_l((__attribute__((address_space(1))) long *)&dl, l);

  // CHECK_SM70_LP64: call i64 @llvm.nvvm.atomic.or.shared.i.acq.rel.i64.p3i64
  // expected-error@+1 {{'__nvvm_atom_acq_rel_or_shared_l' needs target feature sm_70}}
  __nvvm_atom_acq_rel_or_shared_l((__attribute__((address_space(3))) long *)&dl, l);

  // CHECK_SM70_LP64: call i64 @llvm.nvvm.atomic.or.gen.i.acquire.sys.i64.p0i64
  // expected-error@+1 {{'__nvvm_atom_acquire_sys_or_gen_l' needs target feature sm_70}}
  __nvvm_atom_acquire_sys_or_gen_l(&dl, l);

  // CHECK_SM70_LP64: call i64 @llvm.nvvm.atomic.or.global.i.acquire.sys.i64.p1i64
  // expected-error@+1 {{'__nvvm_atom_acquire_sys_or_global_l' needs target feature sm_70}}
  __nvvm_atom_acquire_sys_or_global_l((__attribute__((address_space(1))) long *)&dl, l);

  // CHECK_SM70_LP64: call i64 @llvm.nvvm.atomic.or.shared.i.acquire.sys.i64.p3i64
  // expected-error@+1 {{'__nvvm_atom_acquire_sys_or_shared_l' needs target feature sm_70}}
  __nvvm_atom_acquire_sys_or_shared_l((__attribute__((address_space(3))) long *)&dl, l);

  // CHECK_SM70_LP64: call i64 @llvm.nvvm.atomic.or.gen.i.release.sys.i64.p0i64
  // expected-error@+1 {{'__nvvm_atom_release_sys_or_gen_l' needs target feature sm_70}}
  __nvvm_atom_release_sys_or_gen_l(&dl, l);

  // CHECK_SM70_LP64: call i64 @llvm.nvvm.atomic.or.global.i.release.sys.i64.p1i64
  // expected-error@+1 {{'__nvvm_atom_release_sys_or_global_l' needs target feature sm_70}}
  __nvvm_atom_release_sys_or_global_l((__attribute__((address_space(1))) long *)&dl, l);

  // CHECK_SM70_LP64: call i64 @llvm.nvvm.atomic.or.shared.i.release.sys.i64.p3i64
  // expected-error@+1 {{'__nvvm_atom_release_sys_or_shared_l' needs target feature sm_70}}
  __nvvm_atom_release_sys_or_shared_l((__attribute__((address_space(3))) long *)&dl, l);

  // CHECK_SM70_LP64: call i64 @llvm.nvvm.atomic.or.gen.i.acq.rel.sys.i64.p0i64
  // expected-error@+1 {{'__nvvm_atom_acq_rel_sys_or_gen_l' needs target feature sm_70}}
  __nvvm_atom_acq_rel_sys_or_gen_l(&dl, l);

  // CHECK_SM70_LP64: call i64 @llvm.nvvm.atomic.or.global.i.acq.rel.sys.i64.p1i64
  // expected-error@+1 {{'__nvvm_atom_acq_rel_sys_or_global_l' needs target feature sm_70}}
  __nvvm_atom_acq_rel_sys_or_global_l((__attribute__((address_space(1))) long *)&dl, l);

  // CHECK_SM70_LP64: call i64 @llvm.nvvm.atomic.or.shared.i.acq.rel.sys.i64.p3i64
  // expected-error@+1 {{'__nvvm_atom_acq_rel_sys_or_shared_l' needs target feature sm_70}}
  __nvvm_atom_acq_rel_sys_or_shared_l((__attribute__((address_space(3))) long *)&dl, l);

  // CHECK_SM70_LP64: call i64 @llvm.nvvm.atomic.or.gen.i.acquire.cta.i64.p0i64
  // expected-error@+1 {{'__nvvm_atom_acquire_cta_or_gen_l' needs target feature sm_70}}
  __nvvm_atom_acquire_cta_or_gen_l(&dl, l);

  // CHECK_SM70_LP64: call i64 @llvm.nvvm.atomic.or.global.i.acquire.cta.i64.p1i64
  // expected-error@+1 {{'__nvvm_atom_acquire_cta_or_global_l' needs target feature sm_70}}
  __nvvm_atom_acquire_cta_or_global_l((__attribute__((address_space(1))) long *)&dl, l);

  // CHECK_SM70_LP64: call i64 @llvm.nvvm.atomic.or.shared.i.acquire.cta.i64.p3i64
  // expected-error@+1 {{'__nvvm_atom_acquire_cta_or_shared_l' needs target feature sm_70}}
  __nvvm_atom_acquire_cta_or_shared_l((__attribute__((address_space(3))) long *)&dl, l);

  // CHECK_SM70_LP64: call i64 @llvm.nvvm.atomic.or.gen.i.release.cta.i64.p0i64
  // expected-error@+1 {{'__nvvm_atom_release_cta_or_gen_l' needs target feature sm_70}}
  __nvvm_atom_release_cta_or_gen_l(&dl, l);

  // CHECK_SM70_LP64: call i64 @llvm.nvvm.atomic.or.global.i.release.cta.i64.p1i64
  // expected-error@+1 {{'__nvvm_atom_release_cta_or_global_l' needs target feature sm_70}}
  __nvvm_atom_release_cta_or_global_l((__attribute__((address_space(1))) long *)&dl, l);

  // CHECK_SM70_LP64: call i64 @llvm.nvvm.atomic.or.shared.i.release.cta.i64.p3i64
  // expected-error@+1 {{'__nvvm_atom_release_cta_or_shared_l' needs target feature sm_70}}
  __nvvm_atom_release_cta_or_shared_l((__attribute__((address_space(3))) long *)&dl, l);

  // CHECK_SM70_LP64: call i64 @llvm.nvvm.atomic.or.gen.i.acq.rel.cta.i64.p0i64
  // expected-error@+1 {{'__nvvm_atom_acq_rel_cta_or_gen_l' needs target feature sm_70}}
  __nvvm_atom_acq_rel_cta_or_gen_l(&dl, l);

  // CHECK_SM70_LP64: call i64 @llvm.nvvm.atomic.or.global.i.acq.rel.cta.i64.p1i64
  // expected-error@+1 {{'__nvvm_atom_acq_rel_cta_or_global_l' needs target feature sm_70}}
  __nvvm_atom_acq_rel_cta_or_global_l((__attribute__((address_space(1))) long *)&dl, l);

  // CHECK_SM70_LP64: call i64 @llvm.nvvm.atomic.or.shared.i.acq.rel.cta.i64.p3i64
  // expected-error@+1 {{'__nvvm_atom_acq_rel_cta_or_shared_l' needs target feature sm_70}}
  __nvvm_atom_acq_rel_cta_or_shared_l((__attribute__((address_space(3))) long *)&dl, l);

  // CHECK_SM70_LP64: call i32 @llvm.nvvm.atomic.xor.gen.i.acquire.i32.p0i32
  // expected-error@+1 {{'__nvvm_atom_acquire_xor_gen_i' needs target feature sm_70}}
  __nvvm_atom_acquire_xor_gen_i(ip, i);

  // CHECK_SM70_LP64: call i32 @llvm.nvvm.atomic.xor.global.i.acquire.i32.p1i32
  // expected-error@+1 {{'__nvvm_atom_acquire_xor_global_i' needs target feature sm_70}}
  __nvvm_atom_acquire_xor_global_i((__attribute__((address_space(1))) int *)ip, i);

  // CHECK_SM70_LP64: call i32 @llvm.nvvm.atomic.xor.shared.i.acquire.i32.p3i32
  // expected-error@+1 {{'__nvvm_atom_acquire_xor_shared_i' needs target feature sm_70}}
  __nvvm_atom_acquire_xor_shared_i((__attribute__((address_space(3))) int *)ip, i);

  // CHECK_SM70_LP64: call i32 @llvm.nvvm.atomic.xor.gen.i.release.i32.p0i32
  // expected-error@+1 {{'__nvvm_atom_release_xor_gen_i' needs target feature sm_70}}
  __nvvm_atom_release_xor_gen_i(ip, i);

  // CHECK_SM70_LP64: call i32 @llvm.nvvm.atomic.xor.global.i.release.i32.p1i32
  // expected-error@+1 {{'__nvvm_atom_release_xor_global_i' needs target feature sm_70}}
  __nvvm_atom_release_xor_global_i((__attribute__((address_space(1))) int *)ip, i);

  // CHECK_SM70_LP64: call i32 @llvm.nvvm.atomic.xor.shared.i.release.i32.p3i32
  // expected-error@+1 {{'__nvvm_atom_release_xor_shared_i' needs target feature sm_70}}
  __nvvm_atom_release_xor_shared_i((__attribute__((address_space(3))) int *)ip, i);

  // CHECK_SM70_LP64: call i32 @llvm.nvvm.atomic.xor.gen.i.acq.rel.i32.p0i32
  // expected-error@+1 {{'__nvvm_atom_acq_rel_xor_gen_i' needs target feature sm_70}}
  __nvvm_atom_acq_rel_xor_gen_i(ip, i);

  // CHECK_SM70_LP64: call i32 @llvm.nvvm.atomic.xor.global.i.acq.rel.i32.p1i32
  // expected-error@+1 {{'__nvvm_atom_acq_rel_xor_global_i' needs target feature sm_70}}
  __nvvm_atom_acq_rel_xor_global_i((__attribute__((address_space(1))) int *)ip, i);

  // CHECK_SM70_LP64: call i32 @llvm.nvvm.atomic.xor.shared.i.acq.rel.i32.p3i32
  // expected-error@+1 {{'__nvvm_atom_acq_rel_xor_shared_i' needs target feature sm_70}}
  __nvvm_atom_acq_rel_xor_shared_i((__attribute__((address_space(3))) int *)ip, i);

  // CHECK_SM70_LP64: call i32 @llvm.nvvm.atomic.xor.gen.i.acquire.sys.i32.p0i32
  // expected-error@+1 {{'__nvvm_atom_acquire_sys_xor_gen_i' needs target feature sm_70}}
  __nvvm_atom_acquire_sys_xor_gen_i(ip, i);

  // CHECK_SM70_LP64: call i32 @llvm.nvvm.atomic.xor.global.i.acquire.sys.i32.p1i32
  // expected-error@+1 {{'__nvvm_atom_acquire_sys_xor_global_i' needs target feature sm_70}}
  __nvvm_atom_acquire_sys_xor_global_i((__attribute__((address_space(1))) int *)ip, i);

  // CHECK_SM70_LP64: call i32 @llvm.nvvm.atomic.xor.shared.i.acquire.sys.i32.p3i32
  // expected-error@+1 {{'__nvvm_atom_acquire_sys_xor_shared_i' needs target feature sm_70}}
  __nvvm_atom_acquire_sys_xor_shared_i((__attribute__((address_space(3))) int *)ip, i);

  // CHECK_SM70_LP64: call i32 @llvm.nvvm.atomic.xor.gen.i.release.sys.i32.p0i32
  // expected-error@+1 {{'__nvvm_atom_release_sys_xor_gen_i' needs target feature sm_70}}
  __nvvm_atom_release_sys_xor_gen_i(ip, i);

  // CHECK_SM70_LP64: call i32 @llvm.nvvm.atomic.xor.global.i.release.sys.i32.p1i32
  // expected-error@+1 {{'__nvvm_atom_release_sys_xor_global_i' needs target feature sm_70}}
  __nvvm_atom_release_sys_xor_global_i((__attribute__((address_space(1))) int *)ip, i);

  // CHECK_SM70_LP64: call i32 @llvm.nvvm.atomic.xor.shared.i.release.sys.i32.p3i32
  // expected-error@+1 {{'__nvvm_atom_release_sys_xor_shared_i' needs target feature sm_70}}
  __nvvm_atom_release_sys_xor_shared_i((__attribute__((address_space(3))) int *)ip, i);

  // CHECK_SM70_LP64: call i32 @llvm.nvvm.atomic.xor.gen.i.acq.rel.sys.i32.p0i32
  // expected-error@+1 {{'__nvvm_atom_acq_rel_sys_xor_gen_i' needs target feature sm_70}}
  __nvvm_atom_acq_rel_sys_xor_gen_i(ip, i);

  // CHECK_SM70_LP64: call i32 @llvm.nvvm.atomic.xor.global.i.acq.rel.sys.i32.p1i32
  // expected-error@+1 {{'__nvvm_atom_acq_rel_sys_xor_global_i' needs target feature sm_70}}
  __nvvm_atom_acq_rel_sys_xor_global_i((__attribute__((address_space(1))) int *)ip, i);

  // CHECK_SM70_LP64: call i32 @llvm.nvvm.atomic.xor.shared.i.acq.rel.sys.i32.p3i32
  // expected-error@+1 {{'__nvvm_atom_acq_rel_sys_xor_shared_i' needs target feature sm_70}}
  __nvvm_atom_acq_rel_sys_xor_shared_i((__attribute__((address_space(3))) int *)ip, i);

  // CHECK_SM70_LP64: call i32 @llvm.nvvm.atomic.xor.gen.i.acquire.cta.i32.p0i32
  // expected-error@+1 {{'__nvvm_atom_acquire_cta_xor_gen_i' needs target feature sm_70}}
  __nvvm_atom_acquire_cta_xor_gen_i(ip, i);

  // CHECK_SM70_LP64: call i32 @llvm.nvvm.atomic.xor.global.i.acquire.cta.i32.p1i32
  // expected-error@+1 {{'__nvvm_atom_acquire_cta_xor_global_i' needs target feature sm_70}}
  __nvvm_atom_acquire_cta_xor_global_i((__attribute__((address_space(1))) int *)ip, i);

  // CHECK_SM70_LP64: call i32 @llvm.nvvm.atomic.xor.shared.i.acquire.cta.i32.p3i32
  // expected-error@+1 {{'__nvvm_atom_acquire_cta_xor_shared_i' needs target feature sm_70}}
  __nvvm_atom_acquire_cta_xor_shared_i((__attribute__((address_space(3))) int *)ip, i);

  // CHECK_SM70_LP64: call i32 @llvm.nvvm.atomic.xor.gen.i.release.cta.i32.p0i32
  // expected-error@+1 {{'__nvvm_atom_release_cta_xor_gen_i' needs target feature sm_70}}
  __nvvm_atom_release_cta_xor_gen_i(ip, i);

  // CHECK_SM70_LP64: call i32 @llvm.nvvm.atomic.xor.global.i.release.cta.i32.p1i32
  // expected-error@+1 {{'__nvvm_atom_release_cta_xor_global_i' needs target feature sm_70}}
  __nvvm_atom_release_cta_xor_global_i((__attribute__((address_space(1))) int *)ip, i);

  // CHECK_SM70_LP64: call i32 @llvm.nvvm.atomic.xor.shared.i.release.cta.i32.p3i32
  // expected-error@+1 {{'__nvvm_atom_release_cta_xor_shared_i' needs target feature sm_70}}
  __nvvm_atom_release_cta_xor_shared_i((__attribute__((address_space(3))) int *)ip, i);

  // CHECK_SM70_LP64: call i32 @llvm.nvvm.atomic.xor.gen.i.acq.rel.cta.i32.p0i32
  // expected-error@+1 {{'__nvvm_atom_acq_rel_cta_xor_gen_i' needs target feature sm_70}}
  __nvvm_atom_acq_rel_cta_xor_gen_i(ip, i);

  // CHECK_SM70_LP64: call i32 @llvm.nvvm.atomic.xor.global.i.acq.rel.cta.i32.p1i32
  // expected-error@+1 {{'__nvvm_atom_acq_rel_cta_xor_global_i' needs target feature sm_70}}
  __nvvm_atom_acq_rel_cta_xor_global_i((__attribute__((address_space(1))) int *)ip, i);

  // CHECK_SM70_LP64: call i32 @llvm.nvvm.atomic.xor.shared.i.acq.rel.cta.i32.p3i32
  // expected-error@+1 {{'__nvvm_atom_acq_rel_cta_xor_shared_i' needs target feature sm_70}}
  __nvvm_atom_acq_rel_cta_xor_shared_i((__attribute__((address_space(3))) int *)ip, i);

  // CHECK_SM70_LP64: call i64 @llvm.nvvm.atomic.xor.gen.i.acquire.i64.p0i64
  // expected-error@+1 {{'__nvvm_atom_acquire_xor_gen_l' needs target feature sm_70}}
  __nvvm_atom_acquire_xor_gen_l(&dl, l);

  // CHECK_SM70_LP64: call i64 @llvm.nvvm.atomic.xor.global.i.acquire.i64.p1i64
  // expected-error@+1 {{'__nvvm_atom_acquire_xor_global_l' needs target feature sm_70}}
  __nvvm_atom_acquire_xor_global_l((__attribute__((address_space(1))) long *)&dl, l);

  // CHECK_SM70_LP64: call i64 @llvm.nvvm.atomic.xor.shared.i.acquire.i64.p3i64
  // expected-error@+1 {{'__nvvm_atom_acquire_xor_shared_l' needs target feature sm_70}}
  __nvvm_atom_acquire_xor_shared_l((__attribute__((address_space(3))) long *)&dl, l);

  // CHECK_SM70_LP64: call i64 @llvm.nvvm.atomic.xor.gen.i.release.i64.p0i64
  // expected-error@+1 {{'__nvvm_atom_release_xor_gen_l' needs target feature sm_70}}
  __nvvm_atom_release_xor_gen_l(&dl, l);

  // CHECK_SM70_LP64: call i64 @llvm.nvvm.atomic.xor.global.i.release.i64.p1i64
  // expected-error@+1 {{'__nvvm_atom_release_xor_global_l' needs target feature sm_70}}
  __nvvm_atom_release_xor_global_l((__attribute__((address_space(1))) long *)&dl, l);

  // CHECK_SM70_LP64: call i64 @llvm.nvvm.atomic.xor.shared.i.release.i64.p3i64
  // expected-error@+1 {{'__nvvm_atom_release_xor_shared_l' needs target feature sm_70}}
  __nvvm_atom_release_xor_shared_l((__attribute__((address_space(3))) long *)&dl, l);

  // CHECK_SM70_LP64: call i64 @llvm.nvvm.atomic.xor.gen.i.acq.rel.i64.p0i64
  // expected-error@+1 {{'__nvvm_atom_acq_rel_xor_gen_l' needs target feature sm_70}}
  __nvvm_atom_acq_rel_xor_gen_l(&dl, l);

  // CHECK_SM70_LP64: call i64 @llvm.nvvm.atomic.xor.global.i.acq.rel.i64.p1i64
  // expected-error@+1 {{'__nvvm_atom_acq_rel_xor_global_l' needs target feature sm_70}}
  __nvvm_atom_acq_rel_xor_global_l((__attribute__((address_space(1))) long *)&dl, l);

  // CHECK_SM70_LP64: call i64 @llvm.nvvm.atomic.xor.shared.i.acq.rel.i64.p3i64
  // expected-error@+1 {{'__nvvm_atom_acq_rel_xor_shared_l' needs target feature sm_70}}
  __nvvm_atom_acq_rel_xor_shared_l((__attribute__((address_space(3))) long *)&dl, l);

  // CHECK_SM70_LP64: call i64 @llvm.nvvm.atomic.xor.gen.i.acquire.sys.i64.p0i64
  // expected-error@+1 {{'__nvvm_atom_acquire_sys_xor_gen_l' needs target feature sm_70}}
  __nvvm_atom_acquire_sys_xor_gen_l(&dl, l);

  // CHECK_SM70_LP64: call i64 @llvm.nvvm.atomic.xor.global.i.acquire.sys.i64.p1i64
  // expected-error@+1 {{'__nvvm_atom_acquire_sys_xor_global_l' needs target feature sm_70}}
  __nvvm_atom_acquire_sys_xor_global_l((__attribute__((address_space(1))) long *)&dl, l);

  // CHECK_SM70_LP64: call i64 @llvm.nvvm.atomic.xor.shared.i.acquire.sys.i64.p3i64
  // expected-error@+1 {{'__nvvm_atom_acquire_sys_xor_shared_l' needs target feature sm_70}}
  __nvvm_atom_acquire_sys_xor_shared_l((__attribute__((address_space(3))) long *)&dl, l);

  // CHECK_SM70_LP64: call i64 @llvm.nvvm.atomic.xor.gen.i.release.sys.i64.p0i64
  // expected-error@+1 {{'__nvvm_atom_release_sys_xor_gen_l' needs target feature sm_70}}
  __nvvm_atom_release_sys_xor_gen_l(&dl, l);

  // CHECK_SM70_LP64: call i64 @llvm.nvvm.atomic.xor.global.i.release.sys.i64.p1i64
  // expected-error@+1 {{'__nvvm_atom_release_sys_xor_global_l' needs target feature sm_70}}
  __nvvm_atom_release_sys_xor_global_l((__attribute__((address_space(1))) long *)&dl, l);

  // CHECK_SM70_LP64: call i64 @llvm.nvvm.atomic.xor.shared.i.release.sys.i64.p3i64
  // expected-error@+1 {{'__nvvm_atom_release_sys_xor_shared_l' needs target feature sm_70}}
  __nvvm_atom_release_sys_xor_shared_l((__attribute__((address_space(3))) long *)&dl, l);

  // CHECK_SM70_LP64: call i64 @llvm.nvvm.atomic.xor.gen.i.acq.rel.sys.i64.p0i64
  // expected-error@+1 {{'__nvvm_atom_acq_rel_sys_xor_gen_l' needs target feature sm_70}}
  __nvvm_atom_acq_rel_sys_xor_gen_l(&dl, l);

  // CHECK_SM70_LP64: call i64 @llvm.nvvm.atomic.xor.global.i.acq.rel.sys.i64.p1i64
  // expected-error@+1 {{'__nvvm_atom_acq_rel_sys_xor_global_l' needs target feature sm_70}}
  __nvvm_atom_acq_rel_sys_xor_global_l((__attribute__((address_space(1))) long *)&dl, l);

  // CHECK_SM70_LP64: call i64 @llvm.nvvm.atomic.xor.shared.i.acq.rel.sys.i64.p3i64
  // expected-error@+1 {{'__nvvm_atom_acq_rel_sys_xor_shared_l' needs target feature sm_70}}
  __nvvm_atom_acq_rel_sys_xor_shared_l((__attribute__((address_space(3))) long *)&dl, l);

  // CHECK_SM70_LP64: call i64 @llvm.nvvm.atomic.xor.gen.i.acquire.cta.i64.p0i64
  // expected-error@+1 {{'__nvvm_atom_acquire_cta_xor_gen_l' needs target feature sm_70}}
  __nvvm_atom_acquire_cta_xor_gen_l(&dl, l);

  // CHECK_SM70_LP64: call i64 @llvm.nvvm.atomic.xor.global.i.acquire.cta.i64.p1i64
  // expected-error@+1 {{'__nvvm_atom_acquire_cta_xor_global_l' needs target feature sm_70}}
  __nvvm_atom_acquire_cta_xor_global_l((__attribute__((address_space(1))) long *)&dl, l);

  // CHECK_SM70_LP64: call i64 @llvm.nvvm.atomic.xor.shared.i.acquire.cta.i64.p3i64
  // expected-error@+1 {{'__nvvm_atom_acquire_cta_xor_shared_l' needs target feature sm_70}}
  __nvvm_atom_acquire_cta_xor_shared_l((__attribute__((address_space(3))) long *)&dl, l);

  // CHECK_SM70_LP64: call i64 @llvm.nvvm.atomic.xor.gen.i.release.cta.i64.p0i64
  // expected-error@+1 {{'__nvvm_atom_release_cta_xor_gen_l' needs target feature sm_70}}
  __nvvm_atom_release_cta_xor_gen_l(&dl, l);

  // CHECK_SM70_LP64: call i64 @llvm.nvvm.atomic.xor.global.i.release.cta.i64.p1i64
  // expected-error@+1 {{'__nvvm_atom_release_cta_xor_global_l' needs target feature sm_70}}
  __nvvm_atom_release_cta_xor_global_l((__attribute__((address_space(1))) long *)&dl, l);

  // CHECK_SM70_LP64: call i64 @llvm.nvvm.atomic.xor.shared.i.release.cta.i64.p3i64
  // expected-error@+1 {{'__nvvm_atom_release_cta_xor_shared_l' needs target feature sm_70}}
  __nvvm_atom_release_cta_xor_shared_l((__attribute__((address_space(3))) long *)&dl, l);

  // CHECK_SM70_LP64: call i64 @llvm.nvvm.atomic.xor.gen.i.acq.rel.cta.i64.p0i64
  // expected-error@+1 {{'__nvvm_atom_acq_rel_cta_xor_gen_l' needs target feature sm_70}}
  __nvvm_atom_acq_rel_cta_xor_gen_l(&dl, l);

  // CHECK_SM70_LP64: call i64 @llvm.nvvm.atomic.xor.global.i.acq.rel.cta.i64.p1i64
  // expected-error@+1 {{'__nvvm_atom_acq_rel_cta_xor_global_l' needs target feature sm_70}}
  __nvvm_atom_acq_rel_cta_xor_global_l((__attribute__((address_space(1))) long *)&dl, l);

  // CHECK_SM70_LP64: call i64 @llvm.nvvm.atomic.xor.shared.i.acq.rel.cta.i64.p3i64
  // expected-error@+1 {{'__nvvm_atom_acq_rel_cta_xor_shared_l' needs target feature sm_70}}
  __nvvm_atom_acq_rel_cta_xor_shared_l((__attribute__((address_space(3))) long *)&dl, l);

  // CHECK_SM70_LP64: call i32 @llvm.nvvm.atomic.cas.gen.i.acquire.i32.p0i32
  // expected-error@+1 {{'__nvvm_atom_acquire_cas_gen_i' needs target feature sm_70}}
  __nvvm_atom_acquire_cas_gen_i(ip, i, 0);

  // CHECK_SM70_LP64: call i32 @llvm.nvvm.atomic.cas.global.i.acquire.i32.p1i32
  // expected-error@+1 {{'__nvvm_atom_acquire_cas_global_i' needs target feature sm_70}}
  __nvvm_atom_acquire_cas_global_i((__attribute__((address_space(1))) int *)ip, i, 0);

  // CHECK_SM70_LP64: call i32 @llvm.nvvm.atomic.cas.shared.i.acquire.i32.p3i32
  // expected-error@+1 {{'__nvvm_atom_acquire_cas_shared_i' needs target feature sm_70}}
  __nvvm_atom_acquire_cas_shared_i((__attribute__((address_space(3))) int *)ip, i, 0);

  // CHECK_SM70_LP64: call i32 @llvm.nvvm.atomic.cas.gen.i.release.i32.p0i32
  // expected-error@+1 {{'__nvvm_atom_release_cas_gen_i' needs target feature sm_70}}
  __nvvm_atom_release_cas_gen_i(ip, i, 0);

  // CHECK_SM70_LP64: call i32 @llvm.nvvm.atomic.cas.global.i.release.i32.p1i32
  // expected-error@+1 {{'__nvvm_atom_release_cas_global_i' needs target feature sm_70}}
  __nvvm_atom_release_cas_global_i((__attribute__((address_space(1))) int *)ip, i, 0);

  // CHECK_SM70_LP64: call i32 @llvm.nvvm.atomic.cas.shared.i.release.i32.p3i32
  // expected-error@+1 {{'__nvvm_atom_release_cas_shared_i' needs target feature sm_70}}
  __nvvm_atom_release_cas_shared_i((__attribute__((address_space(3))) int *)ip, i, 0);

  // CHECK_SM70_LP64: call i32 @llvm.nvvm.atomic.cas.gen.i.acq.rel.i32.p0i32
  // expected-error@+1 {{'__nvvm_atom_acq_rel_cas_gen_i' needs target feature sm_70}}
  __nvvm_atom_acq_rel_cas_gen_i(ip, i, 0);

  // CHECK_SM70_LP64: call i32 @llvm.nvvm.atomic.cas.global.i.acq.rel.i32.p1i32
  // expected-error@+1 {{'__nvvm_atom_acq_rel_cas_global_i' needs target feature sm_70}}
  __nvvm_atom_acq_rel_cas_global_i((__attribute__((address_space(1))) int *)ip, i, 0);

  // CHECK_SM70_LP64: call i32 @llvm.nvvm.atomic.cas.shared.i.acq.rel.i32.p3i32
  // expected-error@+1 {{'__nvvm_atom_acq_rel_cas_shared_i' needs target feature sm_70}}
  __nvvm_atom_acq_rel_cas_shared_i((__attribute__((address_space(3))) int *)ip, i, 0);

  // CHECK_SM70_LP64: call i32 @llvm.nvvm.atomic.cas.gen.i.acquire.sys.i32.p0i32
  // expected-error@+1 {{'__nvvm_atom_acquire_sys_cas_gen_i' needs target feature sm_70}}
  __nvvm_atom_acquire_sys_cas_gen_i(ip, i, 0);

  // CHECK_SM70_LP64: call i32 @llvm.nvvm.atomic.cas.global.i.acquire.sys.i32.p1i32
  // expected-error@+1 {{'__nvvm_atom_acquire_sys_cas_global_i' needs target feature sm_70}}
  __nvvm_atom_acquire_sys_cas_global_i((__attribute__((address_space(1))) int *)ip, i, 0);

  // CHECK_SM70_LP64: call i32 @llvm.nvvm.atomic.cas.shared.i.acquire.sys.i32.p3i32
  // expected-error@+1 {{'__nvvm_atom_acquire_sys_cas_shared_i' needs target feature sm_70}}
  __nvvm_atom_acquire_sys_cas_shared_i((__attribute__((address_space(3))) int *)ip, i, 0);

  // CHECK_SM70_LP64: call i32 @llvm.nvvm.atomic.cas.gen.i.release.sys.i32.p0i32
  // expected-error@+1 {{'__nvvm_atom_release_sys_cas_gen_i' needs target feature sm_70}}
  __nvvm_atom_release_sys_cas_gen_i(ip, i, 0);

  // CHECK_SM70_LP64: call i32 @llvm.nvvm.atomic.cas.global.i.release.sys.i32.p1i32
  // expected-error@+1 {{'__nvvm_atom_release_sys_cas_global_i' needs target feature sm_70}}
  __nvvm_atom_release_sys_cas_global_i((__attribute__((address_space(1))) int *)ip, i, 0);

  // CHECK_SM70_LP64: call i32 @llvm.nvvm.atomic.cas.shared.i.release.sys.i32.p3i32
  // expected-error@+1 {{'__nvvm_atom_release_sys_cas_shared_i' needs target feature sm_70}}
  __nvvm_atom_release_sys_cas_shared_i((__attribute__((address_space(3))) int *)ip, i, 0);

  // CHECK_SM70_LP64: call i32 @llvm.nvvm.atomic.cas.gen.i.acq.rel.sys.i32.p0i32
  // expected-error@+1 {{'__nvvm_atom_acq_rel_sys_cas_gen_i' needs target feature sm_70}}
  __nvvm_atom_acq_rel_sys_cas_gen_i(ip, i, 0);

  // CHECK_SM70_LP64: call i32 @llvm.nvvm.atomic.cas.global.i.acq.rel.sys.i32.p1i32
  // expected-error@+1 {{'__nvvm_atom_acq_rel_sys_cas_global_i' needs target feature sm_70}}
  __nvvm_atom_acq_rel_sys_cas_global_i((__attribute__((address_space(1))) int *)ip, i, 0);

  // CHECK_SM70_LP64: call i32 @llvm.nvvm.atomic.cas.shared.i.acq.rel.sys.i32.p3i32
  // expected-error@+1 {{'__nvvm_atom_acq_rel_sys_cas_shared_i' needs target feature sm_70}}
  __nvvm_atom_acq_rel_sys_cas_shared_i((__attribute__((address_space(3))) int *)ip, i, 0);

  // CHECK_SM70_LP64: call i32 @llvm.nvvm.atomic.cas.gen.i.acquire.cta.i32.p0i32
  // expected-error@+1 {{'__nvvm_atom_acquire_cta_cas_gen_i' needs target feature sm_70}}
  __nvvm_atom_acquire_cta_cas_gen_i(ip, i, 0);

  // CHECK_SM70_LP64: call i32 @llvm.nvvm.atomic.cas.global.i.acquire.cta.i32.p1i32
  // expected-error@+1 {{'__nvvm_atom_acquire_cta_cas_global_i' needs target feature sm_70}}
  __nvvm_atom_acquire_cta_cas_global_i((__attribute__((address_space(1))) int *)ip, i, 0);

  // CHECK_SM70_LP64: call i32 @llvm.nvvm.atomic.cas.shared.i.acquire.cta.i32.p3i32
  // expected-error@+1 {{'__nvvm_atom_acquire_cta_cas_shared_i' needs target feature sm_70}}
  __nvvm_atom_acquire_cta_cas_shared_i((__attribute__((address_space(3))) int *)ip, i, 0);

  // CHECK_SM70_LP64: call i32 @llvm.nvvm.atomic.cas.gen.i.release.cta.i32.p0i32
  // expected-error@+1 {{'__nvvm_atom_release_cta_cas_gen_i' needs target feature sm_70}}
  __nvvm_atom_release_cta_cas_gen_i(ip, i, 0);

  // CHECK_SM70_LP64: call i32 @llvm.nvvm.atomic.cas.global.i.release.cta.i32.p1i32
  // expected-error@+1 {{'__nvvm_atom_release_cta_cas_global_i' needs target feature sm_70}}
  __nvvm_atom_release_cta_cas_global_i((__attribute__((address_space(1))) int *)ip, i, 0);

  // CHECK_SM70_LP64: call i32 @llvm.nvvm.atomic.cas.shared.i.release.cta.i32.p3i32
  // expected-error@+1 {{'__nvvm_atom_release_cta_cas_shared_i' needs target feature sm_70}}
  __nvvm_atom_release_cta_cas_shared_i((__attribute__((address_space(3))) int *)ip, i, 0);

  // CHECK_SM70_LP64: call i32 @llvm.nvvm.atomic.cas.gen.i.acq.rel.cta.i32.p0i32
  // expected-error@+1 {{'__nvvm_atom_acq_rel_cta_cas_gen_i' needs target feature sm_70}}
  __nvvm_atom_acq_rel_cta_cas_gen_i(ip, i, 0);

  // CHECK_SM70_LP64: call i32 @llvm.nvvm.atomic.cas.global.i.acq.rel.cta.i32.p1i32
  // expected-error@+1 {{'__nvvm_atom_acq_rel_cta_cas_global_i' needs target feature sm_70}}
  __nvvm_atom_acq_rel_cta_cas_global_i((__attribute__((address_space(1))) int *)ip, i, 0);

  // CHECK_SM70_LP64: call i32 @llvm.nvvm.atomic.cas.shared.i.acq.rel.cta.i32.p3i32
  // expected-error@+1 {{'__nvvm_atom_acq_rel_cta_cas_shared_i' needs target feature sm_70}}
  __nvvm_atom_acq_rel_cta_cas_shared_i((__attribute__((address_space(3))) int *)ip, i, 0);

  // CHECK_SM70_LP64: call i64 @llvm.nvvm.atomic.cas.gen.i.acquire.i64.p0i64
  // expected-error@+1 {{'__nvvm_atom_acquire_cas_gen_l' needs target feature sm_70}}
  __nvvm_atom_acquire_cas_gen_l(&dl, l, 0);

  // CHECK_SM70_LP64: call i64 @llvm.nvvm.atomic.cas.global.i.acquire.i64.p1i64
  // expected-error@+1 {{'__nvvm_atom_acquire_cas_global_l' needs target feature sm_70}}
  __nvvm_atom_acquire_cas_global_l((__attribute__((address_space(1))) long *)&dl, l, 0);

  // CHECK_SM70_LP64: call i64 @llvm.nvvm.atomic.cas.shared.i.acquire.i64.p3i64
  // expected-error@+1 {{'__nvvm_atom_acquire_cas_shared_l' needs target feature sm_70}}
  __nvvm_atom_acquire_cas_shared_l((__attribute__((address_space(3))) long *)&dl, l, 0);

  // CHECK_SM70_LP64: call i64 @llvm.nvvm.atomic.cas.gen.i.release.i64.p0i64
  // expected-error@+1 {{'__nvvm_atom_release_cas_gen_l' needs target feature sm_70}}
  __nvvm_atom_release_cas_gen_l(&dl, l, 0);

  // CHECK_SM70_LP64: call i64 @llvm.nvvm.atomic.cas.global.i.release.i64.p1i64
  // expected-error@+1 {{'__nvvm_atom_release_cas_global_l' needs target feature sm_70}}
  __nvvm_atom_release_cas_global_l((__attribute__((address_space(1))) long *)&dl, l, 0);

  // CHECK_SM70_LP64: call i64 @llvm.nvvm.atomic.cas.shared.i.release.i64.p3i64
  // expected-error@+1 {{'__nvvm_atom_release_cas_shared_l' needs target feature sm_70}}
  __nvvm_atom_release_cas_shared_l((__attribute__((address_space(3))) long *)&dl, l, 0);

  // CHECK_SM70_LP64: call i64 @llvm.nvvm.atomic.cas.gen.i.acq.rel.i64.p0i64
  // expected-error@+1 {{'__nvvm_atom_acq_rel_cas_gen_l' needs target feature sm_70}}
  __nvvm_atom_acq_rel_cas_gen_l(&dl, l, 0);

  // CHECK_SM70_LP64: call i64 @llvm.nvvm.atomic.cas.global.i.acq.rel.i64.p1i64
  // expected-error@+1 {{'__nvvm_atom_acq_rel_cas_global_l' needs target feature sm_70}}
  __nvvm_atom_acq_rel_cas_global_l((__attribute__((address_space(1))) long *)&dl, l, 0);

  // CHECK_SM70_LP64: call i64 @llvm.nvvm.atomic.cas.shared.i.acq.rel.i64.p3i64
  // expected-error@+1 {{'__nvvm_atom_acq_rel_cas_shared_l' needs target feature sm_70}}
  __nvvm_atom_acq_rel_cas_shared_l((__attribute__((address_space(3))) long *)&dl, l, 0);

  // CHECK_SM70_LP64: call i64 @llvm.nvvm.atomic.cas.gen.i.acquire.sys.i64.p0i64
  // expected-error@+1 {{'__nvvm_atom_acquire_sys_cas_gen_l' needs target feature sm_70}}
  __nvvm_atom_acquire_sys_cas_gen_l(&dl, l, 0);

  // CHECK_SM70_LP64: call i64 @llvm.nvvm.atomic.cas.global.i.acquire.sys.i64.p1i64
  // expected-error@+1 {{'__nvvm_atom_acquire_sys_cas_global_l' needs target feature sm_70}}
  __nvvm_atom_acquire_sys_cas_global_l((__attribute__((address_space(1))) long *)&dl, l, 0);

  // CHECK_SM70_LP64: call i64 @llvm.nvvm.atomic.cas.shared.i.acquire.sys.i64.p3i64
  // expected-error@+1 {{'__nvvm_atom_acquire_sys_cas_shared_l' needs target feature sm_70}}
  __nvvm_atom_acquire_sys_cas_shared_l((__attribute__((address_space(3))) long *)&dl, l, 0);

  // CHECK_SM70_LP64: call i64 @llvm.nvvm.atomic.cas.gen.i.release.sys.i64.p0i64
  // expected-error@+1 {{'__nvvm_atom_release_sys_cas_gen_l' needs target feature sm_70}}
  __nvvm_atom_release_sys_cas_gen_l(&dl, l, 0);

  // CHECK_SM70_LP64: call i64 @llvm.nvvm.atomic.cas.global.i.release.sys.i64.p1i64
  // expected-error@+1 {{'__nvvm_atom_release_sys_cas_global_l' needs target feature sm_70}}
  __nvvm_atom_release_sys_cas_global_l((__attribute__((address_space(1))) long *)&dl, l, 0);

  // CHECK_SM70_LP64: call i64 @llvm.nvvm.atomic.cas.shared.i.release.sys.i64.p3i64
  // expected-error@+1 {{'__nvvm_atom_release_sys_cas_shared_l' needs target feature sm_70}}
  __nvvm_atom_release_sys_cas_shared_l((__attribute__((address_space(3))) long *)&dl, l, 0);

  // CHECK_SM70_LP64: call i64 @llvm.nvvm.atomic.cas.gen.i.acq.rel.sys.i64.p0i64
  // expected-error@+1 {{'__nvvm_atom_acq_rel_sys_cas_gen_l' needs target feature sm_70}}
  __nvvm_atom_acq_rel_sys_cas_gen_l(&dl, l, 0);

  // CHECK_SM70_LP64: call i64 @llvm.nvvm.atomic.cas.global.i.acq.rel.sys.i64.p1i64
  // expected-error@+1 {{'__nvvm_atom_acq_rel_sys_cas_global_l' needs target feature sm_70}}
  __nvvm_atom_acq_rel_sys_cas_global_l((__attribute__((address_space(1))) long *)&dl, l, 0);

  // CHECK_SM70_LP64: call i64 @llvm.nvvm.atomic.cas.shared.i.acq.rel.sys.i64.p3i64
  // expected-error@+1 {{'__nvvm_atom_acq_rel_sys_cas_shared_l' needs target feature sm_70}}
  __nvvm_atom_acq_rel_sys_cas_shared_l((__attribute__((address_space(3))) long *)&dl, l, 0);

  // CHECK_SM70_LP64: call i64 @llvm.nvvm.atomic.cas.gen.i.acquire.cta.i64.p0i64
  // expected-error@+1 {{'__nvvm_atom_acquire_cta_cas_gen_l' needs target feature sm_70}}
  __nvvm_atom_acquire_cta_cas_gen_l(&dl, l, 0);

  // CHECK_SM70_LP64: call i64 @llvm.nvvm.atomic.cas.global.i.acquire.cta.i64.p1i64
  // expected-error@+1 {{'__nvvm_atom_acquire_cta_cas_global_l' needs target feature sm_70}}
  __nvvm_atom_acquire_cta_cas_global_l((__attribute__((address_space(1))) long *)&dl, l, 0);

  // CHECK_SM70_LP64: call i64 @llvm.nvvm.atomic.cas.shared.i.acquire.cta.i64.p3i64
  // expected-error@+1 {{'__nvvm_atom_acquire_cta_cas_shared_l' needs target feature sm_70}}
  __nvvm_atom_acquire_cta_cas_shared_l((__attribute__((address_space(3))) long *)&dl, l, 0);

  // CHECK_SM70_LP64: call i64 @llvm.nvvm.atomic.cas.gen.i.release.cta.i64.p0i64
  // expected-error@+1 {{'__nvvm_atom_release_cta_cas_gen_l' needs target feature sm_70}}
  __nvvm_atom_release_cta_cas_gen_l(&dl, l, 0);

  // CHECK_SM70_LP64: call i64 @llvm.nvvm.atomic.cas.global.i.release.cta.i64.p1i64
  // expected-error@+1 {{'__nvvm_atom_release_cta_cas_global_l' needs target feature sm_70}}
  __nvvm_atom_release_cta_cas_global_l((__attribute__((address_space(1))) long *)&dl, l, 0);

  // CHECK_SM70_LP64: call i64 @llvm.nvvm.atomic.cas.shared.i.release.cta.i64.p3i64
  // expected-error@+1 {{'__nvvm_atom_release_cta_cas_shared_l' needs target feature sm_70}}
  __nvvm_atom_release_cta_cas_shared_l((__attribute__((address_space(3))) long *)&dl, l, 0);

  // CHECK_SM70_LP64: call i64 @llvm.nvvm.atomic.cas.gen.i.acq.rel.cta.i64.p0i64
  // expected-error@+1 {{'__nvvm_atom_acq_rel_cta_cas_gen_l' needs target feature sm_70}}
  __nvvm_atom_acq_rel_cta_cas_gen_l(&dl, l, 0);

  // CHECK_SM70_LP64: call i64 @llvm.nvvm.atomic.cas.global.i.acq.rel.cta.i64.p1i64
  // expected-error@+1 {{'__nvvm_atom_acq_rel_cta_cas_global_l' needs target feature sm_70}}
  __nvvm_atom_acq_rel_cta_cas_global_l((__attribute__((address_space(1))) long *)&dl, l, 0);

  // CHECK_SM70_LP64: call i64 @llvm.nvvm.atomic.cas.shared.i.acq.rel.cta.i64.p3i64
  // expected-error@+1 {{'__nvvm_atom_acq_rel_cta_cas_shared_l' needs target feature sm_70}}
  __nvvm_atom_acq_rel_cta_cas_shared_l((__attribute__((address_space(3))) long *)&dl, l, 0);

#endif

  // CHECK: ret
}

// CHECK-LABEL: nvvm_ldg
__device__ void nvvm_ldg(const void *p) {
  // CHECK: call i8 @llvm.nvvm.ldg.global.i.i8.p0i8(i8* {{%[0-9]+}}, i32 1)
  // CHECK: call i8 @llvm.nvvm.ldg.global.i.i8.p0i8(i8* {{%[0-9]+}}, i32 1)
  __nvvm_ldg_c((const char *)p);
  __nvvm_ldg_uc((const unsigned char *)p);

  // CHECK: call i16 @llvm.nvvm.ldg.global.i.i16.p0i16(i16* {{%[0-9]+}}, i32 2)
  // CHECK: call i16 @llvm.nvvm.ldg.global.i.i16.p0i16(i16* {{%[0-9]+}}, i32 2)
  __nvvm_ldg_s((const short *)p);
  __nvvm_ldg_us((const unsigned short *)p);

  // CHECK: call i32 @llvm.nvvm.ldg.global.i.i32.p0i32(i32* {{%[0-9]+}}, i32 4)
  // CHECK: call i32 @llvm.nvvm.ldg.global.i.i32.p0i32(i32* {{%[0-9]+}}, i32 4)
  __nvvm_ldg_i((const int *)p);
  __nvvm_ldg_ui((const unsigned int *)p);

  // LP32: call i32 @llvm.nvvm.ldg.global.i.i32.p0i32(i32* {{%[0-9]+}}, i32 4)
  // LP32: call i32 @llvm.nvvm.ldg.global.i.i32.p0i32(i32* {{%[0-9]+}}, i32 4)
  // LP64: call i64 @llvm.nvvm.ldg.global.i.i64.p0i64(i64* {{%[0-9]+}}, i32 8)
  // LP64: call i64 @llvm.nvvm.ldg.global.i.i64.p0i64(i64* {{%[0-9]+}}, i32 8)
  __nvvm_ldg_l((const long *)p);
  __nvvm_ldg_ul((const unsigned long *)p);

  // CHECK: call float @llvm.nvvm.ldg.global.f.f32.p0f32(float* {{%[0-9]+}}, i32 4)
  __nvvm_ldg_f((const float *)p);
  // CHECK: call double @llvm.nvvm.ldg.global.f.f64.p0f64(double* {{%[0-9]+}}, i32 8)
  __nvvm_ldg_d((const double *)p);

  // In practice, the pointers we pass to __ldg will be aligned as appropriate
  // for the CUDA <type>N vector types (e.g. short4), which are not the same as
  // the LLVM vector types.  However, each LLVM vector type has an alignment
  // less than or equal to its corresponding CUDA type, so we're OK.
  //
  // PTX Interoperability section 2.2: "For a vector with an even number of
  // elements, its alignment is set to number of elements times the alignment of
  // its member: n*alignof(t)."

  // CHECK: call <2 x i8> @llvm.nvvm.ldg.global.i.v2i8.p0v2i8(<2 x i8>* {{%[0-9]+}}, i32 2)
  // CHECK: call <2 x i8> @llvm.nvvm.ldg.global.i.v2i8.p0v2i8(<2 x i8>* {{%[0-9]+}}, i32 2)
  typedef char char2 __attribute__((ext_vector_type(2)));
  typedef unsigned char uchar2 __attribute__((ext_vector_type(2)));
  __nvvm_ldg_c2((const char2 *)p);
  __nvvm_ldg_uc2((const uchar2 *)p);

  // CHECK: call <4 x i8> @llvm.nvvm.ldg.global.i.v4i8.p0v4i8(<4 x i8>* {{%[0-9]+}}, i32 4)
  // CHECK: call <4 x i8> @llvm.nvvm.ldg.global.i.v4i8.p0v4i8(<4 x i8>* {{%[0-9]+}}, i32 4)
  typedef char char4 __attribute__((ext_vector_type(4)));
  typedef unsigned char uchar4 __attribute__((ext_vector_type(4)));
  __nvvm_ldg_c4((const char4 *)p);
  __nvvm_ldg_uc4((const uchar4 *)p);

  // CHECK: call <2 x i16> @llvm.nvvm.ldg.global.i.v2i16.p0v2i16(<2 x i16>* {{%[0-9]+}}, i32 4)
  // CHECK: call <2 x i16> @llvm.nvvm.ldg.global.i.v2i16.p0v2i16(<2 x i16>* {{%[0-9]+}}, i32 4)
  typedef short short2 __attribute__((ext_vector_type(2)));
  typedef unsigned short ushort2 __attribute__((ext_vector_type(2)));
  __nvvm_ldg_s2((const short2 *)p);
  __nvvm_ldg_us2((const ushort2 *)p);

  // CHECK: call <4 x i16> @llvm.nvvm.ldg.global.i.v4i16.p0v4i16(<4 x i16>* {{%[0-9]+}}, i32 8)
  // CHECK: call <4 x i16> @llvm.nvvm.ldg.global.i.v4i16.p0v4i16(<4 x i16>* {{%[0-9]+}}, i32 8)
  typedef short short4 __attribute__((ext_vector_type(4)));
  typedef unsigned short ushort4 __attribute__((ext_vector_type(4)));
  __nvvm_ldg_s4((const short4 *)p);
  __nvvm_ldg_us4((const ushort4 *)p);

  // CHECK: call <2 x i32> @llvm.nvvm.ldg.global.i.v2i32.p0v2i32(<2 x i32>* {{%[0-9]+}}, i32 8)
  // CHECK: call <2 x i32> @llvm.nvvm.ldg.global.i.v2i32.p0v2i32(<2 x i32>* {{%[0-9]+}}, i32 8)
  typedef int int2 __attribute__((ext_vector_type(2)));
  typedef unsigned int uint2 __attribute__((ext_vector_type(2)));
  __nvvm_ldg_i2((const int2 *)p);
  __nvvm_ldg_ui2((const uint2 *)p);

  // CHECK: call <4 x i32> @llvm.nvvm.ldg.global.i.v4i32.p0v4i32(<4 x i32>* {{%[0-9]+}}, i32 16)
  // CHECK: call <4 x i32> @llvm.nvvm.ldg.global.i.v4i32.p0v4i32(<4 x i32>* {{%[0-9]+}}, i32 16)
  typedef int int4 __attribute__((ext_vector_type(4)));
  typedef unsigned int uint4 __attribute__((ext_vector_type(4)));
  __nvvm_ldg_i4((const int4 *)p);
  __nvvm_ldg_ui4((const uint4 *)p);

  // CHECK: call <2 x i64> @llvm.nvvm.ldg.global.i.v2i64.p0v2i64(<2 x i64>* {{%[0-9]+}}, i32 16)
  // CHECK: call <2 x i64> @llvm.nvvm.ldg.global.i.v2i64.p0v2i64(<2 x i64>* {{%[0-9]+}}, i32 16)
  typedef long long longlong2 __attribute__((ext_vector_type(2)));
  typedef unsigned long long ulonglong2 __attribute__((ext_vector_type(2)));
  __nvvm_ldg_ll2((const longlong2 *)p);
  __nvvm_ldg_ull2((const ulonglong2 *)p);

  // CHECK: call <2 x float> @llvm.nvvm.ldg.global.f.v2f32.p0v2f32(<2 x float>* {{%[0-9]+}}, i32 8)
  typedef float float2 __attribute__((ext_vector_type(2)));
  __nvvm_ldg_f2((const float2 *)p);

  // CHECK: call <4 x float> @llvm.nvvm.ldg.global.f.v4f32.p0v4f32(<4 x float>* {{%[0-9]+}}, i32 16)
  typedef float float4 __attribute__((ext_vector_type(4)));
  __nvvm_ldg_f4((const float4 *)p);

  // CHECK: call <2 x double> @llvm.nvvm.ldg.global.f.v2f64.p0v2f64(<2 x double>* {{%[0-9]+}}, i32 16)
  typedef double double2 __attribute__((ext_vector_type(2)));
  __nvvm_ldg_d2((const double2 *)p);
}

// CHECK-LABEL: nvvm_shfl
__device__ void nvvm_shfl(int i, float f, int a, int b) {
  // CHECK: call i32 @llvm.nvvm.shfl.down.i32(i32
  __nvvm_shfl_down_i32(i, a, b);
  // CHECK: call float @llvm.nvvm.shfl.down.f32(float
  __nvvm_shfl_down_f32(f, a, b);
  // CHECK: call i32 @llvm.nvvm.shfl.up.i32(i32
  __nvvm_shfl_up_i32(i, a, b);
  // CHECK: call float @llvm.nvvm.shfl.up.f32(float
  __nvvm_shfl_up_f32(f, a, b);
  // CHECK: call i32 @llvm.nvvm.shfl.bfly.i32(i32
  __nvvm_shfl_bfly_i32(i, a, b);
  // CHECK: call float @llvm.nvvm.shfl.bfly.f32(float
  __nvvm_shfl_bfly_f32(f, a, b);
  // CHECK: call i32 @llvm.nvvm.shfl.idx.i32(i32
  __nvvm_shfl_idx_i32(i, a, b);
  // CHECK: call float @llvm.nvvm.shfl.idx.f32(float
  __nvvm_shfl_idx_f32(f, a, b);
  // CHECK: ret void
}

__device__ void nvvm_vote(int pred) {
  // CHECK: call i1 @llvm.nvvm.vote.all(i1
  __nvvm_vote_all(pred);
  // CHECK: call i1 @llvm.nvvm.vote.any(i1
  __nvvm_vote_any(pred);
  // CHECK: call i1 @llvm.nvvm.vote.uni(i1
  __nvvm_vote_uni(pred);
  // CHECK: call i32 @llvm.nvvm.vote.ballot(i1
  __nvvm_vote_ballot(pred);
  // CHECK: ret void
}

// CHECK-LABEL: nvvm_mbarrier
__device__ void nvvm_mbarrier(long long* addr, __attribute__((address_space(3))) long long* sharedAddr, int count, long long state) {
  #if __CUDA_ARCH__ >= 800
  __nvvm_mbarrier_init(addr, count);
  // CHECK_PTX70_SM80: call void @llvm.nvvm.mbarrier.init
  __nvvm_mbarrier_init_shared(sharedAddr, count);
  // CHECK_PTX70_SM80: call void @llvm.nvvm.mbarrier.init.shared

  __nvvm_mbarrier_inval(addr);
  // CHECK_PTX70_SM80: call void @llvm.nvvm.mbarrier.inval
  __nvvm_mbarrier_inval_shared(sharedAddr);
  // CHECK_PTX70_SM80: call void @llvm.nvvm.mbarrier.inval.shared

  __nvvm_mbarrier_arrive(addr);
  // CHECK_PTX70_SM80: call i64 @llvm.nvvm.mbarrier.arrive
  __nvvm_mbarrier_arrive_shared(sharedAddr);
  // CHECK_PTX70_SM80: call i64 @llvm.nvvm.mbarrier.arrive.shared
  __nvvm_mbarrier_arrive_noComplete(addr, count);
  // CHECK_PTX70_SM80: call i64 @llvm.nvvm.mbarrier.arrive.noComplete
  __nvvm_mbarrier_arrive_noComplete_shared(sharedAddr, count);
  // CHECK_PTX70_SM80: call i64 @llvm.nvvm.mbarrier.arrive.noComplete.shared

  __nvvm_mbarrier_arrive_drop(addr);
  // CHECK_PTX70_SM80: call i64 @llvm.nvvm.mbarrier.arrive.drop
  __nvvm_mbarrier_arrive_drop_shared(sharedAddr);
  // CHECK_PTX70_SM80: call i64 @llvm.nvvm.mbarrier.arrive.drop.shared
  __nvvm_mbarrier_arrive_drop_noComplete(addr, count);
  // CHECK_PTX70_SM80: call i64 @llvm.nvvm.mbarrier.arrive.drop.noComplete
  __nvvm_mbarrier_arrive_drop_noComplete_shared(sharedAddr, count);
  // CHECK_PTX70_SM80: call i64 @llvm.nvvm.mbarrier.arrive.drop.noComplete.shared

  __nvvm_mbarrier_test_wait(addr, state);
  // CHECK_PTX70_SM80: call i1 @llvm.nvvm.mbarrier.test.wait
  __nvvm_mbarrier_test_wait_shared(sharedAddr, state);
  // CHECK_PTX70_SM80: call i1 @llvm.nvvm.mbarrier.test.wait.shared

  __nvvm_mbarrier_pending_count(state);
  // CHECK_PTX70_SM80: call i32 @llvm.nvvm.mbarrier.pending.count
  #endif
  // CHECK: ret void
}

// CHECK-LABEL: nvvm_async_copy
__device__ void nvvm_async_copy(__attribute__((address_space(3))) void* dst, __attribute__((address_space(1))) const void* src, long long* addr, __attribute__((address_space(3))) long long* sharedAddr) {
  #if __CUDA_ARCH__ >= 800
  // CHECK_PTX70_SM80: call void @llvm.nvvm.cp.async.mbarrier.arrive
  __nvvm_cp_async_mbarrier_arrive(addr);
  // CHECK_PTX70_SM80: call void @llvm.nvvm.cp.async.mbarrier.arrive.shared
  __nvvm_cp_async_mbarrier_arrive_shared(sharedAddr);
  // CHECK_PTX70_SM80: call void @llvm.nvvm.cp.async.mbarrier.arrive.noinc
  __nvvm_cp_async_mbarrier_arrive_noinc(addr);
  // CHECK_PTX70_SM80: call void @llvm.nvvm.cp.async.mbarrier.arrive.noinc.shared
  __nvvm_cp_async_mbarrier_arrive_noinc_shared(sharedAddr);

  // CHECK_PTX70_SM80: call void @llvm.nvvm.cp.async.ca.shared.global.4
  __nvvm_cp_async_ca_shared_global_4(dst, src);
  // CHECK_PTX70_SM80: call void @llvm.nvvm.cp.async.ca.shared.global.8
  __nvvm_cp_async_ca_shared_global_8(dst, src);
  // CHECK_PTX70_SM80: call void @llvm.nvvm.cp.async.ca.shared.global.16
  __nvvm_cp_async_ca_shared_global_16(dst, src);
  // CHECK_PTX70_SM80: call void @llvm.nvvm.cp.async.cg.shared.global.16
  __nvvm_cp_async_cg_shared_global_16(dst, src);

  // CHECK_PTX70_SM80: call void @llvm.nvvm.cp.async.commit.group
  __nvvm_cp_async_commit_group();
  // CHECK_PTX70_SM80: call void @llvm.nvvm.cp.async.wait.group(i32 0)
  __nvvm_cp_async_wait_group(0);
    // CHECK_PTX70_SM80: call void @llvm.nvvm.cp.async.wait.group(i32 8)
  __nvvm_cp_async_wait_group(8);
    // CHECK_PTX70_SM80: call void @llvm.nvvm.cp.async.wait.group(i32 16)
  __nvvm_cp_async_wait_group(16);
  // CHECK_PTX70_SM80: call void @llvm.nvvm.cp.async.wait.all
  __nvvm_cp_async_wait_all();
  #endif
  // CHECK: ret void
}

// CHECK-LABEL: nvvm_cvt_sm80
__device__ void nvvm_cvt_sm80() {
#if __CUDA_ARCH__ >= 800
  // CHECK_PTX70_SM80: call i32 @llvm.nvvm.ff2bf16x2.rn(float 1.000000e+00, float 1.000000e+00)
  __nvvm_ff2bf16x2_rn(1, 1);
  // CHECK_PTX70_SM80: call i32 @llvm.nvvm.ff2bf16x2.rn.relu(float 1.000000e+00, float 1.000000e+00)
  __nvvm_ff2bf16x2_rn_relu(1, 1);
  // CHECK_PTX70_SM80: call i32 @llvm.nvvm.ff2bf16x2.rz(float 1.000000e+00, float 1.000000e+00)
  __nvvm_ff2bf16x2_rz(1, 1);
  // CHECK_PTX70_SM80: call i32 @llvm.nvvm.ff2bf16x2.rz.relu(float 1.000000e+00, float 1.000000e+00)
  __nvvm_ff2bf16x2_rz_relu(1, 1);

  // CHECK_PTX70_SM80: call <2 x half> @llvm.nvvm.ff2f16x2.rn(float 1.000000e+00, float 1.000000e+00)
  __nvvm_ff2f16x2_rn(1, 1);
  // CHECK_PTX70_SM80: call <2 x half> @llvm.nvvm.ff2f16x2.rn.relu(float 1.000000e+00, float 1.000000e+00)
  __nvvm_ff2f16x2_rn_relu(1, 1);
  // CHECK_PTX70_SM80: call <2 x half> @llvm.nvvm.ff2f16x2.rz(float 1.000000e+00, float 1.000000e+00)
  __nvvm_ff2f16x2_rz(1, 1);
  // CHECK_PTX70_SM80: call <2 x half> @llvm.nvvm.ff2f16x2.rz.relu(float 1.000000e+00, float 1.000000e+00)
  __nvvm_ff2f16x2_rz_relu(1, 1);

  // CHECK_PTX70_SM80: call i16 @llvm.nvvm.f2bf16.rn(float 1.000000e+00)
  __nvvm_f2bf16_rn(1);
  // CHECK_PTX70_SM80: call i16 @llvm.nvvm.f2bf16.rn.relu(float 1.000000e+00)
  __nvvm_f2bf16_rn_relu(1);
  // CHECK_PTX70_SM80: call i16 @llvm.nvvm.f2bf16.rz(float 1.000000e+00)
  __nvvm_f2bf16_rz(1);
  // CHECK_PTX70_SM80: call i16 @llvm.nvvm.f2bf16.rz.relu(float 1.000000e+00)
  __nvvm_f2bf16_rz_relu(1);

  // CHECK_PTX70_SM80: call i32 @llvm.nvvm.f2tf32.rna(float 1.000000e+00)
  __nvvm_f2tf32_rna(1);
#endif
  // CHECK: ret void
}

// CHECK-LABEL: nvvm_abs_neg_bf16_bf16x2_sm80
__device__ void nvvm_abs_neg_bf16_bf16x2_sm80() {
#if __CUDA_ARCH__ >= 800

  // CHECK_PTX70_SM80: call i16 @llvm.nvvm.abs.bf16(i16 -1)
  __nvvm_abs_bf16(0xFFFF);
  // CHECK_PTX70_SM80: call i32 @llvm.nvvm.abs.bf16x2(i32 -1)
  __nvvm_abs_bf16x2(0xFFFFFFFF);

  // CHECK_PTX70_SM80: call i16 @llvm.nvvm.neg.bf16(i16 -1)
  __nvvm_neg_bf16(0xFFFF);
  // CHECK_PTX70_SM80: call i32 @llvm.nvvm.neg.bf16x2(i32 -1)
  __nvvm_neg_bf16x2(0xFFFFFFFF);
#endif
  // CHECK: ret void
}

#define NAN32 0x7FBFFFFF
#define NAN16 0x7FBF
#define BF16 0x1234
#define BF16_2 0x4321
#define NANBF16 0xFFC1
#define BF16X2 0x12341234
#define BF16X2_2 0x32343234
#define NANBF16X2 0xFFC1FFC1

// CHECK-LABEL: nvvm_min_max_sm80
__device__ void nvvm_min_max_sm80() {
#if __CUDA_ARCH__ >= 800

  // CHECK_PTX70_SM80: call float @llvm.nvvm.fmin.nan.f
  __nvvm_fmin_nan_f(0.1f, (float)NAN32);
  // CHECK_PTX70_SM80: call float @llvm.nvvm.fmin.ftz.nan.f
  __nvvm_fmin_ftz_nan_f(0.1f, (float)NAN32);

  // CHECK_PTX70_SM80: call i16 @llvm.nvvm.fmin.bf16
  __nvvm_fmin_bf16(BF16, BF16_2);
  // CHECK_PTX70_SM80: call i16 @llvm.nvvm.fmin.nan.bf16
  __nvvm_fmin_nan_bf16(BF16, NANBF16);
  // CHECK_PTX70_SM80: call i32 @llvm.nvvm.fmin.bf16x2
  __nvvm_fmin_bf16x2(BF16X2, BF16X2_2);
  // CHECK_PTX70_SM80: call i32 @llvm.nvvm.fmin.nan.bf16x2
  __nvvm_fmin_nan_bf16x2(BF16X2, NANBF16X2);
  // CHECK_PTX70_SM80: call float @llvm.nvvm.fmax.nan.f
  __nvvm_fmax_nan_f(0.1f, 0.11f);
  // CHECK_PTX70_SM80: call float @llvm.nvvm.fmax.ftz.nan.f
  __nvvm_fmax_ftz_nan_f(0.1f, (float)NAN32);

  // CHECK_PTX70_SM80: call float @llvm.nvvm.fmax.nan.f
  __nvvm_fmax_nan_f(0.1f, (float)NAN32);
  // CHECK_PTX70_SM80: call float @llvm.nvvm.fmax.ftz.nan.f
  __nvvm_fmax_ftz_nan_f(0.1f, (float)NAN32);
  // CHECK_PTX70_SM80: call i16 @llvm.nvvm.fmax.bf16
  __nvvm_fmax_bf16(BF16, BF16_2);
  // CHECK_PTX70_SM80: call i16 @llvm.nvvm.fmax.nan.bf16
  __nvvm_fmax_nan_bf16(BF16, NANBF16);
  // CHECK_PTX70_SM80: call i32 @llvm.nvvm.fmax.bf16x2
  __nvvm_fmax_bf16x2(BF16X2, BF16X2_2);
  // CHECK_PTX70_SM80: call i32 @llvm.nvvm.fmax.nan.bf16x2
  __nvvm_fmax_nan_bf16x2(NANBF16X2, BF16X2);
  // CHECK_PTX70_SM80: call float @llvm.nvvm.fmax.nan.f
  __nvvm_fmax_nan_f(0.1f, (float)NAN32);
  // CHECK_PTX70_SM80: call float @llvm.nvvm.fmax.ftz.nan.f
  __nvvm_fmax_ftz_nan_f(0.1f, (float)NAN32);

#endif
  // CHECK: ret void
}

// CHECK-LABEL: nvvm_fma_bf16_bf16x2_sm80
__device__ void nvvm_fma_bf16_bf16x2_sm80() {
#if __CUDA_ARCH__ >= 800
  // CHECK_PTX70_SM80: call i16 @llvm.nvvm.fma.rn.bf16
  __nvvm_fma_rn_bf16(0x1234, 0x7FBF, 0x1234);
  // CHECK_PTX70_SM80: call i16 @llvm.nvvm.fma.rn.relu.bf16
  __nvvm_fma_rn_relu_bf16(0x1234, 0x7FBF, 0x1234);
  // CHECK_PTX70_SM80: call i32 @llvm.nvvm.fma.rn.bf16x2
  __nvvm_fma_rn_bf16x2(0x7FBFFFFF, 0xFFFFFFFF, 0x7FBFFFFF);
  // CHECK_PTX70_SM80: call i32 @llvm.nvvm.fma.rn.relu.bf16x2
  __nvvm_fma_rn_relu_bf16x2(0x7FBFFFFF, 0xFFFFFFFF, 0x7FBFFFFF);
#endif
  // CHECK: ret void
}

// CHECK-LABEL: nvvm_min_max_sm86
__device__ void nvvm_min_max_sm86() {
#if __CUDA_ARCH__ >= 860

  // CHECK_PTX72_SM86: call i16 @llvm.nvvm.fmin.xorsign.abs.bf16
  __nvvm_fmin_xorsign_abs_bf16(BF16, BF16_2);
  // CHECK_PTX72_SM86: call i16 @llvm.nvvm.fmin.nan.xorsign.abs.bf16
  __nvvm_fmin_nan_xorsign_abs_bf16(BF16, NANBF16);
  // CHECK_PTX72_SM86: call i32 @llvm.nvvm.fmin.xorsign.abs.bf16x2
  __nvvm_fmin_xorsign_abs_bf16x2(BF16X2, BF16X2_2);
  // CHECK_PTX72_SM86: call i32 @llvm.nvvm.fmin.nan.xorsign.abs.bf16x2
  __nvvm_fmin_nan_xorsign_abs_bf16x2(BF16X2, NANBF16X2);
  // CHECK_PTX72_SM86: call float @llvm.nvvm.fmin.xorsign.abs.f
  __nvvm_fmin_xorsign_abs_f(-0.1f, 0.1f);
  // CHECK_PTX72_SM86: call float @llvm.nvvm.fmin.ftz.xorsign.abs.f
  __nvvm_fmin_ftz_xorsign_abs_f(-0.1f, 0.1f);
  // CHECK_PTX72_SM86: call float @llvm.nvvm.fmin.nan.xorsign.abs.f
  __nvvm_fmin_nan_xorsign_abs_f(-0.1f, (float)NAN32);
  // CHECK_PTX72_SM86: call float @llvm.nvvm.fmin.ftz.nan.xorsign.abs.f
  __nvvm_fmin_ftz_nan_xorsign_abs_f(-0.1f, (float)NAN32);

  // CHECK_PTX72_SM86: call i16 @llvm.nvvm.fmax.xorsign.abs.bf16
  __nvvm_fmax_xorsign_abs_bf16(BF16, BF16_2);
  // CHECK_PTX72_SM86: call i16 @llvm.nvvm.fmax.nan.xorsign.abs.bf16
  __nvvm_fmax_nan_xorsign_abs_bf16(BF16, NANBF16);
  // CHECK_PTX72_SM86: call i32 @llvm.nvvm.fmax.xorsign.abs.bf16x2
  __nvvm_fmax_xorsign_abs_bf16x2(BF16X2, BF16X2_2);
  // CHECK_PTX72_SM86: call i32 @llvm.nvvm.fmax.nan.xorsign.abs.bf16x2
  __nvvm_fmax_nan_xorsign_abs_bf16x2(BF16X2, NANBF16X2);
  // CHECK_PTX72_SM86: call float @llvm.nvvm.fmax.xorsign.abs.f
  __nvvm_fmax_xorsign_abs_f(-0.1f, 0.1f);
  // CHECK_PTX72_SM86: call float @llvm.nvvm.fmax.ftz.xorsign.abs.f
  __nvvm_fmax_ftz_xorsign_abs_f(-0.1f, 0.1f);
  // CHECK_PTX72_SM86: call float @llvm.nvvm.fmax.nan.xorsign.abs.f
  __nvvm_fmax_nan_xorsign_abs_f(-0.1f, (float)NAN32);
  // CHECK_PTX72_SM86: call float @llvm.nvvm.fmax.ftz.nan.xorsign.abs.f
  __nvvm_fmax_ftz_nan_xorsign_abs_f(-0.1f, (float)NAN32);
#endif
  // CHECK: ret void
}<|MERGE_RESOLUTION|>--- conflicted
+++ resolved
@@ -4,13 +4,8 @@
 // RUN:   | FileCheck -check-prefix=CHECK -check-prefix=CHECK_PTX70_SM80 -check-prefix=LP32 %s
 // RUN: %clang_cc1 -no-opaque-pointers -ffp-contract=off -triple nvptx64-unknown-unknown -target-cpu sm_80 -target-feature +ptx70 \
 // RUN:            -fcuda-is-device -S -emit-llvm -o - -x cuda %s \
-<<<<<<< HEAD
-// RUN:   | FileCheck -check-prefix=CHECK -check-prefix=CHECK_PTX70_SM80 -check-prefix=LP64 -check-prefix=CHECK_SM70_LP64 %s
-// RUN: %clang_cc1 -ffp-contract=off -triple nvptx-unknown-unknown -target-cpu sm_60 \
-=======
 // RUN:   | FileCheck -check-prefix=CHECK -check-prefix=CHECK_PTX70_SM80 -check-prefix=LP64 %s
 // RUN: %clang_cc1 -no-opaque-pointers -ffp-contract=off -triple nvptx-unknown-unknown -target-cpu sm_60 \
->>>>>>> 532dc62b
 // RUN:            -fcuda-is-device -S -emit-llvm -o - -x cuda %s \
 // RUN:   | FileCheck -check-prefix=CHECK -check-prefix=LP32 %s
 // RUN: %clang_cc1 -no-opaque-pointers -ffp-contract=off -triple nvptx64-unknown-unknown -target-cpu sm_60 \
