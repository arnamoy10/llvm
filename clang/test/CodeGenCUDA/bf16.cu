--- conflicted
+++ resolved
@@ -11,12 +11,8 @@
 // CHECK:        .param .b16 _Z8test_argPDF16bDF16b_param_1
 //
 __device__ void test_arg(__bf16 *out, __bf16 in) {
-<<<<<<< HEAD
-// CHECK:         ld.param.b16    %{{h.*}}, [_Z8test_argPDF16bDF16b_param_1];
-=======
 // CHECK-DAG:     ld.param.u64  %[[A:rd[0-9]+]], [_Z8test_argPDF16bDF16b_param_0];
 // CHECK-DAG:     ld.param.b16  %[[R:rs[0-9]+]], [_Z8test_argPDF16bDF16b_param_1];
->>>>>>> cd92bbcb
   __bf16 bf16 = in;
   *out = bf16;
 // CHECK:         st.b16         [%[[A]]], %[[R]]
@@ -27,26 +23,12 @@
 // CHECK-LABEL: .visible .func (.param .b32 func_retval0) _Z8test_retDF16b(
 // CHECK:         .param .b16 _Z8test_retDF16b_param_0
 __device__ __bf16 test_ret( __bf16 in) {
-<<<<<<< HEAD
-// CHECK:        ld.param.b16    %h{{.*}}, [_Z8test_retDF16b_param_0];
-=======
 // CHECK:        ld.param.b16    %[[R:rs[0-9]+]], [_Z8test_retDF16b_param_0];
->>>>>>> cd92bbcb
   return in;
 // CHECK:        st.param.b16    [func_retval0+0], %[[R]]
 // CHECK:        ret;
 }
 
-<<<<<<< HEAD
-// CHECK-LABEL: .visible .func  (.param .b32 func_retval0) _Z9test_callDF16b(
-// CHECK:        .param .b16 _Z9test_callDF16b_param_0
-__device__ __bf16 test_call( __bf16 in) {
-// CHECK:        ld.param.b16    %h{{.*}}, [_Z9test_callDF16b_param_0];
-// CHECK:        st.param.b16    [param0+0], %h2;
-// CHECK:        .param .b32 retval0;
-// CHECK:        call.uni (retval0),
-// CHECK-NEXT:   _Z8test_retDF16b,
-=======
 __device__ __bf16 external_func( __bf16 in);
 
 // CHECK-LABEL: .visible .func  (.param .b32 func_retval0) _Z9test_callDF16b(
@@ -57,7 +39,6 @@
 // CHECK:        .param .b32 retval0;
 // CHECK:        call.uni (retval0),
 // CHECK-NEXT:   _Z13external_funcDF16b,
->>>>>>> cd92bbcb
 // CHECK-NEXT:   (
 // CHECK-NEXT:   param0
 // CHECK-NEXT    );
