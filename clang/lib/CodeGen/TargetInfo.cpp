--- conflicted
+++ resolved
@@ -10194,7 +10194,7 @@
   void setCCs();
 };
 
-ABIArgInfo SPIRABIInfo::classifyKernelArgumentType(QualType Ty) const {
+ABIArgInfo CommonSPIRABIInfo::classifyKernelArgumentType(QualType Ty) const {
   Ty = useFirstFieldIfTransparentUnion(Ty);
 
   if (getContext().getLangOpts().SYCLIsDevice && isAggregateTypeForABI(Ty)) {
@@ -10205,7 +10205,7 @@
   return DefaultABIInfo::classifyArgumentType(Ty);
 }
 
-void SPIRABIInfo::computeInfo(CGFunctionInfo &FI) const {
+void CommonSPIRABIInfo::computeInfo(CGFunctionInfo &FI) const {
   llvm::CallingConv::ID CC = FI.getCallingConvention();
 
   if (!getCXXABI().classifyReturnType(FI))
@@ -10224,19 +10224,15 @@
 namespace {
 class CommonSPIRTargetCodeGenInfo : public TargetCodeGenInfo {
 public:
-<<<<<<< HEAD
-  SPIRTargetCodeGenInfo(CodeGen::CodeGenTypes &CGT)
-      : TargetCodeGenInfo(std::make_unique<SPIRABIInfo>(CGT)) {}
-  unsigned getOpenCLKernelCallingConv() const override;
-=======
   CommonSPIRTargetCodeGenInfo(CodeGen::CodeGenTypes &CGT)
       : TargetCodeGenInfo(std::make_unique<CommonSPIRABIInfo>(CGT)) {}
->>>>>>> a10a69fe
 
   LangAS getASTAllocaAddressSpace() const override {
     return getLangASFromTargetAS(
         getABIInfo().getDataLayout().getAllocaAddrSpace());
   }
+
+  unsigned getOpenCLKernelCallingConv() const override;
 
   bool shouldEmitStaticExternCAliases() const override;
 };
@@ -10250,7 +10246,7 @@
 namespace clang {
 namespace CodeGen {
 void computeSPIRKernelABIInfo(CodeGenModule &CGM, CGFunctionInfo &FI) {
-  SPIRABIInfo SPIRABI(CGM.getTypes());
+  CommonSPIRABIInfo SPIRABI(CGM.getTypes());
   SPIRABI.computeInfo(FI);
 }
 }
@@ -10260,7 +10256,7 @@
   return llvm::CallingConv::SPIR_KERNEL;
 }
 
-bool SPIRTargetCodeGenInfo::shouldEmitStaticExternCAliases() const {
+bool CommonSPIRTargetCodeGenInfo::shouldEmitStaticExternCAliases() const {
   return false;
 }
 
