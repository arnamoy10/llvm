--- conflicted
+++ resolved
@@ -549,7 +549,6 @@
   S.addAMDGPUWavesPerEUAttr(New, Attr, MinExpr, MaxExpr);
 }
 
-<<<<<<< HEAD
 template <typename AttrName>
 static void instantiateIntelFPGAMemoryAttr(
     Sema &S, const MultiLevelTemplateArgumentList &TemplateArgs,
@@ -603,7 +602,8 @@
   if (!Result.isInvalid())
     S.addIntelSYCLSingleArgFunctionAttr<AttrName>(New, *Attr,
                                                   Result.getAs<Expr>());
-=======
+}
+
 /// Determine whether the attribute A might be relevent to the declaration D.
 /// If not, we can skip instantiating it. The attribute may or may not have
 /// been instantiated yet.
@@ -624,7 +624,6 @@
   }
 
   return true;
->>>>>>> 98f76adf
 }
 
 void Sema::InstantiateAttrsForDecl(
