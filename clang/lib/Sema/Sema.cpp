--- conflicted
+++ resolved
@@ -968,7 +968,6 @@
     PerformPendingInstantiations();
   }
 
-<<<<<<< HEAD
   if (getLangOpts().SYCLIsDevice) {
     // Emit SYCL integration header for current translation unit if needed
     if (SyclIntHeader != nullptr)
@@ -976,12 +975,9 @@
     MarkDevice();
   }
 
-  emitDeferredDiags();
-=======
   // Finalize analysis of OpenMP-specific constructs.
   if (LangOpts.OpenMP)
     finalizeOpenMPDelayedAnalysis();
->>>>>>> bcadb1f2
 
   assert(LateParsedInstantiations.empty() &&
          "end of TU template instantiation should not create more "
@@ -1490,11 +1486,7 @@
     Builder.setForceEmit();
     PD.Emit(Builder);
   }
-<<<<<<< HEAD
-  DeviceDeferredDiags.erase(It);
-=======
   S.DeviceDeferredDiags.erase(It);
->>>>>>> bcadb1f2
 
   // FIXME: Should this be called after every warning/error emitted in the loop
   // above, instead of just once per function?  That would be consistent with
