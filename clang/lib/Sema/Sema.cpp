//===--- Sema.cpp - AST Builder and Semantic Analysis Implementation ------===//
//
// Part of the LLVM Project, under the Apache License v2.0 with LLVM Exceptions.
// See https://llvm.org/LICENSE.txt for license information.
// SPDX-License-Identifier: Apache-2.0 WITH LLVM-exception
//
//===----------------------------------------------------------------------===//
//
// This file implements the actions class which performs semantic analysis and
// builds an AST out of a parse stream.
//
//===----------------------------------------------------------------------===//

#include "UsedDeclVisitor.h"
#include "clang/AST/ASTContext.h"
#include "clang/AST/ASTDiagnostic.h"
#include "clang/AST/Decl.h"
#include "clang/AST/DeclCXX.h"
#include "clang/AST/DeclFriend.h"
#include "clang/AST/DeclObjC.h"
#include "clang/AST/Expr.h"
#include "clang/AST/ExprCXX.h"
#include "clang/AST/PrettyDeclStackTrace.h"
#include "clang/AST/StmtCXX.h"
#include "clang/Basic/DarwinSDKInfo.h"
#include "clang/Basic/DiagnosticOptions.h"
#include "clang/Basic/PartialDiagnostic.h"
#include "clang/Basic/SourceManager.h"
#include "clang/Basic/Stack.h"
#include "clang/Basic/TargetInfo.h"
#include "clang/Lex/HeaderSearch.h"
#include "clang/Lex/HeaderSearchOptions.h"
#include "clang/Lex/Preprocessor.h"
#include "clang/Sema/CXXFieldCollector.h"
#include "clang/Sema/DelayedDiagnostic.h"
#include "clang/Sema/ExternalSemaSource.h"
#include "clang/Sema/Initialization.h"
#include "clang/Sema/MultiplexExternalSemaSource.h"
#include "clang/Sema/ObjCMethodList.h"
#include "clang/Sema/RISCVIntrinsicManager.h"
#include "clang/Sema/Scope.h"
#include "clang/Sema/ScopeInfo.h"
#include "clang/Sema/SemaConsumer.h"
#include "clang/Sema/SemaInternal.h"
#include "clang/Sema/TemplateDeduction.h"
#include "clang/Sema/TemplateInstCallback.h"
#include "clang/Sema/TypoCorrection.h"
#include "llvm/ADT/DenseMap.h"
#include "llvm/ADT/STLExtras.h"
#include "llvm/ADT/SmallPtrSet.h"
#include "llvm/Support/TimeProfiler.h"
#include <optional>

using namespace clang;
using namespace sema;

SourceLocation Sema::getLocForEndOfToken(SourceLocation Loc, unsigned Offset) {
  return Lexer::getLocForEndOfToken(Loc, Offset, SourceMgr, LangOpts);
}

ModuleLoader &Sema::getModuleLoader() const { return PP.getModuleLoader(); }

DarwinSDKInfo *
Sema::getDarwinSDKInfoForAvailabilityChecking(SourceLocation Loc,
                                              StringRef Platform) {
  auto *SDKInfo = getDarwinSDKInfoForAvailabilityChecking();
  if (!SDKInfo && !WarnedDarwinSDKInfoMissing) {
    Diag(Loc, diag::warn_missing_sdksettings_for_availability_checking)
        << Platform;
    WarnedDarwinSDKInfoMissing = true;
  }
  return SDKInfo;
}

DarwinSDKInfo *Sema::getDarwinSDKInfoForAvailabilityChecking() {
  if (CachedDarwinSDKInfo)
    return CachedDarwinSDKInfo->get();
  auto SDKInfo = parseDarwinSDKInfo(
      PP.getFileManager().getVirtualFileSystem(),
      PP.getHeaderSearchInfo().getHeaderSearchOpts().Sysroot);
  if (SDKInfo && *SDKInfo) {
    CachedDarwinSDKInfo = std::make_unique<DarwinSDKInfo>(std::move(**SDKInfo));
    return CachedDarwinSDKInfo->get();
  }
  if (!SDKInfo)
    llvm::consumeError(SDKInfo.takeError());
  CachedDarwinSDKInfo = std::unique_ptr<DarwinSDKInfo>();
  return nullptr;
}

IdentifierInfo *
Sema::InventAbbreviatedTemplateParameterTypeName(IdentifierInfo *ParamName,
                                                 unsigned int Index) {
  std::string InventedName;
  llvm::raw_string_ostream OS(InventedName);

  if (!ParamName)
    OS << "auto:" << Index + 1;
  else
    OS << ParamName->getName() << ":auto";

  OS.flush();
  return &Context.Idents.get(OS.str());
}

PrintingPolicy Sema::getPrintingPolicy(const ASTContext &Context,
                                       const Preprocessor &PP) {
  PrintingPolicy Policy = Context.getPrintingPolicy();
  // In diagnostics, we print _Bool as bool if the latter is defined as the
  // former.
  Policy.Bool = Context.getLangOpts().Bool;
  if (!Policy.Bool) {
    if (const MacroInfo *BoolMacro = PP.getMacroInfo(Context.getBoolName())) {
      Policy.Bool = BoolMacro->isObjectLike() &&
                    BoolMacro->getNumTokens() == 1 &&
                    BoolMacro->getReplacementToken(0).is(tok::kw__Bool);
    }
  }

  // Shorten the data output if needed
  Policy.EntireContentsOfLargeArray = false;

  return Policy;
}

void Sema::ActOnTranslationUnitScope(Scope *S) {
  TUScope = S;
  PushDeclContext(S, Context.getTranslationUnitDecl());
}

namespace clang {
namespace sema {

class SemaPPCallbacks : public PPCallbacks {
  Sema *S = nullptr;
  llvm::SmallVector<SourceLocation, 8> IncludeStack;

public:
  void set(Sema &S) { this->S = &S; }

  void reset() { S = nullptr; }

  void FileChanged(SourceLocation Loc, FileChangeReason Reason,
                   SrcMgr::CharacteristicKind FileType,
                   FileID PrevFID) override {
    if (!S)
      return;
    switch (Reason) {
    case EnterFile: {
      SourceManager &SM = S->getSourceManager();
      SourceLocation IncludeLoc = SM.getIncludeLoc(SM.getFileID(Loc));
      if (IncludeLoc.isValid()) {
        if (llvm::timeTraceProfilerEnabled()) {
          const FileEntry *FE = SM.getFileEntryForID(SM.getFileID(Loc));
          llvm::timeTraceProfilerBegin(
              "Source", FE != nullptr ? FE->getName() : StringRef("<unknown>"));
        }

        IncludeStack.push_back(IncludeLoc);
        S->DiagnoseNonDefaultPragmaAlignPack(
            Sema::PragmaAlignPackDiagnoseKind::NonDefaultStateAtInclude,
            IncludeLoc);
      }
      break;
    }
    case ExitFile:
      if (!IncludeStack.empty()) {
        if (llvm::timeTraceProfilerEnabled())
          llvm::timeTraceProfilerEnd();

        S->DiagnoseNonDefaultPragmaAlignPack(
            Sema::PragmaAlignPackDiagnoseKind::ChangedStateAtExit,
            IncludeStack.pop_back_val());
      }
      break;
    default:
      break;
    }
  }
};

} // end namespace sema
} // end namespace clang

const unsigned Sema::MaxAlignmentExponent;
const uint64_t Sema::MaximumAlignment;

Sema::Sema(Preprocessor &pp, ASTContext &ctxt, ASTConsumer &consumer,
           TranslationUnitKind TUKind, CodeCompleteConsumer *CodeCompleter)
    : ExternalSource(nullptr), CurFPFeatures(pp.getLangOpts()),
      LangOpts(pp.getLangOpts()), PP(pp), Context(ctxt), Consumer(consumer),
      Diags(PP.getDiagnostics()), SourceMgr(PP.getSourceManager()),
      CollectStats(false), CodeCompleter(CodeCompleter), CurContext(nullptr),
      OriginalLexicalContext(nullptr), MSStructPragmaOn(false),
      MSPointerToMemberRepresentationMethod(
          LangOpts.getMSPointerToMemberRepresentationMethod()),
      VtorDispStack(LangOpts.getVtorDispMode()),
      AlignPackStack(AlignPackInfo(getLangOpts().XLPragmaPack)),
      DataSegStack(nullptr), BSSSegStack(nullptr), ConstSegStack(nullptr),
      CodeSegStack(nullptr), StrictGuardStackCheckStack(false),
      FpPragmaStack(FPOptionsOverride()), CurInitSeg(nullptr),
      VisContext(nullptr), PragmaAttributeCurrentTargetDecl(nullptr),
      IsBuildingRecoveryCallExpr(false), LateTemplateParser(nullptr),
      LateTemplateParserCleanup(nullptr), OpaqueParser(nullptr), IdResolver(pp),
      StdInitializerList(nullptr),
      StdCoroutineTraitsCache(nullptr), CXXTypeInfoDecl(nullptr),
      MSVCGuidDecl(nullptr), StdSourceLocationImplDecl(nullptr),
      NSNumberDecl(nullptr), NSValueDecl(nullptr), NSStringDecl(nullptr),
      StringWithUTF8StringMethod(nullptr),
      ValueWithBytesObjCTypeMethod(nullptr), NSArrayDecl(nullptr),
      ArrayWithObjectsMethod(nullptr), NSDictionaryDecl(nullptr),
      DictionaryWithObjectsMethod(nullptr), GlobalNewDeleteDeclared(false),
      TUKind(TUKind), NumSFINAEErrors(0),
      FullyCheckedComparisonCategories(
          static_cast<unsigned>(ComparisonCategoryType::Last) + 1),
      SatisfactionCache(Context), AccessCheckingSFINAE(false),
      InNonInstantiationSFINAEContext(false), NonInstantiationEntries(0),
      ArgumentPackSubstitutionIndex(-1), CurrentInstantiationScope(nullptr),
      DisableTypoCorrection(false), TyposCorrected(0), AnalysisWarnings(*this),
      ThreadSafetyDeclCache(nullptr), VarDataSharingAttributesStack(nullptr),
      CurScope(nullptr), Ident_super(nullptr), Ident___float128(nullptr),
      SyclIntHeader(nullptr), SyclIntFooter(nullptr) {
  assert(pp.TUKind == TUKind);
  TUScope = nullptr;
  isConstantEvaluatedOverride = false;

  LoadedExternalKnownNamespaces = false;
  for (unsigned I = 0; I != NSAPI::NumNSNumberLiteralMethods; ++I)
    NSNumberLiteralMethods[I] = nullptr;

  if (getLangOpts().ObjC)
    NSAPIObj.reset(new NSAPI(Context));

  if (getLangOpts().CPlusPlus)
    FieldCollector.reset(new CXXFieldCollector());

  // Tell diagnostics how to render things from the AST library.
  Diags.SetArgToStringFn(&FormatASTNodeDiagnosticArgument, &Context);

  // This evaluation context exists to ensure that there's always at least one
  // valid evaluation context available. It is never removed from the
  // evaluation stack.
  ExprEvalContexts.emplace_back(
      ExpressionEvaluationContext::PotentiallyEvaluated, 0, CleanupInfo{},
      nullptr, ExpressionEvaluationContextRecord::EK_Other);

  // Initialization of data sharing attributes stack for OpenMP
  InitDataSharingAttributesStack();

  std::unique_ptr<sema::SemaPPCallbacks> Callbacks =
      std::make_unique<sema::SemaPPCallbacks>();
  SemaPPCallbackHandler = Callbacks.get();
  PP.addPPCallbacks(std::move(Callbacks));
  SemaPPCallbackHandler->set(*this);

  CurFPFeatures.setFPEvalMethod(PP.getCurrentFPEvalMethod());
}

// Anchor Sema's type info to this TU.
void Sema::anchor() {}

void Sema::addImplicitTypedef(StringRef Name, QualType T) {
  DeclarationName DN = &Context.Idents.get(Name);
  if (IdResolver.begin(DN) == IdResolver.end())
    PushOnScopeChains(Context.buildImplicitTypedef(T, Name), TUScope);
}

void Sema::Initialize() {
  if (SemaConsumer *SC = dyn_cast<SemaConsumer>(&Consumer))
    SC->InitializeSema(*this);

  // Tell the external Sema source about this Sema object.
  if (ExternalSemaSource *ExternalSema
      = dyn_cast_or_null<ExternalSemaSource>(Context.getExternalSource()))
    ExternalSema->InitializeSema(*this);

  // This needs to happen after ExternalSemaSource::InitializeSema(this) or we
  // will not be able to merge any duplicate __va_list_tag decls correctly.
  VAListTagName = PP.getIdentifierInfo("__va_list_tag");

  if (!TUScope)
    return;

  // Initialize predefined 128-bit integer types, if needed.
  if (Context.getTargetInfo().hasInt128Type() ||
      (Context.getAuxTargetInfo() &&
       Context.getAuxTargetInfo()->hasInt128Type())) {
    // If either of the 128-bit integer types are unavailable to name lookup,
    // define them now.
    DeclarationName Int128 = &Context.Idents.get("__int128_t");
    if (IdResolver.begin(Int128) == IdResolver.end())
      PushOnScopeChains(Context.getInt128Decl(), TUScope);

    DeclarationName UInt128 = &Context.Idents.get("__uint128_t");
    if (IdResolver.begin(UInt128) == IdResolver.end())
      PushOnScopeChains(Context.getUInt128Decl(), TUScope);
  }


  // Initialize predefined Objective-C types:
  if (getLangOpts().ObjC) {
    // If 'SEL' does not yet refer to any declarations, make it refer to the
    // predefined 'SEL'.
    DeclarationName SEL = &Context.Idents.get("SEL");
    if (IdResolver.begin(SEL) == IdResolver.end())
      PushOnScopeChains(Context.getObjCSelDecl(), TUScope);

    // If 'id' does not yet refer to any declarations, make it refer to the
    // predefined 'id'.
    DeclarationName Id = &Context.Idents.get("id");
    if (IdResolver.begin(Id) == IdResolver.end())
      PushOnScopeChains(Context.getObjCIdDecl(), TUScope);

    // Create the built-in typedef for 'Class'.
    DeclarationName Class = &Context.Idents.get("Class");
    if (IdResolver.begin(Class) == IdResolver.end())
      PushOnScopeChains(Context.getObjCClassDecl(), TUScope);

    // Create the built-in forward declaratino for 'Protocol'.
    DeclarationName Protocol = &Context.Idents.get("Protocol");
    if (IdResolver.begin(Protocol) == IdResolver.end())
      PushOnScopeChains(Context.getObjCProtocolDecl(), TUScope);
  }

  // Create the internal type for the *StringMakeConstantString builtins.
  DeclarationName ConstantString = &Context.Idents.get("__NSConstantString");
  if (IdResolver.begin(ConstantString) == IdResolver.end())
    PushOnScopeChains(Context.getCFConstantStringDecl(), TUScope);

  // Initialize Microsoft "predefined C++ types".
  if (getLangOpts().MSVCCompat) {
    if (getLangOpts().CPlusPlus &&
        IdResolver.begin(&Context.Idents.get("type_info")) == IdResolver.end())
      PushOnScopeChains(Context.buildImplicitRecord("type_info", TTK_Class),
                        TUScope);

    addImplicitTypedef("size_t", Context.getSizeType());
  }
  if (getLangOpts().SYCLIsDevice) {
    addImplicitTypedef("__ocl_event_t", Context.OCLEventTy);
    addImplicitTypedef("__ocl_sampler_t", Context.OCLSamplerTy);
#ifdef SEMA_STRINGIZE
#error "Undefine SEMA_STRINGIZE macro."
#endif
#define SEMA_STRINGIZE(s) #s
#define IMAGE_TYPE(ImgType, Id, SingletonId, Access, Suffix)                   \
  addImplicitTypedef(SEMA_STRINGIZE(__ocl_##ImgType##_##Suffix##_t),           \
                     Context.SingletonId);
#include "clang/Basic/OpenCLImageTypes.def"
#undef SEMA_STRINGIZE
  }

  if (getLangOpts().SYCLIsDevice || getLangOpts().OpenCL) {
#ifdef SEMA_STRINGIZE
#error "Undefine SEMA_STRINGIZE macro."
#endif
#define SEMA_STRINGIZE(s) #s
#define IMAGE_TYPE(ImgType, Id, SingletonId, Access, Suffix)                   \
  addImplicitTypedef(SEMA_STRINGIZE(__ocl_sampled_##ImgType##_##Suffix##_t),   \
                     Context.Sampled##SingletonId);
#define IMAGE_WRITE_TYPE(Type, Id, Ext)
#define IMAGE_READ_WRITE_TYPE(Type, Id, Ext)
#include "clang/Basic/OpenCLImageTypes.def"
#undef SEMA_STRINGIZE
  }

  // Initialize predefined OpenCL types and supported extensions and (optional)
  // core features.
  if (getLangOpts().OpenCL) {
    getOpenCLOptions().addSupport(
        Context.getTargetInfo().getSupportedOpenCLOpts(), getLangOpts());
    addImplicitTypedef("sampler_t", Context.OCLSamplerTy);
    addImplicitTypedef("event_t", Context.OCLEventTy);
    auto OCLCompatibleVersion = getLangOpts().getOpenCLCompatibleVersion();
    if (OCLCompatibleVersion >= 200) {
      if (getLangOpts().OpenCLCPlusPlus || getLangOpts().Blocks) {
        addImplicitTypedef("clk_event_t", Context.OCLClkEventTy);
        addImplicitTypedef("queue_t", Context.OCLQueueTy);
      }
      if (getLangOpts().OpenCLPipes)
        addImplicitTypedef("reserve_id_t", Context.OCLReserveIDTy);
      addImplicitTypedef("atomic_int", Context.getAtomicType(Context.IntTy));
      addImplicitTypedef("atomic_uint",
                         Context.getAtomicType(Context.UnsignedIntTy));
      addImplicitTypedef("atomic_float",
                         Context.getAtomicType(Context.FloatTy));
      // OpenCLC v2.0, s6.13.11.6 requires that atomic_flag is implemented as
      // 32-bit integer and OpenCLC v2.0, s6.1.1 int is always 32-bit wide.
      addImplicitTypedef("atomic_flag", Context.getAtomicType(Context.IntTy));


      // OpenCL v2.0 s6.13.11.6:
      // - The atomic_long and atomic_ulong types are supported if the
      //   cl_khr_int64_base_atomics and cl_khr_int64_extended_atomics
      //   extensions are supported.
      // - The atomic_double type is only supported if double precision
      //   is supported and the cl_khr_int64_base_atomics and
      //   cl_khr_int64_extended_atomics extensions are supported.
      // - If the device address space is 64-bits, the data types
      //   atomic_intptr_t, atomic_uintptr_t, atomic_size_t and
      //   atomic_ptrdiff_t are supported if the cl_khr_int64_base_atomics and
      //   cl_khr_int64_extended_atomics extensions are supported.

      auto AddPointerSizeDependentTypes = [&]() {
        auto AtomicSizeT = Context.getAtomicType(Context.getSizeType());
        auto AtomicIntPtrT = Context.getAtomicType(Context.getIntPtrType());
        auto AtomicUIntPtrT = Context.getAtomicType(Context.getUIntPtrType());
        auto AtomicPtrDiffT =
            Context.getAtomicType(Context.getPointerDiffType());
        addImplicitTypedef("atomic_size_t", AtomicSizeT);
        addImplicitTypedef("atomic_intptr_t", AtomicIntPtrT);
        addImplicitTypedef("atomic_uintptr_t", AtomicUIntPtrT);
        addImplicitTypedef("atomic_ptrdiff_t", AtomicPtrDiffT);
      };

      if (Context.getTypeSize(Context.getSizeType()) == 32) {
        AddPointerSizeDependentTypes();
      }

      if (getOpenCLOptions().isSupported("cl_khr_fp16", getLangOpts())) {
        auto AtomicHalfT = Context.getAtomicType(Context.HalfTy);
        addImplicitTypedef("atomic_half", AtomicHalfT);
      }

      std::vector<QualType> Atomic64BitTypes;
      if (getOpenCLOptions().isSupported("cl_khr_int64_base_atomics",
                                         getLangOpts()) &&
          getOpenCLOptions().isSupported("cl_khr_int64_extended_atomics",
                                         getLangOpts())) {
        if (getOpenCLOptions().isSupported("cl_khr_fp64", getLangOpts())) {
          auto AtomicDoubleT = Context.getAtomicType(Context.DoubleTy);
          addImplicitTypedef("atomic_double", AtomicDoubleT);
          Atomic64BitTypes.push_back(AtomicDoubleT);
        }
        auto AtomicLongT = Context.getAtomicType(Context.LongTy);
        auto AtomicULongT = Context.getAtomicType(Context.UnsignedLongTy);
        addImplicitTypedef("atomic_long", AtomicLongT);
        addImplicitTypedef("atomic_ulong", AtomicULongT);


        if (Context.getTypeSize(Context.getSizeType()) == 64) {
          AddPointerSizeDependentTypes();
        }
      }
    }

#define EXT_OPAQUE_TYPE(ExtType, Id, Ext)                                      \
  if (getOpenCLOptions().isSupported(#Ext, getLangOpts())) {                   \
    addImplicitTypedef(#ExtType, Context.Id##Ty);                              \
  }
#include "clang/Basic/OpenCLExtensionTypes.def"
  }

  if (Context.getTargetInfo().hasAArch64SVETypes()) {
#define SVE_TYPE(Name, Id, SingletonId) \
    addImplicitTypedef(Name, Context.SingletonId);
#include "clang/Basic/AArch64SVEACLETypes.def"
  }

  if (Context.getTargetInfo().getTriple().isPPC64()) {
#define PPC_VECTOR_MMA_TYPE(Name, Id, Size) \
      addImplicitTypedef(#Name, Context.Id##Ty);
#include "clang/Basic/PPCTypes.def"
#define PPC_VECTOR_VSX_TYPE(Name, Id, Size) \
    addImplicitTypedef(#Name, Context.Id##Ty);
#include "clang/Basic/PPCTypes.def"
  }

  if (Context.getTargetInfo().hasRISCVVTypes()) {
#define RVV_TYPE(Name, Id, SingletonId)                                        \
  addImplicitTypedef(Name, Context.SingletonId);
#include "clang/Basic/RISCVVTypes.def"
  }

  if (Context.getTargetInfo().getTriple().isWasm() &&
      Context.getTargetInfo().hasFeature("reference-types")) {
#define WASM_TYPE(Name, Id, SingletonId)                                       \
  addImplicitTypedef(Name, Context.SingletonId);
#include "clang/Basic/WebAssemblyReferenceTypes.def"
  }

  if (Context.getTargetInfo().hasBuiltinMSVaList()) {
    DeclarationName MSVaList = &Context.Idents.get("__builtin_ms_va_list");
    if (IdResolver.begin(MSVaList) == IdResolver.end())
      PushOnScopeChains(Context.getBuiltinMSVaListDecl(), TUScope);
  }

  DeclarationName BuiltinVaList = &Context.Idents.get("__builtin_va_list");
  if (IdResolver.begin(BuiltinVaList) == IdResolver.end())
    PushOnScopeChains(Context.getBuiltinVaListDecl(), TUScope);
}

Sema::~Sema() {
  assert(InstantiatingSpecializations.empty() &&
         "failed to clean up an InstantiatingTemplate?");

  if (VisContext) FreeVisContext();

  // Kill all the active scopes.
  for (sema::FunctionScopeInfo *FSI : FunctionScopes)
    delete FSI;

  // Tell the SemaConsumer to forget about us; we're going out of scope.
  if (SemaConsumer *SC = dyn_cast<SemaConsumer>(&Consumer))
    SC->ForgetSema();

  // Detach from the external Sema source.
  if (ExternalSemaSource *ExternalSema
        = dyn_cast_or_null<ExternalSemaSource>(Context.getExternalSource()))
    ExternalSema->ForgetSema();

  // Delete cached satisfactions.
  std::vector<ConstraintSatisfaction *> Satisfactions;
  Satisfactions.reserve(Satisfactions.size());
  for (auto &Node : SatisfactionCache)
    Satisfactions.push_back(&Node);
  for (auto *Node : Satisfactions)
    delete Node;

  threadSafety::threadSafetyCleanup(ThreadSafetyDeclCache);

  // Destroys data sharing attributes stack for OpenMP
  DestroyDataSharingAttributesStack();

  // Detach from the PP callback handler which outlives Sema since it's owned
  // by the preprocessor.
  SemaPPCallbackHandler->reset();
}

void Sema::warnStackExhausted(SourceLocation Loc) {
  // Only warn about this once.
  if (!WarnedStackExhausted) {
    Diag(Loc, diag::warn_stack_exhausted);
    WarnedStackExhausted = true;
  }
}

void Sema::runWithSufficientStackSpace(SourceLocation Loc,
                                       llvm::function_ref<void()> Fn) {
  clang::runWithSufficientStackSpace([&] { warnStackExhausted(Loc); }, Fn);
}

/// makeUnavailableInSystemHeader - There is an error in the current
/// context.  If we're still in a system header, and we can plausibly
/// make the relevant declaration unavailable instead of erroring, do
/// so and return true.
bool Sema::makeUnavailableInSystemHeader(SourceLocation loc,
                                      UnavailableAttr::ImplicitReason reason) {
  // If we're not in a function, it's an error.
  FunctionDecl *fn = dyn_cast<FunctionDecl>(CurContext);
  if (!fn) return false;

  // If we're in template instantiation, it's an error.
  if (inTemplateInstantiation())
    return false;

  // If that function's not in a system header, it's an error.
  if (!Context.getSourceManager().isInSystemHeader(loc))
    return false;

  // If the function is already unavailable, it's not an error.
  if (fn->hasAttr<UnavailableAttr>()) return true;

  fn->addAttr(UnavailableAttr::CreateImplicit(Context, "", reason, loc));
  return true;
}

ASTMutationListener *Sema::getASTMutationListener() const {
  return getASTConsumer().GetASTMutationListener();
}

///Registers an external source. If an external source already exists,
/// creates a multiplex external source and appends to it.
///
///\param[in] E - A non-null external sema source.
///
void Sema::addExternalSource(ExternalSemaSource *E) {
  assert(E && "Cannot use with NULL ptr");

  if (!ExternalSource) {
    ExternalSource = E;
    return;
  }

  if (auto *Ex = dyn_cast<MultiplexExternalSemaSource>(ExternalSource))
    Ex->AddSource(E);
  else
    ExternalSource = new MultiplexExternalSemaSource(ExternalSource.get(), E);
}

/// Print out statistics about the semantic analysis.
void Sema::PrintStats() const {
  llvm::errs() << "\n*** Semantic Analysis Stats:\n";
  llvm::errs() << NumSFINAEErrors << " SFINAE diagnostics trapped.\n";

  BumpAlloc.PrintStats();
  AnalysisWarnings.PrintStats();
}

void Sema::diagnoseNullableToNonnullConversion(QualType DstType,
                                               QualType SrcType,
                                               SourceLocation Loc) {
  std::optional<NullabilityKind> ExprNullability = SrcType->getNullability();
  if (!ExprNullability || (*ExprNullability != NullabilityKind::Nullable &&
                           *ExprNullability != NullabilityKind::NullableResult))
    return;

  std::optional<NullabilityKind> TypeNullability = DstType->getNullability();
  if (!TypeNullability || *TypeNullability != NullabilityKind::NonNull)
    return;

  Diag(Loc, diag::warn_nullability_lost) << SrcType << DstType;
}

void Sema::diagnoseZeroToNullptrConversion(CastKind Kind, const Expr *E) {
  // nullptr only exists from C++11 on, so don't warn on its absence earlier.
  if (!getLangOpts().CPlusPlus11)
    return;

  if (Kind != CK_NullToPointer && Kind != CK_NullToMemberPointer)
    return;
  if (E->IgnoreParenImpCasts()->getType()->isNullPtrType())
    return;

  if (Diags.isIgnored(diag::warn_zero_as_null_pointer_constant,
                      E->getBeginLoc()))
    return;

  // Don't diagnose the conversion from a 0 literal to a null pointer argument
  // in a synthesized call to operator<=>.
  if (!CodeSynthesisContexts.empty() &&
      CodeSynthesisContexts.back().Kind ==
          CodeSynthesisContext::RewritingOperatorAsSpaceship)
    return;

  // Ignore null pointers in defaulted comparison operators.
  FunctionDecl *FD = getCurFunctionDecl();
  if (FD && FD->isDefaulted()) {
    return;
  }

  // If it is a macro from system header, and if the macro name is not "NULL",
  // do not warn.
  SourceLocation MaybeMacroLoc = E->getBeginLoc();
  if (Diags.getSuppressSystemWarnings() &&
      SourceMgr.isInSystemMacro(MaybeMacroLoc) &&
      !findMacroSpelling(MaybeMacroLoc, "NULL"))
    return;

  Diag(E->getBeginLoc(), diag::warn_zero_as_null_pointer_constant)
      << FixItHint::CreateReplacement(E->getSourceRange(), "nullptr");
}

/// ImpCastExprToType - If Expr is not of type 'Type', insert an implicit cast.
/// If there is already an implicit cast, merge into the existing one.
/// The result is of the given category.
ExprResult Sema::ImpCastExprToType(Expr *E, QualType Ty,
                                   CastKind Kind, ExprValueKind VK,
                                   const CXXCastPath *BasePath,
                                   CheckedConversionKind CCK) {
#ifndef NDEBUG
  if (VK == VK_PRValue && !E->isPRValue()) {
    switch (Kind) {
    default:
      llvm_unreachable(
          ("can't implicitly cast glvalue to prvalue with this cast "
           "kind: " +
           std::string(CastExpr::getCastKindName(Kind)))
              .c_str());
    case CK_Dependent:
    case CK_LValueToRValue:
    case CK_ArrayToPointerDecay:
    case CK_FunctionToPointerDecay:
    case CK_ToVoid:
    case CK_NonAtomicToAtomic:
      break;
    }
  }
  assert((VK == VK_PRValue || Kind == CK_Dependent || !E->isPRValue()) &&
         "can't cast prvalue to glvalue");
#endif

  diagnoseNullableToNonnullConversion(Ty, E->getType(), E->getBeginLoc());
  diagnoseZeroToNullptrConversion(Kind, E);

  QualType ExprTy = Context.getCanonicalType(E->getType());
  QualType TypeTy = Context.getCanonicalType(Ty);

  if (ExprTy == TypeTy)
    return E;

  if (Kind == CK_ArrayToPointerDecay) {
    // C++1z [conv.array]: The temporary materialization conversion is applied.
    // We also use this to fuel C++ DR1213, which applies to C++11 onwards.
    if (getLangOpts().CPlusPlus && E->isPRValue()) {
      // The temporary is an lvalue in C++98 and an xvalue otherwise.
      ExprResult Materialized = CreateMaterializeTemporaryExpr(
          E->getType(), E, !getLangOpts().CPlusPlus11);
      if (Materialized.isInvalid())
        return ExprError();
      E = Materialized.get();
    }
    // C17 6.7.1p6 footnote 124: The implementation can treat any register
    // declaration simply as an auto declaration. However, whether or not
    // addressable storage is actually used, the address of any part of an
    // object declared with storage-class specifier register cannot be
    // computed, either explicitly(by use of the unary & operator as discussed
    // in 6.5.3.2) or implicitly(by converting an array name to a pointer as
    // discussed in 6.3.2.1).Thus, the only operator that can be applied to an
    // array declared with storage-class specifier register is sizeof.
    if (VK == VK_PRValue && !getLangOpts().CPlusPlus && !E->isPRValue()) {
      if (const auto *DRE = dyn_cast<DeclRefExpr>(E)) {
        if (const auto *VD = dyn_cast<VarDecl>(DRE->getDecl())) {
          if (VD->getStorageClass() == SC_Register) {
            Diag(E->getExprLoc(), diag::err_typecheck_address_of)
                << /*register variable*/ 3 << E->getSourceRange();
            return ExprError();
          }
        }
      }
    }
  }

  if (ImplicitCastExpr *ImpCast = dyn_cast<ImplicitCastExpr>(E)) {
    if (ImpCast->getCastKind() == Kind && (!BasePath || BasePath->empty())) {
      ImpCast->setType(Ty);
      ImpCast->setValueKind(VK);
      return E;
    }
  }

  return ImplicitCastExpr::Create(Context, Ty, Kind, E, BasePath, VK,
                                  CurFPFeatureOverrides());
}

/// ScalarTypeToBooleanCastKind - Returns the cast kind corresponding
/// to the conversion from scalar type ScalarTy to the Boolean type.
CastKind Sema::ScalarTypeToBooleanCastKind(QualType ScalarTy) {
  switch (ScalarTy->getScalarTypeKind()) {
  case Type::STK_Bool: return CK_NoOp;
  case Type::STK_CPointer: return CK_PointerToBoolean;
  case Type::STK_BlockPointer: return CK_PointerToBoolean;
  case Type::STK_ObjCObjectPointer: return CK_PointerToBoolean;
  case Type::STK_MemberPointer: return CK_MemberPointerToBoolean;
  case Type::STK_Integral: return CK_IntegralToBoolean;
  case Type::STK_Floating: return CK_FloatingToBoolean;
  case Type::STK_IntegralComplex: return CK_IntegralComplexToBoolean;
  case Type::STK_FloatingComplex: return CK_FloatingComplexToBoolean;
  case Type::STK_FixedPoint: return CK_FixedPointToBoolean;
  }
  llvm_unreachable("unknown scalar type kind");
}

/// Used to prune the decls of Sema's UnusedFileScopedDecls vector.
static bool ShouldRemoveFromUnused(Sema *SemaRef, const DeclaratorDecl *D) {
  if (D->getMostRecentDecl()->isUsed())
    return true;

  if (D->isExternallyVisible())
    return true;

  if (const FunctionDecl *FD = dyn_cast<FunctionDecl>(D)) {
    // If this is a function template and none of its specializations is used,
    // we should warn.
    if (FunctionTemplateDecl *Template = FD->getDescribedFunctionTemplate())
      for (const auto *Spec : Template->specializations())
        if (ShouldRemoveFromUnused(SemaRef, Spec))
          return true;

    // UnusedFileScopedDecls stores the first declaration.
    // The declaration may have become definition so check again.
    const FunctionDecl *DeclToCheck;
    if (FD->hasBody(DeclToCheck))
      return !SemaRef->ShouldWarnIfUnusedFileScopedDecl(DeclToCheck);

    // Later redecls may add new information resulting in not having to warn,
    // so check again.
    DeclToCheck = FD->getMostRecentDecl();
    if (DeclToCheck != FD)
      return !SemaRef->ShouldWarnIfUnusedFileScopedDecl(DeclToCheck);
  }

  if (const VarDecl *VD = dyn_cast<VarDecl>(D)) {
    // If a variable usable in constant expressions is referenced,
    // don't warn if it isn't used: if the value of a variable is required
    // for the computation of a constant expression, it doesn't make sense to
    // warn even if the variable isn't odr-used.  (isReferenced doesn't
    // precisely reflect that, but it's a decent approximation.)
    if (VD->isReferenced() &&
        VD->mightBeUsableInConstantExpressions(SemaRef->Context))
      return true;

    if (VarTemplateDecl *Template = VD->getDescribedVarTemplate())
      // If this is a variable template and none of its specializations is used,
      // we should warn.
      for (const auto *Spec : Template->specializations())
        if (ShouldRemoveFromUnused(SemaRef, Spec))
          return true;

    // UnusedFileScopedDecls stores the first declaration.
    // The declaration may have become definition so check again.
    const VarDecl *DeclToCheck = VD->getDefinition();
    if (DeclToCheck)
      return !SemaRef->ShouldWarnIfUnusedFileScopedDecl(DeclToCheck);

    // Later redecls may add new information resulting in not having to warn,
    // so check again.
    DeclToCheck = VD->getMostRecentDecl();
    if (DeclToCheck != VD)
      return !SemaRef->ShouldWarnIfUnusedFileScopedDecl(DeclToCheck);
  }

  return false;
}

static bool isFunctionOrVarDeclExternC(const NamedDecl *ND) {
  if (const auto *FD = dyn_cast<FunctionDecl>(ND))
    return FD->isExternC();
  return cast<VarDecl>(ND)->isExternC();
}

/// Determine whether ND is an external-linkage function or variable whose
/// type has no linkage.
bool Sema::isExternalWithNoLinkageType(const ValueDecl *VD) const {
  // Note: it's not quite enough to check whether VD has UniqueExternalLinkage,
  // because we also want to catch the case where its type has VisibleNoLinkage,
  // which does not affect the linkage of VD.
  return getLangOpts().CPlusPlus && VD->hasExternalFormalLinkage() &&
         !isExternalFormalLinkage(VD->getType()->getLinkage()) &&
         !isFunctionOrVarDeclExternC(VD);
}

/// Obtains a sorted list of functions and variables that are undefined but
/// ODR-used.
void Sema::getUndefinedButUsed(
    SmallVectorImpl<std::pair<NamedDecl *, SourceLocation> > &Undefined) {
  for (const auto &UndefinedUse : UndefinedButUsed) {
    NamedDecl *ND = UndefinedUse.first;

    // Ignore attributes that have become invalid.
    if (ND->isInvalidDecl()) continue;

    // __attribute__((weakref)) is basically a definition.
    if (ND->hasAttr<WeakRefAttr>()) continue;

    if (isa<CXXDeductionGuideDecl>(ND))
      continue;

    if (ND->hasAttr<DLLImportAttr>() || ND->hasAttr<DLLExportAttr>()) {
      // An exported function will always be emitted when defined, so even if
      // the function is inline, it doesn't have to be emitted in this TU. An
      // imported function implies that it has been exported somewhere else.
      continue;
    }

    if (FunctionDecl *FD = dyn_cast<FunctionDecl>(ND)) {
      if (FD->isDefined())
        continue;
      if (FD->isExternallyVisible() &&
          !isExternalWithNoLinkageType(FD) &&
          !FD->getMostRecentDecl()->isInlined() &&
          !FD->hasAttr<ExcludeFromExplicitInstantiationAttr>())
        continue;
      if (FD->getBuiltinID())
        continue;
    } else {
      auto *VD = cast<VarDecl>(ND);
      if (VD->hasDefinition() != VarDecl::DeclarationOnly)
        continue;
      if (VD->isExternallyVisible() &&
          !isExternalWithNoLinkageType(VD) &&
          !VD->getMostRecentDecl()->isInline() &&
          !VD->hasAttr<ExcludeFromExplicitInstantiationAttr>())
        continue;

      // Skip VarDecls that lack formal definitions but which we know are in
      // fact defined somewhere.
      if (VD->isKnownToBeDefined())
        continue;
    }

    Undefined.push_back(std::make_pair(ND, UndefinedUse.second));
  }
}

/// checkUndefinedButUsed - Check for undefined objects with internal linkage
/// or that are inline.
static void checkUndefinedButUsed(Sema &S) {
  if (S.UndefinedButUsed.empty()) return;

  // Collect all the still-undefined entities with internal linkage.
  SmallVector<std::pair<NamedDecl *, SourceLocation>, 16> Undefined;
  S.getUndefinedButUsed(Undefined);
  if (Undefined.empty()) return;

  for (const auto &Undef : Undefined) {
    ValueDecl *VD = cast<ValueDecl>(Undef.first);
    SourceLocation UseLoc = Undef.second;

    if (S.isExternalWithNoLinkageType(VD)) {
      // C++ [basic.link]p8:
      //   A type without linkage shall not be used as the type of a variable
      //   or function with external linkage unless
      //    -- the entity has C language linkage
      //    -- the entity is not odr-used or is defined in the same TU
      //
      // As an extension, accept this in cases where the type is externally
      // visible, since the function or variable actually can be defined in
      // another translation unit in that case.
      S.Diag(VD->getLocation(), isExternallyVisible(VD->getType()->getLinkage())
                                    ? diag::ext_undefined_internal_type
                                    : diag::err_undefined_internal_type)
        << isa<VarDecl>(VD) << VD;
    } else if (!VD->isExternallyVisible()) {
      // FIXME: We can promote this to an error. The function or variable can't
      // be defined anywhere else, so the program must necessarily violate the
      // one definition rule.
      bool IsImplicitBase = false;
      if (const auto *BaseD = dyn_cast<FunctionDecl>(VD)) {
        auto *DVAttr = BaseD->getAttr<OMPDeclareVariantAttr>();
        if (DVAttr && !DVAttr->getTraitInfo().isExtensionActive(
                          llvm::omp::TraitProperty::
                              implementation_extension_disable_implicit_base)) {
          const auto *Func = cast<FunctionDecl>(
              cast<DeclRefExpr>(DVAttr->getVariantFuncRef())->getDecl());
          IsImplicitBase = BaseD->isImplicit() &&
                           Func->getIdentifier()->isMangledOpenMPVariantName();
        }
      }
      if (!S.getLangOpts().OpenMP || !IsImplicitBase)
        S.Diag(VD->getLocation(), diag::warn_undefined_internal)
            << isa<VarDecl>(VD) << VD;
    } else if (auto *FD = dyn_cast<FunctionDecl>(VD)) {
      (void)FD;
      assert(FD->getMostRecentDecl()->isInlined() &&
             "used object requires definition but isn't inline or internal?");
      // FIXME: This is ill-formed; we should reject.
      S.Diag(VD->getLocation(), diag::warn_undefined_inline) << VD;
    } else {
      assert(cast<VarDecl>(VD)->getMostRecentDecl()->isInline() &&
             "used var requires definition but isn't inline or internal?");
      S.Diag(VD->getLocation(), diag::err_undefined_inline_var) << VD;
    }
    if (UseLoc.isValid())
      S.Diag(UseLoc, diag::note_used_here);
  }

  S.UndefinedButUsed.clear();
}

void Sema::LoadExternalWeakUndeclaredIdentifiers() {
  if (!ExternalSource)
    return;

  SmallVector<std::pair<IdentifierInfo *, WeakInfo>, 4> WeakIDs;
  ExternalSource->ReadWeakUndeclaredIdentifiers(WeakIDs);
  for (auto &WeakID : WeakIDs)
    (void)WeakUndeclaredIdentifiers[WeakID.first].insert(WeakID.second);
}


typedef llvm::DenseMap<const CXXRecordDecl*, bool> RecordCompleteMap;

/// Returns true, if all methods and nested classes of the given
/// CXXRecordDecl are defined in this translation unit.
///
/// Should only be called from ActOnEndOfTranslationUnit so that all
/// definitions are actually read.
static bool MethodsAndNestedClassesComplete(const CXXRecordDecl *RD,
                                            RecordCompleteMap &MNCComplete) {
  RecordCompleteMap::iterator Cache = MNCComplete.find(RD);
  if (Cache != MNCComplete.end())
    return Cache->second;
  if (!RD->isCompleteDefinition())
    return false;
  bool Complete = true;
  for (DeclContext::decl_iterator I = RD->decls_begin(),
                                  E = RD->decls_end();
       I != E && Complete; ++I) {
    if (const CXXMethodDecl *M = dyn_cast<CXXMethodDecl>(*I))
      Complete = M->isDefined() || M->isDefaulted() ||
                 (M->isPure() && !isa<CXXDestructorDecl>(M));
    else if (const FunctionTemplateDecl *F = dyn_cast<FunctionTemplateDecl>(*I))
      // If the template function is marked as late template parsed at this
      // point, it has not been instantiated and therefore we have not
      // performed semantic analysis on it yet, so we cannot know if the type
      // can be considered complete.
      Complete = !F->getTemplatedDecl()->isLateTemplateParsed() &&
                  F->getTemplatedDecl()->isDefined();
    else if (const CXXRecordDecl *R = dyn_cast<CXXRecordDecl>(*I)) {
      if (R->isInjectedClassName())
        continue;
      if (R->hasDefinition())
        Complete = MethodsAndNestedClassesComplete(R->getDefinition(),
                                                   MNCComplete);
      else
        Complete = false;
    }
  }
  MNCComplete[RD] = Complete;
  return Complete;
}

/// Returns true, if the given CXXRecordDecl is fully defined in this
/// translation unit, i.e. all methods are defined or pure virtual and all
/// friends, friend functions and nested classes are fully defined in this
/// translation unit.
///
/// Should only be called from ActOnEndOfTranslationUnit so that all
/// definitions are actually read.
static bool IsRecordFullyDefined(const CXXRecordDecl *RD,
                                 RecordCompleteMap &RecordsComplete,
                                 RecordCompleteMap &MNCComplete) {
  RecordCompleteMap::iterator Cache = RecordsComplete.find(RD);
  if (Cache != RecordsComplete.end())
    return Cache->second;
  bool Complete = MethodsAndNestedClassesComplete(RD, MNCComplete);
  for (CXXRecordDecl::friend_iterator I = RD->friend_begin(),
                                      E = RD->friend_end();
       I != E && Complete; ++I) {
    // Check if friend classes and methods are complete.
    if (TypeSourceInfo *TSI = (*I)->getFriendType()) {
      // Friend classes are available as the TypeSourceInfo of the FriendDecl.
      if (CXXRecordDecl *FriendD = TSI->getType()->getAsCXXRecordDecl())
        Complete = MethodsAndNestedClassesComplete(FriendD, MNCComplete);
      else
        Complete = false;
    } else {
      // Friend functions are available through the NamedDecl of FriendDecl.
      if (const FunctionDecl *FD =
          dyn_cast<FunctionDecl>((*I)->getFriendDecl()))
        Complete = FD->isDefined();
      else
        // This is a template friend, give up.
        Complete = false;
    }
  }
  RecordsComplete[RD] = Complete;
  return Complete;
}

void Sema::emitAndClearUnusedLocalTypedefWarnings() {
  if (ExternalSource)
    ExternalSource->ReadUnusedLocalTypedefNameCandidates(
        UnusedLocalTypedefNameCandidates);
  for (const TypedefNameDecl *TD : UnusedLocalTypedefNameCandidates) {
    if (TD->isReferenced())
      continue;
    Diag(TD->getLocation(), diag::warn_unused_local_typedef)
        << isa<TypeAliasDecl>(TD) << TD->getDeclName();
  }
  UnusedLocalTypedefNameCandidates.clear();
}

/// This is called before the very first declaration in the translation unit
/// is parsed. Note that the ASTContext may have already injected some
/// declarations.
void Sema::ActOnStartOfTranslationUnit() {
  if (getLangOpts().CPlusPlusModules &&
      getLangOpts().getCompilingModule() == LangOptions::CMK_HeaderUnit)
    HandleStartOfHeaderUnit();
}

void Sema::ActOnEndOfTranslationUnitFragment(TUFragmentKind Kind) {
  // No explicit actions are required at the end of the global module fragment.
  if (Kind == TUFragmentKind::Global)
    return;

  // Transfer late parsed template instantiations over to the pending template
  // instantiation list. During normal compilation, the late template parser
  // will be installed and instantiating these templates will succeed.
  //
  // If we are building a TU prefix for serialization, it is also safe to
  // transfer these over, even though they are not parsed. The end of the TU
  // should be outside of any eager template instantiation scope, so when this
  // AST is deserialized, these templates will not be parsed until the end of
  // the combined TU.
  PendingInstantiations.insert(PendingInstantiations.end(),
                               LateParsedInstantiations.begin(),
                               LateParsedInstantiations.end());
  LateParsedInstantiations.clear();

  // If DefinedUsedVTables ends up marking any virtual member functions it
  // might lead to more pending template instantiations, which we then need
  // to instantiate.
  DefineUsedVTables();

  // C++: Perform implicit template instantiations.
  //
  // FIXME: When we perform these implicit instantiations, we do not
  // carefully keep track of the point of instantiation (C++ [temp.point]).
  // This means that name lookup that occurs within the template
  // instantiation will always happen at the end of the translation unit,
  // so it will find some names that are not required to be found. This is
  // valid, but we could do better by diagnosing if an instantiation uses a
  // name that was not visible at its first point of instantiation.
  if (ExternalSource) {
    // Load pending instantiations from the external source.
    SmallVector<PendingImplicitInstantiation, 4> Pending;
    ExternalSource->ReadPendingInstantiations(Pending);
    for (auto PII : Pending)
      if (auto Func = dyn_cast<FunctionDecl>(PII.first))
        Func->setInstantiationIsPending(true);
    PendingInstantiations.insert(PendingInstantiations.begin(),
                                 Pending.begin(), Pending.end());
  }

  {
    llvm::TimeTraceScope TimeScope("PerformPendingInstantiations");
    PerformPendingInstantiations();
  }

  if (getLangOpts().SYCLIsDevice) {
    // Set the names of the kernels, now that the names have settled down. This
    // needs to happen before we generate the integration headers.
    SetSYCLKernelNames();
    // Make sure that the footer is emitted before header, since only after the
    // footer is emitted is it known that translation unit contains device
    // global variables.
    if (SyclIntFooter != nullptr)
      SyclIntFooter->emit(getLangOpts().SYCLIntFooter);
    // Emit SYCL integration header for current translation unit if needed
    if (SyclIntHeader != nullptr)
      SyclIntHeader->emit(getLangOpts().SYCLIntHeader);
    MarkDevices();
  }

  emitDeferredDiags();

  assert(LateParsedInstantiations.empty() &&
         "end of TU template instantiation should not create more "
         "late-parsed templates");

  // Report diagnostics for uncorrected delayed typos. Ideally all of them
  // should have been corrected by that time, but it is very hard to cover all
  // cases in practice.
  for (const auto &Typo : DelayedTypos) {
    // We pass an empty TypoCorrection to indicate no correction was performed.
    Typo.second.DiagHandler(TypoCorrection());
  }
  DelayedTypos.clear();
}

/// ActOnEndOfTranslationUnit - This is called at the very end of the
/// translation unit when EOF is reached and all but the top-level scope is
/// popped.
void Sema::ActOnEndOfTranslationUnit() {
  assert(DelayedDiagnostics.getCurrentPool() == nullptr
         && "reached end of translation unit with a pool attached?");

  // If code completion is enabled, don't perform any end-of-translation-unit
  // work.
  if (PP.isCodeCompletionEnabled())
    return;

  // Complete translation units and modules define vtables and perform implicit
  // instantiations. PCH files do not.
  if (TUKind != TU_Prefix) {
    DiagnoseUseOfUnimplementedSelectors();

    ActOnEndOfTranslationUnitFragment(
        !ModuleScopes.empty() && ModuleScopes.back().Module->Kind ==
                                     Module::PrivateModuleFragment
            ? TUFragmentKind::Private
            : TUFragmentKind::Normal);

    if (LateTemplateParserCleanup)
      LateTemplateParserCleanup(OpaqueParser);

    CheckDelayedMemberExceptionSpecs();
  } else {
    // If we are building a TU prefix for serialization, it is safe to transfer
    // these over, even though they are not parsed. The end of the TU should be
    // outside of any eager template instantiation scope, so when this AST is
    // deserialized, these templates will not be parsed until the end of the
    // combined TU.
    PendingInstantiations.insert(PendingInstantiations.end(),
                                 LateParsedInstantiations.begin(),
                                 LateParsedInstantiations.end());
    LateParsedInstantiations.clear();

    if (LangOpts.PCHInstantiateTemplates) {
      llvm::TimeTraceScope TimeScope("PerformPendingInstantiations");
      PerformPendingInstantiations();
    }
  }

  DiagnoseUnterminatedPragmaAlignPack();
  DiagnoseUnterminatedPragmaAttribute();
  DiagnoseUnterminatedOpenMPDeclareTarget();

  // All delayed member exception specs should be checked or we end up accepting
  // incompatible declarations.
  assert(DelayedOverridingExceptionSpecChecks.empty());
  assert(DelayedEquivalentExceptionSpecChecks.empty());

  // All dllexport classes should have been processed already.
  assert(DelayedDllExportClasses.empty());
  assert(DelayedDllExportMemberFunctions.empty());

  // Remove file scoped decls that turned out to be used.
  UnusedFileScopedDecls.erase(
      std::remove_if(UnusedFileScopedDecls.begin(nullptr, true),
                     UnusedFileScopedDecls.end(),
                     [this](const DeclaratorDecl *DD) {
                       return ShouldRemoveFromUnused(this, DD);
                     }),
      UnusedFileScopedDecls.end());

  if (TUKind == TU_Prefix) {
    // Translation unit prefixes don't need any of the checking below.
    if (!PP.isIncrementalProcessingEnabled())
      TUScope = nullptr;
    return;
  }

  // Check for #pragma weak identifiers that were never declared
  LoadExternalWeakUndeclaredIdentifiers();
  for (const auto &WeakIDs : WeakUndeclaredIdentifiers) {
    if (WeakIDs.second.empty())
      continue;

    Decl *PrevDecl = LookupSingleName(TUScope, WeakIDs.first, SourceLocation(),
                                      LookupOrdinaryName);
    if (PrevDecl != nullptr &&
        !(isa<FunctionDecl>(PrevDecl) || isa<VarDecl>(PrevDecl)))
      for (const auto &WI : WeakIDs.second)
        Diag(WI.getLocation(), diag::warn_attribute_wrong_decl_type)
            << "'weak'" << ExpectedVariableOrFunction;
    else
      for (const auto &WI : WeakIDs.second)
        Diag(WI.getLocation(), diag::warn_weak_identifier_undeclared)
            << WeakIDs.first;
  }

  if (LangOpts.CPlusPlus11 &&
      !Diags.isIgnored(diag::warn_delegating_ctor_cycle, SourceLocation()))
    CheckDelegatingCtorCycles();

  if (!Diags.hasErrorOccurred()) {
    if (ExternalSource)
      ExternalSource->ReadUndefinedButUsed(UndefinedButUsed);
    checkUndefinedButUsed(*this);
  }

  // A global-module-fragment is only permitted within a module unit.
  bool DiagnosedMissingModuleDeclaration = false;
  if (!ModuleScopes.empty() && ModuleScopes.back().Module->Kind ==
                                   Module::ExplicitGlobalModuleFragment) {
    Diag(ModuleScopes.back().BeginLoc,
         diag::err_module_declaration_missing_after_global_module_introducer);
    DiagnosedMissingModuleDeclaration = true;
  }

  if (TUKind == TU_Module) {
    // If we are building a module interface unit, we need to have seen the
    // module declaration by now.
    if (getLangOpts().getCompilingModule() ==
            LangOptions::CMK_ModuleInterface &&
        !isCurrentModulePurview() && !DiagnosedMissingModuleDeclaration) {
      // FIXME: Make a better guess as to where to put the module declaration.
      Diag(getSourceManager().getLocForStartOfFile(
               getSourceManager().getMainFileID()),
           diag::err_module_declaration_missing);
    }

    // If we are building a module, resolve all of the exported declarations
    // now.
    if (Module *CurrentModule = PP.getCurrentModule()) {
      ModuleMap &ModMap = PP.getHeaderSearchInfo().getModuleMap();

      SmallVector<Module *, 2> Stack;
      Stack.push_back(CurrentModule);
      while (!Stack.empty()) {
        Module *Mod = Stack.pop_back_val();

        // Resolve the exported declarations and conflicts.
        // FIXME: Actually complain, once we figure out how to teach the
        // diagnostic client to deal with complaints in the module map at this
        // point.
        ModMap.resolveExports(Mod, /*Complain=*/false);
        ModMap.resolveUses(Mod, /*Complain=*/false);
        ModMap.resolveConflicts(Mod, /*Complain=*/false);

        // Queue the submodules, so their exports will also be resolved.
        Stack.append(Mod->submodule_begin(), Mod->submodule_end());
      }
    }

    // Warnings emitted in ActOnEndOfTranslationUnit() should be emitted for
    // modules when they are built, not every time they are used.
    emitAndClearUnusedLocalTypedefWarnings();
  }

  // C++ standard modules. Diagnose cases where a function is declared inline
  // in the module purview but has no definition before the end of the TU or
  // the start of a Private Module Fragment (if one is present).
  if (!PendingInlineFuncDecls.empty()) {
    for (auto *D : PendingInlineFuncDecls) {
      if (auto *FD = dyn_cast<FunctionDecl>(D)) {
        bool DefInPMF = false;
        if (auto *FDD = FD->getDefinition()) {
          assert(FDD->getOwningModule() &&
                 FDD->getOwningModule()->isModulePurview());
          DefInPMF = FDD->getOwningModule()->isPrivateModule();
          if (!DefInPMF)
            continue;
        }
        Diag(FD->getLocation(), diag::err_export_inline_not_defined)
            << DefInPMF;
        // If we have a PMF it should be at the end of the ModuleScopes.
        if (DefInPMF &&
            ModuleScopes.back().Module->Kind == Module::PrivateModuleFragment) {
          Diag(ModuleScopes.back().BeginLoc,
               diag::note_private_module_fragment);
        }
      }
    }
    PendingInlineFuncDecls.clear();
  }

  // C99 6.9.2p2:
  //   A declaration of an identifier for an object that has file
  //   scope without an initializer, and without a storage-class
  //   specifier or with the storage-class specifier static,
  //   constitutes a tentative definition. If a translation unit
  //   contains one or more tentative definitions for an identifier,
  //   and the translation unit contains no external definition for
  //   that identifier, then the behavior is exactly as if the
  //   translation unit contains a file scope declaration of that
  //   identifier, with the composite type as of the end of the
  //   translation unit, with an initializer equal to 0.
  llvm::SmallSet<VarDecl *, 32> Seen;
  for (TentativeDefinitionsType::iterator
           T = TentativeDefinitions.begin(ExternalSource.get()),
           TEnd = TentativeDefinitions.end();
       T != TEnd; ++T) {
    VarDecl *VD = (*T)->getActingDefinition();

    // If the tentative definition was completed, getActingDefinition() returns
    // null. If we've already seen this variable before, insert()'s second
    // return value is false.
    if (!VD || VD->isInvalidDecl() || !Seen.insert(VD).second)
      continue;

    if (const IncompleteArrayType *ArrayT
        = Context.getAsIncompleteArrayType(VD->getType())) {
      // Set the length of the array to 1 (C99 6.9.2p5).
      Diag(VD->getLocation(), diag::warn_tentative_incomplete_array);
      llvm::APInt One(Context.getTypeSize(Context.getSizeType()), true);
      QualType T = Context.getConstantArrayType(ArrayT->getElementType(), One,
                                                nullptr, ArrayType::Normal, 0);
      VD->setType(T);
    } else if (RequireCompleteType(VD->getLocation(), VD->getType(),
                                   diag::err_tentative_def_incomplete_type))
      VD->setInvalidDecl();

    // No initialization is performed for a tentative definition.
    CheckCompleteVariableDeclaration(VD);

    // Notify the consumer that we've completed a tentative definition.
    if (!VD->isInvalidDecl())
      Consumer.CompleteTentativeDefinition(VD);
  }

  for (auto *D : ExternalDeclarations) {
    if (!D || D->isInvalidDecl() || D->getPreviousDecl() || !D->isUsed())
      continue;

    Consumer.CompleteExternalDeclaration(D);
  }

  // If there were errors, disable 'unused' warnings since they will mostly be
  // noise. Don't warn for a use from a module: either we should warn on all
  // file-scope declarations in modules or not at all, but whether the
  // declaration is used is immaterial.
  if (!Diags.hasErrorOccurred() && TUKind != TU_Module) {
    // Output warning for unused file scoped decls.
    for (UnusedFileScopedDeclsType::iterator
             I = UnusedFileScopedDecls.begin(ExternalSource.get()),
             E = UnusedFileScopedDecls.end();
         I != E; ++I) {
      if (ShouldRemoveFromUnused(this, *I))
        continue;

      if (const FunctionDecl *FD = dyn_cast<FunctionDecl>(*I)) {
        const FunctionDecl *DiagD;
        if (!FD->hasBody(DiagD))
          DiagD = FD;
        if (DiagD->isDeleted())
          continue; // Deleted functions are supposed to be unused.
        if (DiagD->isReferenced()) {
          if (isa<CXXMethodDecl>(DiagD))
            Diag(DiagD->getLocation(), diag::warn_unneeded_member_function)
                << DiagD;
          else {
            if (FD->getStorageClass() == SC_Static &&
                !FD->isInlineSpecified() &&
                !SourceMgr.isInMainFile(
                   SourceMgr.getExpansionLoc(FD->getLocation())))
              Diag(DiagD->getLocation(),
                   diag::warn_unneeded_static_internal_decl)
                  << DiagD;
            else
              Diag(DiagD->getLocation(), diag::warn_unneeded_internal_decl)
                  << /*function*/ 0 << DiagD;
          }
        } else {
          if (FD->getDescribedFunctionTemplate())
            Diag(DiagD->getLocation(), diag::warn_unused_template)
                << /*function*/ 0 << DiagD;
          else
            Diag(DiagD->getLocation(), isa<CXXMethodDecl>(DiagD)
                                           ? diag::warn_unused_member_function
                                           : diag::warn_unused_function)
                << DiagD;
        }
      } else {
        const VarDecl *DiagD = cast<VarDecl>(*I)->getDefinition();
        if (!DiagD)
          DiagD = cast<VarDecl>(*I);
        if (DiagD->isReferenced()) {
          Diag(DiagD->getLocation(), diag::warn_unneeded_internal_decl)
              << /*variable*/ 1 << DiagD;
        } else if (DiagD->getType().isConstQualified()) {
          const SourceManager &SM = SourceMgr;
          if (SM.getMainFileID() != SM.getFileID(DiagD->getLocation()) ||
              !PP.getLangOpts().IsHeaderFile)
            Diag(DiagD->getLocation(), diag::warn_unused_const_variable)
                << DiagD;
        } else {
          if (DiagD->getDescribedVarTemplate())
            Diag(DiagD->getLocation(), diag::warn_unused_template)
                << /*variable*/ 1 << DiagD;
          else
            Diag(DiagD->getLocation(), diag::warn_unused_variable) << DiagD;
        }
      }
    }

    emitAndClearUnusedLocalTypedefWarnings();
  }

  if (!Diags.isIgnored(diag::warn_unused_private_field, SourceLocation())) {
    // FIXME: Load additional unused private field candidates from the external
    // source.
    RecordCompleteMap RecordsComplete;
    RecordCompleteMap MNCComplete;
    for (const NamedDecl *D : UnusedPrivateFields) {
      const CXXRecordDecl *RD = dyn_cast<CXXRecordDecl>(D->getDeclContext());
      if (RD && !RD->isUnion() &&
          IsRecordFullyDefined(RD, RecordsComplete, MNCComplete)) {
        Diag(D->getLocation(), diag::warn_unused_private_field)
              << D->getDeclName();
      }
    }
  }

  if (!Diags.isIgnored(diag::warn_mismatched_delete_new, SourceLocation())) {
    if (ExternalSource)
      ExternalSource->ReadMismatchingDeleteExpressions(DeleteExprs);
    for (const auto &DeletedFieldInfo : DeleteExprs) {
      for (const auto &DeleteExprLoc : DeletedFieldInfo.second) {
        AnalyzeDeleteExprMismatch(DeletedFieldInfo.first, DeleteExprLoc.first,
                                  DeleteExprLoc.second);
      }
    }
  }

  // Check we've noticed that we're no longer parsing the initializer for every
  // variable. If we miss cases, then at best we have a performance issue and
  // at worst a rejects-valid bug.
  assert(ParsingInitForAutoVars.empty() &&
         "Didn't unmark var as having its initializer parsed");

  if (!PP.isIncrementalProcessingEnabled())
    TUScope = nullptr;
}


//===----------------------------------------------------------------------===//
// Helper functions.
//===----------------------------------------------------------------------===//

DeclContext *Sema::getFunctionLevelDeclContext(bool AllowLambda) const {
  DeclContext *DC = CurContext;

  while (true) {
    if (isa<BlockDecl>(DC) || isa<EnumDecl>(DC) || isa<CapturedDecl>(DC) ||
        isa<RequiresExprBodyDecl>(DC)) {
      DC = DC->getParent();
    } else if (!AllowLambda && isa<CXXMethodDecl>(DC) &&
               cast<CXXMethodDecl>(DC)->getOverloadedOperator() == OO_Call &&
               cast<CXXRecordDecl>(DC->getParent())->isLambda()) {
      DC = DC->getParent()->getParent();
    } else break;
  }

  return DC;
}

/// getCurFunctionDecl - If inside of a function body, this returns a pointer
/// to the function decl for the function being parsed.  If we're currently
/// in a 'block', this returns the containing context.
FunctionDecl *Sema::getCurFunctionDecl(bool AllowLambda) const {
  DeclContext *DC = getFunctionLevelDeclContext(AllowLambda);
  return dyn_cast<FunctionDecl>(DC);
}

ObjCMethodDecl *Sema::getCurMethodDecl() {
  DeclContext *DC = getFunctionLevelDeclContext();
  while (isa<RecordDecl>(DC))
    DC = DC->getParent();
  return dyn_cast<ObjCMethodDecl>(DC);
}

NamedDecl *Sema::getCurFunctionOrMethodDecl() const {
  DeclContext *DC = getFunctionLevelDeclContext();
  if (isa<ObjCMethodDecl>(DC) || isa<FunctionDecl>(DC))
    return cast<NamedDecl>(DC);
  return nullptr;
}

LangAS Sema::getDefaultCXXMethodAddrSpace() const {
  if (getLangOpts().OpenCL)
    return getASTContext().getDefaultOpenCLPointeeAddrSpace();
  return LangAS::Default;
}

void Sema::EmitCurrentDiagnostic(unsigned DiagID) {
  // FIXME: It doesn't make sense to me that DiagID is an incoming argument here
  // and yet we also use the current diag ID on the DiagnosticsEngine. This has
  // been made more painfully obvious by the refactor that introduced this
  // function, but it is possible that the incoming argument can be
  // eliminated. If it truly cannot be (for example, there is some reentrancy
  // issue I am not seeing yet), then there should at least be a clarifying
  // comment somewhere.
  if (std::optional<TemplateDeductionInfo *> Info = isSFINAEContext()) {
    switch (DiagnosticIDs::getDiagnosticSFINAEResponse(
              Diags.getCurrentDiagID())) {
    case DiagnosticIDs::SFINAE_Report:
      // We'll report the diagnostic below.
      break;

    case DiagnosticIDs::SFINAE_SubstitutionFailure:
      // Count this failure so that we know that template argument deduction
      // has failed.
      ++NumSFINAEErrors;

      // Make a copy of this suppressed diagnostic and store it with the
      // template-deduction information.
      if (*Info && !(*Info)->hasSFINAEDiagnostic()) {
        Diagnostic DiagInfo(&Diags);
        (*Info)->addSFINAEDiagnostic(DiagInfo.getLocation(),
                       PartialDiagnostic(DiagInfo, Context.getDiagAllocator()));
      }

      Diags.setLastDiagnosticIgnored(true);
      Diags.Clear();
      return;

    case DiagnosticIDs::SFINAE_AccessControl: {
      // Per C++ Core Issue 1170, access control is part of SFINAE.
      // Additionally, the AccessCheckingSFINAE flag can be used to temporarily
      // make access control a part of SFINAE for the purposes of checking
      // type traits.
      if (!AccessCheckingSFINAE && !getLangOpts().CPlusPlus11)
        break;

      SourceLocation Loc = Diags.getCurrentDiagLoc();

      // Suppress this diagnostic.
      ++NumSFINAEErrors;

      // Make a copy of this suppressed diagnostic and store it with the
      // template-deduction information.
      if (*Info && !(*Info)->hasSFINAEDiagnostic()) {
        Diagnostic DiagInfo(&Diags);
        (*Info)->addSFINAEDiagnostic(DiagInfo.getLocation(),
                       PartialDiagnostic(DiagInfo, Context.getDiagAllocator()));
      }

      Diags.setLastDiagnosticIgnored(true);
      Diags.Clear();

      // Now the diagnostic state is clear, produce a C++98 compatibility
      // warning.
      Diag(Loc, diag::warn_cxx98_compat_sfinae_access_control);

      // The last diagnostic which Sema produced was ignored. Suppress any
      // notes attached to it.
      Diags.setLastDiagnosticIgnored(true);
      return;
    }

    case DiagnosticIDs::SFINAE_Suppress:
      // Make a copy of this suppressed diagnostic and store it with the
      // template-deduction information;
      if (*Info) {
        Diagnostic DiagInfo(&Diags);
        (*Info)->addSuppressedDiagnostic(DiagInfo.getLocation(),
                       PartialDiagnostic(DiagInfo, Context.getDiagAllocator()));
      }

      // Suppress this diagnostic.
      Diags.setLastDiagnosticIgnored(true);
      Diags.Clear();
      return;
    }
  }

  // Copy the diagnostic printing policy over the ASTContext printing policy.
  // TODO: Stop doing that.  See: https://reviews.llvm.org/D45093#1090292
  Context.setPrintingPolicy(getPrintingPolicy());

  // Emit the diagnostic.
  if (!Diags.EmitCurrentDiagnostic())
    return;

  // If this is not a note, and we're in a template instantiation
  // that is different from the last template instantiation where
  // we emitted an error, print a template instantiation
  // backtrace.
  if (!DiagnosticIDs::isBuiltinNote(DiagID))
    PrintContextStack();
}

Sema::SemaDiagnosticBuilder
Sema::Diag(SourceLocation Loc, const PartialDiagnostic &PD, bool DeferHint) {
  return Diag(Loc, PD.getDiagID(), DeferHint) << PD;
}

bool Sema::hasUncompilableErrorOccurred() const {
  if (getDiagnostics().hasUncompilableErrorOccurred())
    return true;
  auto *FD = dyn_cast<FunctionDecl>(CurContext);
  if (!FD)
    return false;
  auto Loc = DeviceDeferredDiags.find(FD);
  if (Loc == DeviceDeferredDiags.end())
    return false;
  for (auto PDAt : Loc->second) {
    if (DiagnosticIDs::isDefaultMappingAsError(
            PDAt.getDiag().second.getDiagID()))
      return true;
  }
  return false;
}

// Print notes showing how we can reach FD starting from an a priori
// known-callable function.
static void emitCallStackNotes(Sema &S, const FunctionDecl *FD) {
  auto FnIt = S.DeviceKnownEmittedFns.find(FD);
  while (FnIt != S.DeviceKnownEmittedFns.end()) {
    // Respect error limit.
    if (S.Diags.hasFatalErrorOccurred())
      return;
    DiagnosticBuilder Builder(
        S.Diags.Report(FnIt->second.Loc, diag::note_called_by));
    Builder << FnIt->second.FD;
    FnIt = S.DeviceKnownEmittedFns.find(FnIt->second.FD);
  }
}

namespace {

/// Helper class that emits deferred diagnostic messages if an entity directly
/// or indirectly using the function that causes the deferred diagnostic
/// messages is known to be emitted.
///
/// During parsing of AST, certain diagnostic messages are recorded as deferred
/// diagnostics since it is unknown whether the functions containing such
/// diagnostics will be emitted. A list of potentially emitted functions and
/// variables that may potentially trigger emission of functions are also
/// recorded. DeferredDiagnosticsEmitter recursively visits used functions
/// by each function to emit deferred diagnostics.
///
/// During the visit, certain OpenMP directives or initializer of variables
/// with certain OpenMP attributes will cause subsequent visiting of any
/// functions enter a state which is called OpenMP device context in this
/// implementation. The state is exited when the directive or initializer is
/// exited. This state can change the emission states of subsequent uses
/// of functions.
///
/// Conceptually the functions or variables to be visited form a use graph
/// where the parent node uses the child node. At any point of the visit,
/// the tree nodes traversed from the tree root to the current node form a use
/// stack. The emission state of the current node depends on two factors:
///    1. the emission state of the root node
///    2. whether the current node is in OpenMP device context
/// If the function is decided to be emitted, its contained deferred diagnostics
/// are emitted, together with the information about the use stack.
///
class DeferredDiagnosticsEmitter
    : public UsedDeclVisitor<DeferredDiagnosticsEmitter> {
public:
  typedef UsedDeclVisitor<DeferredDiagnosticsEmitter> Inherited;

  // Whether the function is already in the current use-path.
  llvm::SmallPtrSet<CanonicalDeclPtr<Decl>, 4> InUsePath;

  // The current use-path.
  llvm::SmallVector<CanonicalDeclPtr<FunctionDecl>, 4> UsePath;

  // Whether the visiting of the function has been done. Done[0] is for the
  // case not in OpenMP device context. Done[1] is for the case in OpenMP
  // device context. We need two sets because diagnostics emission may be
  // different depending on whether it is in OpenMP device context.
  llvm::SmallPtrSet<CanonicalDeclPtr<Decl>, 4> DoneMap[2];

  // Emission state of the root node of the current use graph.
  bool ShouldEmitRootNode;

  Sema::DeviceDiagnosticReason RootReason = Sema::DeviceDiagnosticReason::All;

  // Current OpenMP device context level. It is initialized to 0 and each
  // entering of device context increases it by 1 and each exit decreases
  // it by 1. Non-zero value indicates it is currently in device context.
  unsigned InOMPDeviceContext;

  DeferredDiagnosticsEmitter(Sema &S)
      : Inherited(S), ShouldEmitRootNode(false), InOMPDeviceContext(0) {}

  bool shouldVisitDiscardedStmt() const { return false; }

  void VisitOMPTargetDirective(OMPTargetDirective *Node) {
    ++InOMPDeviceContext;
    Inherited::VisitOMPTargetDirective(Node);
    --InOMPDeviceContext;
  }

  void visitUsedDecl(SourceLocation Loc, Decl *D) {
    if (S.LangOpts.SYCLIsDevice && ShouldEmitRootNode) {
      if (auto *VD = dyn_cast<VarDecl>(D)) {
        if (!S.checkAllowedSYCLInitializer(VD) &&
            !S.isTypeDecoratedWithDeclAttribute<SYCLGlobalVariableAllowedAttr>(
                VD->getType())) {
          S.Diag(Loc, diag::err_sycl_restrict)
              << Sema::KernelConstStaticVariable;
          return;
        }
        if (!VD->hasInit() &&
            S.isTypeDecoratedWithDeclAttribute<SYCLDeviceGlobalAttr>(
                VD->getType()) &&
            !VD->hasAttr<SYCLDeviceAttr>())
          S.Diag(Loc, diag::err_sycl_external_global);
      }
    }
    if (isa<VarDecl>(D))
      return;
    if (auto *FD = dyn_cast<FunctionDecl>(D)) {
      Sema::DeviceDiagnosticReason SaveReason = RootReason;
      // Allow switching context from SYCL to ESIMD. Switching back is not
      // allowed. I.e., once we entered ESIMD code we stay there until we exit
      // the subgraph.
      if ((RootReason == Sema::DeviceDiagnosticReason::Sycl) &&
          (S.getEmissionReason(FD) == Sema::DeviceDiagnosticReason::Esimd))
        RootReason = Sema::DeviceDiagnosticReason::Esimd;
      checkFunc(Loc, FD);
      // Restore the context
      RootReason = SaveReason;
    } else {
      Inherited::visitUsedDecl(Loc, D);
    }
  }

  void checkVar(VarDecl *VD) {
    assert(VD->isFileVarDecl() &&
           "Should only check file-scope variables");
    if (auto *Init = VD->getInit()) {
      auto DevTy = OMPDeclareTargetDeclAttr::getDeviceType(VD);
      bool IsDev = DevTy && (*DevTy == OMPDeclareTargetDeclAttr::DT_NoHost ||
                             *DevTy == OMPDeclareTargetDeclAttr::DT_Any);
      if (IsDev)
        ++InOMPDeviceContext;
      this->Visit(Init);
      if (IsDev)
        --InOMPDeviceContext;
    }
  }

  void checkFunc(SourceLocation Loc, FunctionDecl *FD) {
    auto &Done = DoneMap[InOMPDeviceContext > 0 ? 1 : 0];
    FunctionDecl *Caller = UsePath.empty() ? nullptr : UsePath.back();
    if ((!ShouldEmitRootNode && !S.getLangOpts().OpenMP && !Caller) ||
        S.shouldIgnoreInHostDeviceCheck(FD) || InUsePath.count(FD))
      return;
    // Finalize analysis of OpenMP-specific constructs.
    if (Caller && S.LangOpts.OpenMP && UsePath.size() == 1 &&
        (ShouldEmitRootNode || InOMPDeviceContext))
      S.finalizeOpenMPDelayedAnalysis(Caller, FD, Loc);
    // Finalize analysis of SYCL-specific constructs.
    if (Caller && S.LangOpts.SYCLIsDevice)
      S.finalizeSYCLDelayedAnalysis(Caller, FD, Loc, RootReason);
    if (Caller)
      S.DeviceKnownEmittedFns[FD] = {Caller, Loc};
    // Always emit deferred diagnostics for the direct users. This does not
    // lead to explosion of diagnostics since each user is visited at most
    // twice.
    if (ShouldEmitRootNode || InOMPDeviceContext)
      emitDeferredDiags(FD, Caller);
    // Do not revisit a function if the function body has been completely
    // visited before.
    if (!Done.insert(FD).second)
      return;
    InUsePath.insert(FD);
    UsePath.push_back(FD);
    if (auto *S = FD->getBody()) {
      this->Visit(S);
    }
    UsePath.pop_back();
    InUsePath.erase(FD);
  }

  void checkRecordedDecl(Decl *D) {
    if (auto *FD = dyn_cast<FunctionDecl>(D)) {
      ShouldEmitRootNode = S.getEmissionStatus(FD, /*Final=*/true) ==
                           Sema::FunctionEmissionStatus::Emitted;
      RootReason = S.getEmissionReason(FD);
      checkFunc(SourceLocation(), FD);
    } else {
      // Global VarDecls don't really have a reason, so set this to 'ALL'.
      RootReason = Sema::DeviceDiagnosticReason::All;
      checkVar(cast<VarDecl>(D));
    }
  }

  // Emit any deferred diagnostics for FD
  void emitDeferredDiags(FunctionDecl *FD, bool ShowCallStack) {
    auto It = S.DeviceDeferredDiags.find(FD);
    if (It == S.DeviceDeferredDiags.end()) {
      // If this is a template instantiation, check if its declaration
      // is on the deferred diagnostics stack.
      if (FD->isTemplateInstantiation()) {
        FD = FD->getTemplateInstantiationPattern();
        emitDeferredDiags(FD, ShowCallStack);
      }
      return;
    }
    bool HasWarningOrError = false;
    bool FirstDiag = true;
    for (Sema::DeviceDeferredDiagnostic &D : It->second) {
      // Respect error limit.
      if (S.Diags.hasFatalErrorOccurred())
        return;
      const SourceLocation &Loc = D.getDiag().first;
      const PartialDiagnostic &PD = D.getDiag().second;
      Sema::DeviceDiagnosticReason Reason = D.getReason();
      HasWarningOrError |=
          S.getDiagnostics().getDiagnosticLevel(PD.getDiagID(), Loc) >=
          DiagnosticsEngine::Warning;

      // If the diagnostic doesn't apply to this call graph, skip this
      // diagnostic.
      if ((RootReason & Reason) == Sema::DeviceDiagnosticReason::None)
        continue;

      {
        DiagnosticBuilder Builder(S.Diags.Report(Loc, PD.getDiagID()));
        PD.Emit(Builder);
      }
      // Emit the note on the first diagnostic in case too many diagnostics
      // cause the note not emitted.
      if (FirstDiag && HasWarningOrError && ShowCallStack) {
        emitCallStackNotes(S, FD);
        FirstDiag = false;
      }
    }
  }
};
} // namespace

void Sema::emitDeferredDiags() {
  if (ExternalSource)
    ExternalSource->ReadDeclsToCheckForDeferredDiags(
        DeclsToCheckForDeferredDiags);

  if ((DeviceDeferredDiags.empty() && !LangOpts.OpenMP &&
       !LangOpts.SYCLIsDevice) ||
      DeclsToCheckForDeferredDiags.empty())
    return;

  DeferredDiagnosticsEmitter DDE(*this);
  for (auto *D : DeclsToCheckForDeferredDiags)
    DDE.checkRecordedDecl(D);
}

// In CUDA, there are some constructs which may appear in semantically-valid
// code, but trigger errors if we ever generate code for the function in which
// they appear.  Essentially every construct you're not allowed to use on the
// device falls into this category, because you are allowed to use these
// constructs in a __host__ __device__ function, but only if that function is
// never codegen'ed on the device.
//
// To handle semantic checking for these constructs, we keep track of the set of
// functions we know will be emitted, either because we could tell a priori that
// they would be emitted, or because they were transitively called by a
// known-emitted function.
//
// We also keep a partial call graph of which not-known-emitted functions call
// which other not-known-emitted functions.
//
// When we see something which is illegal if the current function is emitted
// (usually by way of CUDADiagIfDeviceCode, CUDADiagIfHostCode, or
// CheckCUDACall), we first check if the current function is known-emitted.  If
// so, we immediately output the diagnostic.
//
// Otherwise, we "defer" the diagnostic.  It sits in Sema::DeviceDeferredDiags
// until we discover that the function is known-emitted, at which point we take
// it out of this map and emit the diagnostic.

Sema::SemaDiagnosticBuilder::SemaDiagnosticBuilder(Kind K, SourceLocation Loc,
                                                   unsigned DiagID,
<<<<<<< HEAD
                                                   FunctionDecl *Fn, Sema &S,
                                                   DeviceDiagnosticReason R)
=======
                                                   const FunctionDecl *Fn,
                                                   Sema &S)
>>>>>>> 80fda7a3
    : S(S), Loc(Loc), DiagID(DiagID), Fn(Fn),
      ShowCallStack(K == K_ImmediateWithCallStack || K == K_Deferred) {
  switch (K) {
  case K_Nop:
    break;
  case K_Immediate:
  case K_ImmediateWithCallStack:
    ImmediateDiag.emplace(
        ImmediateDiagBuilder(S.Diags.Report(Loc, DiagID), S, DiagID));
    break;
  case K_Deferred:
    assert(Fn && "Must have a function to attach the deferred diag to.");
    auto &Diags = S.DeviceDeferredDiags[Fn];
    PartialDiagId.emplace(Diags.size());
    Diags.emplace_back(Loc, S.PDiag(DiagID), R);
    break;
  }
}

Sema::SemaDiagnosticBuilder::SemaDiagnosticBuilder(SemaDiagnosticBuilder &&D)
    : S(D.S), Loc(D.Loc), DiagID(D.DiagID), Fn(D.Fn),
      ShowCallStack(D.ShowCallStack), ImmediateDiag(D.ImmediateDiag),
      PartialDiagId(D.PartialDiagId) {
  // Clean the previous diagnostics.
  D.ShowCallStack = false;
  D.ImmediateDiag.reset();
  D.PartialDiagId.reset();
}

Sema::SemaDiagnosticBuilder::~SemaDiagnosticBuilder() {
  if (ImmediateDiag) {
    // Emit our diagnostic and, if it was a warning or error, output a callstack
    // if Fn isn't a priori known-emitted.
    bool IsWarningOrError = S.getDiagnostics().getDiagnosticLevel(
                                DiagID, Loc) >= DiagnosticsEngine::Warning;
    ImmediateDiag.reset(); // Emit the immediate diag.
    if (IsWarningOrError && ShowCallStack)
      emitCallStackNotes(S, Fn);
  } else {
    assert((!PartialDiagId || ShowCallStack) &&
           "Must always show call stack for deferred diags.");
  }
}

Sema::SemaDiagnosticBuilder
Sema::targetDiag(SourceLocation Loc, unsigned DiagID, const FunctionDecl *FD) {
  FD = FD ? FD : getCurFunctionDecl();
  if (LangOpts.OpenMP)
    return LangOpts.OpenMPIsDevice ? diagIfOpenMPDeviceCode(Loc, DiagID, FD)
                                   : diagIfOpenMPHostCode(Loc, DiagID, FD);

  if (getLangOpts().SYCLIsDevice)
    return SYCLDiagIfDeviceCode(Loc, DiagID);

  if (getLangOpts().CUDA)
    return getLangOpts().CUDAIsDevice ? CUDADiagIfDeviceCode(Loc, DiagID)
                                      : CUDADiagIfHostCode(Loc, DiagID);

  return SemaDiagnosticBuilder(SemaDiagnosticBuilder::K_Immediate, Loc, DiagID,
                               FD, *this, DeviceDiagnosticReason::All);
}

Sema::SemaDiagnosticBuilder Sema::Diag(SourceLocation Loc, unsigned DiagID,
                                       bool DeferHint) {
  bool IsError = Diags.getDiagnosticIDs()->isDefaultMappingAsError(DiagID);
  bool ShouldDefer = getLangOpts().CUDA && LangOpts.GPUDeferDiag &&
                     DiagnosticIDs::isDeferrable(DiagID) &&
                     (DeferHint || DeferDiags || !IsError);
  auto SetIsLastErrorImmediate = [&](bool Flag) {
    if (IsError)
      IsLastErrorImmediate = Flag;
  };
  if (!ShouldDefer) {
    SetIsLastErrorImmediate(true);
    return SemaDiagnosticBuilder(SemaDiagnosticBuilder::K_Immediate, Loc,
                                 DiagID, getCurFunctionDecl(), *this,
                                 DeviceDiagnosticReason::All);
  }

  SemaDiagnosticBuilder DB = getLangOpts().CUDAIsDevice
                                 ? CUDADiagIfDeviceCode(Loc, DiagID)
                                 : CUDADiagIfHostCode(Loc, DiagID);
  SetIsLastErrorImmediate(DB.isImmediate());
  return DB;
}

void Sema::checkTypeSupport(QualType Ty, SourceLocation Loc, ValueDecl *D) {
  if (isUnevaluatedContext() || Ty.isNull())
    return;

  // The original idea behind checkTypeSupport function is that unused
  // declarations can be replaced with an array of bytes of the same size during
  // codegen, such replacement doesn't seem to be possible for types without
  // constant byte size like zero length arrays. So, do a deep check for SYCL.
  if (D && LangOpts.SYCLIsDevice) {
    llvm::DenseSet<QualType> Visited;
    deepTypeCheckForSYCLDevice(Loc, Visited, D);
  }

  Decl *C = cast<Decl>(getCurLexicalContext());

  // Memcpy operations for structs containing a member with unsupported type
  // are ok, though.
  if (const auto *MD = dyn_cast<CXXMethodDecl>(C)) {
    if ((MD->isCopyAssignmentOperator() || MD->isMoveAssignmentOperator()) &&
        MD->isTrivial())
      return;

    if (const auto *Ctor = dyn_cast<CXXConstructorDecl>(MD))
      if (Ctor->isCopyOrMoveConstructor() && Ctor->isTrivial())
        return;
  }

  // Try to associate errors with the lexical context, if that is a function, or
  // the value declaration otherwise.
  const FunctionDecl *FD = isa<FunctionDecl>(C)
                               ? cast<FunctionDecl>(C)
                               : dyn_cast_or_null<FunctionDecl>(D);

  auto CheckDeviceType = [&](QualType Ty) {
    if (Ty->isDependentType())
      return;

    if (Ty->isBitIntType()) {
      if (!Context.getTargetInfo().hasBitIntType()) {
        PartialDiagnostic PD = PDiag(diag::err_target_unsupported_type);
        if (D)
          PD << D;
        else
          PD << "expression";
        targetDiag(Loc, PD, FD)
            << false /*show bit size*/ << 0 /*bitsize*/ << false /*return*/
            << Ty << Context.getTargetInfo().getTriple().str();
      }
      return;
    }

    // Check if we are dealing with two 'long double' but with different
    // semantics.
    bool LongDoubleMismatched = false;
    if (Ty->isRealFloatingType() && Context.getTypeSize(Ty) == 128) {
      const llvm::fltSemantics &Sem = Context.getFloatTypeSemantics(Ty);
      if ((&Sem != &llvm::APFloat::PPCDoubleDouble() &&
           !Context.getTargetInfo().hasFloat128Type()) ||
          (&Sem == &llvm::APFloat::PPCDoubleDouble() &&
           !Context.getTargetInfo().hasIbm128Type()))
        LongDoubleMismatched = true;
    }

    if ((Ty->isFloat16Type() && !Context.getTargetInfo().hasFloat16Type()) ||
        ((Ty->isFloat128Type() ||
          (Ty->isRealFloatingType() && Context.getTypeSize(Ty) == 128)) &&
         !Context.getTargetInfo().hasFloat128Type()) ||
        (Ty->isIbm128Type() && !Context.getTargetInfo().hasIbm128Type()) ||
        (Ty->isIntegerType() && Context.getTypeSize(Ty) == 128 &&
         !Context.getTargetInfo().hasInt128Type()) ||
        (Ty->isBFloat16Type() && !Context.getTargetInfo().hasBFloat16Type() &&
         !LangOpts.CUDAIsDevice) ||
        LongDoubleMismatched) {
      PartialDiagnostic PD = PDiag(diag::err_target_unsupported_type);
      if (D)
        PD << D;
      else
        PD << "expression";

      if (targetDiag(Loc, PD, FD)
          << true /*show bit size*/
          << static_cast<unsigned>(Context.getTypeSize(Ty)) << Ty
          << false /*return*/ << Context.getTargetInfo().getTriple().str()) {
        if (D)
          D->setInvalidDecl();
      }
      if (D)
        targetDiag(D->getLocation(), diag::note_defined_here, FD) << D;
    }
  };

  auto CheckType = [&](QualType Ty, bool IsRetTy = false) {
    if (LangOpts.SYCLIsDevice || (LangOpts.OpenMP && LangOpts.OpenMPIsDevice) ||
        LangOpts.CUDAIsDevice)
      CheckDeviceType(Ty);

    QualType UnqualTy = Ty.getCanonicalType().getUnqualifiedType();
    const TargetInfo &TI = Context.getTargetInfo();
    if (!TI.hasLongDoubleType() && UnqualTy == Context.LongDoubleTy) {
      PartialDiagnostic PD = PDiag(diag::err_target_unsupported_type);
      if (D)
        PD << D;
      else
        PD << "expression";

      if (Diag(Loc, PD, FD)
          << false /*show bit size*/ << 0 << Ty << false /*return*/
          << TI.getTriple().str()) {
        if (D)
          D->setInvalidDecl();
      }
      if (D)
        targetDiag(D->getLocation(), diag::note_defined_here, FD) << D;
    }

    bool IsDouble = UnqualTy == Context.DoubleTy;
    bool IsFloat = UnqualTy == Context.FloatTy;
    if (IsRetTy && !TI.hasFPReturn() && (IsDouble || IsFloat)) {
      PartialDiagnostic PD = PDiag(diag::err_target_unsupported_type);
      if (D)
        PD << D;
      else
        PD << "expression";

      if (Diag(Loc, PD, FD)
          << false /*show bit size*/ << 0 << Ty << true /*return*/
          << TI.getTriple().str()) {
        if (D)
          D->setInvalidDecl();
      }
      if (D)
        targetDiag(D->getLocation(), diag::note_defined_here, FD) << D;
    }

    // RISC-V vector builtin types (RISCVVTypes.def)
    if (Ty->isRVVType(/* Bitwidth */ 64, /* IsFloat */ false) &&
        !TI.hasFeature("zve64x"))
      Diag(Loc, diag::err_riscv_type_requires_extension, FD) << Ty << "zve64x";
    if (Ty->isRVVType(/* Bitwidth */ 16, /* IsFloat */ true) &&
        !TI.hasFeature("experimental-zvfh"))
      Diag(Loc, diag::err_riscv_type_requires_extension, FD)
          << Ty << "zvfh";
    if (Ty->isRVVType(/* Bitwidth */ 32, /* IsFloat */ true) &&
        !TI.hasFeature("zve32f"))
      Diag(Loc, diag::err_riscv_type_requires_extension, FD) << Ty << "zve32f";
    if (Ty->isRVVType(/* Bitwidth */ 64, /* IsFloat */ true) &&
        !TI.hasFeature("zve64d"))
      Diag(Loc, diag::err_riscv_type_requires_extension, FD) << Ty << "zve64d";

    // Don't allow SVE types in functions without a SVE target.
    if (Ty->isSVESizelessBuiltinType() && FD && FD->hasBody()) {
      llvm::StringMap<bool> CallerFeatureMap;
      Context.getFunctionFeatureMap(CallerFeatureMap, FD);
      if (!Builtin::evaluateRequiredTargetFeatures(
          "sve", CallerFeatureMap))
        Diag(D->getLocation(), diag::err_sve_vector_in_non_sve_target) << Ty;
    }
  };

  CheckType(Ty);
  if (const auto *FPTy = dyn_cast<FunctionProtoType>(Ty)) {
    for (const auto &ParamTy : FPTy->param_types())
      CheckType(ParamTy);
    CheckType(FPTy->getReturnType(), /*IsRetTy=*/true);
  }
  if (const auto *FNPTy = dyn_cast<FunctionNoProtoType>(Ty))
    CheckType(FNPTy->getReturnType(), /*IsRetTy=*/true);
}

/// Looks through the macro-expansion chain for the given
/// location, looking for a macro expansion with the given name.
/// If one is found, returns true and sets the location to that
/// expansion loc.
bool Sema::findMacroSpelling(SourceLocation &locref, StringRef name) {
  SourceLocation loc = locref;
  if (!loc.isMacroID()) return false;

  // There's no good way right now to look at the intermediate
  // expansions, so just jump to the expansion location.
  loc = getSourceManager().getExpansionLoc(loc);

  // If that's written with the name, stop here.
  SmallString<16> buffer;
  if (getPreprocessor().getSpelling(loc, buffer) == name) {
    locref = loc;
    return true;
  }
  return false;
}

/// Determines the active Scope associated with the given declaration
/// context.
///
/// This routine maps a declaration context to the active Scope object that
/// represents that declaration context in the parser. It is typically used
/// from "scope-less" code (e.g., template instantiation, lazy creation of
/// declarations) that injects a name for name-lookup purposes and, therefore,
/// must update the Scope.
///
/// \returns The scope corresponding to the given declaraion context, or NULL
/// if no such scope is open.
Scope *Sema::getScopeForContext(DeclContext *Ctx) {

  if (!Ctx)
    return nullptr;

  Ctx = Ctx->getPrimaryContext();
  for (Scope *S = getCurScope(); S; S = S->getParent()) {
    // Ignore scopes that cannot have declarations. This is important for
    // out-of-line definitions of static class members.
    if (S->getFlags() & (Scope::DeclScope | Scope::TemplateParamScope))
      if (DeclContext *Entity = S->getEntity())
        if (Ctx == Entity->getPrimaryContext())
          return S;
  }

  return nullptr;
}

/// Enter a new function scope
void Sema::PushFunctionScope() {
  if (FunctionScopes.empty() && CachedFunctionScope) {
    // Use CachedFunctionScope to avoid allocating memory when possible.
    CachedFunctionScope->Clear();
    FunctionScopes.push_back(CachedFunctionScope.release());
  } else {
    FunctionScopes.push_back(new FunctionScopeInfo(getDiagnostics()));
  }
  if (LangOpts.OpenMP)
    pushOpenMPFunctionRegion();
}

void Sema::PushBlockScope(Scope *BlockScope, BlockDecl *Block) {
  FunctionScopes.push_back(new BlockScopeInfo(getDiagnostics(),
                                              BlockScope, Block));
}

LambdaScopeInfo *Sema::PushLambdaScope() {
  LambdaScopeInfo *const LSI = new LambdaScopeInfo(getDiagnostics());
  FunctionScopes.push_back(LSI);
  return LSI;
}

void Sema::RecordParsingTemplateParameterDepth(unsigned Depth) {
  if (LambdaScopeInfo *const LSI = getCurLambda()) {
    LSI->AutoTemplateParameterDepth = Depth;
    return;
  }
  llvm_unreachable(
      "Remove assertion if intentionally called in a non-lambda context.");
}

// Check that the type of the VarDecl has an accessible copy constructor and
// resolve its destructor's exception specification.
// This also performs initialization of block variables when they are moved
// to the heap. It uses the same rules as applicable for implicit moves
// according to the C++ standard in effect ([class.copy.elision]p3).
static void checkEscapingByref(VarDecl *VD, Sema &S) {
  QualType T = VD->getType();
  EnterExpressionEvaluationContext scope(
      S, Sema::ExpressionEvaluationContext::PotentiallyEvaluated);
  SourceLocation Loc = VD->getLocation();
  Expr *VarRef =
      new (S.Context) DeclRefExpr(S.Context, VD, false, T, VK_LValue, Loc);
  ExprResult Result;
  auto IE = InitializedEntity::InitializeBlock(Loc, T);
  if (S.getLangOpts().CPlusPlus2b) {
    auto *E = ImplicitCastExpr::Create(S.Context, T, CK_NoOp, VarRef, nullptr,
                                       VK_XValue, FPOptionsOverride());
    Result = S.PerformCopyInitialization(IE, SourceLocation(), E);
  } else {
    Result = S.PerformMoveOrCopyInitialization(
        IE, Sema::NamedReturnInfo{VD, Sema::NamedReturnInfo::MoveEligible},
        VarRef);
  }

  if (!Result.isInvalid()) {
    Result = S.MaybeCreateExprWithCleanups(Result);
    Expr *Init = Result.getAs<Expr>();
    S.Context.setBlockVarCopyInit(VD, Init, S.canThrow(Init));
  }

  // The destructor's exception specification is needed when IRGen generates
  // block copy/destroy functions. Resolve it here.
  if (const CXXRecordDecl *RD = T->getAsCXXRecordDecl())
    if (CXXDestructorDecl *DD = RD->getDestructor()) {
      auto *FPT = DD->getType()->getAs<FunctionProtoType>();
      S.ResolveExceptionSpec(Loc, FPT);
    }
}

static void markEscapingByrefs(const FunctionScopeInfo &FSI, Sema &S) {
  // Set the EscapingByref flag of __block variables captured by
  // escaping blocks.
  for (const BlockDecl *BD : FSI.Blocks) {
    for (const BlockDecl::Capture &BC : BD->captures()) {
      VarDecl *VD = BC.getVariable();
      if (VD->hasAttr<BlocksAttr>()) {
        // Nothing to do if this is a __block variable captured by a
        // non-escaping block.
        if (BD->doesNotEscape())
          continue;
        VD->setEscapingByref();
      }
      // Check whether the captured variable is or contains an object of
      // non-trivial C union type.
      QualType CapType = BC.getVariable()->getType();
      if (CapType.hasNonTrivialToPrimitiveDestructCUnion() ||
          CapType.hasNonTrivialToPrimitiveCopyCUnion())
        S.checkNonTrivialCUnion(BC.getVariable()->getType(),
                                BD->getCaretLocation(),
                                Sema::NTCUC_BlockCapture,
                                Sema::NTCUK_Destruct|Sema::NTCUK_Copy);
    }
  }

  for (VarDecl *VD : FSI.ByrefBlockVars) {
    // __block variables might require us to capture a copy-initializer.
    if (!VD->isEscapingByref())
      continue;
    // It's currently invalid to ever have a __block variable with an
    // array type; should we diagnose that here?
    // Regardless, we don't want to ignore array nesting when
    // constructing this copy.
    if (VD->getType()->isStructureOrClassType())
      checkEscapingByref(VD, S);
  }
}

/// Pop a function (or block or lambda or captured region) scope from the stack.
///
/// \param WP The warning policy to use for CFG-based warnings, or null if such
///        warnings should not be produced.
/// \param D The declaration corresponding to this function scope, if producing
///        CFG-based warnings.
/// \param BlockType The type of the block expression, if D is a BlockDecl.
Sema::PoppedFunctionScopePtr
Sema::PopFunctionScopeInfo(const AnalysisBasedWarnings::Policy *WP,
                           const Decl *D, QualType BlockType) {
  assert(!FunctionScopes.empty() && "mismatched push/pop!");

  markEscapingByrefs(*FunctionScopes.back(), *this);

  PoppedFunctionScopePtr Scope(FunctionScopes.pop_back_val(),
                               PoppedFunctionScopeDeleter(this));

  if (LangOpts.OpenMP)
    popOpenMPFunctionRegion(Scope.get());

  // Issue any analysis-based warnings.
  if (WP && D)
    AnalysisWarnings.IssueWarnings(*WP, Scope.get(), D, BlockType);
  else
    for (const auto &PUD : Scope->PossiblyUnreachableDiags)
      Diag(PUD.Loc, PUD.PD);

  return Scope;
}

void Sema::PoppedFunctionScopeDeleter::
operator()(sema::FunctionScopeInfo *Scope) const {
  // Stash the function scope for later reuse if it's for a normal function.
  if (Scope->isPlainFunction() && !Self->CachedFunctionScope)
    Self->CachedFunctionScope.reset(Scope);
  else
    delete Scope;
}

void Sema::PushCompoundScope(bool IsStmtExpr) {
  getCurFunction()->CompoundScopes.push_back(
      CompoundScopeInfo(IsStmtExpr, getCurFPFeatures()));
}

void Sema::PopCompoundScope() {
  FunctionScopeInfo *CurFunction = getCurFunction();
  assert(!CurFunction->CompoundScopes.empty() && "mismatched push/pop");

  CurFunction->CompoundScopes.pop_back();
}

/// Determine whether any errors occurred within this function/method/
/// block.
bool Sema::hasAnyUnrecoverableErrorsInThisFunction() const {
  return getCurFunction()->hasUnrecoverableErrorOccurred();
}

void Sema::setFunctionHasBranchIntoScope() {
  if (!FunctionScopes.empty())
    FunctionScopes.back()->setHasBranchIntoScope();
}

void Sema::setFunctionHasBranchProtectedScope() {
  if (!FunctionScopes.empty())
    FunctionScopes.back()->setHasBranchProtectedScope();
}

void Sema::setFunctionHasIndirectGoto() {
  if (!FunctionScopes.empty())
    FunctionScopes.back()->setHasIndirectGoto();
}

void Sema::setFunctionHasMustTail() {
  if (!FunctionScopes.empty())
    FunctionScopes.back()->setHasMustTail();
}

BlockScopeInfo *Sema::getCurBlock() {
  if (FunctionScopes.empty())
    return nullptr;

  auto CurBSI = dyn_cast<BlockScopeInfo>(FunctionScopes.back());
  if (CurBSI && CurBSI->TheDecl &&
      !CurBSI->TheDecl->Encloses(CurContext)) {
    // We have switched contexts due to template instantiation.
    assert(!CodeSynthesisContexts.empty());
    return nullptr;
  }

  return CurBSI;
}

FunctionScopeInfo *Sema::getEnclosingFunction() const {
  if (FunctionScopes.empty())
    return nullptr;

  for (int e = FunctionScopes.size() - 1; e >= 0; --e) {
    if (isa<sema::BlockScopeInfo>(FunctionScopes[e]))
      continue;
    return FunctionScopes[e];
  }
  return nullptr;
}

LambdaScopeInfo *Sema::getEnclosingLambda() const {
  for (auto *Scope : llvm::reverse(FunctionScopes)) {
    if (auto *LSI = dyn_cast<sema::LambdaScopeInfo>(Scope)) {
      if (LSI->Lambda && !LSI->Lambda->Encloses(CurContext) &&
          LSI->AfterParameterList) {
        // We have switched contexts due to template instantiation.
        // FIXME: We should swap out the FunctionScopes during code synthesis
        // so that we don't need to check for this.
        assert(!CodeSynthesisContexts.empty());
        return nullptr;
      }
      return LSI;
    }
  }
  return nullptr;
}

LambdaScopeInfo *Sema::getCurLambda(bool IgnoreNonLambdaCapturingScope) {
  if (FunctionScopes.empty())
    return nullptr;

  auto I = FunctionScopes.rbegin();
  if (IgnoreNonLambdaCapturingScope) {
    auto E = FunctionScopes.rend();
    while (I != E && isa<CapturingScopeInfo>(*I) && !isa<LambdaScopeInfo>(*I))
      ++I;
    if (I == E)
      return nullptr;
  }
  auto *CurLSI = dyn_cast<LambdaScopeInfo>(*I);
  if (CurLSI && CurLSI->Lambda && CurLSI->CallOperator &&
      !CurLSI->Lambda->Encloses(CurContext) && CurLSI->AfterParameterList) {
    // We have switched contexts due to template instantiation.
    assert(!CodeSynthesisContexts.empty());
    return nullptr;
  }

  return CurLSI;
}

// We have a generic lambda if we parsed auto parameters, or we have
// an associated template parameter list.
LambdaScopeInfo *Sema::getCurGenericLambda() {
  if (LambdaScopeInfo *LSI =  getCurLambda()) {
    return (LSI->TemplateParams.size() ||
                    LSI->GLTemplateParameterList) ? LSI : nullptr;
  }
  return nullptr;
}


void Sema::ActOnComment(SourceRange Comment) {
  if (!LangOpts.RetainCommentsFromSystemHeaders &&
      SourceMgr.isInSystemHeader(Comment.getBegin()))
    return;
  RawComment RC(SourceMgr, Comment, LangOpts.CommentOpts, false);
  if (RC.isAlmostTrailingComment() || RC.hasUnsupportedSplice(SourceMgr)) {
    SourceRange MagicMarkerRange(Comment.getBegin(),
                                 Comment.getBegin().getLocWithOffset(3));
    StringRef MagicMarkerText;
    switch (RC.getKind()) {
    case RawComment::RCK_OrdinaryBCPL:
      MagicMarkerText = "///<";
      break;
    case RawComment::RCK_OrdinaryC:
      MagicMarkerText = "/**<";
      break;
    case RawComment::RCK_Invalid:
      // FIXME: are there other scenarios that could produce an invalid
      // raw comment here?
      Diag(Comment.getBegin(), diag::warn_splice_in_doxygen_comment);
      return;
    default:
      llvm_unreachable("if this is an almost Doxygen comment, "
                       "it should be ordinary");
    }
    Diag(Comment.getBegin(), diag::warn_not_a_doxygen_trailing_member_comment) <<
      FixItHint::CreateReplacement(MagicMarkerRange, MagicMarkerText);
  }
  Context.addComment(RC);
}

// Pin this vtable to this file.
ExternalSemaSource::~ExternalSemaSource() {}
char ExternalSemaSource::ID;

void ExternalSemaSource::ReadMethodPool(Selector Sel) { }
void ExternalSemaSource::updateOutOfDateSelector(Selector Sel) { }

void ExternalSemaSource::ReadKnownNamespaces(
                           SmallVectorImpl<NamespaceDecl *> &Namespaces) {
}

void ExternalSemaSource::ReadUndefinedButUsed(
    llvm::MapVector<NamedDecl *, SourceLocation> &Undefined) {}

void ExternalSemaSource::ReadMismatchingDeleteExpressions(llvm::MapVector<
    FieldDecl *, llvm::SmallVector<std::pair<SourceLocation, bool>, 4>> &) {}

/// Figure out if an expression could be turned into a call.
///
/// Use this when trying to recover from an error where the programmer may have
/// written just the name of a function instead of actually calling it.
///
/// \param E - The expression to examine.
/// \param ZeroArgCallReturnTy - If the expression can be turned into a call
///  with no arguments, this parameter is set to the type returned by such a
///  call; otherwise, it is set to an empty QualType.
/// \param OverloadSet - If the expression is an overloaded function
///  name, this parameter is populated with the decls of the various overloads.
bool Sema::tryExprAsCall(Expr &E, QualType &ZeroArgCallReturnTy,
                         UnresolvedSetImpl &OverloadSet) {
  ZeroArgCallReturnTy = QualType();
  OverloadSet.clear();

  const OverloadExpr *Overloads = nullptr;
  bool IsMemExpr = false;
  if (E.getType() == Context.OverloadTy) {
    OverloadExpr::FindResult FR = OverloadExpr::find(const_cast<Expr*>(&E));

    // Ignore overloads that are pointer-to-member constants.
    if (FR.HasFormOfMemberPointer)
      return false;

    Overloads = FR.Expression;
  } else if (E.getType() == Context.BoundMemberTy) {
    Overloads = dyn_cast<UnresolvedMemberExpr>(E.IgnoreParens());
    IsMemExpr = true;
  }

  bool Ambiguous = false;
  bool IsMV = false;

  if (Overloads) {
    for (OverloadExpr::decls_iterator it = Overloads->decls_begin(),
         DeclsEnd = Overloads->decls_end(); it != DeclsEnd; ++it) {
      OverloadSet.addDecl(*it);

      // Check whether the function is a non-template, non-member which takes no
      // arguments.
      if (IsMemExpr)
        continue;
      if (const FunctionDecl *OverloadDecl
            = dyn_cast<FunctionDecl>((*it)->getUnderlyingDecl())) {
        if (OverloadDecl->getMinRequiredArguments() == 0) {
          if (!ZeroArgCallReturnTy.isNull() && !Ambiguous &&
              (!IsMV || !(OverloadDecl->isCPUDispatchMultiVersion() ||
                          OverloadDecl->isCPUSpecificMultiVersion()))) {
            ZeroArgCallReturnTy = QualType();
            Ambiguous = true;
          } else {
            ZeroArgCallReturnTy = OverloadDecl->getReturnType();
            IsMV = OverloadDecl->isCPUDispatchMultiVersion() ||
                   OverloadDecl->isCPUSpecificMultiVersion();
          }
        }
      }
    }

    // If it's not a member, use better machinery to try to resolve the call
    if (!IsMemExpr)
      return !ZeroArgCallReturnTy.isNull();
  }

  // Attempt to call the member with no arguments - this will correctly handle
  // member templates with defaults/deduction of template arguments, overloads
  // with default arguments, etc.
  if (IsMemExpr && !E.isTypeDependent()) {
    Sema::TentativeAnalysisScope Trap(*this);
    ExprResult R = BuildCallToMemberFunction(nullptr, &E, SourceLocation(),
                                             std::nullopt, SourceLocation());
    if (R.isUsable()) {
      ZeroArgCallReturnTy = R.get()->getType();
      return true;
    }
    return false;
  }

  if (const auto *DeclRef = dyn_cast<DeclRefExpr>(E.IgnoreParens())) {
    if (const auto *Fun = dyn_cast<FunctionDecl>(DeclRef->getDecl())) {
      if (Fun->getMinRequiredArguments() == 0)
        ZeroArgCallReturnTy = Fun->getReturnType();
      return true;
    }
  }

  // We don't have an expression that's convenient to get a FunctionDecl from,
  // but we can at least check if the type is "function of 0 arguments".
  QualType ExprTy = E.getType();
  const FunctionType *FunTy = nullptr;
  QualType PointeeTy = ExprTy->getPointeeType();
  if (!PointeeTy.isNull())
    FunTy = PointeeTy->getAs<FunctionType>();
  if (!FunTy)
    FunTy = ExprTy->getAs<FunctionType>();

  if (const auto *FPT = dyn_cast_if_present<FunctionProtoType>(FunTy)) {
    if (FPT->getNumParams() == 0)
      ZeroArgCallReturnTy = FunTy->getReturnType();
    return true;
  }
  return false;
}

/// Give notes for a set of overloads.
///
/// A companion to tryExprAsCall. In cases when the name that the programmer
/// wrote was an overloaded function, we may be able to make some guesses about
/// plausible overloads based on their return types; such guesses can be handed
/// off to this method to be emitted as notes.
///
/// \param Overloads - The overloads to note.
/// \param FinalNoteLoc - If we've suppressed printing some overloads due to
///  -fshow-overloads=best, this is the location to attach to the note about too
///  many candidates. Typically this will be the location of the original
///  ill-formed expression.
static void noteOverloads(Sema &S, const UnresolvedSetImpl &Overloads,
                          const SourceLocation FinalNoteLoc) {
  unsigned ShownOverloads = 0;
  unsigned SuppressedOverloads = 0;
  for (UnresolvedSetImpl::iterator It = Overloads.begin(),
       DeclsEnd = Overloads.end(); It != DeclsEnd; ++It) {
    if (ShownOverloads >= S.Diags.getNumOverloadCandidatesToShow()) {
      ++SuppressedOverloads;
      continue;
    }

    const NamedDecl *Fn = (*It)->getUnderlyingDecl();
    // Don't print overloads for non-default multiversioned functions.
    if (const auto *FD = Fn->getAsFunction()) {
      if (FD->isMultiVersion() && FD->hasAttr<TargetAttr>() &&
          !FD->getAttr<TargetAttr>()->isDefaultVersion())
        continue;
      if (FD->isMultiVersion() && FD->hasAttr<TargetVersionAttr>() &&
          !FD->getAttr<TargetVersionAttr>()->isDefaultVersion())
        continue;
    }
    S.Diag(Fn->getLocation(), diag::note_possible_target_of_call);
    ++ShownOverloads;
  }

  S.Diags.overloadCandidatesShown(ShownOverloads);

  if (SuppressedOverloads)
    S.Diag(FinalNoteLoc, diag::note_ovl_too_many_candidates)
      << SuppressedOverloads;
}

static void notePlausibleOverloads(Sema &S, SourceLocation Loc,
                                   const UnresolvedSetImpl &Overloads,
                                   bool (*IsPlausibleResult)(QualType)) {
  if (!IsPlausibleResult)
    return noteOverloads(S, Overloads, Loc);

  UnresolvedSet<2> PlausibleOverloads;
  for (OverloadExpr::decls_iterator It = Overloads.begin(),
         DeclsEnd = Overloads.end(); It != DeclsEnd; ++It) {
    const auto *OverloadDecl = cast<FunctionDecl>(*It);
    QualType OverloadResultTy = OverloadDecl->getReturnType();
    if (IsPlausibleResult(OverloadResultTy))
      PlausibleOverloads.addDecl(It.getDecl());
  }
  noteOverloads(S, PlausibleOverloads, Loc);
}

/// Determine whether the given expression can be called by just
/// putting parentheses after it.  Notably, expressions with unary
/// operators can't be because the unary operator will start parsing
/// outside the call.
static bool IsCallableWithAppend(const Expr *E) {
  E = E->IgnoreImplicit();
  return (!isa<CStyleCastExpr>(E) &&
          !isa<UnaryOperator>(E) &&
          !isa<BinaryOperator>(E) &&
          !isa<CXXOperatorCallExpr>(E));
}

static bool IsCPUDispatchCPUSpecificMultiVersion(const Expr *E) {
  if (const auto *UO = dyn_cast<UnaryOperator>(E))
    E = UO->getSubExpr();

  if (const auto *ULE = dyn_cast<UnresolvedLookupExpr>(E)) {
    if (ULE->getNumDecls() == 0)
      return false;

    const NamedDecl *ND = *ULE->decls_begin();
    if (const auto *FD = dyn_cast<FunctionDecl>(ND))
      return FD->isCPUDispatchMultiVersion() || FD->isCPUSpecificMultiVersion();
  }
  return false;
}

bool Sema::tryToRecoverWithCall(ExprResult &E, const PartialDiagnostic &PD,
                                bool ForceComplain,
                                bool (*IsPlausibleResult)(QualType)) {
  SourceLocation Loc = E.get()->getExprLoc();
  SourceRange Range = E.get()->getSourceRange();
  UnresolvedSet<4> Overloads;

  // If this is a SFINAE context, don't try anything that might trigger ADL
  // prematurely.
  if (!isSFINAEContext()) {
    QualType ZeroArgCallTy;
    if (tryExprAsCall(*E.get(), ZeroArgCallTy, Overloads) &&
        !ZeroArgCallTy.isNull() &&
        (!IsPlausibleResult || IsPlausibleResult(ZeroArgCallTy))) {
      // At this point, we know E is potentially callable with 0
      // arguments and that it returns something of a reasonable type,
      // so we can emit a fixit and carry on pretending that E was
      // actually a CallExpr.
      SourceLocation ParenInsertionLoc = getLocForEndOfToken(Range.getEnd());
      bool IsMV = IsCPUDispatchCPUSpecificMultiVersion(E.get());
      Diag(Loc, PD) << /*zero-arg*/ 1 << IsMV << Range
                    << (IsCallableWithAppend(E.get())
                            ? FixItHint::CreateInsertion(ParenInsertionLoc,
                                                         "()")
                            : FixItHint());
      if (!IsMV)
        notePlausibleOverloads(*this, Loc, Overloads, IsPlausibleResult);

      // FIXME: Try this before emitting the fixit, and suppress diagnostics
      // while doing so.
      E = BuildCallExpr(nullptr, E.get(), Range.getEnd(), std::nullopt,
                        Range.getEnd().getLocWithOffset(1));
      return true;
    }
  }
  if (!ForceComplain) return false;

  bool IsMV = IsCPUDispatchCPUSpecificMultiVersion(E.get());
  Diag(Loc, PD) << /*not zero-arg*/ 0 << IsMV << Range;
  if (!IsMV)
    notePlausibleOverloads(*this, Loc, Overloads, IsPlausibleResult);
  E = ExprError();
  return true;
}

IdentifierInfo *Sema::getSuperIdentifier() const {
  if (!Ident_super)
    Ident_super = &Context.Idents.get("super");
  return Ident_super;
}

IdentifierInfo *Sema::getFloat128Identifier() const {
  if (!Ident___float128)
    Ident___float128 = &Context.Idents.get("__float128");
  return Ident___float128;
}

void Sema::PushCapturedRegionScope(Scope *S, CapturedDecl *CD, RecordDecl *RD,
                                   CapturedRegionKind K,
                                   unsigned OpenMPCaptureLevel) {
  auto *CSI = new CapturedRegionScopeInfo(
      getDiagnostics(), S, CD, RD, CD->getContextParam(), K,
      (getLangOpts().OpenMP && K == CR_OpenMP) ? getOpenMPNestingLevel() : 0,
      OpenMPCaptureLevel);
  CSI->ReturnType = Context.VoidTy;
  FunctionScopes.push_back(CSI);
}

CapturedRegionScopeInfo *Sema::getCurCapturedRegion() {
  if (FunctionScopes.empty())
    return nullptr;

  return dyn_cast<CapturedRegionScopeInfo>(FunctionScopes.back());
}

const llvm::MapVector<FieldDecl *, Sema::DeleteLocs> &
Sema::getMismatchingDeleteExpressions() const {
  return DeleteExprs;
}

Sema::FPFeaturesStateRAII::FPFeaturesStateRAII(Sema &S)
    : S(S), OldFPFeaturesState(S.CurFPFeatures),
      OldOverrides(S.FpPragmaStack.CurrentValue),
      OldEvalMethod(S.PP.getCurrentFPEvalMethod()),
      OldFPPragmaLocation(S.PP.getLastFPEvalPragmaLocation()) {}

Sema::FPFeaturesStateRAII::~FPFeaturesStateRAII() {
  S.CurFPFeatures = OldFPFeaturesState;
  S.FpPragmaStack.CurrentValue = OldOverrides;
  S.PP.setCurrentFPEvalMethod(OldFPPragmaLocation, OldEvalMethod);
}

bool Sema::isDeclaratorFunctionLike(Declarator &D) {
  assert(D.getCXXScopeSpec().isSet() &&
         "can only be called for qualified names");

  auto LR = LookupResult(*this, D.getIdentifier(), D.getBeginLoc(),
                         LookupOrdinaryName, forRedeclarationInCurContext());
  DeclContext *DC = computeDeclContext(D.getCXXScopeSpec(),
                                       !D.getDeclSpec().isFriendSpecified());
  if (!DC)
    return false;

  LookupQualifiedName(LR, DC);
  bool Result = std::all_of(LR.begin(), LR.end(), [](Decl *Dcl) {
    if (NamedDecl *ND = dyn_cast<NamedDecl>(Dcl)) {
      ND = ND->getUnderlyingDecl();
      return isa<FunctionDecl>(ND) || isa<FunctionTemplateDecl>(ND) ||
             isa<UsingDecl>(ND);
    }
    return false;
  });
  return Result;
}<|MERGE_RESOLUTION|>--- conflicted
+++ resolved
@@ -1911,13 +1911,8 @@
 
 Sema::SemaDiagnosticBuilder::SemaDiagnosticBuilder(Kind K, SourceLocation Loc,
                                                    unsigned DiagID,
-<<<<<<< HEAD
-                                                   FunctionDecl *Fn, Sema &S,
+                                                   const FunctionDecl *Fn, Sema &S,
                                                    DeviceDiagnosticReason R)
-=======
-                                                   const FunctionDecl *Fn,
-                                                   Sema &S)
->>>>>>> 80fda7a3
     : S(S), Loc(Loc), DiagID(DiagID), Fn(Fn),
       ShowCallStack(K == K_ImmediateWithCallStack || K == K_Deferred) {
   switch (K) {
