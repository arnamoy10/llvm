--- conflicted
+++ resolved
@@ -1547,11 +1547,7 @@
     return ToArgumentPack.takeError();
 
   return Importer.getToContext().getSubstTemplateTypeParmPackType(
-<<<<<<< HEAD
-      *ReplacedOrErr, T->getIndex(), *ToArgumentPack);
-=======
       *ReplacedOrErr, T->getIndex(), T->getFinal(), *ToArgumentPack);
->>>>>>> e7aa6127
 }
 
 ExpectedType ASTNodeImporter::VisitTemplateSpecializationType(
@@ -9451,12 +9447,8 @@
       return AssociatedDeclOrErr.takeError();
 
     return ToContext.getSubstTemplateTemplateParmPack(
-<<<<<<< HEAD
-        *ArgPackOrErr, *AssociatedDeclOrErr, SubstPack->getIndex());
-=======
         *ArgPackOrErr, *AssociatedDeclOrErr, SubstPack->getIndex(),
         SubstPack->getFinal());
->>>>>>> e7aa6127
   }
   case TemplateName::UsingTemplate: {
     auto UsingOrError = Import(From.getAsUsingShadowDecl());
