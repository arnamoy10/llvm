--- conflicted
+++ resolved
@@ -109,24 +109,6 @@
   C.addCommand(std::make_unique<Command>(JA, *this, Llc, LlcArgs, None));
 }
 
-<<<<<<< HEAD
-void SYCL::Linker::constructPartialLinkCommand(Compilation &C,
-    const JobAction &JA, const InputInfo &Output, const InputInfoList &Input,
-    const ArgList &Args) const {
-  ArgStringList CmdArgs;
-  CmdArgs.push_back("-r");
-  for (const auto &II : Input)
-    CmdArgs.push_back(II.getFilename());
-  CmdArgs.push_back("-o");
-  CmdArgs.push_back(Output.getFilename());
-
-  SmallString<128> ExecPath(getToolChain().GetLinkerPath());
-  const char *Exec = C.getArgs().MakeArgString(ExecPath);
-  C.addCommand(std::make_unique<Command>(JA, *this, Exec, CmdArgs, None));
-}
-
-=======
->>>>>>> 55ebcae4
 // For SYCL the inputs of the linker job are SPIR-V binaries and output is
 // a single SPIR-V binary.  Input can also be bitcode when specified by
 // the user.
