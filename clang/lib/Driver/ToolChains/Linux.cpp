//===--- Linux.h - Linux ToolChain Implementations --------------*- C++ -*-===//
//
// Part of the LLVM Project, under the Apache License v2.0 with LLVM Exceptions.
// See https://llvm.org/LICENSE.txt for license information.
// SPDX-License-Identifier: Apache-2.0 WITH LLVM-exception
//
//===----------------------------------------------------------------------===//

#include "Linux.h"
#include "Arch/ARM.h"
#include "Arch/Mips.h"
#include "Arch/PPC.h"
#include "Arch/RISCV.h"
#include "CommonArgs.h"
#include "clang/Config/config.h"
#include "clang/Driver/Distro.h"
#include "clang/Driver/Driver.h"
#include "clang/Driver/Options.h"
#include "clang/Driver/SanitizerArgs.h"
#include "llvm/Option/ArgList.h"
#include "llvm/ProfileData/InstrProf.h"
#include "llvm/Support/Path.h"
#include "llvm/Support/ScopedPrinter.h"
#include "llvm/Support/VirtualFileSystem.h"
#include <system_error>

using namespace clang::driver;
using namespace clang::driver::toolchains;
using namespace clang;
using namespace llvm::opt;

using tools::addPathIfExists;

/// Get our best guess at the multiarch triple for a target.
///
/// Debian-based systems are starting to use a multiarch setup where they use
/// a target-triple directory in the library and header search paths.
/// Unfortunately, this triple does not align with the vanilla target triple,
/// so we provide a rough mapping here.
std::string Linux::getMultiarchTriple(const Driver &D,
                                      const llvm::Triple &TargetTriple,
                                      StringRef SysRoot) const {
  llvm::Triple::EnvironmentType TargetEnvironment =
      TargetTriple.getEnvironment();
  bool IsAndroid = TargetTriple.isAndroid();
  bool IsMipsR6 = TargetTriple.getSubArch() == llvm::Triple::MipsSubArch_r6;
  bool IsMipsN32Abi = TargetTriple.getEnvironment() == llvm::Triple::GNUABIN32;

  // For most architectures, just use whatever we have rather than trying to be
  // clever.
  switch (TargetTriple.getArch()) {
  default:
    break;

  // We use the existence of '/lib/<triple>' as a directory to detect some
  // common linux triples that don't quite match the Clang triple for both
  // 32-bit and 64-bit targets. Multiarch fixes its install triples to these
  // regardless of what the actual target triple is.
  case llvm::Triple::arm:
  case llvm::Triple::thumb:
    if (IsAndroid)
      return "arm-linux-androideabi";
    if (TargetEnvironment == llvm::Triple::GNUEABIHF)
      return "arm-linux-gnueabihf";
    return "arm-linux-gnueabi";
  case llvm::Triple::armeb:
  case llvm::Triple::thumbeb:
    if (TargetEnvironment == llvm::Triple::GNUEABIHF)
      return "armeb-linux-gnueabihf";
    return "armeb-linux-gnueabi";
  case llvm::Triple::x86:
    if (IsAndroid)
      return "i686-linux-android";
    return "i386-linux-gnu";
  case llvm::Triple::x86_64:
    if (IsAndroid)
      return "x86_64-linux-android";
    if (TargetEnvironment == llvm::Triple::GNUX32)
      return "x86_64-linux-gnux32";
    return "x86_64-linux-gnu";
  case llvm::Triple::aarch64:
    if (IsAndroid)
      return "aarch64-linux-android";
    return "aarch64-linux-gnu";
  case llvm::Triple::aarch64_be:
    return "aarch64_be-linux-gnu";

  case llvm::Triple::m68k:
    return "m68k-linux-gnu";

  case llvm::Triple::mips:
    return IsMipsR6 ? "mipsisa32r6-linux-gnu" : "mips-linux-gnu";
  case llvm::Triple::mipsel:
    if (IsAndroid)
      return "mipsel-linux-android";
    return IsMipsR6 ? "mipsisa32r6el-linux-gnu" : "mipsel-linux-gnu";
  case llvm::Triple::mips64: {
    std::string MT = std::string(IsMipsR6 ? "mipsisa64r6" : "mips64") +
                     "-linux-" + (IsMipsN32Abi ? "gnuabin32" : "gnuabi64");
    if (D.getVFS().exists(SysRoot + "/lib/" + MT))
      return MT;
    if (D.getVFS().exists(SysRoot + "/lib/mips64-linux-gnu"))
      return "mips64-linux-gnu";
    break;
  }
  case llvm::Triple::mips64el: {
    if (IsAndroid)
      return "mips64el-linux-android";
    std::string MT = std::string(IsMipsR6 ? "mipsisa64r6el" : "mips64el") +
                     "-linux-" + (IsMipsN32Abi ? "gnuabin32" : "gnuabi64");
    if (D.getVFS().exists(SysRoot + "/lib/" + MT))
      return MT;
    if (D.getVFS().exists(SysRoot + "/lib/mips64el-linux-gnu"))
      return "mips64el-linux-gnu";
    break;
  }
  case llvm::Triple::ppc:
    if (D.getVFS().exists(SysRoot + "/lib/powerpc-linux-gnuspe"))
      return "powerpc-linux-gnuspe";
    return "powerpc-linux-gnu";
  case llvm::Triple::ppcle:
    return "powerpcle-linux-gnu";
  case llvm::Triple::ppc64:
    return "powerpc64-linux-gnu";
  case llvm::Triple::ppc64le:
    return "powerpc64le-linux-gnu";
  case llvm::Triple::sparc:
    return "sparc-linux-gnu";
  case llvm::Triple::sparcv9:
    return "sparc64-linux-gnu";
  case llvm::Triple::systemz:
    return "s390x-linux-gnu";
  }
  return TargetTriple.str();
}

static StringRef getOSLibDir(const llvm::Triple &Triple, const ArgList &Args) {
  if (Triple.isMIPS()) {
    if (Triple.isAndroid()) {
      StringRef CPUName;
      StringRef ABIName;
      tools::mips::getMipsCPUAndABI(Args, Triple, CPUName, ABIName);
      if (CPUName == "mips32r6")
        return "libr6";
      if (CPUName == "mips32r2")
        return "libr2";
    }
    // lib32 directory has a special meaning on MIPS targets.
    // It contains N32 ABI binaries. Use this folder if produce
    // code for N32 ABI only.
    if (tools::mips::hasMipsAbiArg(Args, "n32"))
      return "lib32";
    return Triple.isArch32Bit() ? "lib" : "lib64";
  }

  // It happens that only x86, PPC and SPARC use the 'lib32' variant of
  // oslibdir, and using that variant while targeting other architectures causes
  // problems because the libraries are laid out in shared system roots that
  // can't cope with a 'lib32' library search path being considered. So we only
  // enable them when we know we may need it.
  //
  // FIXME: This is a bit of a hack. We should really unify this code for
  // reasoning about oslibdir spellings with the lib dir spellings in the
  // GCCInstallationDetector, but that is a more significant refactoring.
  if (Triple.getArch() == llvm::Triple::x86 || Triple.isPPC32() ||
      Triple.getArch() == llvm::Triple::sparc)
    return "lib32";

  if (Triple.getArch() == llvm::Triple::x86_64 && Triple.isX32())
    return "libx32";

  if (Triple.getArch() == llvm::Triple::riscv32)
    return "lib32";

  return Triple.isArch32Bit() ? "lib" : "lib64";
}

Linux::Linux(const Driver &D, const llvm::Triple &Triple, const ArgList &Args)
    : Generic_ELF(D, Triple, Args) {
  // For SPIR device target, we rely on the host GCC for proper compilation.
  if (Triple.isSPIR()) {
    GCCInstallation.init(llvm::Triple(llvm::sys::getProcessTriple()), Args);
  } else {
    GCCInstallation.init(Triple, Args);
  }
  Multilibs = GCCInstallation.getMultilibs();
  SelectedMultilib = GCCInstallation.getMultilib();
  llvm::Triple::ArchType Arch = Triple.getArch();
  std::string SysRoot = computeSysRoot();
  ToolChain::path_list &PPaths = getProgramPaths();

  Generic_GCC::PushPPaths(PPaths);

  Distro Distro(D.getVFS(), Triple);

  if (Distro.IsAlpineLinux() || Triple.isAndroid()) {
    ExtraOpts.push_back("-z");
    ExtraOpts.push_back("now");
  }

  if (Distro.IsOpenSUSE() || Distro.IsUbuntu() || Distro.IsAlpineLinux() ||
      Triple.isAndroid()) {
    ExtraOpts.push_back("-z");
    ExtraOpts.push_back("relro");
  }

  // Android ARM/AArch64 use max-page-size=4096 to reduce VMA usage. Note, lld
  // from 11 onwards default max-page-size to 65536 for both ARM and AArch64.
  if ((Triple.isARM() || Triple.isAArch64()) && Triple.isAndroid()) {
    ExtraOpts.push_back("-z");
    ExtraOpts.push_back("max-page-size=4096");
  }

  if (GCCInstallation.getParentLibPath().contains("opt/rh/"))
    // With devtoolset on RHEL, we want to add a bin directory that is relative
    // to the detected gcc install, because if we are using devtoolset gcc then
    // we want to use other tools from devtoolset (e.g. ld) instead of the
    // standard system tools.
    PPaths.push_back(Twine(GCCInstallation.getParentLibPath() +
                     "/../bin").str());

  if (Arch == llvm::Triple::arm || Arch == llvm::Triple::thumb)
    ExtraOpts.push_back("-X");

  const bool IsAndroid = Triple.isAndroid();
  const bool IsMips = Triple.isMIPS();
  const bool IsHexagon = Arch == llvm::Triple::hexagon;
  const bool IsRISCV = Triple.isRISCV();

  if (IsMips && !SysRoot.empty())
    ExtraOpts.push_back("--sysroot=" + SysRoot);

  // Do not use 'gnu' hash style for Mips targets because .gnu.hash
  // and the MIPS ABI require .dynsym to be sorted in different ways.
  // .gnu.hash needs symbols to be grouped by hash code whereas the MIPS
  // ABI requires a mapping between the GOT and the symbol table.
  // Android loader does not support .gnu.hash until API 23.
  // Hexagon linker/loader does not support .gnu.hash
  if (!IsMips && !IsHexagon) {
    if (Distro.IsRedhat() || Distro.IsOpenSUSE() || Distro.IsAlpineLinux() ||
        (Distro.IsUbuntu() && Distro >= Distro::UbuntuMaverick) ||
        (IsAndroid && !Triple.isAndroidVersionLT(23)))
      ExtraOpts.push_back("--hash-style=gnu");

    if (Distro.IsDebian() || Distro.IsOpenSUSE() ||
        Distro == Distro::UbuntuLucid || Distro == Distro::UbuntuJaunty ||
        Distro == Distro::UbuntuKarmic ||
        (IsAndroid && Triple.isAndroidVersionLT(23)))
      ExtraOpts.push_back("--hash-style=both");
  }

#ifdef ENABLE_LINKER_BUILD_ID
  ExtraOpts.push_back("--build-id");
#endif

  if (IsAndroid || Distro.IsOpenSUSE())
    ExtraOpts.push_back("--enable-new-dtags");

  // The selection of paths to try here is designed to match the patterns which
  // the GCC driver itself uses, as this is part of the GCC-compatible driver.
  // This was determined by running GCC in a fake filesystem, creating all
  // possible permutations of these directories, and seeing which ones it added
  // to the link paths.
  path_list &Paths = getFilePaths();

  const std::string OSLibDir = std::string(getOSLibDir(Triple, Args));
  const std::string MultiarchTriple = getMultiarchTriple(D, Triple, SysRoot);
  const std::string &ExtraPath = D.OverlayToolChainPath;

  if (!D.OverlayToolChainPath.empty()) {
    addPathIfExists(D, ExtraPath + "/lib/" + MultiarchTriple, Paths);
    addPathIfExists(D, ExtraPath + "/lib/../" + OSLibDir, Paths);
    addPathIfExists(D, ExtraPath + "/usr/lib/" + MultiarchTriple, Paths);
    addPathIfExists(D, ExtraPath + "/usr/lib/../" + OSLibDir, Paths);
  }

  // mips32: Debian multilib, we use /libo32, while in other case, /lib is
  // used. We need add both libo32 and /lib.
  if (Arch == llvm::Triple::mips || Arch == llvm::Triple::mipsel) {
    Generic_GCC::AddMultilibPaths(D, SysRoot, "libo32", MultiarchTriple, Paths);
    addPathIfExists(D, SysRoot + "/libo32", Paths);
    addPathIfExists(D, SysRoot + "/usr/libo32", Paths);
  }
  Generic_GCC::AddMultilibPaths(D, SysRoot, OSLibDir, MultiarchTriple, Paths);

  addPathIfExists(D, SysRoot + "/lib/" + MultiarchTriple, Paths);
  addPathIfExists(D, SysRoot + "/lib/../" + OSLibDir, Paths);

  if (IsAndroid) {
    // Android sysroots contain a library directory for each supported OS
    // version as well as some unversioned libraries in the usual multiarch
    // directory.
    addPathIfExists(
        D,
        SysRoot + "/usr/lib/" + MultiarchTriple + "/" +
            llvm::to_string(Triple.getEnvironmentVersion().getMajor()),
        Paths);
  }

  addPathIfExists(D, SysRoot + "/usr/lib/" + MultiarchTriple, Paths);
  // 64-bit OpenEmbedded sysroots may not have a /usr/lib dir. So they cannot
  // find /usr/lib64 as it is referenced as /usr/lib/../lib64. So we handle
  // this here.
  if (Triple.getVendor() == llvm::Triple::OpenEmbedded &&
      Triple.isArch64Bit())
    addPathIfExists(D, SysRoot + "/usr/" + OSLibDir, Paths);
  else
    addPathIfExists(D, SysRoot + "/usr/lib/../" + OSLibDir, Paths);
  if (IsRISCV) {
    StringRef ABIName = tools::riscv::getRISCVABI(Args, Triple);
    addPathIfExists(D, SysRoot + "/" + OSLibDir + "/" + ABIName, Paths);
    addPathIfExists(D, SysRoot + "/usr/" + OSLibDir + "/" + ABIName, Paths);
  }

  Generic_GCC::AddMultiarchPaths(D, SysRoot, OSLibDir, Paths);

  // The deprecated -DLLVM_ENABLE_PROJECTS=libcxx configuration installs
  // libc++.so in D.Dir+"/../lib/". Detect this path.
  // TODO Remove once LLVM_ENABLE_PROJECTS=libcxx is unsupported.
  if (StringRef(D.Dir).startswith(SysRoot) &&
<<<<<<< HEAD
      D.getVFS().exists(D.Dir + "/../lib/libc++.so"))
=======
      (D.getVFS().exists(D.Dir + "/../lib/libc++.so") ||
       Args.hasArg(options::OPT_fsycl)))
>>>>>>> dabdbd4e
    addPathIfExists(D, D.Dir + "/../lib", Paths);

  if (!D.OverlayToolChainPath.empty()) {
    addPathIfExists(D, ExtraPath + "/lib", Paths);
    addPathIfExists(D, ExtraPath + "/usr/lib", Paths);
  }

  addPathIfExists(D, SysRoot + "/lib", Paths);
  addPathIfExists(D, SysRoot + "/usr/lib", Paths);
}

ToolChain::RuntimeLibType Linux::GetDefaultRuntimeLibType() const {
  if (getTriple().isAndroid())
    return ToolChain::RLT_CompilerRT;
  return Generic_ELF::GetDefaultRuntimeLibType();
}

unsigned Linux::GetDefaultDwarfVersion() const {
  if (getTriple().isAndroid())
    return 4;
  return ToolChain::GetDefaultDwarfVersion();
}

ToolChain::CXXStdlibType Linux::GetDefaultCXXStdlibType() const {
  if (getTriple().isAndroid())
    return ToolChain::CST_Libcxx;
  return ToolChain::CST_Libstdcxx;
}

bool Linux::HasNativeLLVMSupport() const { return true; }

Tool *Linux::buildLinker() const { return new tools::gnutools::Linker(*this); }

Tool *Linux::buildStaticLibTool() const {
  return new tools::gnutools::StaticLibTool(*this);
}

Tool *Linux::buildAssembler() const {
  return new tools::gnutools::Assembler(*this);
}

std::string Linux::computeSysRoot() const {
  if (!getDriver().SysRoot.empty())
    return getDriver().SysRoot;

  if (getTriple().isAndroid()) {
    // Android toolchains typically include a sysroot at ../sysroot relative to
    // the clang binary.
    const StringRef ClangDir = getDriver().getInstalledDir();
    std::string AndroidSysRootPath = (ClangDir + "/../sysroot").str();
    if (getVFS().exists(AndroidSysRootPath))
      return AndroidSysRootPath;
  }

  if (!GCCInstallation.isValid() || !getTriple().isMIPS())
    return std::string();

  // Standalone MIPS toolchains use different names for sysroot folder
  // and put it into different places. Here we try to check some known
  // variants.

  const StringRef InstallDir = GCCInstallation.getInstallPath();
  const StringRef TripleStr = GCCInstallation.getTriple().str();
  const Multilib &Multilib = GCCInstallation.getMultilib();

  std::string Path =
      (InstallDir + "/../../../../" + TripleStr + "/libc" + Multilib.osSuffix())
          .str();

  if (getVFS().exists(Path))
    return Path;

  Path = (InstallDir + "/../../../../sysroot" + Multilib.osSuffix()).str();

  if (getVFS().exists(Path))
    return Path;

  return std::string();
}

std::string Linux::getDynamicLinker(const ArgList &Args) const {
  const llvm::Triple::ArchType Arch = getArch();
  const llvm::Triple &Triple = getTriple();

  const Distro Distro(getDriver().getVFS(), Triple);

  if (Triple.isAndroid())
    return Triple.isArch64Bit() ? "/system/bin/linker64" : "/system/bin/linker";

  if (Triple.isMusl()) {
    std::string ArchName;
    bool IsArm = false;

    switch (Arch) {
    case llvm::Triple::arm:
    case llvm::Triple::thumb:
      ArchName = "arm";
      IsArm = true;
      break;
    case llvm::Triple::armeb:
    case llvm::Triple::thumbeb:
      ArchName = "armeb";
      IsArm = true;
      break;
    case llvm::Triple::x86:
      ArchName = "i386";
      break;
    case llvm::Triple::x86_64:
      ArchName = Triple.isX32() ? "x32" : Triple.getArchName().str();
      break;
    default:
      ArchName = Triple.getArchName().str();
    }
    if (IsArm &&
        (Triple.getEnvironment() == llvm::Triple::MuslEABIHF ||
         tools::arm::getARMFloatABI(*this, Args) == tools::arm::FloatABI::Hard))
      ArchName += "hf";
    if (Arch == llvm::Triple::ppc &&
        Triple.getSubArch() == llvm::Triple::PPCSubArch_spe)
      ArchName = "powerpc-sf";

    return "/lib/ld-musl-" + ArchName + ".so.1";
  }

  std::string LibDir;
  std::string Loader;

  switch (Arch) {
  default:
    llvm_unreachable("unsupported architecture");

  case llvm::Triple::aarch64:
    LibDir = "lib";
    Loader = "ld-linux-aarch64.so.1";
    break;
  case llvm::Triple::aarch64_be:
    LibDir = "lib";
    Loader = "ld-linux-aarch64_be.so.1";
    break;
  case llvm::Triple::arm:
  case llvm::Triple::thumb:
  case llvm::Triple::armeb:
  case llvm::Triple::thumbeb: {
    const bool HF =
        Triple.getEnvironment() == llvm::Triple::GNUEABIHF ||
        tools::arm::getARMFloatABI(*this, Args) == tools::arm::FloatABI::Hard;

    LibDir = "lib";
    Loader = HF ? "ld-linux-armhf.so.3" : "ld-linux.so.3";
    break;
  }
  case llvm::Triple::m68k:
    LibDir = "lib";
    Loader = "ld.so.1";
    break;
  case llvm::Triple::mips:
  case llvm::Triple::mipsel:
  case llvm::Triple::mips64:
  case llvm::Triple::mips64el: {
    bool IsNaN2008 = tools::mips::isNaN2008(getDriver(), Args, Triple);

    LibDir = "lib" + tools::mips::getMipsABILibSuffix(Args, Triple);

    if (tools::mips::isUCLibc(Args))
      Loader = IsNaN2008 ? "ld-uClibc-mipsn8.so.0" : "ld-uClibc.so.0";
    else if (!Triple.hasEnvironment() &&
             Triple.getVendor() == llvm::Triple::VendorType::MipsTechnologies)
      Loader =
          Triple.isLittleEndian() ? "ld-musl-mipsel.so.1" : "ld-musl-mips.so.1";
    else
      Loader = IsNaN2008 ? "ld-linux-mipsn8.so.1" : "ld.so.1";

    break;
  }
  case llvm::Triple::ppc:
    LibDir = "lib";
    Loader = "ld.so.1";
    break;
  case llvm::Triple::ppcle:
    LibDir = "lib";
    Loader = "ld.so.1";
    break;
  case llvm::Triple::ppc64:
    LibDir = "lib64";
    Loader =
        (tools::ppc::hasPPCAbiArg(Args, "elfv2")) ? "ld64.so.2" : "ld64.so.1";
    break;
  case llvm::Triple::ppc64le:
    LibDir = "lib64";
    Loader =
        (tools::ppc::hasPPCAbiArg(Args, "elfv1")) ? "ld64.so.1" : "ld64.so.2";
    break;
  case llvm::Triple::riscv32: {
    StringRef ABIName = tools::riscv::getRISCVABI(Args, Triple);
    LibDir = "lib";
    Loader = ("ld-linux-riscv32-" + ABIName + ".so.1").str();
    break;
  }
  case llvm::Triple::riscv64: {
    StringRef ABIName = tools::riscv::getRISCVABI(Args, Triple);
    LibDir = "lib";
    Loader = ("ld-linux-riscv64-" + ABIName + ".so.1").str();
    break;
  }
  case llvm::Triple::sparc:
  case llvm::Triple::sparcel:
    LibDir = "lib";
    Loader = "ld-linux.so.2";
    break;
  case llvm::Triple::sparcv9:
    LibDir = "lib64";
    Loader = "ld-linux.so.2";
    break;
  case llvm::Triple::systemz:
    LibDir = "lib";
    Loader = "ld64.so.1";
    break;
  case llvm::Triple::x86:
    LibDir = "lib";
    Loader = "ld-linux.so.2";
    break;
  case llvm::Triple::x86_64: {
    bool X32 = Triple.isX32();

    LibDir = X32 ? "libx32" : "lib64";
    Loader = X32 ? "ld-linux-x32.so.2" : "ld-linux-x86-64.so.2";
    break;
  }
  case llvm::Triple::ve:
    return "/opt/nec/ve/lib/ld-linux-ve.so.1";
  }

  if (Distro == Distro::Exherbo &&
      (Triple.getVendor() == llvm::Triple::UnknownVendor ||
       Triple.getVendor() == llvm::Triple::PC))
    return "/usr/" + Triple.str() + "/lib/" + Loader;
  return "/" + LibDir + "/" + Loader;
}

void Linux::AddClangSystemIncludeArgs(const ArgList &DriverArgs,
                                      ArgStringList &CC1Args) const {
  const Driver &D = getDriver();
  std::string SysRoot = computeSysRoot();

  if (DriverArgs.hasArg(clang::driver::options::OPT_nostdinc))
    return;

  // Add 'include' in the resource directory, which is similar to
  // GCC_INCLUDE_DIR (private headers) in GCC. Note: the include directory
  // contains some files conflicting with system /usr/include. musl systems
  // prefer the /usr/include copies which are more relevant.
  SmallString<128> ResourceDirInclude(D.ResourceDir);
  llvm::sys::path::append(ResourceDirInclude, "include");
  if (!DriverArgs.hasArg(options::OPT_nobuiltininc) &&
      (!getTriple().isMusl() || DriverArgs.hasArg(options::OPT_nostdlibinc)))
    addSystemInclude(DriverArgs, CC1Args, ResourceDirInclude);

  if (DriverArgs.hasArg(options::OPT_nostdlibinc))
    return;

  if (!D.OverlayToolChainPath.empty())
    addExternCSystemInclude(DriverArgs, CC1Args,
                            D.OverlayToolChainPath + "/include");

  // LOCAL_INCLUDE_DIR
  addSystemInclude(DriverArgs, CC1Args, SysRoot + "/usr/local/include");
  // TOOL_INCLUDE_DIR
  AddMultilibIncludeArgs(DriverArgs, CC1Args);

  // Check for configure-time C include directories.
  StringRef CIncludeDirs(C_INCLUDE_DIRS);
  if (CIncludeDirs != "") {
    SmallVector<StringRef, 5> dirs;
    CIncludeDirs.split(dirs, ":");
    for (StringRef dir : dirs) {
      StringRef Prefix =
          llvm::sys::path::is_absolute(dir) ? "" : StringRef(SysRoot);
      addExternCSystemInclude(DriverArgs, CC1Args, Prefix + dir);
    }
    return;
  }

  // On systems using multiarch and Android, add /usr/include/$triple before
  // /usr/include.
  std::string MultiarchIncludeDir = getMultiarchTriple(D, getTriple(), SysRoot);
  if (!MultiarchIncludeDir.empty() &&
      D.getVFS().exists(SysRoot + "/usr/include/" + MultiarchIncludeDir))
    addExternCSystemInclude(DriverArgs, CC1Args,
                            SysRoot + "/usr/include/" + MultiarchIncludeDir);

  if (getTriple().getOS() == llvm::Triple::RTEMS)
    return;

  // Add an include of '/include' directly. This isn't provided by default by
  // system GCCs, but is often used with cross-compiling GCCs, and harmless to
  // add even when Clang is acting as-if it were a system compiler.
  addExternCSystemInclude(DriverArgs, CC1Args, SysRoot + "/include");

  addExternCSystemInclude(DriverArgs, CC1Args, SysRoot + "/usr/include");

  if (!DriverArgs.hasArg(options::OPT_nobuiltininc) && getTriple().isMusl())
    addSystemInclude(DriverArgs, CC1Args, ResourceDirInclude);
}

void Linux::addLibStdCxxIncludePaths(const llvm::opt::ArgList &DriverArgs,
                                     llvm::opt::ArgStringList &CC1Args) const {
  // We need a detected GCC installation on Linux to provide libstdc++'s
  // headers in odd Linuxish places.
  if (!GCCInstallation.isValid())
    return;

  // Detect Debian g++-multiarch-incdir.diff.
  StringRef TripleStr = GCCInstallation.getTriple().str();
  StringRef DebianMultiarch =
      GCCInstallation.getTriple().getArch() == llvm::Triple::x86
          ? "i386-linux-gnu"
          : TripleStr;

  // Try generic GCC detection first.
  if (Generic_GCC::addGCCLibStdCxxIncludePaths(DriverArgs, CC1Args,
                                               DebianMultiarch))
    return;

  StringRef LibDir = GCCInstallation.getParentLibPath();
  const Multilib &Multilib = GCCInstallation.getMultilib();
  const GCCVersion &Version = GCCInstallation.getVersion();

  const std::string LibStdCXXIncludePathCandidates[] = {
      // Android standalone toolchain has C++ headers in yet another place.
      LibDir.str() + "/../" + TripleStr.str() + "/include/c++/" + Version.Text,
      // Freescale SDK C++ headers are directly in <sysroot>/usr/include/c++,
      // without a subdirectory corresponding to the gcc version.
      LibDir.str() + "/../include/c++",
      // Cray's gcc installation puts headers under "g++" without a
      // version suffix.
      LibDir.str() + "/../include/g++",
  };

  for (const auto &IncludePath : LibStdCXXIncludePathCandidates) {
    if (addLibStdCXXIncludePaths(IncludePath, TripleStr,
                                 Multilib.includeSuffix(), DriverArgs, CC1Args))
      break;
  }
}

void Linux::AddCudaIncludeArgs(const ArgList &DriverArgs,
                               ArgStringList &CC1Args) const {
  CudaInstallation.AddCudaIncludeArgs(DriverArgs, CC1Args);
}

void Linux::AddHIPIncludeArgs(const ArgList &DriverArgs,
                              ArgStringList &CC1Args) const {
  RocmInstallation.AddHIPIncludeArgs(DriverArgs, CC1Args);
}

void Linux::AddIAMCUIncludeArgs(const ArgList &DriverArgs,
                                ArgStringList &CC1Args) const {
  if (GCCInstallation.isValid()) {
    CC1Args.push_back("-isystem");
    CC1Args.push_back(DriverArgs.MakeArgString(
        GCCInstallation.getParentLibPath() + "/../" +
        GCCInstallation.getTriple().str() + "/include"));
  }
}

bool Linux::isPIEDefault(const llvm::opt::ArgList &Args) const {
  return CLANG_DEFAULT_PIE_ON_LINUX || getTriple().isAndroid() ||
         getTriple().isMusl() || getSanitizerArgs(Args).requiresPIE();
}

bool Linux::IsAArch64OutlineAtomicsDefault(const ArgList &Args) const {
  // Outline atomics for AArch64 are supported by compiler-rt
  // and libgcc since 9.3.1
  assert(getTriple().isAArch64() && "expected AArch64 target!");
  ToolChain::RuntimeLibType RtLib = GetRuntimeLibType(Args);
  if (RtLib == ToolChain::RLT_CompilerRT)
    return true;
  assert(RtLib == ToolChain::RLT_Libgcc && "unexpected runtime library type!");
  if (GCCInstallation.getVersion().isOlderThan(9, 3, 1))
    return false;
  return true;
}

bool Linux::IsMathErrnoDefault() const {
  if (getTriple().isAndroid() || getTriple().isMusl())
    return false;
  return Generic_ELF::IsMathErrnoDefault();
}

SanitizerMask Linux::getSupportedSanitizers() const {
  const bool IsX86 = getTriple().getArch() == llvm::Triple::x86;
  const bool IsX86_64 = getTriple().getArch() == llvm::Triple::x86_64;
  const bool IsMIPS = getTriple().isMIPS32();
  const bool IsMIPS64 = getTriple().isMIPS64();
  const bool IsPowerPC64 = getTriple().getArch() == llvm::Triple::ppc64 ||
                           getTriple().getArch() == llvm::Triple::ppc64le;
  const bool IsAArch64 = getTriple().getArch() == llvm::Triple::aarch64 ||
                         getTriple().getArch() == llvm::Triple::aarch64_be;
  const bool IsArmArch = getTriple().getArch() == llvm::Triple::arm ||
                         getTriple().getArch() == llvm::Triple::thumb ||
                         getTriple().getArch() == llvm::Triple::armeb ||
                         getTriple().getArch() == llvm::Triple::thumbeb;
  const bool IsRISCV64 = getTriple().getArch() == llvm::Triple::riscv64;
  const bool IsSystemZ = getTriple().getArch() == llvm::Triple::systemz;
  const bool IsHexagon = getTriple().getArch() == llvm::Triple::hexagon;
  SanitizerMask Res = ToolChain::getSupportedSanitizers();
  Res |= SanitizerKind::Address;
  Res |= SanitizerKind::PointerCompare;
  Res |= SanitizerKind::PointerSubtract;
  Res |= SanitizerKind::Fuzzer;
  Res |= SanitizerKind::FuzzerNoLink;
  Res |= SanitizerKind::KernelAddress;
  Res |= SanitizerKind::Memory;
  Res |= SanitizerKind::Vptr;
  Res |= SanitizerKind::SafeStack;
  if (IsX86_64 || IsMIPS64 || IsAArch64)
    Res |= SanitizerKind::DataFlow;
  if (IsX86_64 || IsMIPS64 || IsAArch64 || IsX86 || IsArmArch || IsPowerPC64 ||
      IsRISCV64 || IsSystemZ || IsHexagon)
    Res |= SanitizerKind::Leak;
  if (IsX86_64 || IsMIPS64 || IsAArch64 || IsPowerPC64 || IsSystemZ)
    Res |= SanitizerKind::Thread;
  if (IsX86_64)
    Res |= SanitizerKind::KernelMemory;
  if (IsX86 || IsX86_64)
    Res |= SanitizerKind::Function;
  if (IsX86_64 || IsMIPS64 || IsAArch64 || IsX86 || IsMIPS || IsArmArch ||
      IsPowerPC64 || IsHexagon)
    Res |= SanitizerKind::Scudo;
  if (IsX86_64 || IsAArch64) {
    Res |= SanitizerKind::HWAddress;
    Res |= SanitizerKind::KernelHWAddress;
  }
  return Res;
}

void Linux::addProfileRTLibs(const llvm::opt::ArgList &Args,
                             llvm::opt::ArgStringList &CmdArgs) const {
  // Add linker option -u__llvm_profile_runtime to cause runtime
  // initialization module to be linked in.
  if (needsProfileRT(Args))
    CmdArgs.push_back(Args.MakeArgString(
        Twine("-u", llvm::getInstrProfRuntimeHookVarName())));
  ToolChain::addProfileRTLibs(Args, CmdArgs);
}

llvm::DenormalMode
Linux::getDefaultDenormalModeForType(const llvm::opt::ArgList &DriverArgs,
                                     const JobAction &JA,
                                     const llvm::fltSemantics *FPType) const {
  switch (getTriple().getArch()) {
  case llvm::Triple::x86:
  case llvm::Triple::x86_64: {
    std::string Unused;
    // DAZ and FTZ are turned on in crtfastmath.o
    if (!DriverArgs.hasArg(options::OPT_nostdlib, options::OPT_nostartfiles) &&
        isFastMathRuntimeAvailable(DriverArgs, Unused))
      return llvm::DenormalMode::getPreserveSign();
    return llvm::DenormalMode::getIEEE();
  }
  default:
    return llvm::DenormalMode::getIEEE();
  }
}

void Linux::addExtraOpts(llvm::opt::ArgStringList &CmdArgs) const {
  for (const auto &Opt : ExtraOpts)
    CmdArgs.push_back(Opt.c_str());
}<|MERGE_RESOLUTION|>--- conflicted
+++ resolved
@@ -318,12 +318,8 @@
   // libc++.so in D.Dir+"/../lib/". Detect this path.
   // TODO Remove once LLVM_ENABLE_PROJECTS=libcxx is unsupported.
   if (StringRef(D.Dir).startswith(SysRoot) &&
-<<<<<<< HEAD
-      D.getVFS().exists(D.Dir + "/../lib/libc++.so"))
-=======
       (D.getVFS().exists(D.Dir + "/../lib/libc++.so") ||
        Args.hasArg(options::OPT_fsycl)))
->>>>>>> dabdbd4e
     addPathIfExists(D, D.Dir + "/../lib", Paths);
 
   if (!D.OverlayToolChainPath.empty()) {
