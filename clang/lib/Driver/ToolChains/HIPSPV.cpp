//===--- HIPSPV.cpp - HIPSPV ToolChain Implementation -----------*- C++ -*-===//
//
// Part of the LLVM Project, under the Apache License v2.0 with LLVM Exceptions.
// See https://llvm.org/LICENSE.txt for license information.
// SPDX-License-Identifier: Apache-2.0 WITH LLVM-exception
//
//===----------------------------------------------------------------------===//

#include "HIPSPV.h"
#include "CommonArgs.h"
#include "HIPUtility.h"
#include "clang/Driver/Compilation.h"
#include "clang/Driver/Driver.h"
#include "clang/Driver/DriverDiagnostic.h"
#include "clang/Driver/InputInfo.h"
#include "clang/Driver/Options.h"
#include "llvm/Support/FileSystem.h"
#include "llvm/Support/Path.h"

using namespace clang::driver;
using namespace clang::driver::toolchains;
using namespace clang::driver::tools;
using namespace clang;
using namespace llvm::opt;

// Convenience function for creating temporary file for both modes of
// isSaveTempsEnabled().
static const char *getTempFile(Compilation &C, StringRef Prefix,
                               StringRef Extension) {
  if (C.getDriver().isSaveTempsEnabled()) {
    return C.getArgs().MakeArgString(Prefix + "." + Extension);
  }
  auto TmpFile = C.getDriver().GetTemporaryPath(Prefix, Extension);
  return C.addTempFile(C.getArgs().MakeArgString(TmpFile));
}

// Locates HIP pass plugin.
static std::string findPassPlugin(const Driver &D,
                                  const llvm::opt::ArgList &Args) {
  StringRef Path = Args.getLastArgValue(options::OPT_hipspv_pass_plugin_EQ);
  if (!Path.empty()) {
    if (llvm::sys::fs::exists(Path))
      return Path.str();
    D.Diag(diag::err_drv_no_such_file) << Path;
  }

  StringRef hipPath = Args.getLastArgValue(options::OPT_hip_path_EQ);
  if (!hipPath.empty()) {
    SmallString<128> PluginPath(hipPath);
    llvm::sys::path::append(PluginPath, "lib", "libLLVMHipSpvPasses.so");
    if (llvm::sys::fs::exists(PluginPath))
      return PluginPath.str().str();
    PluginPath.assign(hipPath);
    llvm::sys::path::append(PluginPath, "lib", "llvm",
                            "libLLVMHipSpvPasses.so");
    if (llvm::sys::fs::exists(PluginPath))
      return PluginPath.str().str();
  }

  return std::string();
}

void HIPSPV::Linker::constructLinkAndEmitSpirvCommand(
    Compilation &C, const JobAction &JA, const InputInfoList &Inputs,
    const InputInfo &Output, const llvm::opt::ArgList &Args) const {

  assert(!Inputs.empty() && "Must have at least one input.");
  std::string Name = std::string(llvm::sys::path::stem(Output.getFilename()));
  const char *TempFile = getTempFile(C, Name + "-link", "bc");

  // Link LLVM bitcode.
  ArgStringList LinkArgs{};
  for (auto Input : Inputs)
    LinkArgs.push_back(Input.getFilename());
  LinkArgs.append({"-o", TempFile});
  const char *LlvmLink =
      Args.MakeArgString(getToolChain().GetProgramPath("llvm-link"));
  C.addCommand(std::make_unique<Command>(JA, *this, ResponseFileSupport::None(),
                                         LlvmLink, LinkArgs, Inputs, Output));

  // Post-link HIP lowering.

  // Run LLVM IR passes to lower/expand/emulate HIP code that does not translate
  // to SPIR-V (E.g. dynamic shared memory).
  auto PassPluginPath = findPassPlugin(C.getDriver(), Args);
  if (!PassPluginPath.empty()) {
    const char *PassPathCStr = C.getArgs().MakeArgString(PassPluginPath);
    const char *OptOutput = getTempFile(C, Name + "-lower", "bc");
    ArgStringList OptArgs{TempFile,     "-load-pass-plugin",
                          PassPathCStr, "-passes=hip-post-link-passes",
                          "-o",         OptOutput};
    const char *Opt = Args.MakeArgString(getToolChain().GetProgramPath("opt"));
    C.addCommand(std::make_unique<Command>(
        JA, *this, ResponseFileSupport::None(), Opt, OptArgs, Inputs, Output));
    TempFile = OptOutput;
  }

  // Emit SPIR-V binary.

  llvm::opt::ArgStringList TrArgs{"--spirv-max-version=1.1",
                                  "--spirv-ext=+all"};
  InputInfo TrInput = InputInfo(types::TY_LLVM_BC, TempFile, "");
  SPIRV::constructTranslateCommand(C, *this, JA, Output, TrInput, TrArgs);
}

void HIPSPV::Linker::ConstructJob(Compilation &C, const JobAction &JA,
                                  const InputInfo &Output,
                                  const InputInfoList &Inputs,
                                  const ArgList &Args,
                                  const char *LinkingOutput) const {
  if (Inputs.size() > 0 && Inputs[0].getType() == types::TY_Image &&
      JA.getType() == types::TY_Object)
    return HIP::constructGenerateObjFileFromHIPFatBinary(C, Output, Inputs,
                                                         Args, JA, *this);

  if (JA.getType() == types::TY_HIP_FATBIN)
    return HIP::constructHIPFatbinCommand(C, JA, Output.getFilename(), Inputs,
                                          Args, *this);

  constructLinkAndEmitSpirvCommand(C, JA, Inputs, Output, Args);
}

HIPSPVToolChain::HIPSPVToolChain(const Driver &D, const llvm::Triple &Triple,
                                 const ToolChain &HostTC, const ArgList &Args)
    : ToolChain(D, Triple, Args), HostTC(HostTC) {
  // Lookup binaries into the driver directory, this is used to
  // discover the clang-offload-bundler executable.
  getProgramPaths().push_back(getDriver().Dir);
}

void HIPSPVToolChain::addClangTargetOptions(
    const llvm::opt::ArgList &DriverArgs, llvm::opt::ArgStringList &CC1Args,
    Action::OffloadKind DeviceOffloadingKind) const {
  HostTC.addClangTargetOptions(DriverArgs, CC1Args, DeviceOffloadingKind);

  assert(DeviceOffloadingKind == Action::OFK_HIP &&
         "Only HIP offloading kinds are supported for GPUs.");

  CC1Args.append(
      {"-fcuda-is-device", "-fcuda-allow-variadic-functions",
       // A crude workaround for llvm-spirv which does not handle the
       // autovectorized code well (vector reductions, non-i{8,16,32,64} types).
       // TODO: Allow autovectorization when SPIR-V backend arrives.
       "-mllvm", "-vectorize-loops=false", "-mllvm", "-vectorize-slp=false"});

  if (DriverArgs.hasFlag(options::OPT_fcuda_approx_transcendentals,
                         options::OPT_fno_cuda_approx_transcendentals, false))
    CC1Args.push_back("-fcuda-approx-transcendentals");

  // Default to "hidden" visibility, as object level linking will not be
  // supported for the foreseeable future.
  if (!DriverArgs.hasArg(options::OPT_fvisibility_EQ,
                         options::OPT_fvisibility_ms_compat))
    CC1Args.append(
        {"-fvisibility=hidden", "-fapply-global-visibility-to-externs"});

<<<<<<< HEAD
  llvm::for_each(getHIPDeviceLibs(DriverArgs, DeviceOffloadingKind),
=======
  llvm::for_each(getDeviceLibs(DriverArgs),
>>>>>>> 194ec844
                 [&](const BitCodeLibraryInfo &BCFile) {
                   CC1Args.append({"-mlink-builtin-bitcode",
                                   DriverArgs.MakeArgString(BCFile.Path)});
                 });
}

Tool *HIPSPVToolChain::buildLinker() const {
  assert(getTriple().getArch() == llvm::Triple::spirv64);
  return new tools::HIPSPV::Linker(*this);
}

void HIPSPVToolChain::addClangWarningOptions(ArgStringList &CC1Args) const {
  HostTC.addClangWarningOptions(CC1Args);
}

ToolChain::CXXStdlibType
HIPSPVToolChain::GetCXXStdlibType(const ArgList &Args) const {
  return HostTC.GetCXXStdlibType(Args);
}

void HIPSPVToolChain::AddClangSystemIncludeArgs(const ArgList &DriverArgs,
                                                ArgStringList &CC1Args) const {
  HostTC.AddClangSystemIncludeArgs(DriverArgs, CC1Args);
}

void HIPSPVToolChain::AddClangCXXStdlibIncludeArgs(
    const ArgList &Args, ArgStringList &CC1Args) const {
  HostTC.AddClangCXXStdlibIncludeArgs(Args, CC1Args);
}

void HIPSPVToolChain::AddIAMCUIncludeArgs(const ArgList &Args,
                                          ArgStringList &CC1Args) const {
  HostTC.AddIAMCUIncludeArgs(Args, CC1Args);
}

void HIPSPVToolChain::AddHIPIncludeArgs(const ArgList &DriverArgs,
                                        ArgStringList &CC1Args) const {
  if (DriverArgs.hasArg(options::OPT_nogpuinc))
    return;

  StringRef hipPath = DriverArgs.getLastArgValue(options::OPT_hip_path_EQ);
  if (hipPath.empty()) {
    getDriver().Diag(diag::err_drv_hipspv_no_hip_path) << 1 << "'-nogpuinc'";
    return;
  }
  SmallString<128> P(hipPath);
  llvm::sys::path::append(P, "include");
  CC1Args.append({"-isystem", DriverArgs.MakeArgString(P)});
}

llvm::SmallVector<ToolChain::BitCodeLibraryInfo, 12>
<<<<<<< HEAD
HIPSPVToolChain::getHIPDeviceLibs(
    const llvm::opt::ArgList &DriverArgs,
    const Action::OffloadKind DeviceOffloadingKind) const {
=======
HIPSPVToolChain::getDeviceLibs(const llvm::opt::ArgList &DriverArgs) const {
>>>>>>> 194ec844
  llvm::SmallVector<ToolChain::BitCodeLibraryInfo, 12> BCLibs;
  if (DriverArgs.hasArg(options::OPT_nogpulib))
    return {};

  ArgStringList LibraryPaths;
  // Find device libraries in --hip-device-lib-path and HIP_DEVICE_LIB_PATH.
  auto HipDeviceLibPathArgs = DriverArgs.getAllArgValues(
      // --hip-device-lib-path is alias to this option.
      clang::driver::options::OPT_rocm_device_lib_path_EQ);
  for (auto Path : HipDeviceLibPathArgs)
    LibraryPaths.push_back(DriverArgs.MakeArgString(Path));

  StringRef HipPath = DriverArgs.getLastArgValue(options::OPT_hip_path_EQ);
  if (!HipPath.empty()) {
    SmallString<128> Path(HipPath);
    llvm::sys::path::append(Path, "lib", "hip-device-lib");
    LibraryPaths.push_back(DriverArgs.MakeArgString(Path));
  }

  addDirectoryList(DriverArgs, LibraryPaths, "", "HIP_DEVICE_LIB_PATH");

  // Maintain compatability with --hip-device-lib.
  auto BCLibArgs = DriverArgs.getAllArgValues(options::OPT_hip_device_lib_EQ);
  if (!BCLibArgs.empty()) {
    llvm::for_each(BCLibArgs, [&](StringRef BCName) {
      StringRef FullName;
      for (std::string LibraryPath : LibraryPaths) {
        SmallString<128> Path(LibraryPath);
        llvm::sys::path::append(Path, BCName);
        FullName = Path;
        if (llvm::sys::fs::exists(FullName)) {
          BCLibs.emplace_back(FullName.str());
          return;
        }
      }
      getDriver().Diag(diag::err_drv_no_such_file) << BCName;
    });
  } else {
    // Search device library named as 'hipspv-<triple>.bc'.
    auto TT = getTriple().normalize();
    std::string BCName = "hipspv-" + TT + ".bc";
    for (auto *LibPath : LibraryPaths) {
      SmallString<128> Path(LibPath);
      llvm::sys::path::append(Path, BCName);
      if (llvm::sys::fs::exists(Path)) {
        BCLibs.emplace_back(Path.str().str());
        return BCLibs;
      }
    }
    getDriver().Diag(diag::err_drv_no_hipspv_device_lib)
        << 1 << ("'" + TT + "' target");
    return {};
  }

  return BCLibs;
}

SanitizerMask HIPSPVToolChain::getSupportedSanitizers() const {
  // The HIPSPVToolChain only supports sanitizers in the sense that it allows
  // sanitizer arguments on the command line if they are supported by the host
  // toolchain. The HIPSPVToolChain will actually ignore any command line
  // arguments for any of these "supported" sanitizers. That means that no
  // sanitization of device code is actually supported at this time.
  //
  // This behavior is necessary because the host and device toolchains
  // invocations often share the command line, so the device toolchain must
  // tolerate flags meant only for the host toolchain.
  return HostTC.getSupportedSanitizers();
}

VersionTuple HIPSPVToolChain::computeMSVCVersion(const Driver *D,
                                                 const ArgList &Args) const {
  return HostTC.computeMSVCVersion(D, Args);
}

void HIPSPVToolChain::adjustDebugInfoKind(
    codegenoptions::DebugInfoKind &DebugInfoKind,
    const llvm::opt::ArgList &Args) const {
  // Debug info generation is disabled for SPIRV-LLVM-Translator
  // which currently aborts on the presence of DW_OP_LLVM_convert.
  // TODO: Enable debug info when the SPIR-V backend arrives.
  DebugInfoKind = codegenoptions::NoDebugInfo;
}<|MERGE_RESOLUTION|>--- conflicted
+++ resolved
@@ -154,11 +154,7 @@
     CC1Args.append(
         {"-fvisibility=hidden", "-fapply-global-visibility-to-externs"});
 
-<<<<<<< HEAD
-  llvm::for_each(getHIPDeviceLibs(DriverArgs, DeviceOffloadingKind),
-=======
-  llvm::for_each(getDeviceLibs(DriverArgs),
->>>>>>> 194ec844
+  llvm::for_each(getDeviceLibs(DriverArgs, DeviceOffloadingKind),
                  [&](const BitCodeLibraryInfo &BCFile) {
                    CC1Args.append({"-mlink-builtin-bitcode",
                                    DriverArgs.MakeArgString(BCFile.Path)});
@@ -210,13 +206,9 @@
 }
 
 llvm::SmallVector<ToolChain::BitCodeLibraryInfo, 12>
-<<<<<<< HEAD
-HIPSPVToolChain::getHIPDeviceLibs(
+HIPSPVToolChain::getDeviceLibs(
     const llvm::opt::ArgList &DriverArgs,
     const Action::OffloadKind DeviceOffloadingKind) const {
-=======
-HIPSPVToolChain::getDeviceLibs(const llvm::opt::ArgList &DriverArgs) const {
->>>>>>> 194ec844
   llvm::SmallVector<ToolChain::BitCodeLibraryInfo, 12> BCLibs;
   if (DriverArgs.hasArg(options::OPT_nogpulib))
     return {};
