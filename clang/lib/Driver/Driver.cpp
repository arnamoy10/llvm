//===--- Driver.cpp - Clang GCC Compatible Driver -------------------------===//
//
// Part of the LLVM Project, under the Apache License v2.0 with LLVM Exceptions.
// See https://llvm.org/LICENSE.txt for license information.
// SPDX-License-Identifier: Apache-2.0 WITH LLVM-exception
//
//===----------------------------------------------------------------------===//
#include "clang/Driver/Driver.h"
#include "ToolChains/AIX.h"
#include "ToolChains/AMDGPU.h"
#include "ToolChains/AMDGPUOpenMP.h"
#include "ToolChains/AVR.h"
#include "ToolChains/Ananas.h"
#include "ToolChains/BareMetal.h"
#include "ToolChains/CSKYToolChain.h"
#include "ToolChains/Clang.h"
#include "ToolChains/CloudABI.h"
#include "ToolChains/Contiki.h"
#include "ToolChains/CrossWindows.h"
#include "ToolChains/Cuda.h"
#include "ToolChains/Darwin.h"
#include "ToolChains/DragonFly.h"
#include "ToolChains/FreeBSD.h"
#include "ToolChains/Fuchsia.h"
#include "ToolChains/Gnu.h"
#include "ToolChains/HIPAMD.h"
#include "ToolChains/HIPSPV.h"
#include "ToolChains/HLSL.h"
#include "ToolChains/Haiku.h"
#include "ToolChains/Hexagon.h"
#include "ToolChains/Hurd.h"
#include "ToolChains/Lanai.h"
#include "ToolChains/Linux.h"
#include "ToolChains/MSP430.h"
#include "ToolChains/MSVC.h"
#include "ToolChains/MinGW.h"
#include "ToolChains/Minix.h"
#include "ToolChains/MipsLinux.h"
#include "ToolChains/Myriad.h"
#include "ToolChains/NaCl.h"
#include "ToolChains/NetBSD.h"
#include "ToolChains/OpenBSD.h"
#include "ToolChains/PPCFreeBSD.h"
#include "ToolChains/PPCLinux.h"
#include "ToolChains/PS4CPU.h"
#include "ToolChains/RISCVToolchain.h"
#include "ToolChains/SPIRV.h"
#include "ToolChains/SYCL.h"
#include "ToolChains/Solaris.h"
#include "ToolChains/TCE.h"
#include "ToolChains/VEToolchain.h"
#include "ToolChains/WebAssembly.h"
#include "ToolChains/XCore.h"
#include "ToolChains/ZOS.h"
#include "clang/Basic/TargetID.h"
#include "clang/Basic/Version.h"
#include "clang/Config/config.h"
#include "clang/Driver/Action.h"
#include "clang/Driver/Compilation.h"
#include "clang/Driver/DriverDiagnostic.h"
#include "clang/Driver/InputInfo.h"
#include "clang/Driver/Job.h"
#include "clang/Driver/Options.h"
#include "clang/Driver/Phases.h"
#include "clang/Driver/SanitizerArgs.h"
#include "clang/Driver/Tool.h"
#include "clang/Driver/ToolChain.h"
#include "clang/Driver/Types.h"
#include "llvm/ADT/ArrayRef.h"
#include "llvm/ADT/MapVector.h"
#include "llvm/ADT/STLExtras.h"
#include "llvm/ADT/SmallSet.h"
#include "llvm/ADT/StringExtras.h"
#include "llvm/ADT/StringRef.h"
#include "llvm/ADT/StringSet.h"
#include "llvm/ADT/StringSwitch.h"
#include "llvm/BinaryFormat/Magic.h"
#include "llvm/Config/llvm-config.h"
#include "llvm/MC/TargetRegistry.h"
#include "llvm/Option/Arg.h"
#include "llvm/Option/ArgList.h"
#include "llvm/Option/OptSpecifier.h"
#include "llvm/Option/OptTable.h"
#include "llvm/Option/Option.h"
#include "llvm/Support/CommandLine.h"
#include "llvm/Support/ErrorHandling.h"
#include "llvm/Support/ExitCodes.h"
#include "llvm/Support/FileSystem.h"
#include "llvm/Support/FileUtilities.h"
#include "llvm/Support/FormatVariadic.h"
#include "llvm/Support/Host.h"
#include "llvm/Support/LineIterator.h"
#include "llvm/Support/MD5.h"
#include "llvm/Support/Path.h"
#include "llvm/Support/PrettyStackTrace.h"
#include "llvm/Support/Process.h"
#include "llvm/Support/Program.h"
#include "llvm/Support/StringSaver.h"
#include "llvm/Support/VirtualFileSystem.h"
#include "llvm/Support/raw_ostream.h"
#include <map>
#include <memory>
#include <utility>
#if LLVM_ON_UNIX
#include <unistd.h> // getpid
#endif

using namespace clang::driver;
using namespace clang;
using namespace llvm::opt;

static llvm::Optional<llvm::Triple>
getOffloadTargetTriple(const Driver &D, const ArgList &Args) {
  auto OffloadTargets = Args.getAllArgValues(options::OPT_offload_EQ);
  // Offload compilation flow does not support multiple targets for now. We
  // need the HIPActionBuilder (and possibly the CudaActionBuilder{,Base}too)
  // to support multiple tool chains first.
  switch (OffloadTargets.size()) {
  default:
    D.Diag(diag::err_drv_only_one_offload_target_supported);
    return llvm::None;
  case 0:
    D.Diag(diag::err_drv_invalid_or_unsupported_offload_target) << "";
    return llvm::None;
  case 1:
    break;
  }
  return llvm::Triple(OffloadTargets[0]);
}

static llvm::Optional<llvm::Triple>
getNVIDIAOffloadTargetTriple(const Driver &D, const ArgList &Args,
                             const llvm::Triple &HostTriple) {
  if (!Args.hasArg(options::OPT_offload_EQ)) {
    return llvm::Triple(HostTriple.isArch64Bit() ? "nvptx64-nvidia-cuda"
                                                 : "nvptx-nvidia-cuda");
  }
  auto TT = getOffloadTargetTriple(D, Args);
  if (TT && (TT->getArch() == llvm::Triple::spirv32 ||
             TT->getArch() == llvm::Triple::spirv64)) {
    if (Args.hasArg(options::OPT_emit_llvm))
      return TT;
    D.Diag(diag::err_drv_cuda_offload_only_emit_bc);
    return llvm::None;
  }
  D.Diag(diag::err_drv_invalid_or_unsupported_offload_target) << TT->str();
  return llvm::None;
}
static llvm::Optional<llvm::Triple>
getHIPOffloadTargetTriple(const Driver &D, const ArgList &Args) {
  if (!Args.hasArg(options::OPT_offload_EQ)) {
    return llvm::Triple("amdgcn-amd-amdhsa"); // Default HIP triple.
  }
  auto TT = getOffloadTargetTriple(D, Args);
  if (!TT)
    return llvm::None;
  if (TT->getArch() == llvm::Triple::amdgcn &&
      TT->getVendor() == llvm::Triple::AMD &&
      TT->getOS() == llvm::Triple::AMDHSA)
    return TT;
  if (TT->getArch() == llvm::Triple::spirv64)
    return TT;
  D.Diag(diag::err_drv_invalid_or_unsupported_offload_target) << TT->str();
  return llvm::None;
}

// static
std::string Driver::GetResourcesPath(StringRef BinaryPath,
                                     StringRef CustomResourceDir) {
  // Since the resource directory is embedded in the module hash, it's important
  // that all places that need it call this function, so that they get the
  // exact same string ("a/../b/" and "b/" get different hashes, for example).

  // Dir is bin/ or lib/, depending on where BinaryPath is.
  std::string Dir = std::string(llvm::sys::path::parent_path(BinaryPath));

  SmallString<128> P(Dir);
  if (CustomResourceDir != "") {
    llvm::sys::path::append(P, CustomResourceDir);
  } else {
    // On Windows, libclang.dll is in bin/.
    // On non-Windows, libclang.so/.dylib is in lib/.
    // With a static-library build of libclang, LibClangPath will contain the
    // path of the embedding binary, which for LLVM binaries will be in bin/.
    // ../lib gets us to lib/ in both cases.
    P = llvm::sys::path::parent_path(Dir);
    llvm::sys::path::append(P, CLANG_INSTALL_LIBDIR_BASENAME, "clang",
                            CLANG_VERSION_STRING);
  }

  return std::string(P.str());
}

Driver::Driver(StringRef ClangExecutable, StringRef TargetTriple,
               DiagnosticsEngine &Diags, std::string Title,
               IntrusiveRefCntPtr<llvm::vfs::FileSystem> VFS)
    : Diags(Diags), VFS(std::move(VFS)), Mode(GCCMode),
      SaveTemps(SaveTempsNone), BitcodeEmbed(EmbedNone),
      Offload(OffloadHostDevice), CXX20HeaderType(HeaderMode_None),
      ModulesModeCXX20(false), LTOMode(LTOK_None),
      ClangExecutable(ClangExecutable), SysRoot(DEFAULT_SYSROOT),
      DriverTitle(Title), CCCPrintBindings(false), CCPrintOptions(false),
      CCPrintHeaders(false), CCLogDiagnostics(false), CCGenDiagnostics(false),
      CCPrintProcessStats(false), TargetTriple(TargetTriple), Saver(Alloc),
      CheckInputsExist(true), ProbePrecompiled(true),
      SuppressMissingInputWarning(false) {
  // Provide a sane fallback if no VFS is specified.
  if (!this->VFS)
    this->VFS = llvm::vfs::getRealFileSystem();

  Name = std::string(llvm::sys::path::filename(ClangExecutable));
  Dir = std::string(llvm::sys::path::parent_path(ClangExecutable));
  InstalledDir = Dir; // Provide a sensible default installed dir.

  if ((!SysRoot.empty()) && llvm::sys::path::is_relative(SysRoot)) {
    // Prepend InstalledDir if SysRoot is relative
    SmallString<128> P(InstalledDir);
    llvm::sys::path::append(P, SysRoot);
    SysRoot = std::string(P);
  }

#if defined(CLANG_CONFIG_FILE_SYSTEM_DIR)
  SystemConfigDir = CLANG_CONFIG_FILE_SYSTEM_DIR;
#endif
#if defined(CLANG_CONFIG_FILE_USER_DIR)
  UserConfigDir = CLANG_CONFIG_FILE_USER_DIR;
#endif

  // Compute the path to the resource directory.
  ResourceDir = GetResourcesPath(ClangExecutable, CLANG_RESOURCE_DIR);
}

void Driver::setDriverMode(StringRef Value) {
  static const std::string OptName =
      getOpts().getOption(options::OPT_driver_mode).getPrefixedName();
  if (auto M = llvm::StringSwitch<llvm::Optional<DriverMode>>(Value)
                   .Case("gcc", GCCMode)
                   .Case("g++", GXXMode)
                   .Case("cpp", CPPMode)
                   .Case("cl", CLMode)
                   .Case("flang", FlangMode)
                   .Case("dxc", DXCMode)
                   .Default(None))
    Mode = *M;
  else
    Diag(diag::err_drv_unsupported_option_argument) << OptName << Value;
}

InputArgList Driver::ParseArgStrings(ArrayRef<const char *> ArgStrings,
                                     bool IsClCompatMode,
                                     bool &ContainsError) {
  llvm::PrettyStackTraceString CrashInfo("Command line argument parsing");
  ContainsError = false;

  unsigned IncludedFlagsBitmask;
  unsigned ExcludedFlagsBitmask;
  std::tie(IncludedFlagsBitmask, ExcludedFlagsBitmask) =
      getIncludeExcludeOptionFlagMasks(IsClCompatMode);

  // Make sure that Flang-only options don't pollute the Clang output
  // TODO: Make sure that Clang-only options don't pollute Flang output
  if (!IsFlangMode())
    ExcludedFlagsBitmask |= options::FlangOnlyOption;

  unsigned MissingArgIndex, MissingArgCount;
  InputArgList Args =
      getOpts().ParseArgs(ArgStrings, MissingArgIndex, MissingArgCount,
                          IncludedFlagsBitmask, ExcludedFlagsBitmask);

  // Check for missing argument error.
  if (MissingArgCount) {
    Diag(diag::err_drv_missing_argument)
        << Args.getArgString(MissingArgIndex) << MissingArgCount;
    ContainsError |=
        Diags.getDiagnosticLevel(diag::err_drv_missing_argument,
                                 SourceLocation()) > DiagnosticsEngine::Warning;
  }

  // Check for unsupported options.
  for (const Arg *A : Args) {
    if (A->getOption().hasFlag(options::Unsupported)) {
      unsigned DiagID;
      auto ArgString = A->getAsString(Args);
      std::string Nearest;
      if (getOpts().findNearest(
            ArgString, Nearest, IncludedFlagsBitmask,
            ExcludedFlagsBitmask | options::Unsupported) > 1) {
        DiagID = diag::err_drv_unsupported_opt;
        Diag(DiagID) << ArgString;
      } else {
        DiagID = diag::err_drv_unsupported_opt_with_suggestion;
        Diag(DiagID) << ArgString << Nearest;
      }
      ContainsError |= Diags.getDiagnosticLevel(DiagID, SourceLocation()) >
                       DiagnosticsEngine::Warning;
      continue;
    }

    // Deprecated options emit a diagnostic about deprecation, but are still
    // supported until removed.
    if (A->getOption().hasFlag(options::Deprecated)) {
      Diag(diag::warn_drv_deprecated_option_release) << A->getAsString(Args);
      ContainsError |= Diags.getDiagnosticLevel(
                           diag::warn_drv_deprecated_option_release,
                           SourceLocation()) > DiagnosticsEngine::Warning;
    }

    // Warn about -mcpu= without an argument.
    if (A->getOption().matches(options::OPT_mcpu_EQ) && A->containsValue("")) {
      Diag(diag::warn_drv_empty_joined_argument) << A->getAsString(Args);
      ContainsError |= Diags.getDiagnosticLevel(
                           diag::warn_drv_empty_joined_argument,
                           SourceLocation()) > DiagnosticsEngine::Warning;
    }
  }

  for (const Arg *A : Args.filtered(options::OPT_UNKNOWN)) {
    unsigned DiagID;
    auto ArgString = A->getAsString(Args);
    std::string Nearest;
    if (getOpts().findNearest(ArgString, Nearest, IncludedFlagsBitmask,
                              ExcludedFlagsBitmask) > 1) {
      if (getOpts().findNearest(ArgString, Nearest, options::CC1Option) == 0 &&
          !IsCLMode()) {
        DiagID = diag::err_drv_unknown_argument_with_suggestion;
        Diags.Report(DiagID) << ArgString << "-Xclang " + Nearest;
      } else {
        DiagID = IsCLMode() ? diag::warn_drv_unknown_argument_clang_cl
                            : diag::err_drv_unknown_argument;
        Diags.Report(DiagID) << ArgString;
      }
    } else {
      DiagID = IsCLMode()
                   ? diag::warn_drv_unknown_argument_clang_cl_with_suggestion
                   : diag::err_drv_unknown_argument_with_suggestion;
      Diags.Report(DiagID) << ArgString << Nearest;
    }
    ContainsError |= Diags.getDiagnosticLevel(DiagID, SourceLocation()) >
                     DiagnosticsEngine::Warning;
  }

  return Args;
}

// Determine which compilation mode we are in. We look for options which
// affect the phase, starting with the earliest phases, and record which
// option we used to determine the final phase.
phases::ID Driver::getFinalPhase(const DerivedArgList &DAL,
                                 Arg **FinalPhaseArg) const {
  Arg *PhaseArg = nullptr;
  phases::ID FinalPhase;

  // -{E,EP,P,M,MM} only run the preprocessor.
  if (CCCIsCPP() || (PhaseArg = DAL.getLastArg(options::OPT_E)) ||
      (PhaseArg = DAL.getLastArg(options::OPT__SLASH_EP)) ||
      (PhaseArg = DAL.getLastArg(options::OPT_M, options::OPT_MM)) ||
      (PhaseArg = DAL.getLastArg(options::OPT__SLASH_P)) ||
      CCGenDiagnostics) {
    FinalPhase = phases::Preprocess;

    // --precompile only runs up to precompilation.
    // Options that cause the output of C++20 compiled module interfaces or
    // header units have the same effect.
  } else if ((PhaseArg = DAL.getLastArg(options::OPT__precompile)) ||
             (PhaseArg = DAL.getLastArg(options::OPT_extract_api)) ||
             (PhaseArg = DAL.getLastArg(options::OPT_fmodule_header,
                                        options::OPT_fmodule_header_EQ))) {
    FinalPhase = phases::Precompile;
    // -{fsyntax-only,-analyze,emit-ast} only run up to the compiler.
  } else if ((PhaseArg = DAL.getLastArg(options::OPT_fsyntax_only)) ||
             (PhaseArg = DAL.getLastArg(options::OPT_print_supported_cpus)) ||
             (PhaseArg = DAL.getLastArg(options::OPT_module_file_info)) ||
             (PhaseArg = DAL.getLastArg(options::OPT_verify_pch)) ||
             (PhaseArg = DAL.getLastArg(options::OPT_rewrite_objc)) ||
             (PhaseArg = DAL.getLastArg(options::OPT_rewrite_legacy_objc)) ||
             (PhaseArg = DAL.getLastArg(options::OPT__migrate)) ||
             (PhaseArg = DAL.getLastArg(options::OPT__analyze)) ||
             (PhaseArg = DAL.getLastArg(options::OPT_emit_ast))) {
    FinalPhase = phases::Compile;

  // -S only runs up to the backend.
  } else if ((PhaseArg = DAL.getLastArg(options::OPT_S)) ||
             (PhaseArg = DAL.getLastArg(options::OPT_fsycl_device_only))) {
    FinalPhase = phases::Backend;

  // -c compilation only runs up to the assembler.
  } else if ((PhaseArg = DAL.getLastArg(options::OPT_c))) {
    FinalPhase = phases::Assemble;

  } else if ((PhaseArg = DAL.getLastArg(options::OPT_emit_interface_stubs))) {
    FinalPhase = phases::IfsMerge;

  // Otherwise do everything.
  } else
    FinalPhase = phases::Link;

  if (FinalPhaseArg)
    *FinalPhaseArg = PhaseArg;

  return FinalPhase;
}

static Arg *MakeInputArg(DerivedArgList &Args, const OptTable &Opts,
                         StringRef Value, bool Claim = true) {
  Arg *A = new Arg(Opts.getOption(options::OPT_INPUT), Value,
                   Args.getBaseArgs().MakeIndex(Value), Value.data());
  Args.AddSynthesizedArg(A);
  if (Claim)
    A->claim();
  return A;
}

DerivedArgList *Driver::TranslateInputArgs(const InputArgList &Args) const {
  const llvm::opt::OptTable &Opts = getOpts();
  DerivedArgList *DAL = new DerivedArgList(Args);

  bool HasNostdlib = Args.hasArg(options::OPT_nostdlib);
  bool HasNostdlibxx = Args.hasArg(options::OPT_nostdlibxx);
  bool HasNodefaultlib = Args.hasArg(options::OPT_nodefaultlibs);
  bool IgnoreUnused = false;
  for (Arg *A : Args) {
    if (IgnoreUnused)
      A->claim();

    if (A->getOption().matches(options::OPT_start_no_unused_arguments)) {
      IgnoreUnused = true;
      continue;
    }
    if (A->getOption().matches(options::OPT_end_no_unused_arguments)) {
      IgnoreUnused = false;
      continue;
    }

    // Unfortunately, we have to parse some forwarding options (-Xassembler,
    // -Xlinker, -Xpreprocessor) because we either integrate their functionality
    // (assembler and preprocessor), or bypass a previous driver ('collect2').

    // Rewrite linker options, to replace --no-demangle with a custom internal
    // option.
    if ((A->getOption().matches(options::OPT_Wl_COMMA) ||
         A->getOption().matches(options::OPT_Xlinker)) &&
        A->containsValue("--no-demangle")) {
      // Add the rewritten no-demangle argument.
      DAL->AddFlagArg(A, Opts.getOption(options::OPT_Z_Xlinker__no_demangle));

      // Add the remaining values as Xlinker arguments.
      for (StringRef Val : A->getValues())
        if (Val != "--no-demangle")
          DAL->AddSeparateArg(A, Opts.getOption(options::OPT_Xlinker), Val);

      continue;
    }

    // Rewrite preprocessor options, to replace -Wp,-MD,FOO which is used by
    // some build systems. We don't try to be complete here because we don't
    // care to encourage this usage model.
    if (A->getOption().matches(options::OPT_Wp_COMMA) &&
        (A->getValue(0) == StringRef("-MD") ||
         A->getValue(0) == StringRef("-MMD"))) {
      // Rewrite to -MD/-MMD along with -MF.
      if (A->getValue(0) == StringRef("-MD"))
        DAL->AddFlagArg(A, Opts.getOption(options::OPT_MD));
      else
        DAL->AddFlagArg(A, Opts.getOption(options::OPT_MMD));
      if (A->getNumValues() == 2)
        DAL->AddSeparateArg(A, Opts.getOption(options::OPT_MF), A->getValue(1));
      continue;
    }

    // Rewrite reserved library names.
    if (A->getOption().matches(options::OPT_l)) {
      StringRef Value = A->getValue();

      // Rewrite unless -nostdlib is present.
      if (!HasNostdlib && !HasNodefaultlib && !HasNostdlibxx &&
          Value == "stdc++") {
        DAL->AddFlagArg(A, Opts.getOption(options::OPT_Z_reserved_lib_stdcxx));
        continue;
      }

      // Rewrite unconditionally.
      if (Value == "cc_kext") {
        DAL->AddFlagArg(A, Opts.getOption(options::OPT_Z_reserved_lib_cckext));
        continue;
      }
    }

    // Pick up inputs via the -- option.
    if (A->getOption().matches(options::OPT__DASH_DASH)) {
      A->claim();
      for (StringRef Val : A->getValues())
        DAL->append(MakeInputArg(*DAL, Opts, Val, false));
      continue;
    }

    if (A->getOption().matches(options::OPT_offload_lib_Group)) {
      if (!A->getNumValues()) {
        Diag(clang::diag::warn_drv_unused_argument) << A->getSpelling();
        continue;
      }
    }

    DAL->append(A);
  }

  // Enforce -static if -miamcu is present.
  if (Args.hasFlag(options::OPT_miamcu, options::OPT_mno_iamcu, false))
    DAL->AddFlagArg(nullptr, Opts.getOption(options::OPT_static));

  // Use of -fintelfpga implies -g
  if (Args.hasArg(options::OPT_fintelfpga)) {
    // if any -gN option is provided, use that.
    if (Arg *A = Args.getLastArg(options::OPT_gN_Group))
      DAL->append(A);
    else
      DAL->AddFlagArg(0, Opts.getOption(options::OPT_g_Flag));
  }

// Add a default value of -mlinker-version=, if one was given and the user
// didn't specify one.
#if defined(HOST_LINK_VERSION)
  if (!Args.hasArg(options::OPT_mlinker_version_EQ) &&
      strlen(HOST_LINK_VERSION) > 0) {
    DAL->AddJoinedArg(0, Opts.getOption(options::OPT_mlinker_version_EQ),
                      HOST_LINK_VERSION);
    DAL->getLastArg(options::OPT_mlinker_version_EQ)->claim();
  }
#endif

  return DAL;
}

/// Compute target triple from args.
///
/// This routine provides the logic to compute a target triple from various
/// args passed to the driver and the default triple string.
static llvm::Triple computeTargetTriple(const Driver &D,
                                        StringRef TargetTriple,
                                        const ArgList &Args,
                                        StringRef DarwinArchName = "") {
  // FIXME: Already done in Compilation *Driver::BuildCompilation
  if (const Arg *A = Args.getLastArg(options::OPT_target))
    TargetTriple = A->getValue();

  llvm::Triple Target(llvm::Triple::normalize(TargetTriple));

  // GNU/Hurd's triples should have been -hurd-gnu*, but were historically made
  // -gnu* only, and we can not change this, so we have to detect that case as
  // being the Hurd OS.
  if (TargetTriple.contains("-unknown-gnu") || TargetTriple.contains("-pc-gnu"))
    Target.setOSName("hurd");

  // Handle Apple-specific options available here.
  if (Target.isOSBinFormatMachO()) {
    // If an explicit Darwin arch name is given, that trumps all.
    if (!DarwinArchName.empty()) {
      tools::darwin::setTripleTypeForMachOArchName(Target, DarwinArchName);
      return Target;
    }

    // Handle the Darwin '-arch' flag.
    if (Arg *A = Args.getLastArg(options::OPT_arch)) {
      StringRef ArchName = A->getValue();
      tools::darwin::setTripleTypeForMachOArchName(Target, ArchName);
    }
  }

  // Handle pseudo-target flags '-mlittle-endian'/'-EL' and
  // '-mbig-endian'/'-EB'.
  if (Arg *A = Args.getLastArg(options::OPT_mlittle_endian,
                               options::OPT_mbig_endian)) {
    if (A->getOption().matches(options::OPT_mlittle_endian)) {
      llvm::Triple LE = Target.getLittleEndianArchVariant();
      if (LE.getArch() != llvm::Triple::UnknownArch)
        Target = std::move(LE);
    } else {
      llvm::Triple BE = Target.getBigEndianArchVariant();
      if (BE.getArch() != llvm::Triple::UnknownArch)
        Target = std::move(BE);
    }
  }

  // Skip further flag support on OSes which don't support '-m32' or '-m64'.
  if (Target.getArch() == llvm::Triple::tce ||
      Target.getOS() == llvm::Triple::Minix)
    return Target;

  // On AIX, the env OBJECT_MODE may affect the resulting arch variant.
  if (Target.isOSAIX()) {
    if (Optional<std::string> ObjectModeValue =
            llvm::sys::Process::GetEnv("OBJECT_MODE")) {
      StringRef ObjectMode = *ObjectModeValue;
      llvm::Triple::ArchType AT = llvm::Triple::UnknownArch;

      if (ObjectMode.equals("64")) {
        AT = Target.get64BitArchVariant().getArch();
      } else if (ObjectMode.equals("32")) {
        AT = Target.get32BitArchVariant().getArch();
      } else {
        D.Diag(diag::err_drv_invalid_object_mode) << ObjectMode;
      }

      if (AT != llvm::Triple::UnknownArch && AT != Target.getArch())
        Target.setArch(AT);
    }
  }

  // Handle pseudo-target flags '-m64', '-mx32', '-m32' and '-m16'.
  Arg *A = Args.getLastArg(options::OPT_m64, options::OPT_mx32,
                           options::OPT_m32, options::OPT_m16);
  if (A) {
    llvm::Triple::ArchType AT = llvm::Triple::UnknownArch;

    if (A->getOption().matches(options::OPT_m64)) {
      AT = Target.get64BitArchVariant().getArch();
      if (Target.getEnvironment() == llvm::Triple::GNUX32)
        Target.setEnvironment(llvm::Triple::GNU);
      else if (Target.getEnvironment() == llvm::Triple::MuslX32)
        Target.setEnvironment(llvm::Triple::Musl);
    } else if (A->getOption().matches(options::OPT_mx32) &&
               Target.get64BitArchVariant().getArch() == llvm::Triple::x86_64) {
      AT = llvm::Triple::x86_64;
      if (Target.getEnvironment() == llvm::Triple::Musl)
        Target.setEnvironment(llvm::Triple::MuslX32);
      else
        Target.setEnvironment(llvm::Triple::GNUX32);
    } else if (A->getOption().matches(options::OPT_m32)) {
      AT = Target.get32BitArchVariant().getArch();
      if (Target.getEnvironment() == llvm::Triple::GNUX32)
        Target.setEnvironment(llvm::Triple::GNU);
      else if (Target.getEnvironment() == llvm::Triple::MuslX32)
        Target.setEnvironment(llvm::Triple::Musl);
    } else if (A->getOption().matches(options::OPT_m16) &&
               Target.get32BitArchVariant().getArch() == llvm::Triple::x86) {
      AT = llvm::Triple::x86;
      Target.setEnvironment(llvm::Triple::CODE16);
    }

    if (AT != llvm::Triple::UnknownArch && AT != Target.getArch()) {
      Target.setArch(AT);
      if (Target.isWindowsGNUEnvironment())
        toolchains::MinGW::fixTripleArch(D, Target, Args);
    }
  }

  // Handle -miamcu flag.
  if (Args.hasFlag(options::OPT_miamcu, options::OPT_mno_iamcu, false)) {
    if (Target.get32BitArchVariant().getArch() != llvm::Triple::x86)
      D.Diag(diag::err_drv_unsupported_opt_for_target) << "-miamcu"
                                                       << Target.str();

    if (A && !A->getOption().matches(options::OPT_m32))
      D.Diag(diag::err_drv_argument_not_allowed_with)
          << "-miamcu" << A->getBaseArg().getAsString(Args);

    Target.setArch(llvm::Triple::x86);
    Target.setArchName("i586");
    Target.setEnvironment(llvm::Triple::UnknownEnvironment);
    Target.setEnvironmentName("");
    Target.setOS(llvm::Triple::ELFIAMCU);
    Target.setVendor(llvm::Triple::UnknownVendor);
    Target.setVendorName("intel");
  }

  // If target is MIPS adjust the target triple
  // accordingly to provided ABI name.
  A = Args.getLastArg(options::OPT_mabi_EQ);
  if (A && Target.isMIPS()) {
    StringRef ABIName = A->getValue();
    if (ABIName == "32") {
      Target = Target.get32BitArchVariant();
      if (Target.getEnvironment() == llvm::Triple::GNUABI64 ||
          Target.getEnvironment() == llvm::Triple::GNUABIN32)
        Target.setEnvironment(llvm::Triple::GNU);
    } else if (ABIName == "n32") {
      Target = Target.get64BitArchVariant();
      if (Target.getEnvironment() == llvm::Triple::GNU ||
          Target.getEnvironment() == llvm::Triple::GNUABI64)
        Target.setEnvironment(llvm::Triple::GNUABIN32);
    } else if (ABIName == "64") {
      Target = Target.get64BitArchVariant();
      if (Target.getEnvironment() == llvm::Triple::GNU ||
          Target.getEnvironment() == llvm::Triple::GNUABIN32)
        Target.setEnvironment(llvm::Triple::GNUABI64);
    }
  }

  // If target is RISC-V adjust the target triple according to
  // provided architecture name
  A = Args.getLastArg(options::OPT_march_EQ);
  if (A && Target.isRISCV()) {
    StringRef ArchName = A->getValue();
    if (ArchName.startswith_insensitive("rv32"))
      Target.setArch(llvm::Triple::riscv32);
    else if (ArchName.startswith_insensitive("rv64"))
      Target.setArch(llvm::Triple::riscv64);
  }

  return Target;
}

// Parse the LTO options and record the type of LTO compilation
// based on which -f(no-)?lto(=.*)? or -f(no-)?offload-lto(=.*)?
// option occurs last.
static driver::LTOKind parseLTOMode(Driver &D, const llvm::opt::ArgList &Args,
                                    OptSpecifier OptEq, OptSpecifier OptNeg) {
  if (!Args.hasFlag(OptEq, OptNeg, false))
    return LTOK_None;

  const Arg *A = Args.getLastArg(OptEq);
  StringRef LTOName = A->getValue();

  driver::LTOKind LTOMode = llvm::StringSwitch<LTOKind>(LTOName)
                                .Case("full", LTOK_Full)
                                .Case("thin", LTOK_Thin)
                                .Default(LTOK_Unknown);

  if (LTOMode == LTOK_Unknown) {
    D.Diag(diag::err_drv_unsupported_option_argument)
        << A->getOption().getName() << A->getValue();
    return LTOK_None;
  }
  return LTOMode;
}

// Parse the LTO options.
void Driver::setLTOMode(const llvm::opt::ArgList &Args) {
  LTOMode =
      parseLTOMode(*this, Args, options::OPT_flto_EQ, options::OPT_fno_lto);

  OffloadLTOMode = parseLTOMode(*this, Args, options::OPT_foffload_lto_EQ,
                                options::OPT_fno_offload_lto);
}

/// Compute the desired OpenMP runtime from the flags provided.
Driver::OpenMPRuntimeKind Driver::getOpenMPRuntime(const ArgList &Args) const {
  StringRef RuntimeName(CLANG_DEFAULT_OPENMP_RUNTIME);

  const Arg *A = Args.getLastArg(options::OPT_fopenmp_EQ);
  if (A)
    RuntimeName = A->getValue();

  auto RT = llvm::StringSwitch<OpenMPRuntimeKind>(RuntimeName)
                .Case("libomp", OMPRT_OMP)
                .Case("libgomp", OMPRT_GOMP)
                .Case("libiomp5", OMPRT_IOMP5)
                .Default(OMPRT_Unknown);

  if (RT == OMPRT_Unknown) {
    if (A)
      Diag(diag::err_drv_unsupported_option_argument)
          << A->getOption().getName() << A->getValue();
    else
      // FIXME: We could use a nicer diagnostic here.
      Diag(diag::err_drv_unsupported_opt) << "-fopenmp";
  }

  return RT;
}

static bool isValidSYCLTriple(llvm::Triple T) {
  // NVPTX is valid for SYCL.
  if (T.isNVPTX())
    return true;

  // AMDGCN is valid for SYCL
  if (T.isAMDGCN())
    return true;

  // Check for invalid SYCL device triple values.
  // Non-SPIR arch.
  if (!T.isSPIR())
    return false;
  // SPIR arch, but has invalid SubArch for AOT.
  StringRef A(T.getArchName());
  if (T.getSubArch() == llvm::Triple::NoSubArch &&
      ((T.getArch() == llvm::Triple::spir && !A.equals("spir")) ||
       (T.getArch() == llvm::Triple::spir64 && !A.equals("spir64"))))
    return false;
  return true;
}

static const char *getDefaultSYCLArch(Compilation &C) {
  if (C.getDefaultToolChain().getTriple().getArch() == llvm::Triple::x86)
    return "spir";
  return "spir64";
}

static bool addSYCLDefaultTriple(Compilation &C,
                                 SmallVectorImpl<llvm::Triple> &SYCLTriples) {
  /// Returns true if a triple is added to SYCLTriples, false otherwise
  if (!C.getDriver().isSYCLDefaultTripleImplied())
    return false;
  if (C.getInputArgs().hasArg(options::OPT_fsycl_force_target_EQ))
    return false;
  for (const auto &SYCLTriple : SYCLTriples) {
    if (SYCLTriple.getSubArch() == llvm::Triple::NoSubArch &&
        SYCLTriple.isSPIR())
      return false;
    // If we encounter a known non-spir* target, do not add the default triple.
    if (SYCLTriple.isNVPTX() || SYCLTriple.isAMDGCN())
      return false;
  }
  // Add the default triple as it was not found.
  llvm::Triple DefaultTriple =
      C.getDriver().MakeSYCLDeviceTriple(getDefaultSYCLArch(C));
  SYCLTriples.insert(SYCLTriples.begin(), DefaultTriple);
  return true;
}

// Prefix for Intel GPU specific targets used for -fsycl-targets
constexpr char IntelGPU[] = "intel_gpu_";

static llvm::Optional<StringRef> isIntelGPUTarget(StringRef Target) {
  // Handle target specifications that resemble 'intel_gpu_*' here. These are
  // 'spir64_gen' based.
  if (Target.startswith(IntelGPU)) {
    return tools::SYCL::gen::resolveGenDevice(
        Target.drop_front(sizeof(IntelGPU) - 1));
  }
  return llvm::None;
}

void Driver::CreateOffloadingDeviceToolChains(Compilation &C,
                                              InputList &Inputs) {

  //
  // CUDA/HIP
  //
  // We need to generate a CUDA/HIP toolchain if any of the inputs has a CUDA
  // or HIP type. However, mixed CUDA/HIP compilation is not supported.
  bool IsCuda =
      llvm::any_of(Inputs, [](std::pair<types::ID, const llvm::opt::Arg *> &I) {
        return types::isCuda(I.first);
      });
  bool IsHIP =
      llvm::any_of(Inputs,
                   [](std::pair<types::ID, const llvm::opt::Arg *> &I) {
                     return types::isHIP(I.first);
                   }) ||
      C.getInputArgs().hasArg(options::OPT_hip_link);
  if (IsCuda && IsHIP) {
    Diag(clang::diag::err_drv_mix_cuda_hip);
    return;
  }
  if (IsCuda) {
    const ToolChain *HostTC = C.getSingleOffloadToolChain<Action::OFK_Host>();
    const llvm::Triple &HostTriple = HostTC->getTriple();
    auto OFK = Action::OFK_Cuda;
    auto CudaTriple =
        getNVIDIAOffloadTargetTriple(*this, C.getInputArgs(), HostTriple);
    if (!CudaTriple)
      return;
    // Use the CUDA and host triples as the key into the
    // getOffloadingDeviceToolChain, because the device toolchain we
    // create depends on both.
    auto CudaTC = &getOffloadingDeviceToolChain(C.getInputArgs(), *CudaTriple,
                                                *HostTC, OFK);
    C.addOffloadDeviceToolChain(CudaTC, OFK);
  } else if (IsHIP) {
    if (auto *OMPTargetArg =
            C.getInputArgs().getLastArg(options::OPT_fopenmp_targets_EQ)) {
      Diag(clang::diag::err_drv_unsupported_opt_for_language_mode)
          << OMPTargetArg->getSpelling() << "HIP";
      return;
    }
    const ToolChain *HostTC = C.getSingleOffloadToolChain<Action::OFK_Host>();
    auto OFK = Action::OFK_HIP;
    auto HIPTriple = getHIPOffloadTargetTriple(*this, C.getInputArgs());
    if (!HIPTriple)
      return;
    auto *HIPTC = &getOffloadingDeviceToolChain(C.getInputArgs(), *HIPTriple,
                                                *HostTC, OFK);
    assert(HIPTC && "Could not create offloading device tool chain.");
    C.addOffloadDeviceToolChain(HIPTC, OFK);
  }

  //
  // OpenMP
  //
  // We need to generate an OpenMP toolchain if the user specified targets with
  // the -fopenmp-targets option or used --offload-arch with OpenMP enabled.
  bool IsOpenMPOffloading =
      C.getInputArgs().hasFlag(options::OPT_fopenmp, options::OPT_fopenmp_EQ,
                               options::OPT_fno_openmp, false) &&
      (C.getInputArgs().hasArg(options::OPT_fopenmp_targets_EQ) ||
       C.getInputArgs().hasArg(options::OPT_offload_arch_EQ));
  if (IsOpenMPOffloading) {
    // We expect that -fopenmp-targets is always used in conjunction with the
    // option -fopenmp specifying a valid runtime with offloading support, i.e.
    // libomp or libiomp.
    OpenMPRuntimeKind RuntimeKind = getOpenMPRuntime(C.getInputArgs());
    if (RuntimeKind != OMPRT_OMP && RuntimeKind != OMPRT_IOMP5) {
      Diag(clang::diag::err_drv_expecting_fopenmp_with_fopenmp_targets);
      return;
    }

    llvm::StringMap<llvm::DenseSet<StringRef>> DerivedArchs;
    llvm::StringMap<StringRef> FoundNormalizedTriples;
    llvm::SmallVector<StringRef, 4> OpenMPTriples;

    // If the user specified -fopenmp-targets= we create a toolchain for each
    // valid triple. Otherwise, if only --offload-arch= was specified we instead
    // attempt to derive the appropriate toolchains from the arguments.
    if (Arg *OpenMPTargets =
            C.getInputArgs().getLastArg(options::OPT_fopenmp_targets_EQ)) {
      if (OpenMPTargets && !OpenMPTargets->getNumValues()) {
        Diag(clang::diag::warn_drv_empty_joined_argument)
            << OpenMPTargets->getAsString(C.getInputArgs());
        return;
      }
      llvm::copy(OpenMPTargets->getValues(), std::back_inserter(OpenMPTriples));
    } else if (C.getInputArgs().hasArg(options::OPT_offload_arch_EQ) &&
               !IsHIP && !IsCuda) {
      const ToolChain *HostTC = C.getSingleOffloadToolChain<Action::OFK_Host>();
      auto AMDTriple = getHIPOffloadTargetTriple(*this, C.getInputArgs());
      auto NVPTXTriple = getNVIDIAOffloadTargetTriple(*this, C.getInputArgs(),
                                                      HostTC->getTriple());

      // Attempt to deduce the offloading triple from the set of architectures.
      // We can only correctly deduce NVPTX / AMDGPU triples currently.
      llvm::DenseSet<StringRef> Archs =
          getOffloadArchs(C, C.getArgs(), Action::OFK_OpenMP, nullptr);
      for (StringRef Arch : Archs) {
        if (NVPTXTriple && IsNVIDIAGpuArch(StringToCudaArch(
                               getProcessorFromTargetID(*NVPTXTriple, Arch)))) {
          DerivedArchs[NVPTXTriple->getTriple()].insert(Arch);
        } else if (AMDTriple &&
                   IsAMDGpuArch(StringToCudaArch(
                       getProcessorFromTargetID(*AMDTriple, Arch)))) {
          DerivedArchs[AMDTriple->getTriple()].insert(Arch);
        } else {
          Diag(clang::diag::err_drv_failed_to_deduce_target_from_arch) << Arch;
          return;
        }
      }

      for (const auto &TripleAndArchs : DerivedArchs)
        OpenMPTriples.push_back(TripleAndArchs.first());
    }

    for (StringRef Val : OpenMPTriples) {
      llvm::Triple TT(ToolChain::getOpenMPTriple(Val));
      std::string NormalizedName = TT.normalize();

      // Make sure we don't have a duplicate triple.
      auto Duplicate = FoundNormalizedTriples.find(NormalizedName);
      if (Duplicate != FoundNormalizedTriples.end()) {
        Diag(clang::diag::warn_drv_omp_offload_target_duplicate)
            << Val << Duplicate->second;
        continue;
      }

      // Store the current triple so that we can check for duplicates in the
      // following iterations.
      FoundNormalizedTriples[NormalizedName] = Val;

      // If the specified target is invalid, emit a diagnostic.
      if (TT.getArch() == llvm::Triple::UnknownArch)
        Diag(clang::diag::err_drv_invalid_omp_target) << Val;
      else {
        const ToolChain *TC;
        // Device toolchains have to be selected differently. They pair host
        // and device in their implementation.
        if (TT.isNVPTX() || TT.isAMDGCN()) {
          const ToolChain *HostTC =
              C.getSingleOffloadToolChain<Action::OFK_Host>();
          assert(HostTC && "Host toolchain should be always defined.");
          auto &DeviceTC =
              ToolChains[TT.str() + "/" + HostTC->getTriple().normalize()];
          if (!DeviceTC) {
            if (TT.isNVPTX())
              DeviceTC = std::make_unique<toolchains::CudaToolChain>(
                  *this, TT, *HostTC, C.getInputArgs(), Action::OFK_OpenMP);
            else if (TT.isAMDGCN())
              DeviceTC = std::make_unique<toolchains::AMDGPUOpenMPToolChain>(
                  *this, TT, *HostTC, C.getInputArgs());
            else
              assert(DeviceTC && "Device toolchain not defined.");
          }

          TC = DeviceTC.get();
        } else
          TC = &getToolChain(C.getInputArgs(), TT);
        C.addOffloadDeviceToolChain(TC, Action::OFK_OpenMP);
        if (DerivedArchs.find(TT.getTriple()) != DerivedArchs.end())
          KnownArchs[TC] = DerivedArchs[TT.getTriple()];
      }
    }
  } else if (C.getInputArgs().hasArg(options::OPT_fopenmp_targets_EQ)) {
    Diag(clang::diag::err_drv_expecting_fopenmp_with_fopenmp_targets);
    return;
  }

  //
  // SYCL
  //
  // We need to generate a SYCL toolchain if the user specified targets with
  // the -fsycl-targets, -fsycl-add-targets or -fsycl-link-targets option.
  // If -fsycl is supplied without any of these we will assume SPIR-V.
  // Use of -fsycl-device-only overrides -fsycl.
  bool HasValidSYCLRuntime =
      C.getInputArgs().hasFlag(options::OPT_fsycl, options::OPT_fno_sycl,
                               false) ||
      C.getInputArgs().hasArg(options::OPT_fsycl_device_only);

  // A mechanism for retrieving SYCL-specific options, erroring out
  // if SYCL offloading wasn't enabled prior to that
  auto getArgRequiringSYCLRuntime = [&](OptSpecifier OptId) -> Arg * {
    Arg *SYCLArg = C.getInputArgs().getLastArg(OptId);
    if (SYCLArg && !HasValidSYCLRuntime) {
      Diag(clang::diag::err_drv_expecting_fsycl_with_sycl_opt)
          // Dropping the '=' symbol, which would otherwise pollute
          // the diagnostics for the most of options
          << SYCLArg->getSpelling().split('=').first;
      return nullptr;
    }
    return SYCLArg;
  };

  Arg *SYCLTargets = getArgRequiringSYCLRuntime(options::OPT_fsycl_targets_EQ);
  Arg *SYCLLinkTargets =
      getArgRequiringSYCLRuntime(options::OPT_fsycl_link_targets_EQ);
  Arg *SYCLAddTargets =
      getArgRequiringSYCLRuntime(options::OPT_fsycl_add_targets_EQ);
  Arg *SYCLLink = getArgRequiringSYCLRuntime(options::OPT_fsycl_link_EQ);
  Arg *SYCLfpga = getArgRequiringSYCLRuntime(options::OPT_fintelfpga);

  // -fsycl-targets cannot be used with -fsycl-link-targets
  if (SYCLTargets && SYCLLinkTargets)
    Diag(clang::diag::err_drv_option_conflict)
        << SYCLTargets->getSpelling() << SYCLLinkTargets->getSpelling();
  // -fsycl-link-targets and -fsycl-add-targets cannot be used together
  if (SYCLLinkTargets && SYCLAddTargets)
    Diag(clang::diag::err_drv_option_conflict)
        << SYCLLinkTargets->getSpelling() << SYCLAddTargets->getSpelling();
  // -fsycl-link-targets is not allowed with -fsycl-link
  if (SYCLLinkTargets && SYCLLink)
    Diag(clang::diag::err_drv_option_conflict)
        << SYCLLink->getSpelling() << SYCLLinkTargets->getSpelling();
  // -fsycl-targets cannot be used with -fintelfpga
  if (SYCLTargets && SYCLfpga)
    Diag(clang::diag::err_drv_option_conflict)
        << SYCLTargets->getSpelling() << SYCLfpga->getSpelling();

  auto argSYCLIncompatible = [&](OptSpecifier OptId) {
    if (!HasValidSYCLRuntime)
      return;
    if (Arg *IncompatArg = C.getInputArgs().getLastArg(OptId))
      Diag(clang::diag::err_drv_fsycl_unsupported_with_opt)
          << IncompatArg->getSpelling();
  };
  // -static-libstdc++ is not compatible with -fsycl.
  argSYCLIncompatible(options::OPT_static_libstdcxx);
  // -ffreestanding cannot be used with -fsycl
  argSYCLIncompatible(options::OPT_ffreestanding);

  // Diagnose incorrect inputs to SYCL options.
  // FIXME: Since the option definition includes the list of possible values,
  // the validation must be automatic, not requiring separate disjointed code
  // blocks accross the driver code. Long-term, the detection of incorrect
  // values must happen at the level of TableGen and Arg class design, with
  // Compilation/Driver class constructors handling the driver-specific
  // diagnostic output.
  auto checkSingleArgValidity = [&](Arg *A,
                                    SmallVector<StringRef, 4> AllowedValues) {
    if (!A)
      return;
    const char *ArgValue = A->getValue();
    for (const StringRef AllowedValue : AllowedValues)
      if (AllowedValue.equals(ArgValue))
        return;
    Diag(clang::diag::err_drv_invalid_argument_to_option)
        << ArgValue << A->getOption().getName();
  };
  checkSingleArgValidity(SYCLLink, {"early", "image"});
  checkSingleArgValidity(
      C.getInputArgs().getLastArg(options::OPT_fsycl_device_code_split_EQ),
      {"per_kernel", "per_source", "auto", "off"});

  Arg *SYCLForceTarget =
      getArgRequiringSYCLRuntime(options::OPT_fsycl_force_target_EQ);
  if (SYCLForceTarget) {
    StringRef Val(SYCLForceTarget->getValue());
    llvm::Triple TT(MakeSYCLDeviceTriple(Val));
    if (!isValidSYCLTriple(TT))
      Diag(clang::diag::err_drv_invalid_sycl_target) << Val;
  }
  bool HasSYCLTargetsOption = SYCLTargets || SYCLLinkTargets || SYCLAddTargets;
  llvm::StringMap<StringRef> FoundNormalizedTriples;
  llvm::SmallVector<llvm::Triple, 4> UniqueSYCLTriplesVec;
  if (HasSYCLTargetsOption) {
    // At this point, we know we have a valid combination
    // of -fsycl*target options passed
    Arg *SYCLTargetsValues = SYCLTargets ? SYCLTargets : SYCLLinkTargets;
    if (SYCLTargetsValues) {
      if (SYCLTargetsValues->getNumValues()) {

        // Multiple targets are currently not supported when using
        // -fsycl-force-target as the bundler does not allow for multiple
        // outputs of the same target.
        if (SYCLForceTarget && SYCLTargetsValues->getNumValues() > 1)
          Diag(clang::diag::err_drv_multiple_target_with_forced_target)
              << SYCLTargetsValues->getAsString(C.getInputArgs())
              << SYCLForceTarget->getAsString(C.getInputArgs());

        for (StringRef Val : SYCLTargetsValues->getValues()) {
          StringRef UserTargetName(Val);
          if (auto Device = isIntelGPUTarget(Val)) {
            if (Device->empty()) {
              Diag(clang::diag::err_drv_invalid_sycl_target) << Val;
              continue;
            }
            UserTargetName = "spir64_gen";
          }

          llvm::Triple TT(MakeSYCLDeviceTriple(Val));
          if (!isValidSYCLTriple(MakeSYCLDeviceTriple(UserTargetName))) {
            Diag(clang::diag::err_drv_invalid_sycl_target) << Val;
            continue;
          }
          std::string NormalizedName = TT.normalize();

          // Make sure we don't have a duplicate triple.
          auto Duplicate = FoundNormalizedTriples.find(NormalizedName);
          if (Duplicate != FoundNormalizedTriples.end()) {
            Diag(clang::diag::warn_drv_sycl_offload_target_duplicate)
                << Val << Duplicate->second;
            continue;
          }

          // Warn about deprecated `sycldevice` environment component.
          if (TT.getEnvironmentName() == "sycldevice") {
            // Build a string with suggested target triple.
            std::string SuggestedTriple = TT.getArchName().str();
            if (TT.getOS() != llvm::Triple::UnknownOS) {
              SuggestedTriple += '-';
              if (TT.getVendor() != llvm::Triple::UnknownVendor)
                SuggestedTriple += TT.getVendorName();
              SuggestedTriple += Twine("-" + TT.getOSName()).str();
            } else if (TT.getVendor() != llvm::Triple::UnknownVendor)
              SuggestedTriple += Twine("-" + TT.getVendorName()).str();
            Diag(clang::diag::warn_drv_deprecated_arg)
                << TT.str() << SuggestedTriple;
            // Drop environment component.
            std::string EffectiveTriple =
                Twine(TT.getArchName() + "-" + TT.getVendorName() + "-" +
                      TT.getOSName())
                    .str();
            TT.setTriple(EffectiveTriple);
          }

          // Store the current triple so that we can check for duplicates in
          // the following iterations.
          FoundNormalizedTriples[NormalizedName] = Val;
          UniqueSYCLTriplesVec.push_back(MakeSYCLDeviceTriple(UserTargetName));
        }
        addSYCLDefaultTriple(C, UniqueSYCLTriplesVec);
      } else
        Diag(clang::diag::warn_drv_empty_joined_argument)
            << SYCLTargetsValues->getAsString(C.getInputArgs());
    }
    // -fsycl-add-targets is a list of paired items (Triple and file) which are
    // gathered and used to be linked into the final device binary. This can
    // be used with -fsycl-targets to put together the final conglomerate binary
    if (SYCLAddTargets) {
      if (SYCLAddTargets->getNumValues()) {
        // Use of -fsycl-add-targets adds additional files to the SYCL device
        // link step.  Regular offload processing occurs below
        for (StringRef Val : SYCLAddTargets->getValues()) {
          // Parse out the Triple and Input (triple:binary) and create a
          // ToolChain for each entry.
          // The expected format is 'triple:file', any other format will
          // not be accepted.
          std::pair<StringRef, StringRef> I = Val.split(':');
          if (!I.first.empty() && !I.second.empty()) {
            llvm::Triple TT(I.first);
            if (!isValidSYCLTriple(TT)) {
              Diag(clang::diag::err_drv_invalid_sycl_target) << I.first;
              continue;
            }
            std::string NormalizedName = TT.normalize();

            // Make sure we don't have a duplicate triple.
            auto Duplicate = FoundNormalizedTriples.find(NormalizedName);
            if (Duplicate != FoundNormalizedTriples.end())
              // The toolchain for this triple was already created
              continue;

            // Store the current triple so that we can check for duplicates in
            // the following iterations.
            FoundNormalizedTriples[NormalizedName] = Val;
            UniqueSYCLTriplesVec.push_back(TT);
          } else {
            // No colon found, do not use the input
            C.getDriver().Diag(diag::err_drv_unsupported_option_argument)
                << SYCLAddTargets->getOption().getName() << Val;
          }
        }
      } else
        Diag(clang::diag::warn_drv_empty_joined_argument)
            << SYCLAddTargets->getAsString(C.getInputArgs());
    }
  } else {
    // If -fsycl is supplied without -fsycl-*targets we will assume SPIR-V
    // unless -fintelfpga is supplied, which uses SPIR-V with fpga AOT.
    // For -fsycl-device-only, we also setup the implied triple as needed.
    if (HasValidSYCLRuntime) {
      StringRef SYCLTargetArch = getDefaultSYCLArch(C);
      if (SYCLfpga)
        // Triple for -fintelfpga is spir64_fpga.
        SYCLTargetArch = "spir64_fpga";
      UniqueSYCLTriplesVec.push_back(MakeSYCLDeviceTriple(SYCLTargetArch));
      addSYCLDefaultTriple(C, UniqueSYCLTriplesVec);
    }
  }
  // We'll need to use the SYCL and host triples as the key into
  // getOffloadingDeviceToolChain, because the device toolchains we're
  // going to create will depend on both.
  const ToolChain *HostTC = C.getSingleOffloadToolChain<Action::OFK_Host>();
  for (auto &TT : UniqueSYCLTriplesVec) {
    auto SYCLTC = &getOffloadingDeviceToolChain(C.getInputArgs(), TT, *HostTC,
                                                Action::OFK_SYCL);
    C.addOffloadDeviceToolChain(SYCLTC, Action::OFK_SYCL);
  }

  //
  // TODO: Add support for other offloading programming models here.
  //
}

/// Looks the given directories for the specified file.
///
/// \param[out] FilePath File path, if the file was found.
/// \param[in]  Dirs Directories used for the search.
/// \param[in]  FileName Name of the file to search for.
/// \return True if file was found.
///
/// Looks for file specified by FileName sequentially in directories specified
/// by Dirs.
///
static bool searchForFile(SmallVectorImpl<char> &FilePath,
                          ArrayRef<StringRef> Dirs, StringRef FileName,
                          llvm::vfs::FileSystem &FS) {
  SmallString<128> WPath;
  for (const StringRef &Dir : Dirs) {
    if (Dir.empty())
      continue;
    WPath.clear();
    llvm::sys::path::append(WPath, Dir, FileName);
    llvm::sys::path::native(WPath);
    auto Status = FS.status(WPath);
    if (Status && Status->getType() == llvm::sys::fs::file_type::regular_file) {
      FilePath = std::move(WPath);
      return true;
    }
  }
  return false;
}

static void appendOneArg(InputArgList &Args, const Arg *Opt,
                         const Arg *BaseArg) {
  // The args for config files or /clang: flags belong to different InputArgList
  // objects than Args. This copies an Arg from one of those other InputArgLists
  // to the ownership of Args.
  unsigned Index = Args.MakeIndex(Opt->getSpelling());
  Arg *Copy = new llvm::opt::Arg(Opt->getOption(), Args.getArgString(Index),
                                 Index, BaseArg);
  Copy->getValues() = Opt->getValues();
  if (Opt->isClaimed())
    Copy->claim();
  Copy->setOwnsValues(Opt->getOwnsValues());
  Opt->setOwnsValues(false);
  Args.append(Copy);
}

bool Driver::readConfigFile(StringRef FileName) {
  // Try reading the given file.
  SmallVector<const char *, 32> NewCfgArgs;
  if (!llvm::cl::readConfigFile(FileName, Saver, NewCfgArgs, getVFS())) {
    Diag(diag::err_drv_cannot_read_config_file) << FileName;
    return true;
  }

  // Read options from config file.
  llvm::SmallString<128> CfgFileName(FileName);
  llvm::sys::path::native(CfgFileName);
  bool ContainErrors;
  std::unique_ptr<InputArgList> NewOptions = std::make_unique<InputArgList>(
      ParseArgStrings(NewCfgArgs, IsCLMode(), ContainErrors));
  if (ContainErrors)
    return true;

  if (NewOptions->hasArg(options::OPT_config)) {
    Diag(diag::err_drv_nested_config_file);
    return true;
  }

  // Claim all arguments that come from a configuration file so that the driver
  // does not warn on any that is unused.
  for (Arg *A : *NewOptions)
    A->claim();

  if (!CfgOptions)
    CfgOptions = std::move(NewOptions);
  else {
    // If this is a subsequent config file, append options to the previous one.
    for (auto *Opt : *NewOptions) {
      const Arg *BaseArg = &Opt->getBaseArg();
      if (BaseArg == Opt)
        BaseArg = nullptr;
      appendOneArg(*CfgOptions, Opt, BaseArg);
    }
  }
  ConfigFiles.push_back(std::string(CfgFileName));
  return false;
}

bool Driver::loadConfigFiles() {
  // Process options that change search path for config files.
  if (CLOptions) {
    if (CLOptions->hasArg(options::OPT_config_system_dir_EQ)) {
      SmallString<128> CfgDir;
      CfgDir.append(
          CLOptions->getLastArgValue(options::OPT_config_system_dir_EQ));
      if (CfgDir.empty() || getVFS().makeAbsolute(CfgDir))
        SystemConfigDir.clear();
      else
        SystemConfigDir = static_cast<std::string>(CfgDir);
    }
    if (CLOptions->hasArg(options::OPT_config_user_dir_EQ)) {
      SmallString<128> CfgDir;
      CfgDir.append(
          CLOptions->getLastArgValue(options::OPT_config_user_dir_EQ));
      if (CfgDir.empty() || getVFS().makeAbsolute(CfgDir))
        UserConfigDir.clear();
      else
        UserConfigDir = static_cast<std::string>(CfgDir);
    }
  }

  // Prepare list of directories where config file is searched for.
  StringRef CfgFileSearchDirs[] = {UserConfigDir, SystemConfigDir, Dir};

  // First try to load configuration from the default files, return on error.
  if (loadDefaultConfigFiles(CfgFileSearchDirs))
    return true;

  // Then load configuration files specified explicitly.
  llvm::SmallString<128> CfgFilePath;
  if (CLOptions) {
    for (auto CfgFileName : CLOptions->getAllArgValues(options::OPT_config)) {
      // If argument contains directory separator, treat it as a path to
      // configuration file.
      if (llvm::sys::path::has_parent_path(CfgFileName)) {
        CfgFilePath = CfgFileName;
        if (llvm::sys::path::is_relative(CfgFilePath)) {
          if (getVFS().makeAbsolute(CfgFilePath))
            return true;
          auto Status = getVFS().status(CfgFilePath);
          if (!Status ||
              Status->getType() != llvm::sys::fs::file_type::regular_file) {
            Diag(diag::err_drv_config_file_not_exist) << CfgFilePath;
            return true;
          }
        }
      } else if (!searchForFile(CfgFilePath, CfgFileSearchDirs, CfgFileName,
                                getVFS())) {
        // Report an error that the config file could not be found.
        Diag(diag::err_drv_config_file_not_found) << CfgFileName;
        for (const StringRef &SearchDir : CfgFileSearchDirs)
          if (!SearchDir.empty())
            Diag(diag::note_drv_config_file_searched_in) << SearchDir;
        return true;
      }

      // Try to read the config file, return on error.
      if (readConfigFile(CfgFilePath))
        return true;
    }
  }

  // No error occurred.
  return false;
}

bool Driver::loadDefaultConfigFiles(ArrayRef<StringRef> CfgFileSearchDirs) {
  if (CLOptions && CLOptions->hasArg(options::OPT_no_default_config))
    return false;
  if (ClangNameParts.TargetPrefix.empty())
    return false;

  // If config file is not specified explicitly, try to deduce configuration
  // from executable name. For instance, an executable 'armv7l-clang' will
  // search for config file 'armv7l-clang.cfg'.
  std::string CfgFileName =
        ClangNameParts.TargetPrefix + '-' + ClangNameParts.ModeSuffix;

  // Determine architecture part of the file name, if it is present.
  StringRef CfgFileArch = CfgFileName;
  size_t ArchPrefixLen = CfgFileArch.find('-');
  if (ArchPrefixLen == StringRef::npos)
    ArchPrefixLen = CfgFileArch.size();
  llvm::Triple CfgTriple;
  CfgFileArch = CfgFileArch.take_front(ArchPrefixLen);
  CfgTriple = llvm::Triple(llvm::Triple::normalize(CfgFileArch));
  if (CfgTriple.getArch() == llvm::Triple::ArchType::UnknownArch)
    ArchPrefixLen = 0;

  if (!StringRef(CfgFileName).endswith(".cfg"))
    CfgFileName += ".cfg";

  // If config file starts with architecture name and command line options
  // redefine architecture (with options like -m32 -LE etc), try finding new
  // config file with that architecture.
  SmallString<128> FixedConfigFile;
  size_t FixedArchPrefixLen = 0;
  if (ArchPrefixLen) {
    // Get architecture name from config file name like 'i386.cfg' or
    // 'armv7l-clang.cfg'.
    // Check if command line options changes effective triple.
    llvm::Triple EffectiveTriple =
        computeTargetTriple(*this, CfgTriple.getTriple(), *CLOptions);
    if (CfgTriple.getArch() != EffectiveTriple.getArch()) {
      FixedConfigFile = EffectiveTriple.getArchName();
      FixedArchPrefixLen = FixedConfigFile.size();
      // Append the rest of original file name so that file name transforms
      // like: i386-clang.cfg -> x86_64-clang.cfg.
      if (ArchPrefixLen < CfgFileName.size())
        FixedConfigFile += CfgFileName.substr(ArchPrefixLen);
    }
  }

  // Try to find config file. First try file with corrected architecture.
  llvm::SmallString<128> CfgFilePath;
  if (!FixedConfigFile.empty()) {
    if (searchForFile(CfgFilePath, CfgFileSearchDirs, FixedConfigFile,
                      getVFS()))
      return readConfigFile(CfgFilePath);
    // If 'x86_64-clang.cfg' was not found, try 'x86_64.cfg'.
    FixedConfigFile.resize(FixedArchPrefixLen);
    FixedConfigFile.append(".cfg");
    if (searchForFile(CfgFilePath, CfgFileSearchDirs, FixedConfigFile,
                      getVFS()))
      return readConfigFile(CfgFilePath);
  }

  // Then try original file name.
  if (searchForFile(CfgFilePath, CfgFileSearchDirs, CfgFileName, getVFS()))
    return readConfigFile(CfgFilePath);

  // Finally try removing driver mode part: 'x86_64-clang.cfg' -> 'x86_64.cfg'.
  if (!ClangNameParts.ModeSuffix.empty() &&
      !ClangNameParts.TargetPrefix.empty()) {
    CfgFileName.assign(ClangNameParts.TargetPrefix);
    CfgFileName.append(".cfg");
    if (searchForFile(CfgFilePath, CfgFileSearchDirs, CfgFileName, getVFS()))
      return readConfigFile(CfgFilePath);
  }

  // If we were unable to find a config file deduced from executable name,
  // do not report an error.
  return false;
}

Compilation *Driver::BuildCompilation(ArrayRef<const char *> ArgList) {
  llvm::PrettyStackTraceString CrashInfo("Compilation construction");

  // FIXME: Handle environment options which affect driver behavior, somewhere
  // (client?). GCC_EXEC_PREFIX, LPATH, CC_PRINT_OPTIONS.

  // We look for the driver mode option early, because the mode can affect
  // how other options are parsed.

  auto DriverMode = getDriverMode(ClangExecutable, ArgList.slice(1));
  if (!DriverMode.empty())
    setDriverMode(DriverMode);

  // FIXME: What are we going to do with -V and -b?

  // Arguments specified in command line.
  bool ContainsError;
  CLOptions = std::make_unique<InputArgList>(
      ParseArgStrings(ArgList.slice(1), IsCLMode(), ContainsError));

  // Try parsing configuration file.
  if (!ContainsError)
    ContainsError = loadConfigFiles();
  bool HasConfigFile = !ContainsError && (CfgOptions.get() != nullptr);

  // All arguments, from both config file and command line.
  InputArgList Args = std::move(HasConfigFile ? std::move(*CfgOptions)
                                              : std::move(*CLOptions));

  if (HasConfigFile)
    for (auto *Opt : *CLOptions) {
      if (Opt->getOption().matches(options::OPT_config))
        continue;
      const Arg *BaseArg = &Opt->getBaseArg();
      if (BaseArg == Opt)
        BaseArg = nullptr;
      appendOneArg(Args, Opt, BaseArg);
    }

  // In CL mode, look for any pass-through arguments
  if (IsCLMode() && !ContainsError) {
    SmallVector<const char *, 16> CLModePassThroughArgList;
    for (const auto *A : Args.filtered(options::OPT__SLASH_clang)) {
      A->claim();
      CLModePassThroughArgList.push_back(A->getValue());
    }

    if (!CLModePassThroughArgList.empty()) {
      // Parse any pass through args using default clang processing rather
      // than clang-cl processing.
      auto CLModePassThroughOptions = std::make_unique<InputArgList>(
          ParseArgStrings(CLModePassThroughArgList, false, ContainsError));

      if (!ContainsError)
        for (auto *Opt : *CLModePassThroughOptions) {
          appendOneArg(Args, Opt, nullptr);
        }
    }
  }

  // Check for working directory option before accessing any files
  if (Arg *WD = Args.getLastArg(options::OPT_working_directory))
    if (VFS->setCurrentWorkingDirectory(WD->getValue()))
      Diag(diag::err_drv_unable_to_set_working_directory) << WD->getValue();

  // FIXME: This stuff needs to go into the Compilation, not the driver.
  bool CCCPrintPhases;

  // Silence driver warnings if requested
  Diags.setIgnoreAllWarnings(Args.hasArg(options::OPT_w));

  // -canonical-prefixes, -no-canonical-prefixes are used very early in main.
  Args.ClaimAllArgs(options::OPT_canonical_prefixes);
  Args.ClaimAllArgs(options::OPT_no_canonical_prefixes);

  // f(no-)integated-cc1 is also used very early in main.
  Args.ClaimAllArgs(options::OPT_fintegrated_cc1);
  Args.ClaimAllArgs(options::OPT_fno_integrated_cc1);

  // Ignore -pipe.
  Args.ClaimAllArgs(options::OPT_pipe);

  // Extract -ccc args.
  //
  // FIXME: We need to figure out where this behavior should live. Most of it
  // should be outside in the client; the parts that aren't should have proper
  // options, either by introducing new ones or by overloading gcc ones like -V
  // or -b.
  CCCPrintPhases = Args.hasArg(options::OPT_ccc_print_phases);
  CCCPrintBindings = Args.hasArg(options::OPT_ccc_print_bindings);
  if (const Arg *A = Args.getLastArg(options::OPT_ccc_gcc_name))
    CCCGenericGCCName = A->getValue();

  // Process -fproc-stat-report options.
  if (const Arg *A = Args.getLastArg(options::OPT_fproc_stat_report_EQ)) {
    CCPrintProcessStats = true;
    CCPrintStatReportFilename = A->getValue();
  }
  if (Args.hasArg(options::OPT_fproc_stat_report))
    CCPrintProcessStats = true;

  // FIXME: TargetTriple is used by the target-prefixed calls to as/ld
  // and getToolChain is const.
  if (IsCLMode()) {
    // clang-cl targets MSVC-style Win32.
    llvm::Triple T(TargetTriple);
    T.setOS(llvm::Triple::Win32);
    T.setVendor(llvm::Triple::PC);
    T.setEnvironment(llvm::Triple::MSVC);
    T.setObjectFormat(llvm::Triple::COFF);
    TargetTriple = T.str();
  } else if (IsDXCMode()) {
    // Build TargetTriple from target_profile option for clang-dxc.
    if (const Arg *A = Args.getLastArg(options::OPT_target_profile)) {
      StringRef TargetProfile = A->getValue();
      if (auto Triple =
              toolchains::HLSLToolChain::parseTargetProfile(TargetProfile))
        TargetTriple = *Triple;
      else
        Diag(diag::err_drv_invalid_directx_shader_module) << TargetProfile;

      A->claim();
    } else {
      Diag(diag::err_drv_dxc_missing_target_profile);
    }
  }

  if (const Arg *A = Args.getLastArg(options::OPT_target))
    TargetTriple = A->getValue();
  if (const Arg *A = Args.getLastArg(options::OPT_ccc_install_dir))
    Dir = InstalledDir = A->getValue();
  for (const Arg *A : Args.filtered(options::OPT_B)) {
    A->claim();
    PrefixDirs.push_back(A->getValue(0));
  }
  if (Optional<std::string> CompilerPathValue =
          llvm::sys::Process::GetEnv("COMPILER_PATH")) {
    StringRef CompilerPath = *CompilerPathValue;
    while (!CompilerPath.empty()) {
      std::pair<StringRef, StringRef> Split =
          CompilerPath.split(llvm::sys::EnvPathSeparator);
      PrefixDirs.push_back(std::string(Split.first));
      CompilerPath = Split.second;
    }
  }
  if (const Arg *A = Args.getLastArg(options::OPT__sysroot_EQ))
    SysRoot = A->getValue();
  if (const Arg *A = Args.getLastArg(options::OPT__dyld_prefix_EQ))
    DyldPrefix = A->getValue();

  if (const Arg *A = Args.getLastArg(options::OPT_resource_dir))
    ResourceDir = A->getValue();

  if (const Arg *A = Args.getLastArg(options::OPT_save_temps_EQ)) {
    SaveTemps = llvm::StringSwitch<SaveTempsMode>(A->getValue())
                    .Case("cwd", SaveTempsCwd)
                    .Case("obj", SaveTempsObj)
                    .Default(SaveTempsCwd);
  }

  if (const Arg *A = Args.getLastArg(options::OPT_offload_host_only,
                                     options::OPT_offload_device_only,
                                     options::OPT_offload_host_device)) {
    if (A->getOption().matches(options::OPT_offload_host_only))
      Offload = OffloadHost;
    else if (A->getOption().matches(options::OPT_offload_device_only))
      Offload = OffloadDevice;
    else
      Offload = OffloadHostDevice;
  }

  setLTOMode(Args);

  // Process -fembed-bitcode= flags.
  if (Arg *A = Args.getLastArg(options::OPT_fembed_bitcode_EQ)) {
    StringRef Name = A->getValue();
    unsigned Model = llvm::StringSwitch<unsigned>(Name)
        .Case("off", EmbedNone)
        .Case("all", EmbedBitcode)
        .Case("bitcode", EmbedBitcode)
        .Case("marker", EmbedMarker)
        .Default(~0U);
    if (Model == ~0U) {
      Diags.Report(diag::err_drv_invalid_value) << A->getAsString(Args)
                                                << Name;
    } else
      BitcodeEmbed = static_cast<BitcodeEmbedMode>(Model);
  }

  // Remove existing compilation database so that each job can append to it.
  if (Arg *A = Args.getLastArg(options::OPT_MJ))
    llvm::sys::fs::remove(A->getValue());

  // Setting up the jobs for some precompile cases depends on whether we are
  // treating them as PCH, implicit modules or C++20 ones.
  // TODO: inferring the mode like this seems fragile (it meets the objective
  // of not requiring anything new for operation, however).
  const Arg *Std = Args.getLastArg(options::OPT_std_EQ);
  ModulesModeCXX20 =
      !Args.hasArg(options::OPT_fmodules) && Std &&
      (Std->containsValue("c++20") || Std->containsValue("c++2b") ||
       Std->containsValue("c++2a") || Std->containsValue("c++latest"));

  // Process -fmodule-header{=} flags.
  if (Arg *A = Args.getLastArg(options::OPT_fmodule_header_EQ,
                               options::OPT_fmodule_header)) {
    // These flags force C++20 handling of headers.
    ModulesModeCXX20 = true;
    if (A->getOption().matches(options::OPT_fmodule_header))
      CXX20HeaderType = HeaderMode_Default;
    else {
      StringRef ArgName = A->getValue();
      unsigned Kind = llvm::StringSwitch<unsigned>(ArgName)
                          .Case("user", HeaderMode_User)
                          .Case("system", HeaderMode_System)
                          .Default(~0U);
      if (Kind == ~0U) {
        Diags.Report(diag::err_drv_invalid_value)
            << A->getAsString(Args) << ArgName;
      } else
        CXX20HeaderType = static_cast<ModuleHeaderMode>(Kind);
    }
  }

  std::unique_ptr<llvm::opt::InputArgList> UArgs =
      std::make_unique<InputArgList>(std::move(Args));

  // Perform the default argument translations.
  DerivedArgList *TranslatedArgs = TranslateInputArgs(*UArgs);

  // Owned by the host.
  const ToolChain &TC = getToolChain(
      *UArgs, computeTargetTriple(*this, TargetTriple, *UArgs));

  // The compilation takes ownership of Args.
  Compilation *C = new Compilation(*this, TC, UArgs.release(), TranslatedArgs,
                                   ContainsError);

  if (!HandleImmediateArgs(*C))
    return C;

  // Construct the list of inputs.
  InputList Inputs;
  BuildInputs(C->getDefaultToolChain(), *TranslatedArgs, Inputs);

  // Determine if there are any offload static libraries.
  if (checkForOffloadStaticLib(*C, *TranslatedArgs))
    setOffloadStaticLibSeen();

  // Check for any objects/archives that need to be compiled with the default
  // triple.
  if (checkForSYCLDefaultDevice(*C, *TranslatedArgs))
    setSYCLDefaultTriple(true);

  // Check missing targets in archives/objects based on inputs from the user.
  checkForOffloadMismatch(*C, *TranslatedArgs);

  // Populate the tool chains for the offloading devices, if any.
  CreateOffloadingDeviceToolChains(*C, Inputs);

  // Use new offloading path for OpenMP.  This is disabled as the SYCL
  // offloading path is not properly setup to use the updated device linking
  // scheme.
  if ((C->isOffloadingHostKind(Action::OFK_OpenMP) &&
       Args.hasFlag(options::OPT_fopenmp_new_driver,
                    options::OPT_no_offload_new_driver, true)) ||
      Args.hasFlag(options::OPT_offload_new_driver,
                   options::OPT_no_offload_new_driver, false))
    setUseNewOffloadingDriver();

  // Determine FPGA emulation status.
  if (C->hasOffloadToolChain<Action::OFK_SYCL>()) {
    auto SYCLTCRange = C->getOffloadToolChains<Action::OFK_SYCL>();
    for (auto TI = SYCLTCRange.first, TE = SYCLTCRange.second; TI != TE; ++TI) {
      if (TI->second->getTriple().getSubArch() !=
          llvm::Triple::SPIRSubArch_fpga)
        continue;
      ArgStringList TargetArgs;
      const toolchains::SYCLToolChain *FPGATC =
          static_cast<const toolchains::SYCLToolChain *>(TI->second);
      FPGATC->TranslateBackendTargetArgs(FPGATC->getTriple(), *TranslatedArgs,
                                         TargetArgs);
      for (StringRef ArgString : TargetArgs) {
        if (ArgString.equals("-hardware") || ArgString.equals("-simulation")) {
          setFPGAEmulationMode(false);
          break;
        }
      }
      break;
    }
  }

  // Construct the list of abstract actions to perform for this compilation. On
  // MachO targets this uses the driver-driver and universal actions.
  if (TC.getTriple().isOSBinFormatMachO())
    BuildUniversalActions(*C, C->getDefaultToolChain(), Inputs);
  else
    BuildActions(*C, C->getArgs(), Inputs, C->getActions());

  if (CCCPrintPhases) {
    PrintActions(*C);
    return C;
  }

  BuildJobs(*C);

  return C;
}

static void printArgList(raw_ostream &OS, const llvm::opt::ArgList &Args) {
  llvm::opt::ArgStringList ASL;
  for (const auto *A : Args) {
    // Use user's original spelling of flags. For example, use
    // `/source-charset:utf-8` instead of `-finput-charset=utf-8` if the user
    // wrote the former.
    while (A->getAlias())
      A = A->getAlias();
    A->render(Args, ASL);
  }

  for (auto I = ASL.begin(), E = ASL.end(); I != E; ++I) {
    if (I != ASL.begin())
      OS << ' ';
    llvm::sys::printArg(OS, *I, true);
  }
  OS << '\n';
}

bool Driver::getCrashDiagnosticFile(StringRef ReproCrashFilename,
                                    SmallString<128> &CrashDiagDir) {
  using namespace llvm::sys;
  assert(llvm::Triple(llvm::sys::getProcessTriple()).isOSDarwin() &&
         "Only knows about .crash files on Darwin");

  // The .crash file can be found on at ~/Library/Logs/DiagnosticReports/
  // (or /Library/Logs/DiagnosticReports for root) and has the filename pattern
  // clang-<VERSION>_<YYYY-MM-DD-HHMMSS>_<hostname>.crash.
  path::home_directory(CrashDiagDir);
  if (CrashDiagDir.startswith("/var/root"))
    CrashDiagDir = "/";
  path::append(CrashDiagDir, "Library/Logs/DiagnosticReports");
  int PID =
#if LLVM_ON_UNIX
      getpid();
#else
      0;
#endif
  std::error_code EC;
  fs::file_status FileStatus;
  TimePoint<> LastAccessTime;
  SmallString<128> CrashFilePath;
  // Lookup the .crash files and get the one generated by a subprocess spawned
  // by this driver invocation.
  for (fs::directory_iterator File(CrashDiagDir, EC), FileEnd;
       File != FileEnd && !EC; File.increment(EC)) {
    StringRef FileName = path::filename(File->path());
    if (!FileName.startswith(Name))
      continue;
    if (fs::status(File->path(), FileStatus))
      continue;
    llvm::ErrorOr<std::unique_ptr<llvm::MemoryBuffer>> CrashFile =
        llvm::MemoryBuffer::getFile(File->path());
    if (!CrashFile)
      continue;
    // The first line should start with "Process:", otherwise this isn't a real
    // .crash file.
    StringRef Data = CrashFile.get()->getBuffer();
    if (!Data.startswith("Process:"))
      continue;
    // Parse parent process pid line, e.g: "Parent Process: clang-4.0 [79141]"
    size_t ParentProcPos = Data.find("Parent Process:");
    if (ParentProcPos == StringRef::npos)
      continue;
    size_t LineEnd = Data.find_first_of("\n", ParentProcPos);
    if (LineEnd == StringRef::npos)
      continue;
    StringRef ParentProcess = Data.slice(ParentProcPos+15, LineEnd).trim();
    int OpenBracket = -1, CloseBracket = -1;
    for (size_t i = 0, e = ParentProcess.size(); i < e; ++i) {
      if (ParentProcess[i] == '[')
        OpenBracket = i;
      if (ParentProcess[i] == ']')
        CloseBracket = i;
    }
    // Extract the parent process PID from the .crash file and check whether
    // it matches this driver invocation pid.
    int CrashPID;
    if (OpenBracket < 0 || CloseBracket < 0 ||
        ParentProcess.slice(OpenBracket + 1, CloseBracket)
            .getAsInteger(10, CrashPID) || CrashPID != PID) {
      continue;
    }

    // Found a .crash file matching the driver pid. To avoid getting an older
    // and misleading crash file, continue looking for the most recent.
    // FIXME: the driver can dispatch multiple cc1 invocations, leading to
    // multiple crashes poiting to the same parent process. Since the driver
    // does not collect pid information for the dispatched invocation there's
    // currently no way to distinguish among them.
    const auto FileAccessTime = FileStatus.getLastModificationTime();
    if (FileAccessTime > LastAccessTime) {
      CrashFilePath.assign(File->path());
      LastAccessTime = FileAccessTime;
    }
  }

  // If found, copy it over to the location of other reproducer files.
  if (!CrashFilePath.empty()) {
    EC = fs::copy_file(CrashFilePath, ReproCrashFilename);
    if (EC)
      return false;
    return true;
  }

  return false;
}

// When clang crashes, produce diagnostic information including the fully
// preprocessed source file(s).  Request that the developer attach the
// diagnostic information to a bug report.
void Driver::generateCompilationDiagnostics(
    Compilation &C, const Command &FailingCommand,
    StringRef AdditionalInformation, CompilationDiagnosticReport *Report) {
  if (C.getArgs().hasArg(options::OPT_fno_crash_diagnostics))
    return;

  unsigned Level = 1;
  if (Arg *A = C.getArgs().getLastArg(options::OPT_fcrash_diagnostics_EQ)) {
    Level = llvm::StringSwitch<unsigned>(A->getValue())
                .Case("off", 0)
                .Case("compiler", 1)
                .Case("all", 2)
                .Default(1);
  }
  if (!Level)
    return;

  // Don't try to generate diagnostics for dsymutil jobs.
  if (FailingCommand.getCreator().isDsymutilJob())
    return;

  bool IsLLD = false;
  TempFileList SavedTemps;
  if (FailingCommand.getCreator().isLinkJob()) {
    C.getDefaultToolChain().GetLinkerPath(&IsLLD);
    if (!IsLLD || Level < 2)
      return;

    // If lld crashed, we will re-run the same command with the input it used
    // to have. In that case we should not remove temp files in
    // initCompilationForDiagnostics yet. They will be added back and removed
    // later.
    SavedTemps = std::move(C.getTempFiles());
    assert(!C.getTempFiles().size());
  }

  // Print the version of the compiler.
  PrintVersion(C, llvm::errs());

  // Suppress driver output and emit preprocessor output to temp file.
  CCGenDiagnostics = true;

  // Save the original job command(s).
  Command Cmd = FailingCommand;

  // Keep track of whether we produce any errors while trying to produce
  // preprocessed sources.
  DiagnosticErrorTrap Trap(Diags);

  // Suppress tool output.
  C.initCompilationForDiagnostics();

  // Construct the list of inputs.
  InputList Inputs;
  BuildInputs(C.getDefaultToolChain(), C.getArgs(), Inputs);

  for (InputList::iterator it = Inputs.begin(), ie = Inputs.end(); it != ie;) {
    bool IgnoreInput = false;

    // Ignore input from stdin or any inputs that cannot be preprocessed.
    // Check type first as not all linker inputs have a value.
    if (types::getPreprocessedType(it->first) == types::TY_INVALID) {
      IgnoreInput = true;
    } else if (!strcmp(it->second->getValue(), "-")) {
      Diag(clang::diag::note_drv_command_failed_diag_msg)
          << "Error generating preprocessed source(s) - "
             "ignoring input from stdin.";
      IgnoreInput = true;
    }

    if (IgnoreInput) {
      it = Inputs.erase(it);
      ie = Inputs.end();
    } else {
      ++it;
    }
  }

  if (Inputs.empty()) {
    Diag(clang::diag::note_drv_command_failed_diag_msg)
        << "Error generating preprocessed source(s) - "
           "no preprocessable inputs.";
    return;
  }

  // Don't attempt to generate preprocessed files if multiple -arch options are
  // used, unless they're all duplicates.
  llvm::StringSet<> ArchNames;
  for (const Arg *A : C.getArgs()) {
    if (A->getOption().matches(options::OPT_arch)) {
      StringRef ArchName = A->getValue();
      ArchNames.insert(ArchName);
    }
  }
  if (ArchNames.size() > 1) {
    Diag(clang::diag::note_drv_command_failed_diag_msg)
        << "Error generating preprocessed source(s) - cannot generate "
           "preprocessed source with multiple -arch options.";
    return;
  }

  // Construct the list of abstract actions to perform for this compilation. On
  // Darwin OSes this uses the driver-driver and builds universal actions.
  const ToolChain &TC = C.getDefaultToolChain();
  if (TC.getTriple().isOSBinFormatMachO())
    BuildUniversalActions(C, TC, Inputs);
  else
    BuildActions(C, C.getArgs(), Inputs, C.getActions());

  BuildJobs(C);

  // If there were errors building the compilation, quit now.
  if (Trap.hasErrorOccurred()) {
    Diag(clang::diag::note_drv_command_failed_diag_msg)
        << "Error generating preprocessed source(s).";
    return;
  }

  // Generate preprocessed output.
  SmallVector<std::pair<int, const Command *>, 4> FailingCommands;
  C.ExecuteJobs(C.getJobs(), FailingCommands);

  // If any of the preprocessing commands failed, clean up and exit.
  if (!FailingCommands.empty()) {
    Diag(clang::diag::note_drv_command_failed_diag_msg)
        << "Error generating preprocessed source(s).";
    return;
  }

  // If lld failed, rerun it again with --reproduce.
  if (IsLLD) {
    const char *TmpName = CreateTempFile(C, "linker-crash", "tar");
    Command NewLLDInvocation = Cmd;
    llvm::opt::ArgStringList ArgList = NewLLDInvocation.getArguments();
    StringRef ReproduceOption =
        C.getDefaultToolChain().getTriple().isWindowsMSVCEnvironment()
            ? "/reproduce:"
            : "--reproduce=";
    ArgList.push_back(Saver.save(Twine(ReproduceOption) + TmpName).data());
    NewLLDInvocation.replaceArguments(std::move(ArgList));

    // Redirect stdout/stderr to /dev/null.
    NewLLDInvocation.Execute({None, {""}, {""}}, nullptr, nullptr);
  }

  const TempFileList &TempFiles = C.getTempFiles();
  if (TempFiles.empty()) {
    Diag(clang::diag::note_drv_command_failed_diag_msg)
        << "Error generating preprocessed source(s).";
    return;
  }

  Diag(clang::diag::note_drv_command_failed_diag_msg)
      << "\n********************\n\n"
         "PLEASE ATTACH THE FOLLOWING FILES TO THE BUG REPORT:\n"
         "Preprocessed source(s) and associated run script(s) are located at:";

  SmallString<128> VFS;
  SmallString<128> ReproCrashFilename;
  for (auto &TempFile : TempFiles) {
    Diag(clang::diag::note_drv_command_failed_diag_msg) << TempFile.first;
    if (Report)
      Report->TemporaryFiles.push_back(TempFile.first);
    if (ReproCrashFilename.empty()) {
      ReproCrashFilename = TempFile.first;
      llvm::sys::path::replace_extension(ReproCrashFilename, ".crash");
    }
    if (StringRef(TempFile.first).endswith(".cache")) {
      // In some cases (modules) we'll dump extra data to help with reproducing
      // the crash into a directory next to the output.
      VFS = llvm::sys::path::filename(TempFile.first);
      llvm::sys::path::append(VFS, "vfs", "vfs.yaml");
    }
  }

  for (auto &TempFile : SavedTemps)
    C.addTempFile(TempFile.first);

  // Assume associated files are based off of the first temporary file.
  CrashReportInfo CrashInfo(TempFiles[0].first, VFS);

  llvm::SmallString<128> Script(CrashInfo.Filename);
  llvm::sys::path::replace_extension(Script, "sh");
  std::error_code EC;
  llvm::raw_fd_ostream ScriptOS(Script, EC, llvm::sys::fs::CD_CreateNew,
                                llvm::sys::fs::FA_Write,
                                llvm::sys::fs::OF_Text);
  if (EC) {
    Diag(clang::diag::note_drv_command_failed_diag_msg)
        << "Error generating run script: " << Script << " " << EC.message();
  } else {
    ScriptOS << "# Crash reproducer for " << getClangFullVersion() << "\n"
             << "# Driver args: ";
    printArgList(ScriptOS, C.getInputArgs());
    ScriptOS << "# Original command: ";
    Cmd.Print(ScriptOS, "\n", /*Quote=*/true);
    Cmd.Print(ScriptOS, "\n", /*Quote=*/true, &CrashInfo);
    if (!AdditionalInformation.empty())
      ScriptOS << "\n# Additional information: " << AdditionalInformation
               << "\n";
    if (Report)
      Report->TemporaryFiles.push_back(std::string(Script.str()));
    Diag(clang::diag::note_drv_command_failed_diag_msg) << Script;
  }

  // On darwin, provide information about the .crash diagnostic report.
  if (llvm::Triple(llvm::sys::getProcessTriple()).isOSDarwin()) {
    SmallString<128> CrashDiagDir;
    if (getCrashDiagnosticFile(ReproCrashFilename, CrashDiagDir)) {
      Diag(clang::diag::note_drv_command_failed_diag_msg)
          << ReproCrashFilename.str();
    } else { // Suggest a directory for the user to look for .crash files.
      llvm::sys::path::append(CrashDiagDir, Name);
      CrashDiagDir += "_<YYYY-MM-DD-HHMMSS>_<hostname>.crash";
      Diag(clang::diag::note_drv_command_failed_diag_msg)
          << "Crash backtrace is located in";
      Diag(clang::diag::note_drv_command_failed_diag_msg)
          << CrashDiagDir.str();
      Diag(clang::diag::note_drv_command_failed_diag_msg)
          << "(choose the .crash file that corresponds to your crash)";
    }
  }

  for (const auto &A : C.getArgs().filtered(options::OPT_frewrite_map_file_EQ))
    Diag(clang::diag::note_drv_command_failed_diag_msg) << A->getValue();

  Diag(clang::diag::note_drv_command_failed_diag_msg)
      << "\n\n********************";
}

void Driver::setUpResponseFiles(Compilation &C, Command &Cmd) {
  // Since commandLineFitsWithinSystemLimits() may underestimate system's
  // capacity if the tool does not support response files, there is a chance/
  // that things will just work without a response file, so we silently just
  // skip it.
  if (Cmd.getResponseFileSupport().ResponseKind ==
          ResponseFileSupport::RF_None ||
      llvm::sys::commandLineFitsWithinSystemLimits(Cmd.getExecutable(),
                                                   Cmd.getArguments()))
    return;

  std::string TmpName = GetTemporaryPath("response", "txt");
  Cmd.setResponseFile(C.addTempFile(C.getArgs().MakeArgString(TmpName)));
}

int Driver::ExecuteCompilation(
    Compilation &C,
    SmallVectorImpl<std::pair<int, const Command *>> &FailingCommands) {
  if (C.getArgs().hasArg(options::OPT_fdriver_only)) {
    if (C.getArgs().hasArg(options::OPT_v))
      C.getJobs().Print(llvm::errs(), "\n", true);

    C.ExecuteJobs(C.getJobs(), FailingCommands, /*LogOnly=*/true);

    // If there were errors building the compilation, quit now.
    if (!FailingCommands.empty() || Diags.hasErrorOccurred())
      return 1;

    return 0;
  }

  // Just print if -### was present.
  if (C.getArgs().hasArg(options::OPT__HASH_HASH_HASH)) {
    C.getJobs().Print(llvm::errs(), "\n", true);
    return 0;
  }

  // If there were errors building the compilation, quit now.
  if (Diags.hasErrorOccurred())
    return 1;

  // Set up response file names for each command, if necessary.
  for (auto &Job : C.getJobs())
    setUpResponseFiles(C, Job);

  C.ExecuteJobs(C.getJobs(), FailingCommands);

  // If the command succeeded, we are done.
  if (FailingCommands.empty())
    return 0;

  // Otherwise, remove result files and print extra information about abnormal
  // failures.
  int Res = 0;
  for (const auto &CmdPair : FailingCommands) {
    int CommandRes = CmdPair.first;
    const Command *FailingCommand = CmdPair.second;

    // Remove result files if we're not saving temps.
    if (!isSaveTempsEnabled()) {
      const JobAction *JA = cast<JobAction>(&FailingCommand->getSource());
      C.CleanupFileMap(C.getResultFiles(), JA, true);

      // Failure result files are valid unless we crashed.
      if (CommandRes < 0)
        C.CleanupFileMap(C.getFailureResultFiles(), JA, true);
    }

#if LLVM_ON_UNIX
    // llvm/lib/Support/Unix/Signals.inc will exit with a special return code
    // for SIGPIPE. Do not print diagnostics for this case.
    if (CommandRes == EX_IOERR) {
      Res = CommandRes;
      continue;
    }
#endif

    // Print extra information about abnormal failures, if possible.
    //
    // This is ad-hoc, but we don't want to be excessively noisy. If the result
    // status was 1, assume the command failed normally. In particular, if it
    // was the compiler then assume it gave a reasonable error code. Failures
    // in other tools are less common, and they generally have worse
    // diagnostics, so always print the diagnostic there.
    const Tool &FailingTool = FailingCommand->getCreator();

    if (!FailingTool.hasGoodDiagnostics() || CommandRes != 1) {
      // FIXME: See FIXME above regarding result code interpretation.
      if (CommandRes < 0)
        Diag(clang::diag::err_drv_command_signalled)
            << FailingTool.getShortName();
      else
        Diag(clang::diag::err_drv_command_failed)
            << FailingTool.getShortName() << CommandRes;
    }

    auto CustomDiag = FailingCommand->getDiagForErrorCode(CommandRes);
    if (!CustomDiag.empty())
      Diag(clang::diag::note_drv_command_failed_diag_msg) << CustomDiag;
  }
  return Res;
}

void Driver::PrintHelp(bool ShowHidden) const {
  unsigned IncludedFlagsBitmask;
  unsigned ExcludedFlagsBitmask;
  std::tie(IncludedFlagsBitmask, ExcludedFlagsBitmask) =
      getIncludeExcludeOptionFlagMasks(IsCLMode());

  ExcludedFlagsBitmask |= options::NoDriverOption;
  if (!ShowHidden)
    ExcludedFlagsBitmask |= HelpHidden;

  if (IsFlangMode())
    IncludedFlagsBitmask |= options::FlangOption;
  else
    ExcludedFlagsBitmask |= options::FlangOnlyOption;

  std::string Usage = llvm::formatv("{0} [options] file...", Name).str();
  getOpts().printHelp(llvm::outs(), Usage.c_str(), DriverTitle.c_str(),
                      IncludedFlagsBitmask, ExcludedFlagsBitmask,
                      /*ShowAllAliases=*/false);
}

llvm::Triple Driver::MakeSYCLDeviceTriple(StringRef TargetArch) const {
  SmallVector<StringRef, 5> SYCLAlias = {"spir", "spir64", "spir64_fpga",
                                         "spir64_x86_64", "spir64_gen"};
  if (std::find(SYCLAlias.begin(), SYCLAlias.end(), TargetArch) !=
      SYCLAlias.end()) {
    llvm::Triple TT;
    TT.setArchName(TargetArch);
    TT.setVendor(llvm::Triple::UnknownVendor);
    TT.setOS(llvm::Triple::UnknownOS);
    return TT;
  }
  return llvm::Triple(TargetArch);
}

// Print the help from any of the given tools which are used for AOT
// compilation for SYCL
void Driver::PrintSYCLToolHelp(const Compilation &C) const {
  SmallVector<std::tuple<llvm::Triple, StringRef, StringRef, StringRef>, 4>
      HelpArgs;
  // Populate the vector with the tools and help options
  if (Arg *A = C.getArgs().getLastArg(options::OPT_fsycl_help_EQ)) {
    StringRef AV(A->getValue());
    llvm::Triple T;
    if (AV == "gen" || AV == "all")
      HelpArgs.push_back(std::make_tuple(MakeSYCLDeviceTriple("spir64_gen"),
                                         "ocloc", "--help", ""));
    if (AV == "fpga" || AV == "all")
      HelpArgs.push_back(std::make_tuple(MakeSYCLDeviceTriple("spir64_fpga"),
                                         "aoc", "-help", "-sycl"));
    if (AV == "x86_64" || AV == "all")
      HelpArgs.push_back(std::make_tuple(MakeSYCLDeviceTriple("spir64_x86_64"),
                                         "opencl-aot", "--help", ""));
    if (HelpArgs.empty()) {
      C.getDriver().Diag(diag::err_drv_unsupported_option_argument)
                         << A->getOption().getName() << AV;
      return;
    }
  }

  // Go through the args and emit the help information for each.
  for (auto &HA : HelpArgs) {
    llvm::outs() << "Emitting help information for " << std::get<1>(HA) << '\n'
        << "Use triple of '" << std::get<0>(HA).normalize() <<
        "' to enable ahead of time compilation\n";
    // Flush out the buffer before calling the external tool.
    llvm::outs().flush();
    std::vector<StringRef> ToolArgs = {std::get<1>(HA), std::get<2>(HA),
                                       std::get<3>(HA)};
    SmallString<128> ExecPath(
        C.getDefaultToolChain().GetProgramPath(std::get<1>(HA).data()));
    // do not run the tools with -###.
    if (C.getArgs().hasArg(options::OPT__HASH_HASH_HASH)) {
      llvm::errs() << "\"" << ExecPath << "\" \"" << ToolArgs[1] << "\"";
      if (!ToolArgs[2].empty())
        llvm::errs() << " \"" << ToolArgs[2] << "\"";
      llvm::errs() << "\n";
      continue;
    }
    auto ToolBinary = llvm::sys::findProgramByName(ExecPath);
    if (ToolBinary.getError()) {
      C.getDriver().Diag(diag::err_drv_command_failure) << ExecPath;
      continue;
    }
    // Run the Tool.
    llvm::sys::ExecuteAndWait(ToolBinary.get(), ToolArgs);
  }
}

void Driver::PrintVersion(const Compilation &C, raw_ostream &OS) const {
  if (IsFlangMode()) {
    OS << getClangToolFullVersion("flang-new") << '\n';
  } else {
    // FIXME: The following handlers should use a callback mechanism, we don't
    // know what the client would like to do.
    OS << getClangFullVersion() << '\n';
  }
  const ToolChain &TC = C.getDefaultToolChain();
  OS << "Target: " << TC.getTripleString() << '\n';

  // Print the threading model.
  if (Arg *A = C.getArgs().getLastArg(options::OPT_mthread_model)) {
    // Don't print if the ToolChain would have barfed on it already
    if (TC.isThreadModelSupported(A->getValue()))
      OS << "Thread model: " << A->getValue();
  } else
    OS << "Thread model: " << TC.getThreadModel();
  OS << '\n';

  // Print out the install directory.
  OS << "InstalledDir: " << InstalledDir << '\n';

  // If configuration files were used, print their paths.
  for (auto ConfigFile : ConfigFiles)
    OS << "Configuration file: " << ConfigFile << '\n';
}

/// PrintDiagnosticCategories - Implement the --print-diagnostic-categories
/// option.
static void PrintDiagnosticCategories(raw_ostream &OS) {
  // Skip the empty category.
  for (unsigned i = 1, max = DiagnosticIDs::getNumberOfCategories(); i != max;
       ++i)
    OS << i << ',' << DiagnosticIDs::getCategoryNameFromID(i) << '\n';
}

void Driver::HandleAutocompletions(StringRef PassedFlags) const {
  if (PassedFlags == "")
    return;
  // Print out all options that start with a given argument. This is used for
  // shell autocompletion.
  std::vector<std::string> SuggestedCompletions;
  std::vector<std::string> Flags;

  unsigned int DisableFlags =
      options::NoDriverOption | options::Unsupported | options::Ignored;

  // Make sure that Flang-only options don't pollute the Clang output
  // TODO: Make sure that Clang-only options don't pollute Flang output
  if (!IsFlangMode())
    DisableFlags |= options::FlangOnlyOption;

  // Distinguish "--autocomplete=-someflag" and "--autocomplete=-someflag,"
  // because the latter indicates that the user put space before pushing tab
  // which should end up in a file completion.
  const bool HasSpace = PassedFlags.endswith(",");

  // Parse PassedFlags by "," as all the command-line flags are passed to this
  // function separated by ","
  StringRef TargetFlags = PassedFlags;
  while (TargetFlags != "") {
    StringRef CurFlag;
    std::tie(CurFlag, TargetFlags) = TargetFlags.split(",");
    Flags.push_back(std::string(CurFlag));
  }

  // We want to show cc1-only options only when clang is invoked with -cc1 or
  // -Xclang.
  if (llvm::is_contained(Flags, "-Xclang") || llvm::is_contained(Flags, "-cc1"))
    DisableFlags &= ~options::NoDriverOption;

  const llvm::opt::OptTable &Opts = getOpts();
  StringRef Cur;
  Cur = Flags.at(Flags.size() - 1);
  StringRef Prev;
  if (Flags.size() >= 2) {
    Prev = Flags.at(Flags.size() - 2);
    SuggestedCompletions = Opts.suggestValueCompletions(Prev, Cur);
  }

  if (SuggestedCompletions.empty())
    SuggestedCompletions = Opts.suggestValueCompletions(Cur, "");

  // If Flags were empty, it means the user typed `clang [tab]` where we should
  // list all possible flags. If there was no value completion and the user
  // pressed tab after a space, we should fall back to a file completion.
  // We're printing a newline to be consistent with what we print at the end of
  // this function.
  if (SuggestedCompletions.empty() && HasSpace && !Flags.empty()) {
    llvm::outs() << '\n';
    return;
  }

  // When flag ends with '=' and there was no value completion, return empty
  // string and fall back to the file autocompletion.
  if (SuggestedCompletions.empty() && !Cur.endswith("=")) {
    // If the flag is in the form of "--autocomplete=-foo",
    // we were requested to print out all option names that start with "-foo".
    // For example, "--autocomplete=-fsyn" is expanded to "-fsyntax-only".
    SuggestedCompletions = Opts.findByPrefix(Cur, DisableFlags);

    // We have to query the -W flags manually as they're not in the OptTable.
    // TODO: Find a good way to add them to OptTable instead and them remove
    // this code.
    for (StringRef S : DiagnosticIDs::getDiagnosticFlags())
      if (S.startswith(Cur))
        SuggestedCompletions.push_back(std::string(S));
  }

  // Sort the autocomplete candidates so that shells print them out in a
  // deterministic order. We could sort in any way, but we chose
  // case-insensitive sorting for consistency with the -help option
  // which prints out options in the case-insensitive alphabetical order.
  llvm::sort(SuggestedCompletions, [](StringRef A, StringRef B) {
    if (int X = A.compare_insensitive(B))
      return X < 0;
    return A.compare(B) > 0;
  });

  llvm::outs() << llvm::join(SuggestedCompletions, "\n") << '\n';
}

bool Driver::HandleImmediateArgs(const Compilation &C) {
  // The order these options are handled in gcc is all over the place, but we
  // don't expect inconsistencies w.r.t. that to matter in practice.

  if (C.getArgs().hasArg(options::OPT_dumpmachine)) {
    llvm::outs() << C.getDefaultToolChain().getTripleString() << '\n';
    return false;
  }

  if (C.getArgs().hasArg(options::OPT_dumpversion)) {
    // Since -dumpversion is only implemented for pedantic GCC compatibility, we
    // return an answer which matches our definition of __VERSION__.
    llvm::outs() << CLANG_VERSION_STRING << "\n";
    return false;
  }

  if (C.getArgs().hasArg(options::OPT__print_diagnostic_categories)) {
    PrintDiagnosticCategories(llvm::outs());
    return false;
  }

  if (C.getArgs().hasArg(options::OPT_help) ||
      C.getArgs().hasArg(options::OPT__help_hidden)) {
    PrintHelp(C.getArgs().hasArg(options::OPT__help_hidden));
    return false;
  }

  if (C.getArgs().hasArg(options::OPT_fsycl_help_EQ)) {
    PrintSYCLToolHelp(C);
    return false;
  }

  if (C.getArgs().hasArg(options::OPT__version)) {
    // Follow gcc behavior and use stdout for --version and stderr for -v.
    PrintVersion(C, llvm::outs());
    return false;
  }

  if (C.getArgs().hasArg(options::OPT_v) ||
      C.getArgs().hasArg(options::OPT__HASH_HASH_HASH) ||
      C.getArgs().hasArg(options::OPT_print_supported_cpus)) {
    PrintVersion(C, llvm::errs());
    SuppressMissingInputWarning = true;
  }

  if (C.getArgs().hasArg(options::OPT_v)) {
    if (!SystemConfigDir.empty())
      llvm::errs() << "System configuration file directory: "
                   << SystemConfigDir << "\n";
    if (!UserConfigDir.empty())
      llvm::errs() << "User configuration file directory: "
                   << UserConfigDir << "\n";
  }

  const ToolChain &TC = C.getDefaultToolChain();

  if (C.getArgs().hasArg(options::OPT_v))
    TC.printVerboseInfo(llvm::errs());

  if (C.getArgs().hasArg(options::OPT_print_resource_dir)) {
    llvm::outs() << ResourceDir << '\n';
    return false;
  }

  if (C.getArgs().hasArg(options::OPT_print_search_dirs)) {
    llvm::outs() << "programs: =";
    bool separator = false;
    // Print -B and COMPILER_PATH.
    for (const std::string &Path : PrefixDirs) {
      if (separator)
        llvm::outs() << llvm::sys::EnvPathSeparator;
      llvm::outs() << Path;
      separator = true;
    }
    for (const std::string &Path : TC.getProgramPaths()) {
      if (separator)
        llvm::outs() << llvm::sys::EnvPathSeparator;
      llvm::outs() << Path;
      separator = true;
    }
    llvm::outs() << "\n";
    llvm::outs() << "libraries: =" << ResourceDir;

    StringRef sysroot = C.getSysRoot();

    for (const std::string &Path : TC.getFilePaths()) {
      // Always print a separator. ResourceDir was the first item shown.
      llvm::outs() << llvm::sys::EnvPathSeparator;
      // Interpretation of leading '=' is needed only for NetBSD.
      if (Path[0] == '=')
        llvm::outs() << sysroot << Path.substr(1);
      else
        llvm::outs() << Path;
    }
    llvm::outs() << "\n";
    return false;
  }

  if (C.getArgs().hasArg(options::OPT_print_runtime_dir)) {
    std::string RuntimePath;
    // Get the first existing path, if any.
    for (auto Path : TC.getRuntimePaths()) {
      if (getVFS().exists(Path)) {
        RuntimePath = Path;
        break;
      }
    }
    if (!RuntimePath.empty())
      llvm::outs() << RuntimePath << '\n';
    else
      llvm::outs() << TC.getCompilerRTPath() << '\n';
    return false;
  }

  if (C.getArgs().hasArg(options::OPT_print_diagnostic_options)) {
    std::vector<std::string> Flags = DiagnosticIDs::getDiagnosticFlags();
    for (std::size_t I = 0; I != Flags.size(); I += 2)
      llvm::outs() << "  " << Flags[I] << "\n  " << Flags[I + 1] << "\n\n";
    return false;
  }

  // FIXME: The following handlers should use a callback mechanism, we don't
  // know what the client would like to do.
  if (Arg *A = C.getArgs().getLastArg(options::OPT_print_file_name_EQ)) {
    llvm::outs() << GetFilePath(A->getValue(), TC) << "\n";
    return false;
  }

  if (Arg *A = C.getArgs().getLastArg(options::OPT_print_prog_name_EQ)) {
    StringRef ProgName = A->getValue();

    // Null program name cannot have a path.
    if (! ProgName.empty())
      llvm::outs() << GetProgramPath(ProgName, TC);

    llvm::outs() << "\n";
    return false;
  }

  if (Arg *A = C.getArgs().getLastArg(options::OPT_autocomplete)) {
    StringRef PassedFlags = A->getValue();
    HandleAutocompletions(PassedFlags);
    return false;
  }

  if (C.getArgs().hasArg(options::OPT_print_libgcc_file_name)) {
    ToolChain::RuntimeLibType RLT = TC.GetRuntimeLibType(C.getArgs());
    const llvm::Triple Triple(TC.ComputeEffectiveClangTriple(C.getArgs()));
    RegisterEffectiveTriple TripleRAII(TC, Triple);
    switch (RLT) {
    case ToolChain::RLT_CompilerRT:
      llvm::outs() << TC.getCompilerRT(C.getArgs(), "builtins") << "\n";
      break;
    case ToolChain::RLT_Libgcc:
      llvm::outs() << GetFilePath("libgcc.a", TC) << "\n";
      break;
    }
    return false;
  }

  if (C.getArgs().hasArg(options::OPT_print_multi_lib)) {
    for (const Multilib &Multilib : TC.getMultilibs())
      llvm::outs() << Multilib << "\n";
    return false;
  }

  if (C.getArgs().hasArg(options::OPT_print_multi_directory)) {
    const Multilib &Multilib = TC.getMultilib();
    if (Multilib.gccSuffix().empty())
      llvm::outs() << ".\n";
    else {
      StringRef Suffix(Multilib.gccSuffix());
      assert(Suffix.front() == '/');
      llvm::outs() << Suffix.substr(1) << "\n";
    }
    return false;
  }

  if (C.getArgs().hasArg(options::OPT_print_target_triple)) {
    llvm::outs() << TC.getTripleString() << "\n";
    return false;
  }

  if (C.getArgs().hasArg(options::OPT_print_effective_triple)) {
    const llvm::Triple Triple(TC.ComputeEffectiveClangTriple(C.getArgs()));
    llvm::outs() << Triple.getTriple() << "\n";
    return false;
  }

  if (C.getArgs().hasArg(options::OPT_print_targets)) {
    llvm::TargetRegistry::printRegisteredTargetsForVersion(llvm::outs());
    return false;
  }

  return true;
}

enum {
  TopLevelAction = 0,
  HeadSibAction = 1,
  OtherSibAction = 2,
};

// Display an action graph human-readably.  Action A is the "sink" node
// and latest-occuring action. Traversal is in pre-order, visiting the
// inputs to each action before printing the action itself.
static unsigned PrintActions1(const Compilation &C, Action *A,
                              std::map<Action *, unsigned> &Ids,
                              Twine Indent = {}, int Kind = TopLevelAction) {
  if (Ids.count(A)) // A was already visited.
    return Ids[A];

  std::string str;
  llvm::raw_string_ostream os(str);

  auto getSibIndent = [](int K) -> Twine {
    return (K == HeadSibAction) ? "   " : (K == OtherSibAction) ? "|  " : "";
  };

  Twine SibIndent = Indent + getSibIndent(Kind);
  int SibKind = HeadSibAction;
  os << Action::getClassName(A->getKind()) << ", ";
  if (InputAction *IA = dyn_cast<InputAction>(A)) {
    os << "\"" << IA->getInputArg().getValue() << "\"";
  } else if (BindArchAction *BIA = dyn_cast<BindArchAction>(A)) {
    os << '"' << BIA->getArchName() << '"' << ", {"
       << PrintActions1(C, *BIA->input_begin(), Ids, SibIndent, SibKind) << "}";
  } else if (OffloadAction *OA = dyn_cast<OffloadAction>(A)) {
    bool IsFirst = true;
    OA->doOnEachDependence(
        [&](Action *A, const ToolChain *TC, const char *BoundArch) {
          assert(TC && "Unknown host toolchain");
          // E.g. for two CUDA device dependences whose bound arch is sm_20 and
          // sm_35 this will generate:
          // "cuda-device" (nvptx64-nvidia-cuda:sm_20) {#ID}, "cuda-device"
          // (nvptx64-nvidia-cuda:sm_35) {#ID}
          if (!IsFirst)
            os << ", ";
          os << '"';
          os << A->getOffloadingKindPrefix();
          os << " (";
          os << TC->getTriple().normalize();
          if (BoundArch)
            os << ":" << BoundArch;
          os << ")";
          os << '"';
          os << " {" << PrintActions1(C, A, Ids, SibIndent, SibKind) << "}";
          IsFirst = false;
          SibKind = OtherSibAction;
        });
  } else {
    const ActionList *AL = &A->getInputs();

    if (AL->size()) {
      const char *Prefix = "{";
      for (Action *PreRequisite : *AL) {
        os << Prefix << PrintActions1(C, PreRequisite, Ids, SibIndent, SibKind);
        Prefix = ", ";
        SibKind = OtherSibAction;
      }
      os << "}";
    } else
      os << "{}";
  }

  // Append offload info for all options other than the offloading action
  // itself (e.g. (cuda-device, sm_20) or (cuda-host)).
  std::string offload_str;
  llvm::raw_string_ostream offload_os(offload_str);
  if (!isa<OffloadAction>(A)) {
    auto S = A->getOffloadingKindPrefix();
    if (!S.empty()) {
      offload_os << ", (" << S;
      if (A->getOffloadingArch())
        offload_os << ", " << A->getOffloadingArch();
      offload_os << ")";
    }
  }

  auto getSelfIndent = [](int K) -> Twine {
    return (K == HeadSibAction) ? "+- " : (K == OtherSibAction) ? "|- " : "";
  };

  unsigned Id = Ids.size();
  Ids[A] = Id;
  llvm::errs() << Indent + getSelfIndent(Kind) << Id << ": " << os.str() << ", "
               << types::getTypeName(A->getType()) << offload_os.str() << "\n";

  return Id;
}

// Print the action graphs in a compilation C.
// For example "clang -c file1.c file2.c" is composed of two subgraphs.
void Driver::PrintActions(const Compilation &C) const {
  std::map<Action *, unsigned> Ids;
  for (Action *A : C.getActions())
    PrintActions1(C, A, Ids);
}

/// Check whether the given input tree contains any compilation or
/// assembly actions.
static bool ContainsCompileOrAssembleAction(const Action *A) {
  if (isa<CompileJobAction>(A) || isa<BackendJobAction>(A) ||
      isa<AssembleJobAction>(A))
    return true;

  return llvm::any_of(A->inputs(), ContainsCompileOrAssembleAction);
}

void Driver::BuildUniversalActions(Compilation &C, const ToolChain &TC,
                                   const InputList &BAInputs) const {
  DerivedArgList &Args = C.getArgs();
  ActionList &Actions = C.getActions();
  llvm::PrettyStackTraceString CrashInfo("Building universal build actions");
  // Collect the list of architectures. Duplicates are allowed, but should only
  // be handled once (in the order seen).
  llvm::StringSet<> ArchNames;
  SmallVector<const char *, 4> Archs;
  for (Arg *A : Args) {
    if (A->getOption().matches(options::OPT_arch)) {
      // Validate the option here; we don't save the type here because its
      // particular spelling may participate in other driver choices.
      llvm::Triple::ArchType Arch =
          tools::darwin::getArchTypeForMachOArchName(A->getValue());
      if (Arch == llvm::Triple::UnknownArch) {
        Diag(clang::diag::err_drv_invalid_arch_name) << A->getAsString(Args);
        continue;
      }

      A->claim();
      if (ArchNames.insert(A->getValue()).second)
        Archs.push_back(A->getValue());
    }
  }

  // When there is no explicit arch for this platform, make sure we still bind
  // the architecture (to the default) so that -Xarch_ is handled correctly.
  if (!Archs.size())
    Archs.push_back(Args.MakeArgString(TC.getDefaultUniversalArchName()));

  ActionList SingleActions;
  BuildActions(C, Args, BAInputs, SingleActions);

  // Add in arch bindings for every top level action, as well as lipo and
  // dsymutil steps if needed.
  for (Action* Act : SingleActions) {
    // Make sure we can lipo this kind of output. If not (and it is an actual
    // output) then we disallow, since we can't create an output file with the
    // right name without overwriting it. We could remove this oddity by just
    // changing the output names to include the arch, which would also fix
    // -save-temps. Compatibility wins for now.

    if (Archs.size() > 1 && !types::canLipoType(Act->getType()))
      Diag(clang::diag::err_drv_invalid_output_with_multiple_archs)
          << types::getTypeName(Act->getType());

    ActionList Inputs;
    for (unsigned i = 0, e = Archs.size(); i != e; ++i)
      Inputs.push_back(C.MakeAction<BindArchAction>(Act, Archs[i]));

    // Lipo if necessary, we do it this way because we need to set the arch flag
    // so that -Xarch_ gets overwritten.
    if (Inputs.size() == 1 || Act->getType() == types::TY_Nothing)
      Actions.append(Inputs.begin(), Inputs.end());
    else
      Actions.push_back(C.MakeAction<LipoJobAction>(Inputs, Act->getType()));

    // Handle debug info queries.
    Arg *A = Args.getLastArg(options::OPT_g_Group);
    bool enablesDebugInfo = A && !A->getOption().matches(options::OPT_g0) &&
                            !A->getOption().matches(options::OPT_gstabs);
    if ((enablesDebugInfo || willEmitRemarks(Args)) &&
        ContainsCompileOrAssembleAction(Actions.back())) {

      // Add a 'dsymutil' step if necessary, when debug info is enabled and we
      // have a compile input. We need to run 'dsymutil' ourselves in such cases
      // because the debug info will refer to a temporary object file which
      // will be removed at the end of the compilation process.
      if (Act->getType() == types::TY_Image) {
        ActionList Inputs;
        Inputs.push_back(Actions.back());
        Actions.pop_back();
        Actions.push_back(
            C.MakeAction<DsymutilJobAction>(Inputs, types::TY_dSYM));
      }

      // Verify the debug info output.
      if (Args.hasArg(options::OPT_verify_debug_info)) {
        Action* LastAction = Actions.back();
        Actions.pop_back();
        Actions.push_back(C.MakeAction<VerifyDebugInfoJobAction>(
            LastAction, types::TY_Nothing));
      }
    }
  }
}

bool Driver::DiagnoseInputExistence(const DerivedArgList &Args, StringRef Value,
                                    types::ID Ty, bool TypoCorrect) const {
  if (!getCheckInputsExist())
    return true;

  // stdin always exists.
  if (Value == "-")
    return true;

  // If it's a header to be found in the system or user search path, then defer
  // complaints about its absence until those searches can be done.  When we
  // are definitely processing headers for C++20 header units, extend this to
  // allow the user to put "-fmodule-header -xc++-header vector" for example.
  if (Ty == types::TY_CXXSHeader || Ty == types::TY_CXXUHeader ||
      (ModulesModeCXX20 && Ty == types::TY_CXXHeader))
    return true;

  if (getVFS().exists(Value))
    return true;

  if (TypoCorrect) {
    // Check if the filename is a typo for an option flag. OptTable thinks
    // that all args that are not known options and that start with / are
    // filenames, but e.g. `/diagnostic:caret` is more likely a typo for
    // the option `/diagnostics:caret` than a reference to a file in the root
    // directory.
    unsigned IncludedFlagsBitmask;
    unsigned ExcludedFlagsBitmask;
    std::tie(IncludedFlagsBitmask, ExcludedFlagsBitmask) =
        getIncludeExcludeOptionFlagMasks(IsCLMode());
    std::string Nearest;
    if (getOpts().findNearest(Value, Nearest, IncludedFlagsBitmask,
                              ExcludedFlagsBitmask) <= 1) {
      Diag(clang::diag::err_drv_no_such_file_with_suggestion)
          << Value << Nearest;
      return false;
    }
  }

  // In CL mode, don't error on apparently non-existent linker inputs, because
  // they can be influenced by linker flags the clang driver might not
  // understand.
  // Examples:
  // - `clang-cl main.cc ole32.lib` in a a non-MSVC shell will make the driver
  //   module look for an MSVC installation in the registry. (We could ask
  //   the MSVCToolChain object if it can find `ole32.lib`, but the logic to
  //   look in the registry might move into lld-link in the future so that
  //   lld-link invocations in non-MSVC shells just work too.)
  // - `clang-cl ... /link ...` can pass arbitrary flags to the linker,
  //   including /libpath:, which is used to find .lib and .obj files.
  // So do not diagnose this on the driver level. Rely on the linker diagnosing
  // it. (If we don't end up invoking the linker, this means we'll emit a
  // "'linker' input unused [-Wunused-command-line-argument]" warning instead
  // of an error.)
  //
  // Only do this skip after the typo correction step above. `/Brepo` is treated
  // as TY_Object, but it's clearly a typo for `/Brepro`. It seems fine to emit
  // an error if we have a flag that's within an edit distance of 1 from a
  // flag. (Users can use `-Wl,` or `/linker` to launder the flag past the
  // driver in the unlikely case they run into this.)
  //
  // Don't do this for inputs that start with a '/', else we'd pass options
  // like /libpath: through to the linker silently.
  //
  // Emitting an error for linker inputs can also cause incorrect diagnostics
  // with the gcc driver. The command
  //     clang -fuse-ld=lld -Wl,--chroot,some/dir /file.o
  // will make lld look for some/dir/file.o, while we will diagnose here that
  // `/file.o` does not exist. However, configure scripts check if
  // `clang /GR-` compiles without error to see if the compiler is cl.exe,
  // so we can't downgrade diagnostics for `/GR-` from an error to a warning
  // in cc mode. (We can in cl mode because cl.exe itself only warns on
  // unknown flags.)
  if (IsCLMode() && Ty == types::TY_Object && !Value.startswith("/"))
    return true;

  Diag(clang::diag::err_drv_no_such_file) << Value;
  return false;
}

// Get the C++20 Header Unit type corresponding to the input type.
static types::ID CXXHeaderUnitType(ModuleHeaderMode HM) {
  switch (HM) {
  case HeaderMode_User:
    return types::TY_CXXUHeader;
  case HeaderMode_System:
    return types::TY_CXXSHeader;
  case HeaderMode_Default:
    break;
  case HeaderMode_None:
    llvm_unreachable("should not be called in this case");
  }
  return types::TY_CXXHUHeader;
}

// Construct a the list of inputs and their types.
void Driver::BuildInputs(const ToolChain &TC, DerivedArgList &Args,
                         InputList &Inputs) const {
  const llvm::opt::OptTable &Opts = getOpts();
  // Track the current user specified (-x) input. We also explicitly track the
  // argument used to set the type; we only want to claim the type when we
  // actually use it, so we warn about unused -x arguments.
  types::ID InputType = types::TY_Nothing;
  Arg *InputTypeArg = nullptr;
  bool IsSYCL =
      Args.hasFlag(options::OPT_fsycl, options::OPT_fno_sycl, false) ||
      Args.hasArg(options::OPT_fsycl_device_only);

  // The last /TC or /TP option sets the input type to C or C++ globally.
  if (Arg *TCTP = Args.getLastArgNoClaim(options::OPT__SLASH_TC,
                                         options::OPT__SLASH_TP)) {
    InputTypeArg = TCTP;
    InputType = TCTP->getOption().matches(options::OPT__SLASH_TC) && !IsSYCL
                    ? types::TY_C
                    : types::TY_CXX;

    Arg *Previous = nullptr;
    bool ShowNote = false;
    for (Arg *A :
         Args.filtered(options::OPT__SLASH_TC, options::OPT__SLASH_TP)) {
      if (Previous) {
        Diag(clang::diag::warn_drv_overriding_flag_option)
          << Previous->getSpelling() << A->getSpelling();
        ShowNote = true;
      }
      Previous = A;
    }
    if (ShowNote)
      Diag(clang::diag::note_drv_t_option_is_global);

    // No driver mode exposes -x and /TC or /TP; we don't support mixing them.
    assert(!Args.hasArg(options::OPT_x) && "-x and /TC or /TP is not allowed");
  }

  // Warn -x after last input file has no effect
  {
    Arg *LastXArg = Args.getLastArgNoClaim(options::OPT_x);
    Arg *LastInputArg = Args.getLastArgNoClaim(options::OPT_INPUT);
    if (LastXArg && LastInputArg && LastInputArg->getIndex() < LastXArg->getIndex())
      Diag(clang::diag::warn_drv_unused_x) << LastXArg->getValue();
  }

  for (Arg *A : Args) {
    if (A->getOption().getKind() == Option::InputClass) {
      const char *Value = A->getValue();
      types::ID Ty = types::TY_INVALID;

      // Infer the input type if necessary.
      if (InputType == types::TY_Nothing) {
        // If there was an explicit arg for this, claim it.
        if (InputTypeArg)
          InputTypeArg->claim();

        types::ID CType = types::TY_C;
        // For SYCL, all source file inputs are considered C++.
        if (IsSYCL)
          CType = types::TY_CXX;

        // stdin must be handled specially.
        if (memcmp(Value, "-", 2) == 0) {
          if (IsFlangMode()) {
            Ty = types::TY_Fortran;
          } else {
            // If running with -E, treat as a C input (this changes the
            // builtin macros, for example). This may be overridden by -ObjC
            // below.
            //
            // Otherwise emit an error but still use a valid type to avoid
            // spurious errors (e.g., no inputs).
            assert(!CCGenDiagnostics && "stdin produces no crash reproducer");
            if (!Args.hasArgNoClaim(options::OPT_E) && !CCCIsCPP())
              Diag(IsCLMode() ? clang::diag::err_drv_unknown_stdin_type_clang_cl
                              : clang::diag::err_drv_unknown_stdin_type);
            Ty = types::TY_C;
          }
        } else {
          // Otherwise lookup by extension.
          // Fallback is C if invoked as C preprocessor, C++ if invoked with
          // clang-cl /E, or Object otherwise.
          // We use a host hook here because Darwin at least has its own
          // idea of what .s is.
          if (const char *Ext = strrchr(Value, '.'))
            Ty = TC.LookupTypeForExtension(Ext + 1);

          // For SYCL, convert C-type sources to C++-type sources.
          if (IsSYCL) {
            types::ID OldTy = Ty;
            switch (Ty) {
            case types::TY_C:
              Ty = types::TY_CXX;
              break;
            case types::TY_CHeader:
              Ty = types::TY_CXXHeader;
              break;
            case types::TY_PP_C:
              Ty = types::TY_PP_CXX;
              break;
            case types::TY_PP_CHeader:
              Ty = types::TY_PP_CXXHeader;
              break;
            default:
              break;
            }
            if (OldTy != Ty) {
              Diag(clang::diag::warn_drv_fsycl_with_c_type)
                  << getTypeName(OldTy) << getTypeName(Ty);
            }
          }

          if (Ty == types::TY_INVALID) {
            if (IsCLMode() && (Args.hasArgNoClaim(options::OPT_E) || CCGenDiagnostics))
              Ty = types::TY_CXX;
            else if (CCCIsCPP() || CCGenDiagnostics)
              Ty = CType;
            else
              Ty = types::TY_Object;
          }

          // If the driver is invoked as C++ compiler (like clang++ or c++) it
          // should autodetect some input files as C++ for g++ compatibility.
          if (CCCIsCXX()) {
            types::ID OldTy = Ty;
            Ty = types::lookupCXXTypeForCType(Ty);

            // Do not complain about foo.h, when we are known to be processing
            // it as a C++20 header unit.
            if (Ty != OldTy && !(OldTy == types::TY_CHeader && hasHeaderMode()))
              Diag(clang::diag::warn_drv_treating_input_as_cxx)
                  << getTypeName(OldTy) << getTypeName(Ty);
          }

          // If running with -fthinlto-index=, extensions that normally identify
          // native object files actually identify LLVM bitcode files.
          if (Args.hasArgNoClaim(options::OPT_fthinlto_index_EQ) &&
              Ty == types::TY_Object)
            Ty = types::TY_LLVM_BC;
        }

        // -ObjC and -ObjC++ override the default language, but only for "source
        // files". We just treat everything that isn't a linker input as a
        // source file.
        //
        // FIXME: Clean this up if we move the phase sequence into the type.
        if (Ty != types::TY_Object) {
          if (Args.hasArg(options::OPT_ObjC))
            Ty = types::TY_ObjC;
          else if (Args.hasArg(options::OPT_ObjCXX))
            Ty = types::TY_ObjCXX;
        }

        // Disambiguate headers that are meant to be header units from those
        // intended to be PCH.  Avoid missing '.h' cases that are counted as
        // C headers by default - we know we are in C++ mode and we do not
        // want to issue a complaint about compiling things in the wrong mode.
        if ((Ty == types::TY_CXXHeader || Ty == types::TY_CHeader) &&
            hasHeaderMode())
          Ty = CXXHeaderUnitType(CXX20HeaderType);
      } else {
        assert(InputTypeArg && "InputType set w/o InputTypeArg");
        if (!InputTypeArg->getOption().matches(options::OPT_x)) {
          // If emulating cl.exe, make sure that /TC and /TP don't affect input
          // object files.
          const char *Ext = strrchr(Value, '.');
          if (Ext && TC.LookupTypeForExtension(Ext + 1) == types::TY_Object)
            Ty = types::TY_Object;
        }
        if (Ty == types::TY_INVALID) {
          Ty = InputType;
          InputTypeArg->claim();
        }
      }

      if (DiagnoseInputExistence(Args, Value, Ty, /*TypoCorrect=*/true))
        Inputs.push_back(std::make_pair(Ty, A));

    } else if (A->getOption().matches(options::OPT__SLASH_Tc)) {
      StringRef Value = A->getValue();
      if (DiagnoseInputExistence(Args, Value, types::TY_C,
                                 /*TypoCorrect=*/false)) {
        Arg *InputArg = MakeInputArg(Args, Opts, A->getValue());
        Inputs.push_back(
            std::make_pair(IsSYCL ? types::TY_CXX : types::TY_C, InputArg));
      }
      A->claim();
    } else if (A->getOption().matches(options::OPT__SLASH_Tp)) {
      StringRef Value = A->getValue();
      if (DiagnoseInputExistence(Args, Value, types::TY_CXX,
                                 /*TypoCorrect=*/false)) {
        Arg *InputArg = MakeInputArg(Args, Opts, A->getValue());
        Inputs.push_back(std::make_pair(types::TY_CXX, InputArg));
      }
      A->claim();
    } else if (A->getOption().hasFlag(options::LinkerInput)) {
      // Just treat as object type, we could make a special type for this if
      // necessary.
      Inputs.push_back(std::make_pair(types::TY_Object, A));

    } else if (A->getOption().matches(options::OPT_x)) {
      InputTypeArg = A;
      InputType = types::lookupTypeForTypeSpecifier(A->getValue());
      A->claim();

      // Follow gcc behavior and treat as linker input for invalid -x
      // options. Its not clear why we shouldn't just revert to unknown; but
      // this isn't very important, we might as well be bug compatible.
      if (!InputType) {
        Diag(clang::diag::err_drv_unknown_language) << A->getValue();
        InputType = types::TY_Object;
      }
      // Emit an error if c-compilation is forced in -fsycl mode
      if (IsSYCL && (InputType == types::TY_C || InputType == types::TY_PP_C ||
                     InputType == types::TY_CHeader))
        Diag(clang::diag::err_drv_fsycl_with_c_type) << A->getAsString(Args);

      // If the user has put -fmodule-header{,=} then we treat C++ headers as
      // header unit inputs.  So we 'promote' -xc++-header appropriately.
      if (InputType == types::TY_CXXHeader && hasHeaderMode())
        InputType = CXXHeaderUnitType(CXX20HeaderType);
    } else if (A->getOption().getID() == options::OPT_U) {
      assert(A->getNumValues() == 1 && "The /U option has one value.");
      StringRef Val = A->getValue(0);
      if (Val.find_first_of("/\\") != StringRef::npos) {
        // Warn about e.g. "/Users/me/myfile.c".
        Diag(diag::warn_slash_u_filename) << Val;
        Diag(diag::note_use_dashdash);
      }
    }
    // TODO: remove when -foffload-static-lib support is dropped.
    else if (A->getOption().matches(options::OPT_offload_lib_Group)) {
      // Add the foffload-static-lib library to the command line to allow
      // processing when no source or object is supplied as well as proper
      // host link.
      Arg *InputArg = MakeInputArg(Args, Opts, A->getValue());
      Inputs.push_back(std::make_pair(types::TY_Object, InputArg));
      A->claim();
      // Use of -foffload-static-lib and -foffload-whole-static-lib are
      // deprecated with the updated functionality to scan the static libs.
      Diag(clang::diag::warn_drv_deprecated_option)
          << A->getAsString(Args) << A->getValue();
    }
  }
  if (CCCIsCPP() && Inputs.empty()) {
    // If called as standalone preprocessor, stdin is processed
    // if no other input is present.
    Arg *A = MakeInputArg(Args, Opts, "-");
    Inputs.push_back(std::make_pair(types::TY_C, A));
  }
}

static bool runBundler(const SmallVectorImpl<StringRef> &BundlerArgs,
                       Compilation &C) {
  // Find bundler.
  StringRef ExecPath(C.getArgs().MakeArgString(C.getDriver().Dir));
  llvm::ErrorOr<std::string> BundlerBinary =
      llvm::sys::findProgramByName("clang-offload-bundler", ExecPath);
  // Since this is run in real time and not in the toolchain, output the
  // command line if requested.
  bool OutputOnly = C.getArgs().hasArg(options::OPT__HASH_HASH_HASH);
  if (C.getArgs().hasArg(options::OPT_v) || OutputOnly) {
    for (StringRef A : BundlerArgs)
      if (OutputOnly)
        llvm::errs() << "\"" << A << "\" ";
      else
        llvm::errs() << A << " ";
    llvm::errs() << '\n';
  }
  if (BundlerBinary.getError())
    return false;

  return !llvm::sys::ExecuteAndWait(BundlerBinary.get(), BundlerArgs);
}

static bool hasFPGABinary(Compilation &C, std::string Object, types::ID Type) {
  assert(types::isFPGA(Type) && "unexpected Type for FPGA binary check");
  // Do not do the check if the file doesn't exist
  if (!llvm::sys::fs::exists(Object))
    return false;

  // Only static archives are valid FPGA Binaries for unbundling.
  if (!isStaticArchiveFile(Object))
    return false;

  // Temporary names for the output.
  llvm::Triple TT;
  TT.setArchName(types::getTypeName(Type));
  TT.setVendorName("intel");
  TT.setOS(llvm::Triple::UnknownOS);

  // Checking uses -check-section option with the input file, no output
  // file and the target triple being looked for.
  const char *Targets =
      C.getArgs().MakeArgString(Twine("-targets=sycl-") + TT.str());
  const char *Inputs = C.getArgs().MakeArgString(Twine("-input=") + Object);
  // Always use -type=ao for aocx/aocr bundle checking.  The 'bundles' are
  // actually archives.
  SmallVector<StringRef, 6> BundlerArgs = {"clang-offload-bundler", "-type=ao",
                                           Targets, Inputs, "-check-section"};
  return runBundler(BundlerArgs, C);
}

static SmallVector<std::string, 4> getOffloadSections(Compilation &C,
                                                      const StringRef &File) {
  // Do not do the check if the file doesn't exist
  if (!llvm::sys::fs::exists(File))
    return {};

  bool IsArchive = isStaticArchiveFile(File);
  if (!(IsArchive || isObjectFile(File.str())))
    return {};

  // Use the bundler to grab the list of sections from the given archive
  // or object.
  StringRef ExecPath(C.getArgs().MakeArgString(C.getDriver().Dir));
  llvm::ErrorOr<std::string> BundlerBinary =
      llvm::sys::findProgramByName("clang-offload-bundler", ExecPath);
  const char *Input = C.getArgs().MakeArgString(Twine("-input=") + File.str());
  // Always use -type=ao for bundle checking.  The 'bundles' are
  // actually archives.
  SmallVector<StringRef, 6> BundlerArgs = {
      BundlerBinary.get(), IsArchive ? "-type=ao" : "-type=o", Input, "-list"};
  // Since this is run in real time and not in the toolchain, output the
  // command line if requested.
  bool OutputOnly = C.getArgs().hasArg(options::OPT__HASH_HASH_HASH);
  if (C.getArgs().hasArg(options::OPT_v) || OutputOnly) {
    for (StringRef A : BundlerArgs)
      if (OutputOnly)
        llvm::errs() << "\"" << A << "\" ";
      else
        llvm::errs() << A << " ";
    llvm::errs() << '\n';
  }
  if (BundlerBinary.getError())
    return {};
  llvm::SmallString<64> OutputFile(
      C.getDriver().GetTemporaryPath("bundle-list", "txt"));
  llvm::FileRemover OutputRemover(OutputFile.c_str());
  llvm::Optional<llvm::StringRef> Redirects[] = {
      {""},
      OutputFile.str(),
      OutputFile.str(),
  };

  std::string ErrorMessage;
  if (llvm::sys::ExecuteAndWait(BundlerBinary.get(), BundlerArgs, {}, Redirects,
                                /*SecondsToWait*/ 0, /*MemoryLimit*/ 0,
                                &ErrorMessage)) {
    // Could not get the information, return false
    return {};
  }

  llvm::ErrorOr<std::unique_ptr<llvm::MemoryBuffer>> OutputBuf =
      llvm::MemoryBuffer::getFile(OutputFile.c_str());
  if (!OutputBuf) {
    // Could not capture output, return false
    return {};
  }

  SmallVector<std::string, 4> Sections;
  for (llvm::line_iterator LineIt(**OutputBuf); !LineIt.is_at_end(); ++LineIt)
    Sections.push_back(LineIt->str());
  if (Sections.empty())
    return {};

  return Sections;
}

static bool hasSYCLDefaultSection(Compilation &C, const StringRef &File) {
  // Do not do the check if the file doesn't exist
  if (!llvm::sys::fs::exists(File))
    return false;

  bool IsArchive = isStaticArchiveFile(File);
  if (!(IsArchive || isObjectFile(File.str())))
    return false;

  llvm::Triple TT(C.getDriver().MakeSYCLDeviceTriple(getDefaultSYCLArch(C)));
  // Checking uses -check-section option with the input file, no output
  // file and the target triple being looked for.
  const char *Targets =
      C.getArgs().MakeArgString(Twine("-targets=sycl-") + TT.str());
  const char *Inputs = C.getArgs().MakeArgString(Twine("-input=") + File.str());
  SmallVector<StringRef, 6> BundlerArgs = {"clang-offload-bundler",
                                           IsArchive ? "-type=ao" : "-type=o",
                                           Targets, Inputs, "-check-section"};
  return runBundler(BundlerArgs, C);
}

static bool hasOffloadSections(Compilation &C, const StringRef &File,
                               DerivedArgList &Args) {
  // Do not do the check if the file doesn't exist
  if (!llvm::sys::fs::exists(File))
    return false;

  bool IsArchive = isStaticArchiveFile(File);
  if (!(IsArchive || isObjectFile(File.str())))
    return false;

  llvm::Triple TT(C.getDefaultToolChain().getTriple());
  // Checking uses -check-section option with the input file, no output
  // file and the target triple being looked for.
  // TODO - Improve checking to check for explicit offload target instead
  // of the generic host availability.
  const char *Targets = Args.MakeArgString(Twine("-targets=host-") + TT.str());
  const char *Inputs = Args.MakeArgString(Twine("-input=") + File.str());
  SmallVector<StringRef, 6> BundlerArgs = {"clang-offload-bundler",
                                           IsArchive ? "-type=ao" : "-type=o",
                                           Targets, Inputs, "-check-section"};
  return runBundler(BundlerArgs, C);
}

// Simple helper function for Linker options, where the option is valid if
// it has '-' or '--' as the designator.
static bool optionMatches(const std::string &Option,
                          const std::string &OptCheck) {
  return (Option == OptCheck || ("-" + Option) == OptCheck);
}

// Process linker inputs for use with offload static libraries.  We are only
// handling options and explicitly named static archives as these need to be
// partially linked.
static SmallVector<const char *, 16>
getLinkerArgs(Compilation &C, DerivedArgList &Args, bool IncludeObj = false) {
  SmallVector<const char *, 16> LibArgs;
  SmallVector<std::string, 8> LibPaths;
  bool IsMSVC = C.getDefaultToolChain().getTriple().isWindowsMSVCEnvironment();
  // Add search directories from LIBRARY_PATH/LIB env variable
  llvm::Optional<std::string> LibPath =
      llvm::sys::Process::GetEnv(IsMSVC ? "LIB" : "LIBRARY_PATH");
  if (LibPath) {
    SmallVector<StringRef, 8> SplitPaths;
    const char EnvPathSeparatorStr[] = {llvm::sys::EnvPathSeparator, '\0'};
    llvm::SplitString(*LibPath, SplitPaths, EnvPathSeparatorStr);
    for (StringRef Path : SplitPaths)
      LibPaths.emplace_back(Path.trim());
  }
  // Add directories from user-specified -L options
  for (std::string LibDirs : Args.getAllArgValues(options::OPT_L))
    LibPaths.emplace_back(LibDirs);

  // Do processing for any -l<arg> options passed and see if any static
  // libraries representing the name exists.  If so, convert the name and
  // use that inline with the rest of the libraries.
  // TODO: The static archive processing for SYCL is done in a different
  // manner than the OpenMP processing.  We should try and refactor this
  // to use the OpenMP flow (adding -l<name> to the llvm-link step)
  auto resolveStaticLib = [&](StringRef LibName, bool IsStatic) -> bool {
    if (!LibName.startswith("-l"))
      return false;
    for (auto LPath : LibPaths) {
      if (!IsStatic) {
        // Current linking state is dynamic.  We will first check for the
        // shared object and not pull in the static library if it is found.
        SmallString<128> SoLibName(LPath);
        llvm::sys::path::append(SoLibName,
                                Twine("lib" + LibName.substr(2) + ".so").str());
        if (llvm::sys::fs::exists(SoLibName))
          return false;
      }
      SmallString<128> FullName(LPath);
      llvm::sys::path::append(FullName,
                              Twine("lib" + LibName.substr(2) + ".a").str());
      if (llvm::sys::fs::exists(FullName)) {
        LibArgs.push_back(Args.MakeArgString(FullName));
        return true;
      }
    }
    return false;
  };
  for (const auto *A : Args) {
    std::string FileName = A->getAsString(Args);
    static bool IsLinkStateStatic(Args.hasArg(options::OPT_static));
    auto addLibArg = [&](StringRef LibName) -> bool {
      if (isStaticArchiveFile(LibName) ||
          (IncludeObj && isObjectFile(LibName.str()))) {
        LibArgs.push_back(Args.MakeArgString(LibName));
        return true;
      }
      return false;
    };
    if (A->getOption().getKind() == Option::InputClass) {
      if (addLibArg(FileName))
        continue;
    }
    // Evaluate any libraries passed along after /link. These are typically
    // ignored by the driver and sent directly to the linker. When performing
    // offload, we should evaluate them at the driver level.
    if (A->getOption().matches(options::OPT__SLASH_link)) {
      for (const std::string &Value : A->getValues()) {
        // Add any libpath values.
        StringRef OptCheck(Value);
        if (OptCheck.startswith_insensitive("-libpath:") ||
            OptCheck.startswith_insensitive("/libpath:"))
          LibPaths.emplace_back(Value.substr(std::string("-libpath:").size()));
        if (addLibArg(Value))
          continue;
        for (auto LPath : LibPaths) {
          SmallString<128> FullLib(LPath);
          llvm::sys::path::append(FullLib, Value);
          if (addLibArg(FullLib))
            continue;
        }
      }
    }
    if (A->getOption().matches(options::OPT_Wl_COMMA) ||
        A->getOption().matches(options::OPT_Xlinker)) {
      // Parse through additional linker arguments that are meant to go
      // directly to the linker.
      // Keep the previous arg even if it is a new argument, for example:
      //   -Xlinker -rpath -Xlinker <dir>.
      // Without this history, we do not know that <dir> was assocated with
      // -rpath and is processed incorrectly.
      static std::string PrevArg;
      for (const std::string &Value : A->getValues()) {
        auto addKnownValues = [&](const StringRef &V) {
          // Only add named static libs objects and --whole-archive options.
          if (optionMatches("-whole-archive", V.str()) ||
              optionMatches("-no-whole-archive", V.str()) ||
              isStaticArchiveFile(V) || (IncludeObj && isObjectFile(V.str()))) {
            LibArgs.push_back(Args.MakeArgString(V));
            return;
          }
          // Probably not the best way to handle this, but there are options
          // that take arguments which we should not add to the known values.
          // Handle -z and -rpath for now - can be expanded if/when usage shows
          // the need.
          if (PrevArg != "-z" && PrevArg != "-rpath" && V[0] != '-' &&
              isObjectFile(V.str())) {
            LibArgs.push_back(Args.MakeArgString(V));
            return;
          }
          if (optionMatches("-Bstatic", V.str()) ||
              optionMatches("-dn", V.str()) ||
              optionMatches("-non_shared", V.str()) ||
              optionMatches("-static", V.str())) {
            IsLinkStateStatic = true;
            return;
          }
          if (optionMatches("-Bdynamic", V.str()) ||
              optionMatches("-dy", V.str()) ||
              optionMatches("-call_shared", V.str())) {
            IsLinkStateStatic = false;
            return;
          }
          resolveStaticLib(V, IsLinkStateStatic);
        };
        if (Value[0] == '@') {
          // Found a response file, we want to expand contents to try and
          // discover more libraries and options.
          SmallVector<const char *, 20> ExpandArgs;
          ExpandArgs.push_back(Value.c_str());

          llvm::BumpPtrAllocator A;
          llvm::StringSaver S(A);
          llvm::cl::ExpandResponseFiles(
              S,
              IsMSVC ? llvm::cl::TokenizeWindowsCommandLine
                     : llvm::cl::TokenizeGNUCommandLine,
              ExpandArgs);
          for (StringRef EA : ExpandArgs)
            addKnownValues(EA);
        } else
          addKnownValues(Value);
        PrevArg = Value;
      }
      continue;
    }
    // Use of -foffload-static-lib and -foffload-whole-static-lib is
    // considered deprecated.  Usage should move to passing in the static
    // library name on the command line, encapsulating with
    // -Wl,--whole-archive <lib> -Wl,--no-whole-archive as needed.
    if (A->getOption().matches(options::OPT_foffload_static_lib_EQ)) {
      LibArgs.push_back(Args.MakeArgString(A->getValue()));
      continue;
    }
    if (A->getOption().matches(options::OPT_foffload_whole_static_lib_EQ)) {
      // For -foffload-whole-static-lib, we add the --whole-archive wrap
      // around the library which will be used during the partial link step.
      LibArgs.push_back("--whole-archive");
      LibArgs.push_back(Args.MakeArgString(A->getValue()));
      LibArgs.push_back("--no-whole-archive");
      continue;
    }
    if (A->getOption().matches(options::OPT_l))
      resolveStaticLib(A->getAsString(Args), IsLinkStateStatic);
  }
  return LibArgs;
}

static bool IsSYCLDeviceLibObj(std::string ObjFilePath, bool isMSVCEnv) {
  StringRef ObjFileName = llvm::sys::path::filename(ObjFilePath);
  StringRef ObjSuffix = isMSVCEnv ? ".obj" : ".o";
  bool Ret =
      (ObjFileName.startswith("libsycl-") && ObjFileName.endswith(ObjSuffix))
          ? true
          : false;
  return Ret;
}

// Goes through all of the arguments, including inputs expected for the
// linker directly, to determine if we need to potentially add the SYCL
// default triple.
bool Driver::checkForSYCLDefaultDevice(Compilation &C,
                                       DerivedArgList &Args) const {
  // Check only if enabled with -fsycl
  if (!Args.hasFlag(options::OPT_fsycl, options::OPT_fno_sycl, false))
    return false;

  if (Args.hasArg(options::OPT_fno_sycl_link_spirv))
    return false;

  // Do not do the check if the default device is passed in -fsycl-targets
  // or if -fsycl-targets isn't passed (that implies default device)
  if (const Arg *A = Args.getLastArg(options::OPT_fsycl_targets_EQ)) {
    for (const char *Val : A->getValues()) {
      llvm::Triple TT(C.getDriver().MakeSYCLDeviceTriple(Val));
      if (TT.isSPIR() && TT.getSubArch() == llvm::Triple::NoSubArch)
        // Default triple found
        return false;
    }
  } else if (!Args.hasArg(options::OPT_fintelfpga))
    return false;

  SmallVector<const char *, 16> AllArgs(getLinkerArgs(C, Args, true));
  for (StringRef Arg : AllArgs) {
    if (hasSYCLDefaultSection(C, Arg))
      return true;
  }
  return false;
}

// Goes through all of the arguments, including inputs expected for the
// linker directly, to determine if we need to perform additional work for
// static offload libraries.
bool Driver::checkForOffloadStaticLib(Compilation &C,
                                      DerivedArgList &Args) const {
  // Check only if enabled with -fsycl or -fopenmp-targets
  if (!Args.hasFlag(options::OPT_fsycl, options::OPT_fno_sycl, false) &&
      !Args.hasArg(options::OPT_fopenmp_targets_EQ))
    return false;

  // Right off the bat, assume the presence of -foffload-static-lib means
  // the need to perform linking steps for fat static archive offloading.
  // TODO: remove when -foffload-static-lib support is dropped.
  if (Args.hasArg(options::OPT_offload_lib_Group))
    return true;
  SmallVector<const char *, 16> OffloadLibArgs(getLinkerArgs(C, Args));
  for (StringRef OLArg : OffloadLibArgs)
    if (isStaticArchiveFile(OLArg) && hasOffloadSections(C, OLArg, Args)) {
      // FPGA binaries with AOCX or AOCR sections are not considered fat
      // static archives.
      return !(hasFPGABinary(C, OLArg.str(), types::TY_FPGA_AOCR) ||
               hasFPGABinary(C, OLArg.str(), types::TY_FPGA_AOCX));
    }
  return false;
}

// Goes through all of the arguments, including inputs expected for the
// linker directly, to determine if the targets contained in the objects and
// archives match target expectations being performed.
void Driver::checkForOffloadMismatch(Compilation &C,
                                     DerivedArgList &Args) const {
  // Check only if enabled with -fsycl
  if (!Args.hasFlag(options::OPT_fsycl, options::OPT_fno_sycl, false))
    return;

  SmallVector<const char *, 16> OffloadLibArgs(getLinkerArgs(C, Args, true));
  // Gather all of the sections seen in the offload objects/archives
  SmallVector<std::string, 4> UniqueSections;
  for (StringRef OLArg : OffloadLibArgs) {
    SmallVector<std::string, 4> Sections(getOffloadSections(C, OLArg));
    for (auto Section : Sections) {
      // We only care about sections that start with 'sycl-'.  Also remove
      // the prefix before adding it.
      std::string Prefix("sycl-");
      if (Section.compare(0, Prefix.length(), Prefix) != 0)
        continue;
      std::string Arch = Section.substr(Prefix.length());
      // There are a few different variants for FPGA, if we see one, just
      // use the default FPGA triple to reduce possible match confusion.
      if (Arch.compare(0, 4, "fpga") == 0)
        Arch = C.getDriver().MakeSYCLDeviceTriple("spir64_fpga").str();
      if (std::find(UniqueSections.begin(), UniqueSections.end(), Arch) ==
          UniqueSections.end())
        UniqueSections.push_back(Arch);
    }
  }

  if (!UniqueSections.size())
    return;

  // Put together list of user defined and implied targets, we will diagnose
  // each target individually.
  SmallVector<StringRef, 4> Targets;
  if (const Arg *A = Args.getLastArg(options::OPT_fsycl_targets_EQ)) {
    for (StringRef Val : A->getValues()) {
      if (auto ValidDevice = isIntelGPUTarget(Val)) {
        if (!ValidDevice->empty())
          Targets.push_back(Args.MakeArgString(
              C.getDriver().MakeSYCLDeviceTriple("spir64_gen").str() + "-" +
              *ValidDevice));
        continue;
      }
      Targets.push_back(Val);
    }
  } else { // Implied targets
    // No -fsycl-targets given, check based on -fintelfpga or default device
    bool SYCLfpga = C.getInputArgs().hasArg(options::OPT_fintelfpga);
    // -fsycl -fintelfpga implies spir64_fpga
    Targets.push_back(SYCLfpga ? "spir64_fpga" : getDefaultSYCLArch(C));
  }

  for (auto SyclTarget : Targets) {
    // Match found sections with user and implied targets.
    llvm::Triple TT(C.getDriver().MakeSYCLDeviceTriple(SyclTarget));
    // If any matching section is found, we are good.
    if (std::find(UniqueSections.begin(), UniqueSections.end(), TT.str()) !=
        UniqueSections.end())
      continue;
    // Didn't find any matches, return the full list for the diagnostic.
    SmallString<128> ArchListStr;
    int Cnt = 0;
    for (std::string Section : UniqueSections) {
      if (Cnt)
        ArchListStr += ", ";
      ArchListStr += Section;
      Cnt++;
    }
    Diag(diag::warn_drv_sycl_target_missing) << SyclTarget << ArchListStr;
  }
}

/// Check whether the given input tree contains any clang-offload-dependency
/// actions.
static bool ContainsOffloadDepsAction(const Action *A) {
  if (isa<OffloadDepsJobAction>(A))
    return true;
  return llvm::any_of(A->inputs(), ContainsOffloadDepsAction);
}

namespace {
/// Provides a convenient interface for different programming models to generate
/// the required device actions.
class OffloadingActionBuilder final {
  /// Flag used to trace errors in the builder.
  bool IsValid = false;

  /// The compilation that is using this builder.
  Compilation &C;

  /// Map between an input argument and the offload kinds used to process it.
  std::map<const Arg *, unsigned> InputArgToOffloadKindMap;

  /// Map between a host action and its originating input argument.
  std::map<Action *, const Arg *> HostActionToInputArgMap;

  /// Builder interface. It doesn't build anything or keep any state.
  class DeviceActionBuilder {
  public:
    typedef const llvm::SmallVectorImpl<phases::ID> PhasesTy;

    enum ActionBuilderReturnCode {
      // The builder acted successfully on the current action.
      ABRT_Success,
      // The builder didn't have to act on the current action.
      ABRT_Inactive,
      // The builder was successful and requested the host action to not be
      // generated.
      ABRT_Ignore_Host,
    };

  protected:
    /// Compilation associated with this builder.
    Compilation &C;

    /// Tool chains associated with this builder. The same programming
    /// model may have associated one or more tool chains.
    SmallVector<const ToolChain *, 2> ToolChains;

    /// The derived arguments associated with this builder.
    DerivedArgList &Args;

    /// The inputs associated with this builder.
    const Driver::InputList &Inputs;

    /// The associated offload kind.
    Action::OffloadKind AssociatedOffloadKind = Action::OFK_None;

    /// The OffloadingActionBuilder reference.
    OffloadingActionBuilder &OffloadingActionBuilderRef;

  public:
    DeviceActionBuilder(Compilation &C, DerivedArgList &Args,
                        const Driver::InputList &Inputs,
                        Action::OffloadKind AssociatedOffloadKind,
                        OffloadingActionBuilder &OAB)
        : C(C), Args(Args), Inputs(Inputs),
          AssociatedOffloadKind(AssociatedOffloadKind),
          OffloadingActionBuilderRef(OAB) {}
    virtual ~DeviceActionBuilder() {}

    /// Fill up the array \a DA with all the device dependences that should be
    /// added to the provided host action \a HostAction. By default it is
    /// inactive.
    virtual ActionBuilderReturnCode
    getDeviceDependences(OffloadAction::DeviceDependences &DA,
                         phases::ID CurPhase, phases::ID FinalPhase,
                         PhasesTy &Phases) {
      return ABRT_Inactive;
    }

    /// Update the state to include the provided host action \a HostAction as a
    /// dependency of the current device action. By default it is inactive.
    virtual ActionBuilderReturnCode addDeviceDependences(Action *HostAction) {
      return ABRT_Inactive;
    }

    /// Append top level actions generated by the builder.
    virtual void appendTopLevelActions(ActionList &AL) {}

    /// Append top level actions specific for certain link situations.
    virtual void appendTopLevelLinkAction(ActionList &AL) {}

    /// Append linker device actions generated by the builder.
    virtual void appendLinkDeviceActions(ActionList &AL) {}

    /// Append linker host action generated by the builder.
    virtual Action* appendLinkHostActions(ActionList &AL) { return nullptr; }

    /// Append linker actions generated by the builder.
    virtual void appendLinkDependences(OffloadAction::DeviceDependences &DA) {}

    /// Append linker actions generated by the builder.
    virtual void addDeviceLinkDependencies(OffloadDepsJobAction *DA) {}

    /// Initialize the builder. Return true if any initialization errors are
    /// found.
    virtual bool initialize() { return false; }

    /// Return true if the builder can use bundling/unbundling.
    virtual bool canUseBundlerUnbundler() const { return false; }

    /// Return true if this builder is valid. We have a valid builder if we have
    /// associated device tool chains.
    bool isValid() { return !ToolChains.empty(); }

    /// Return the associated offload kind.
    Action::OffloadKind getAssociatedOffloadKind() {
      return AssociatedOffloadKind;
    }

    /// Push an action from a different DeviceActionBuilder (i.e., foreign
    /// action) in the current one
    virtual void pushForeignAction(Action *A) {}
  };

  /// Base class for CUDA/HIP action builder. It injects device code in
  /// the host backend action.
  class CudaActionBuilderBase : public DeviceActionBuilder {
  protected:
    /// Flags to signal if the user requested host-only or device-only
    /// compilation.
    bool CompileHostOnly = false;
    bool CompileDeviceOnly = false;
    bool EmitLLVM = false;
    bool EmitAsm = false;

    /// ID to identify each device compilation. For CUDA it is simply the
    /// GPU arch string. For HIP it is either the GPU arch string or GPU
    /// arch string plus feature strings delimited by a plus sign, e.g.
    /// gfx906+xnack.
    struct TargetID {
      /// Target ID string which is persistent throughout the compilation.
      const char *ID;
      TargetID(CudaArch Arch) { ID = CudaArchToString(Arch); }
      TargetID(const char *ID) : ID(ID) {}
      operator const char *() { return ID; }
      operator StringRef() { return StringRef(ID); }
    };
    /// List of GPU architectures to use in this compilation.
    SmallVector<TargetID, 4> GpuArchList;

    /// The CUDA actions for the current input.
    ActionList CudaDeviceActions;

    /// The CUDA fat binary if it was generated for the current input.
    Action *CudaFatBinary = nullptr;

    /// Flag that is set to true if this builder acted on the current input.
    bool IsActive = false;

    /// Flag for -fgpu-rdc.
    bool Relocatable = false;

    /// Default GPU architecture if there's no one specified.
    CudaArch DefaultCudaArch = CudaArch::UNKNOWN;

    /// Method to generate compilation unit ID specified by option
    /// '-fuse-cuid='.
    enum UseCUIDKind { CUID_Hash, CUID_Random, CUID_None, CUID_Invalid };
    UseCUIDKind UseCUID = CUID_Hash;

    /// Compilation unit ID specified by option '-cuid='.
    StringRef FixedCUID;

  public:
    CudaActionBuilderBase(Compilation &C, DerivedArgList &Args,
                          const Driver::InputList &Inputs,
                          Action::OffloadKind OFKind,
                          OffloadingActionBuilder &OAB)
        : DeviceActionBuilder(C, Args, Inputs, OFKind, OAB) {}

    ActionBuilderReturnCode addDeviceDependences(Action *HostAction) override {
      // While generating code for CUDA, we only depend on the host input action
      // to trigger the creation of all the CUDA device actions.

      // If we are dealing with an input action, replicate it for each GPU
      // architecture. If we are in host-only mode we return 'success' so that
      // the host uses the CUDA offload kind.
      if (auto *IA = dyn_cast<InputAction>(HostAction)) {
        assert(!GpuArchList.empty() &&
               "We should have at least one GPU architecture.");

        // If the host input is not CUDA or HIP, we don't need to bother about
        // this input.
        if (!(IA->getType() == types::TY_CUDA ||
              IA->getType() == types::TY_HIP ||
              IA->getType() == types::TY_PP_HIP)) {
          // The builder will ignore this input.
          IsActive = false;
          return ABRT_Inactive;
        }

        // Set the flag to true, so that the builder acts on the current input.
        IsActive = true;

        if (CompileHostOnly)
          return ABRT_Success;

        // Replicate inputs for each GPU architecture.
        auto Ty = IA->getType() == types::TY_HIP ? types::TY_HIP_DEVICE
                                                 : types::TY_CUDA_DEVICE;
        std::string CUID = FixedCUID.str();
        if (CUID.empty()) {
          if (UseCUID == CUID_Random)
            CUID = llvm::utohexstr(llvm::sys::Process::GetRandomNumber(),
                                   /*LowerCase=*/true);
          else if (UseCUID == CUID_Hash) {
            llvm::MD5 Hasher;
            llvm::MD5::MD5Result Hash;
            SmallString<256> RealPath;
            llvm::sys::fs::real_path(IA->getInputArg().getValue(), RealPath,
                                     /*expand_tilde=*/true);
            Hasher.update(RealPath);
            for (auto *A : Args) {
              if (A->getOption().matches(options::OPT_INPUT))
                continue;
              Hasher.update(A->getAsString(Args));
            }
            Hasher.final(Hash);
            CUID = llvm::utohexstr(Hash.low(), /*LowerCase=*/true);
          }
        }
        IA->setId(CUID);

        for (unsigned I = 0, E = GpuArchList.size(); I != E; ++I) {
          CudaDeviceActions.push_back(
              C.MakeAction<InputAction>(IA->getInputArg(), Ty, IA->getId()));
        }

        return ABRT_Success;
      }

      // If this is an unbundling action use it as is for each CUDA toolchain.
      if (auto *UA = dyn_cast<OffloadUnbundlingJobAction>(HostAction)) {

        // If -fgpu-rdc is disabled, should not unbundle since there is no
        // device code to link.
        if (UA->getType() == types::TY_Object && !Relocatable)
          return ABRT_Inactive;

        CudaDeviceActions.clear();
<<<<<<< HEAD
        if (auto *IA = dyn_cast<InputAction>(UA->getInputs().back())) {
          std::string FileName = IA->getInputArg().getAsString(Args);
          // Check if the type of the file is the same as the action. Do not
          // unbundle it if it is not. Do not unbundle .so files, for example,
          // which are not object files.
          if (IA->getType() == types::TY_Object &&
              (!llvm::sys::path::has_extension(FileName) ||
               types::lookupTypeForExtension(
                   llvm::sys::path::extension(FileName).drop_front()) !=
                   types::TY_Object))
            return ABRT_Inactive;
        }
=======
        auto *IA = cast<InputAction>(UA->getInputs().back());
        std::string FileName = IA->getInputArg().getAsString(Args);
        // Check if the type of the file is the same as the action. Do not
        // unbundle it if it is not. Do not unbundle .so files, for example,
        // which are not object files. Files with extension ".lib" is classified
        // as TY_Object but they are actually archives, therefore should not be
        // unbundled here as objects. They will be handled at other places.
        const StringRef LibFileExt = ".lib";
        if (IA->getType() == types::TY_Object &&
            (!llvm::sys::path::has_extension(FileName) ||
             types::lookupTypeForExtension(
                 llvm::sys::path::extension(FileName).drop_front()) !=
                 types::TY_Object ||
             llvm::sys::path::extension(FileName) == LibFileExt))
          return ABRT_Inactive;
>>>>>>> 1172bdec

        for (auto Arch : GpuArchList) {
          CudaDeviceActions.push_back(UA);
          UA->registerDependentActionInfo(ToolChains[0], Arch,
                                          AssociatedOffloadKind);
        }
        IsActive = true;
        return ABRT_Success;
      }

      return IsActive ? ABRT_Success : ABRT_Inactive;
    }

    void appendTopLevelActions(ActionList &AL) override {
      // Utility to append actions to the top level list.
      auto AddTopLevel = [&](Action *A, TargetID TargetID) {
        OffloadAction::DeviceDependences Dep;
        Dep.add(*A, *ToolChains.front(), TargetID, AssociatedOffloadKind);
        AL.push_back(C.MakeAction<OffloadAction>(Dep, A->getType()));
      };

      // If we have a fat binary, add it to the list.
      if (CudaFatBinary) {
        AddTopLevel(CudaFatBinary, CudaArch::UNUSED);
        CudaDeviceActions.clear();
        CudaFatBinary = nullptr;
        return;
      }

      if (CudaDeviceActions.empty())
        return;

      // If we have CUDA actions at this point, that's because we have a have
      // partial compilation, so we should have an action for each GPU
      // architecture.
      assert(CudaDeviceActions.size() == GpuArchList.size() &&
             "Expecting one action per GPU architecture.");
      assert(ToolChains.size() == 1 &&
             "Expecting to have a single CUDA toolchain.");
      for (unsigned I = 0, E = GpuArchList.size(); I != E; ++I)
        AddTopLevel(CudaDeviceActions[I], GpuArchList[I]);

      CudaDeviceActions.clear();
    }

    /// Get canonicalized offload arch option. \returns empty StringRef if the
    /// option is invalid.
    virtual StringRef getCanonicalOffloadArch(StringRef Arch) = 0;

    virtual llvm::Optional<std::pair<llvm::StringRef, llvm::StringRef>>
    getConflictOffloadArchCombination(const std::set<StringRef> &GpuArchs) = 0;

    bool initialize() override {
      assert(AssociatedOffloadKind == Action::OFK_Cuda ||
             AssociatedOffloadKind == Action::OFK_HIP);

      // We don't need to support CUDA.
      if (AssociatedOffloadKind == Action::OFK_Cuda &&
          !C.hasOffloadToolChain<Action::OFK_Cuda>())
        return false;

      // We don't need to support HIP.
      if (AssociatedOffloadKind == Action::OFK_HIP &&
          !C.hasOffloadToolChain<Action::OFK_HIP>())
        return false;

      Relocatable = Args.hasFlag(options::OPT_fgpu_rdc,
                                 options::OPT_fno_gpu_rdc, /*Default=*/false);

      const ToolChain *HostTC = C.getSingleOffloadToolChain<Action::OFK_Host>();
      assert(HostTC && "No toolchain for host compilation.");
      if (HostTC->getTriple().isNVPTX() ||
          HostTC->getTriple().getArch() == llvm::Triple::amdgcn) {
        // We do not support targeting NVPTX/AMDGCN for host compilation. Throw
        // an error and abort pipeline construction early so we don't trip
        // asserts that assume device-side compilation.
        C.getDriver().Diag(diag::err_drv_cuda_host_arch)
            << HostTC->getTriple().getArchName();
        return true;
      }

      ToolChains.push_back(
          AssociatedOffloadKind == Action::OFK_Cuda
              ? C.getSingleOffloadToolChain<Action::OFK_Cuda>()
              : C.getSingleOffloadToolChain<Action::OFK_HIP>());

      CompileHostOnly = C.getDriver().offloadHostOnly();
      CompileDeviceOnly = C.getDriver().offloadDeviceOnly();
      EmitLLVM = Args.getLastArg(options::OPT_emit_llvm);
      EmitAsm = Args.getLastArg(options::OPT_S);
      FixedCUID = Args.getLastArgValue(options::OPT_cuid_EQ);
      if (Arg *A = Args.getLastArg(options::OPT_fuse_cuid_EQ)) {
        StringRef UseCUIDStr = A->getValue();
        UseCUID = llvm::StringSwitch<UseCUIDKind>(UseCUIDStr)
                      .Case("hash", CUID_Hash)
                      .Case("random", CUID_Random)
                      .Case("none", CUID_None)
                      .Default(CUID_Invalid);
        if (UseCUID == CUID_Invalid) {
          C.getDriver().Diag(diag::err_drv_invalid_value)
              << A->getAsString(Args) << UseCUIDStr;
          C.setContainsError();
          return true;
        }
      }

      // --offload and --offload-arch options are mutually exclusive.
      if (Args.hasArgNoClaim(options::OPT_offload_EQ) &&
          Args.hasArgNoClaim(options::OPT_offload_arch_EQ,
                             options::OPT_no_offload_arch_EQ)) {
        C.getDriver().Diag(diag::err_opt_not_valid_with_opt) << "--offload-arch"
                                                             << "--offload";
      }

      // Collect all offload arch parameters, removing duplicates.
      std::set<StringRef> GpuArchs;
      bool Error = false;
      for (Arg *A : Args) {
        if (!(A->getOption().matches(options::OPT_offload_arch_EQ) ||
              A->getOption().matches(options::OPT_no_offload_arch_EQ)))
          continue;
        A->claim();

        for (StringRef ArchStr : llvm::split(A->getValue(), ",")) {
          if (A->getOption().matches(options::OPT_no_offload_arch_EQ) &&
              ArchStr == "all") {
            GpuArchs.clear();
          } else {
            ArchStr = getCanonicalOffloadArch(ArchStr);
            if (ArchStr.empty()) {
              Error = true;
            } else if (A->getOption().matches(options::OPT_offload_arch_EQ))
              GpuArchs.insert(ArchStr);
            else if (A->getOption().matches(options::OPT_no_offload_arch_EQ))
              GpuArchs.erase(ArchStr);
            else
              llvm_unreachable("Unexpected option.");
          }
        }
      }

      auto &&ConflictingArchs = getConflictOffloadArchCombination(GpuArchs);
      if (ConflictingArchs) {
        C.getDriver().Diag(clang::diag::err_drv_bad_offload_arch_combo)
            << ConflictingArchs->first << ConflictingArchs->second;
        C.setContainsError();
        return true;
      }

      // Collect list of GPUs remaining in the set.
      for (auto Arch : GpuArchs)
        GpuArchList.push_back(Arch.data());

      // Default to sm_20 which is the lowest common denominator for
      // supported GPUs.  sm_20 code should work correctly, if
      // suboptimally, on all newer GPUs.
      if (GpuArchList.empty()) {
        if (ToolChains.front()->getTriple().isSPIRV())
          GpuArchList.push_back(CudaArch::Generic);
        else
          GpuArchList.push_back(DefaultCudaArch);
      }

      return Error;
    }
  };

  /// \brief CUDA action builder. It injects device code in the host backend
  /// action.
  class CudaActionBuilder final : public CudaActionBuilderBase {
  public:
    CudaActionBuilder(Compilation &C, DerivedArgList &Args,
                      const Driver::InputList &Inputs,
                      OffloadingActionBuilder &OAB)
        : CudaActionBuilderBase(C, Args, Inputs, Action::OFK_Cuda, OAB) {
      DefaultCudaArch = CudaArch::SM_35;
    }

    StringRef getCanonicalOffloadArch(StringRef ArchStr) override {
      CudaArch Arch = StringToCudaArch(ArchStr);
      if (Arch == CudaArch::UNKNOWN || !IsNVIDIAGpuArch(Arch)) {
        C.getDriver().Diag(clang::diag::err_drv_cuda_bad_gpu_arch) << ArchStr;
        return StringRef();
      }
      return CudaArchToString(Arch);
    }

    llvm::Optional<std::pair<llvm::StringRef, llvm::StringRef>>
    getConflictOffloadArchCombination(
        const std::set<StringRef> &GpuArchs) override {
      return llvm::None;
    }

    bool canUseBundlerUnbundler() const override {
      return Args.hasFlag(options::OPT_fsycl, options::OPT_fno_sycl, false);
    }

    ActionBuilderReturnCode
    getDeviceDependences(OffloadAction::DeviceDependences &DA,
                         phases::ID CurPhase, phases::ID FinalPhase,
                         PhasesTy &Phases) override {
      if (!IsActive)
        return ABRT_Inactive;

      // If we don't have more CUDA actions, we don't have any dependences to
      // create for the host.
      if (CudaDeviceActions.empty())
        return ABRT_Success;

      assert(CudaDeviceActions.size() == GpuArchList.size() &&
             "Expecting one action per GPU architecture.");
      assert(!CompileHostOnly &&
             "Not expecting CUDA actions in host-only compilation.");

      // If we are generating code for the device or we are in a backend phase,
      // we attempt to generate the fat binary. We compile each arch to ptx and
      // assemble to cubin, then feed the cubin *and* the ptx into a device
      // "link" action, which uses fatbinary to combine these cubins into one
      // fatbin.  The fatbin is then an input to the host action if not in
      // device-only mode.
      if (CompileDeviceOnly || CurPhase == phases::Backend) {
        ActionList DeviceActions;
        for (unsigned I = 0, E = GpuArchList.size(); I != E; ++I) {
          // Produce the device action from the current phase up to the assemble
          // phase.
          for (auto Ph : Phases) {
            // Skip the phases that were already dealt with.
            if (Ph < CurPhase)
              continue;
            // We have to be consistent with the host final phase.
            if (Ph > FinalPhase)
              break;

            CudaDeviceActions[I] = C.getDriver().ConstructPhaseAction(
                C, Args, Ph, CudaDeviceActions[I], Action::OFK_Cuda);

            if (Ph == phases::Assemble)
              break;
          }

          // If we didn't reach the assemble phase, we can't generate the fat
          // binary. We don't need to generate the fat binary if we are not in
          // device-only mode.
          if (!isa<AssembleJobAction>(CudaDeviceActions[I]) ||
              CompileDeviceOnly)
            continue;

          Action *AssembleAction = CudaDeviceActions[I];
          assert(AssembleAction->getType() == types::TY_Object);
          assert(AssembleAction->getInputs().size() == 1);

          Action *BackendAction = AssembleAction->getInputs()[0];
          assert(BackendAction->getType() == types::TY_PP_Asm);

          for (auto &A : {AssembleAction, BackendAction}) {
            OffloadAction::DeviceDependences DDep;
            DDep.add(*A, *ToolChains.front(), GpuArchList[I], Action::OFK_Cuda);
            DeviceActions.push_back(
                C.MakeAction<OffloadAction>(DDep, A->getType()));
          }
        }

        // We generate the fat binary if we have device input actions.
        if (!DeviceActions.empty()) {
          CudaFatBinary =
              C.MakeAction<LinkJobAction>(DeviceActions, types::TY_CUDA_FATBIN);

          if (!CompileDeviceOnly) {
            DA.add(*CudaFatBinary, *ToolChains.front(), /*BoundArch=*/nullptr,
                   Action::OFK_Cuda);
            // Clear the fat binary, it is already a dependence to an host
            // action.
            CudaFatBinary = nullptr;
          }

          // Remove the CUDA actions as they are already connected to an host
          // action or fat binary.
          CudaDeviceActions.clear();
        }

        // We avoid creating host action in device-only mode.
        return CompileDeviceOnly ? ABRT_Ignore_Host : ABRT_Success;
      } else if (CurPhase > phases::Backend) {
        // If we are past the backend phase and still have a device action, we
        // don't have to do anything as this action is already a device
        // top-level action.
        return ABRT_Success;
      }

      assert(CurPhase < phases::Backend && "Generating single CUDA "
                                           "instructions should only occur "
                                           "before the backend phase!");

      // By default, we produce an action for each device arch.
      for (unsigned I = 0, E = GpuArchList.size(); I != E; ++I) {

        CudaDeviceActions[I] = C.getDriver().ConstructPhaseAction(
            C, Args, CurPhase, CudaDeviceActions[I]);

        if (CurPhase == phases::Compile) {
          OffloadAction::DeviceDependences DDep;
          DDep.add(*CudaDeviceActions[I], *ToolChains.front(), GpuArchList[I],
                   Action::OFK_Cuda);

          OffloadingActionBuilderRef.pushForeignAction(
              C.MakeAction<OffloadAction>(
                  DDep, DDep.getActions().front()->getType()));
        }
      }

      return ABRT_Success;
    }
  };
  /// \brief HIP action builder. It injects device code in the host backend
  /// action.
  class HIPActionBuilder final : public CudaActionBuilderBase {
    /// The linker inputs obtained for each device arch.
    SmallVector<ActionList, 8> DeviceLinkerInputs;
    // The default bundling behavior depends on the type of output, therefore
    // BundleOutput needs to be tri-value: None, true, or false.
    // Bundle code objects except --no-gpu-output is specified for device
    // only compilation. Bundle other type of output files only if
    // --gpu-bundle-output is specified for device only compilation.
    Optional<bool> BundleOutput;

  public:
    HIPActionBuilder(Compilation &C, DerivedArgList &Args,
                     const Driver::InputList &Inputs,
                     OffloadingActionBuilder &OAB)
        : CudaActionBuilderBase(C, Args, Inputs, Action::OFK_HIP, OAB) {
      DefaultCudaArch = CudaArch::GFX803;
      if (Args.hasArg(options::OPT_gpu_bundle_output,
                      options::OPT_no_gpu_bundle_output))
        BundleOutput = Args.hasFlag(options::OPT_gpu_bundle_output,
                                    options::OPT_no_gpu_bundle_output, true);
    }

    bool canUseBundlerUnbundler() const override { return true; }

    StringRef getCanonicalOffloadArch(StringRef IdStr) override {
      llvm::StringMap<bool> Features;
      // getHIPOffloadTargetTriple() is known to return valid value as it has
      // been called successfully in the CreateOffloadingDeviceToolChains().
      auto ArchStr = parseTargetID(
          *getHIPOffloadTargetTriple(C.getDriver(), C.getInputArgs()), IdStr,
          &Features);
      if (!ArchStr) {
        C.getDriver().Diag(clang::diag::err_drv_bad_target_id) << IdStr;
        C.setContainsError();
        return StringRef();
      }
      auto CanId = getCanonicalTargetID(*ArchStr, Features);
      return Args.MakeArgStringRef(CanId);
    };

    llvm::Optional<std::pair<llvm::StringRef, llvm::StringRef>>
    getConflictOffloadArchCombination(
        const std::set<StringRef> &GpuArchs) override {
      return getConflictTargetIDCombination(GpuArchs);
    }

    ActionBuilderReturnCode
    getDeviceDependences(OffloadAction::DeviceDependences &DA,
                         phases::ID CurPhase, phases::ID FinalPhase,
                         PhasesTy &Phases) override {
      if (!IsActive)
        return ABRT_Inactive;

      // amdgcn does not support linking of object files, therefore we skip
      // backend and assemble phases to output LLVM IR. Except for generating
      // non-relocatable device code, where we generate fat binary for device
      // code and pass to host in Backend phase.
      if (CudaDeviceActions.empty())
        return ABRT_Success;

      assert(((CurPhase == phases::Link && Relocatable) ||
              CudaDeviceActions.size() == GpuArchList.size()) &&
             "Expecting one action per GPU architecture.");
      assert(!CompileHostOnly &&
             "Not expecting HIP actions in host-only compilation.");

      if (!Relocatable && CurPhase == phases::Backend && !EmitLLVM &&
          !EmitAsm) {
        // If we are in backend phase, we attempt to generate the fat binary.
        // We compile each arch to IR and use a link action to generate code
        // object containing ISA. Then we use a special "link" action to create
        // a fat binary containing all the code objects for different GPU's.
        // The fat binary is then an input to the host action.
        for (unsigned I = 0, E = GpuArchList.size(); I != E; ++I) {
          if (C.getDriver().isUsingLTO(/*IsOffload=*/true)) {
            // When LTO is enabled, skip the backend and assemble phases and
            // use lld to link the bitcode.
            ActionList AL;
            AL.push_back(CudaDeviceActions[I]);
            // Create a link action to link device IR with device library
            // and generate ISA.
            CudaDeviceActions[I] =
                C.MakeAction<LinkJobAction>(AL, types::TY_Image);
          } else {
            // When LTO is not enabled, we follow the conventional
            // compiler phases, including backend and assemble phases.
            ActionList AL;
            Action *BackendAction = nullptr;
            if (ToolChains.front()->getTriple().isSPIRV()) {
              // Emit LLVM bitcode for SPIR-V targets. SPIR-V device tool chain
              // (HIPSPVToolChain) runs post-link LLVM IR passes.
              types::ID Output = Args.hasArg(options::OPT_S)
                                     ? types::TY_LLVM_IR
                                     : types::TY_LLVM_BC;
              BackendAction =
                  C.MakeAction<BackendJobAction>(CudaDeviceActions[I], Output);
            } else
              BackendAction = C.getDriver().ConstructPhaseAction(
                  C, Args, phases::Backend, CudaDeviceActions[I],
                  AssociatedOffloadKind);
            auto AssembleAction = C.getDriver().ConstructPhaseAction(
                C, Args, phases::Assemble, BackendAction,
                AssociatedOffloadKind);
            AL.push_back(AssembleAction);
            // Create a link action to link device IR with device library
            // and generate ISA.
            CudaDeviceActions[I] =
                C.MakeAction<LinkJobAction>(AL, types::TY_Image);
          }

          // OffloadingActionBuilder propagates device arch until an offload
          // action. Since the next action for creating fatbin does
          // not have device arch, whereas the above link action and its input
          // have device arch, an offload action is needed to stop the null
          // device arch of the next action being propagated to the above link
          // action.
          OffloadAction::DeviceDependences DDep;
          DDep.add(*CudaDeviceActions[I], *ToolChains.front(), GpuArchList[I],
                   AssociatedOffloadKind);
          CudaDeviceActions[I] = C.MakeAction<OffloadAction>(
              DDep, CudaDeviceActions[I]->getType());
        }

        if (!CompileDeviceOnly || !BundleOutput || *BundleOutput) {
          // Create HIP fat binary with a special "link" action.
          CudaFatBinary = C.MakeAction<LinkJobAction>(CudaDeviceActions,
                                                      types::TY_HIP_FATBIN);

          if (!CompileDeviceOnly) {
            DA.add(*CudaFatBinary, *ToolChains.front(), /*BoundArch=*/nullptr,
                   AssociatedOffloadKind);
            // Clear the fat binary, it is already a dependence to an host
            // action.
            CudaFatBinary = nullptr;
          }

          // Remove the CUDA actions as they are already connected to an host
          // action or fat binary.
          CudaDeviceActions.clear();
        }

        return CompileDeviceOnly ? ABRT_Ignore_Host : ABRT_Success;
      } else if (CurPhase == phases::Link) {
        // Save CudaDeviceActions to DeviceLinkerInputs for each GPU subarch.
        // This happens to each device action originated from each input file.
        // Later on, device actions in DeviceLinkerInputs are used to create
        // device link actions in appendLinkDependences and the created device
        // link actions are passed to the offload action as device dependence.
        DeviceLinkerInputs.resize(CudaDeviceActions.size());
        auto LI = DeviceLinkerInputs.begin();
        for (auto *A : CudaDeviceActions) {
          LI->push_back(A);
          ++LI;
        }

        // We will pass the device action as a host dependence, so we don't
        // need to do anything else with them.
        CudaDeviceActions.clear();
        return CompileDeviceOnly ? ABRT_Ignore_Host : ABRT_Success;
      }

      // By default, we produce an action for each device arch.
      for (Action *&A : CudaDeviceActions)
        A = C.getDriver().ConstructPhaseAction(C, Args, CurPhase, A,
                                               AssociatedOffloadKind);

      if (CompileDeviceOnly && CurPhase == FinalPhase && BundleOutput &&
          BundleOutput.value()) {
        for (unsigned I = 0, E = GpuArchList.size(); I != E; ++I) {
          OffloadAction::DeviceDependences DDep;
          DDep.add(*CudaDeviceActions[I], *ToolChains.front(), GpuArchList[I],
                   AssociatedOffloadKind);
          CudaDeviceActions[I] = C.MakeAction<OffloadAction>(
              DDep, CudaDeviceActions[I]->getType());
        }
        CudaFatBinary =
            C.MakeAction<OffloadBundlingJobAction>(CudaDeviceActions);
        CudaDeviceActions.clear();
      }

      return (CompileDeviceOnly && CurPhase == FinalPhase) ? ABRT_Ignore_Host
                                                           : ABRT_Success;
    }

    void appendLinkDeviceActions(ActionList &AL) override {
      if (DeviceLinkerInputs.size() == 0)
        return;

      assert(DeviceLinkerInputs.size() == GpuArchList.size() &&
             "Linker inputs and GPU arch list sizes do not match.");

      ActionList Actions;
      unsigned I = 0;
      // Append a new link action for each device.
      // Each entry in DeviceLinkerInputs corresponds to a GPU arch.
      for (auto &LI : DeviceLinkerInputs) {

        types::ID Output = Args.hasArg(options::OPT_emit_llvm)
                                   ? types::TY_LLVM_BC
                                   : types::TY_Image;

        auto *DeviceLinkAction = C.MakeAction<LinkJobAction>(LI, Output);
        // Linking all inputs for the current GPU arch.
        // LI contains all the inputs for the linker.
        OffloadAction::DeviceDependences DeviceLinkDeps;
        DeviceLinkDeps.add(*DeviceLinkAction, *ToolChains[0],
            GpuArchList[I], AssociatedOffloadKind);
        Actions.push_back(C.MakeAction<OffloadAction>(
            DeviceLinkDeps, DeviceLinkAction->getType()));
        ++I;
      }
      DeviceLinkerInputs.clear();

      // If emitting LLVM, do not generate final host/device compilation action
      if (Args.hasArg(options::OPT_emit_llvm)) {
          AL.append(Actions);
          return;
      }

      // Create a host object from all the device images by embedding them
      // in a fat binary for mixed host-device compilation. For device-only
      // compilation, creates a fat binary.
      OffloadAction::DeviceDependences DDeps;
      if (!CompileDeviceOnly || !BundleOutput || *BundleOutput) {
        auto *TopDeviceLinkAction = C.MakeAction<LinkJobAction>(
            Actions,
            CompileDeviceOnly ? types::TY_HIP_FATBIN : types::TY_Object);
        DDeps.add(*TopDeviceLinkAction, *ToolChains[0], nullptr,
                  AssociatedOffloadKind);
        // Offload the host object to the host linker.
        AL.push_back(
            C.MakeAction<OffloadAction>(DDeps, TopDeviceLinkAction->getType()));
      } else {
        AL.append(Actions);
      }
    }

    Action* appendLinkHostActions(ActionList &AL) override { return AL.back(); }

    void appendLinkDependences(OffloadAction::DeviceDependences &DA) override {}
  };

  /// OpenMP action builder. The host bitcode is passed to the device frontend
  /// and all the device linked images are passed to the host link phase.
  class OpenMPActionBuilder final : public DeviceActionBuilder {
    /// The OpenMP actions for the current input.
    ActionList OpenMPDeviceActions;

    /// The linker inputs obtained for each toolchain.
    SmallVector<ActionList, 8> DeviceLinkerInputs;

  public:
    OpenMPActionBuilder(Compilation &C, DerivedArgList &Args,
                        const Driver::InputList &Inputs,
                        OffloadingActionBuilder &OAB)
        : DeviceActionBuilder(C, Args, Inputs, Action::OFK_OpenMP, OAB) {}

    ActionBuilderReturnCode
    getDeviceDependences(OffloadAction::DeviceDependences &DA,
                         phases::ID CurPhase, phases::ID FinalPhase,
                         PhasesTy &Phases) override {
      if (OpenMPDeviceActions.empty())
        return ABRT_Inactive;

      // We should always have an action for each input.
      assert(OpenMPDeviceActions.size() == ToolChains.size() &&
             "Number of OpenMP actions and toolchains do not match.");

      // The host only depends on device action in the linking phase, when all
      // the device images have to be embedded in the host image.
      if (CurPhase == phases::Link) {
        assert(ToolChains.size() == DeviceLinkerInputs.size() &&
               "Toolchains and linker inputs sizes do not match.");
        auto LI = DeviceLinkerInputs.begin();
        for (auto *A : OpenMPDeviceActions) {
          LI->push_back(A);
          ++LI;
        }

        // We passed the device action as a host dependence, so we don't need to
        // do anything else with them.
        OpenMPDeviceActions.clear();
        return ABRT_Success;
      }

      // By default, we produce an action for each device arch.
      for (Action *&A : OpenMPDeviceActions)
        A = C.getDriver().ConstructPhaseAction(C, Args, CurPhase, A);

      return ABRT_Success;
    }

    ActionBuilderReturnCode addDeviceDependences(Action *HostAction) override {

      // If this is an input action replicate it for each OpenMP toolchain.
      if (auto *IA = dyn_cast<InputAction>(HostAction)) {
        OpenMPDeviceActions.clear();
        for (unsigned I = 0; I < ToolChains.size(); ++I)
          OpenMPDeviceActions.push_back(
              C.MakeAction<InputAction>(IA->getInputArg(), IA->getType()));
        return ABRT_Success;
      }

      // If this is an unbundling action use it as is for each OpenMP toolchain.
      if (auto *UA = dyn_cast<OffloadUnbundlingJobAction>(HostAction)) {
        OpenMPDeviceActions.clear();
        if (auto *IA = dyn_cast<InputAction>(UA->getInputs().back())) {
          std::string FileName = IA->getInputArg().getAsString(Args);
          // Check if the type of the file is the same as the action. Do not
          // unbundle it if it is not. Do not unbundle .so files, for example,
          // which are not object files.
          if (IA->getType() == types::TY_Object &&
              (!llvm::sys::path::has_extension(FileName) ||
               types::lookupTypeForExtension(
                   llvm::sys::path::extension(FileName).drop_front()) !=
                   types::TY_Object))
            return ABRT_Inactive;
        }
        for (unsigned I = 0; I < ToolChains.size(); ++I) {
          OpenMPDeviceActions.push_back(UA);
          UA->registerDependentActionInfo(
              ToolChains[I], /*BoundArch=*/StringRef(), Action::OFK_OpenMP);
        }
        return ABRT_Success;
      }

      // When generating code for OpenMP we use the host compile phase result as
      // a dependence to the device compile phase so that it can learn what
      // declarations should be emitted. However, this is not the only use for
      // the host action, so we prevent it from being collapsed.
      if (isa<CompileJobAction>(HostAction)) {
        HostAction->setCannotBeCollapsedWithNextDependentAction();
        assert(ToolChains.size() == OpenMPDeviceActions.size() &&
               "Toolchains and device action sizes do not match.");
        OffloadAction::HostDependence HDep(
            *HostAction, *C.getSingleOffloadToolChain<Action::OFK_Host>(),
            /*BoundArch=*/nullptr, Action::OFK_OpenMP);
        auto TC = ToolChains.begin();
        for (Action *&A : OpenMPDeviceActions) {
          assert(isa<CompileJobAction>(A));
          OffloadAction::DeviceDependences DDep;
          DDep.add(*A, **TC, /*BoundArch=*/nullptr, Action::OFK_OpenMP);
          A = C.MakeAction<OffloadAction>(HDep, DDep);
          ++TC;
        }
      }
      return ABRT_Success;
    }

    void appendTopLevelActions(ActionList &AL) override {
      if (OpenMPDeviceActions.empty())
        return;

      // We should always have an action for each input.
      assert(OpenMPDeviceActions.size() == ToolChains.size() &&
             "Number of OpenMP actions and toolchains do not match.");

      // Append all device actions followed by the proper offload action.
      auto TI = ToolChains.begin();
      for (auto *A : OpenMPDeviceActions) {
        OffloadAction::DeviceDependences Dep;
        Dep.add(*A, **TI, /*BoundArch=*/nullptr, Action::OFK_OpenMP);
        AL.push_back(C.MakeAction<OffloadAction>(Dep, A->getType()));
        ++TI;
      }
      // We no longer need the action stored in this builder.
      OpenMPDeviceActions.clear();
    }

    void appendLinkDeviceActions(ActionList &AL) override {
      assert(ToolChains.size() == DeviceLinkerInputs.size() &&
             "Toolchains and linker inputs sizes do not match.");

      // Append a new link action for each device.
      auto TC = ToolChains.begin();
      for (auto &LI : DeviceLinkerInputs) {
        auto *DeviceLinkAction =
            C.MakeAction<LinkJobAction>(LI, types::TY_Image);
        OffloadAction::DeviceDependences DeviceLinkDeps;
        DeviceLinkDeps.add(*DeviceLinkAction, **TC, /*BoundArch=*/nullptr,
		        Action::OFK_OpenMP);
        AL.push_back(C.MakeAction<OffloadAction>(DeviceLinkDeps,
            DeviceLinkAction->getType()));
        ++TC;
      }
      DeviceLinkerInputs.clear();
    }

    Action* appendLinkHostActions(ActionList &AL) override {
      // Create wrapper bitcode from the result of device link actions and compile
      // it to an object which will be added to the host link command.
      auto *BC = C.MakeAction<OffloadWrapperJobAction>(AL, types::TY_LLVM_BC);
      auto *ASM = C.MakeAction<BackendJobAction>(BC, types::TY_PP_Asm);
      return C.MakeAction<AssembleJobAction>(ASM, types::TY_Object);
    }

    void appendLinkDependences(OffloadAction::DeviceDependences &DA) override {}

    void addDeviceLinkDependencies(OffloadDepsJobAction *DA) override {
      for (unsigned I = 0; I < ToolChains.size(); ++I) {
        // Register dependent toolchain.
        DA->registerDependentActionInfo(
            ToolChains[I], /*BoundArch=*/StringRef(), Action::OFK_OpenMP);

        if (!ToolChains[I]->getTriple().isSPIR()) {
          // Create object from the deps bitcode.
          auto *BA = C.MakeAction<BackendJobAction>(DA, types::TY_PP_Asm);
          auto *AA = C.MakeAction<AssembleJobAction>(BA, types::TY_Object);

          // Add deps object to linker inputs.
          DeviceLinkerInputs[I].push_back(AA);
        } else
          DeviceLinkerInputs[I].push_back(DA);
      }
    }

    bool initialize() override {
      // Get the OpenMP toolchains. If we don't get any, the action builder will
      // know there is nothing to do related to OpenMP offloading.
      auto OpenMPTCRange = C.getOffloadToolChains<Action::OFK_OpenMP>();
      for (auto TI = OpenMPTCRange.first, TE = OpenMPTCRange.second; TI != TE;
           ++TI)
        ToolChains.push_back(TI->second);

      DeviceLinkerInputs.resize(ToolChains.size());
      return false;
    }

    bool canUseBundlerUnbundler() const override {
      // OpenMP should use bundled files whenever possible.
      return true;
    }
  };

  /// SYCL action builder. The host bitcode is passed to the device frontend
  /// and all the device linked images are passed to the host link phase.
  /// SPIR related are wrapped before added to the fat binary
  class SYCLActionBuilder final : public DeviceActionBuilder {
    /// Flag to signal if the user requested device-only compilation.
    bool CompileDeviceOnly = false;

    /// Flag to signal if the user requested the device object to be wrapped.
    bool WrapDeviceOnlyBinary = false;

    /// Flag to signal if the user requested device code split.
    bool DeviceCodeSplit = false;

    /// List of offload device toolchain, bound arch needed to track for
    /// different binary constructions.
    /// POD to hold information about a SYCL device action.
    /// Each Action is bound to a <TC, arch> pair,
    /// we keep them together under a struct for clarity.
    struct DeviceTargetInfo {
      DeviceTargetInfo(const ToolChain *TC, const char *BA)
          : TC(TC), BoundArch(BA) {}

      const ToolChain *TC;
      const char *BoundArch;
    };
    SmallVector<DeviceTargetInfo, 4> SYCLTargetInfoList;

    /// The SYCL actions for the current input.
    /// One action per triple/boundarch.
    SmallVector<Action *, 4> SYCLDeviceActions;

    /// The linker inputs obtained for each input/toolchain/arch.
    SmallVector<ActionList, 4> DeviceLinkerInputs;

    /// The SYCL link binary if it was generated for the current input.
    Action *SYCLLinkBinary = nullptr;

    /// Running list of SYCL actions specific for device linking.
    ActionList SYCLLinkBinaryList;

    /// SYCL ahead of time compilation inputs
    SmallVector<std::pair<llvm::Triple, const char *>, 8> SYCLAOTInputs;

    /// List of offload device triples as provided on the CLI.
    /// Does not track AOT binary inputs triples.
    SmallVector<llvm::Triple, 4> SYCLTripleList;

    /// Type of output file for FPGA device compilation.
    types::ID FPGAOutType = types::TY_FPGA_AOCX;

    /// List of objects to extract FPGA dependency info from
    ActionList FPGAObjectInputs;

    /// List of static archives to extract FPGA dependency info from
    ActionList FPGAArchiveInputs;

    // SYCLInstallation is needed in order to link SYCLDeviceLibs
    SYCLInstallationDetector SYCLInstallation;

    /// List of GPU architectures to use in this compilation with NVPTX/AMDGCN
    /// targets.
    SmallVector<std::pair<llvm::Triple, const char *>, 8> GpuArchList;

    /// Build the last steps for CUDA after all BC files have been linked.
    JobAction *finalizeNVPTXDependences(Action *Input, const llvm::Triple &TT) {
      auto *BA = C.getDriver().ConstructPhaseAction(
          C, Args, phases::Backend, Input, AssociatedOffloadKind);
      if (TT.getOS() != llvm::Triple::NVCL) {
        auto *AA = C.getDriver().ConstructPhaseAction(
            C, Args, phases::Assemble, BA, AssociatedOffloadKind);
        ActionList DeviceActions = {BA, AA};
        return C.MakeAction<LinkJobAction>(DeviceActions,
                                           types::TY_CUDA_FATBIN);
      }
      return cast<JobAction>(BA);
    }

    JobAction *finalizeAMDGCNDependences(Action *Input,
                                         const llvm::Triple &TT) {
      auto *BA = C.getDriver().ConstructPhaseAction(
          C, Args, phases::Backend, Input, AssociatedOffloadKind);

      auto *AA = C.getDriver().ConstructPhaseAction(C, Args, phases::Assemble,
                                                    BA, AssociatedOffloadKind);

      ActionList AL = {AA};
      Action *LinkAction = C.MakeAction<LinkJobAction>(AL, types::TY_Image);
      ActionList HIPActions = {LinkAction};
      JobAction *HIPFatBinary =
          C.MakeAction<LinkJobAction>(HIPActions, types::TY_HIP_FATBIN);
      return HIPFatBinary;
    }

    Action *ExternalCudaAction = nullptr;

  public:
    SYCLActionBuilder(Compilation &C, DerivedArgList &Args,
                      const Driver::InputList &Inputs,
                      OffloadingActionBuilder &OAB)
        : DeviceActionBuilder(C, Args, Inputs, Action::OFK_SYCL, OAB),
          SYCLInstallation(C.getDriver()) {}

    void withBoundArchForToolChain(const ToolChain *TC,
                                   llvm::function_ref<void(const char *)> Op) {
      for (auto &A : GpuArchList) {
        if (TC->getTriple() == A.first) {
          Op(A.second ? Args.MakeArgString(A.second) : nullptr);
          return;
        }
      }

      // no bound arch for this toolchain
      Op(nullptr);
    }

    void pushForeignAction(Action *A) override {
      // Accept a foreign action from the CudaActionBuilder for compiling CUDA
      // sources
      if (A->getOffloadingDeviceKind() == Action::OFK_Cuda)
        ExternalCudaAction = A;
    }

    ActionBuilderReturnCode
    getDeviceDependences(OffloadAction::DeviceDependences &DA,
                         phases::ID CurPhase, phases::ID FinalPhase,
                         PhasesTy &Phases) override {
      bool SYCLDeviceOnly = Args.hasArg(options::OPT_fsycl_device_only);
      if (CurPhase == phases::Preprocess) {
        // Do not perform the host compilation when doing preprocessing only
        // with -fsycl-device-only.
        bool IsPreprocessOnly =
            Args.getLastArg(options::OPT_E) ||
            Args.getLastArg(options::OPT__SLASH_EP, options::OPT__SLASH_P) ||
            Args.getLastArg(options::OPT_M, options::OPT_MM);
        if (IsPreprocessOnly) {
          for (auto TargetActionInfo :
               llvm::zip(SYCLDeviceActions, SYCLTargetInfoList)) {
            Action *&A = std::get<0>(TargetActionInfo);
            auto &TargetInfo = std::get<1>(TargetActionInfo);
            A = C.getDriver().ConstructPhaseAction(C, Args, CurPhase, A,
                                                   AssociatedOffloadKind);
            if (SYCLDeviceOnly)
              continue;
            // Add an additional compile action to generate the integration
            // header.
            Action *CompileAction =
                C.MakeAction<CompileJobAction>(A, types::TY_Nothing);
            DA.add(*CompileAction, *TargetInfo.TC, TargetInfo.BoundArch,
                   Action::OFK_SYCL);
          }
          return SYCLDeviceOnly ? ABRT_Ignore_Host : ABRT_Success;
        }
      }

      // Device compilation generates LLVM BC.
      if (CurPhase == phases::Compile && !SYCLTargetInfoList.empty()) {
        // TODO: handle stubfile handling when mix and matching programming
        // model.
        if (SYCLDeviceActions.empty())
          return ABRT_Success;

        Action *DeviceCompilerInput = nullptr;
        for (Action *&A : SYCLDeviceActions) {
          types::ID OutputType = types::TY_LLVM_BC;
          if ((SYCLDeviceOnly || Args.hasArg(options::OPT_emit_llvm)) &&
              Args.hasArg(options::OPT_S))
            OutputType = types::TY_LLVM_IR;
          // Use of -fsycl-device-obj=spirv converts the original LLVM-IR
          // file to SPIR-V for later consumption.
          if ((SYCLDeviceOnly || FinalPhase != phases::Link) &&
              Args.getLastArgValue(options::OPT_fsycl_device_obj_EQ)
                  .equals_insensitive("spirv")) {
            auto *CompileAction =
                C.MakeAction<CompileJobAction>(A, types::TY_LLVM_BC);
            A = C.MakeAction<SPIRVTranslatorJobAction>(CompileAction,
                                                       types::TY_SPIRV);
            if (SYCLDeviceOnly)
              continue;
          } else {
            if (Args.hasArg(options::OPT_fsyntax_only))
              OutputType = types::TY_Nothing;
            A = C.MakeAction<CompileJobAction>(A, OutputType);
          }
          DeviceCompilerInput = A;
        }
        const DeviceTargetInfo &DevTarget = SYCLTargetInfoList.back();
        DA.add(*DeviceCompilerInput, *DevTarget.TC, DevTarget.BoundArch,
               Action::OFK_SYCL);
        return SYCLDeviceOnly ? ABRT_Ignore_Host : ABRT_Success;
      }

      // Backend/Assemble actions are obsolete for the SYCL device side
      if (CurPhase == phases::Backend || CurPhase == phases::Assemble)
        return ABRT_Inactive;

      // The host only depends on device action in the linking phase, when all
      // the device images have to be embedded in the host image.
      if (CurPhase == phases::Link) {
        if (!SYCLDeviceActions.empty()) {
          assert(SYCLDeviceActions.size() == DeviceLinkerInputs.size() &&
                 "Device action and device linker inputs sizes do not match.");

          for (auto TargetAction :
               llvm::zip(DeviceLinkerInputs, SYCLDeviceActions)) {
            ActionList &LinkerList = std::get<0>(TargetAction);
            Action *A = std::get<1>(TargetAction);

            LinkerList.push_back(A);
          }
        }

        if (ExternalCudaAction) {
          assert(DeviceLinkerInputs.size() == 1 &&
                 "Number of SYCL actions and toolchains/boundarch pairs do not "
                 "match.");
          DeviceLinkerInputs[0].push_back(ExternalCudaAction);
          ExternalCudaAction = nullptr;
        }

        // With -fsycl-link-targets, we will take the unbundled binaries
        // for each device and link them together to a single binary that will
        // be used in a split compilation step.
        if (CompileDeviceOnly && !SYCLDeviceActions.empty()) {
          for (auto SDA : SYCLDeviceActions)
            SYCLLinkBinaryList.push_back(SDA);
          if (WrapDeviceOnlyBinary) {
            // -fsycl-link behavior does the following to the unbundled device
            // binaries:
            //   1) Link them together using llvm-link
            //   2) Pass the linked binary through sycl-post-link
            //   3) Translate final .bc file to .spv
            //   4) Wrap the binary with the offload wrapper which can be used
            //      by any compilation link step.
            auto *DeviceLinkAction = C.MakeAction<LinkJobAction>(
                SYCLLinkBinaryList, types::TY_Image);
            ActionList FullSYCLLinkBinaryList;
            bool SYCLDeviceLibLinked = false;
            FullSYCLLinkBinaryList.push_back(DeviceLinkAction);
            // If used without the FPGA target, -fsycl-link is used to wrap
            // device objects for future host link. Device libraries should
            // be linked by default to resolve any undefined reference.
            const auto *TC = ToolChains.front();
            llvm::Triple TT(TC->getTriple());
            bool isAOT = TT.getSubArch() == llvm::Triple::SPIRSubArch_fpga ||
                         TT.getSubArch() == llvm::Triple::SPIRSubArch_gen ||
                         TT.getSubArch() == llvm::Triple::SPIRSubArch_x86_64;
            if (TT.getSubArch() != llvm::Triple::SPIRSubArch_fpga) {
              SYCLDeviceLibLinked =
                  addSYCLDeviceLibs(TC, FullSYCLLinkBinaryList, true,
                                    C.getDefaultToolChain()
                                        .getTriple()
                                        .isWindowsMSVCEnvironment());
            }

            Action *FullDeviceLinkAction = nullptr;
            if (SYCLDeviceLibLinked)
              FullDeviceLinkAction = C.MakeAction<LinkJobAction>(
                  FullSYCLLinkBinaryList, types::TY_LLVM_BC);
            else
              FullDeviceLinkAction = DeviceLinkAction;
            auto *PostLinkAction = C.MakeAction<SYCLPostLinkJobAction>(
                FullDeviceLinkAction, types::TY_LLVM_BC,
                types::TY_Tempfiletable);
            PostLinkAction->setRTSetsSpecConstants(!isAOT);
            auto *ExtractIRFilesAction = C.MakeAction<FileTableTformJobAction>(
                PostLinkAction, types::TY_Tempfilelist, types::TY_Tempfilelist);
            // single column w/o title fits TY_Tempfilelist format
            ExtractIRFilesAction->addExtractColumnTform(
                FileTableTformJobAction::COL_CODE, false /*drop titles*/);
            auto *TranslateAction = C.MakeAction<SPIRVTranslatorJobAction>(
                ExtractIRFilesAction, types::TY_Tempfilelist);

            ActionList TformInputs{PostLinkAction, TranslateAction};
            auto *ReplaceFilesAction = C.MakeAction<FileTableTformJobAction>(
                TformInputs, types::TY_Tempfiletable, types::TY_Tempfiletable);
            ReplaceFilesAction->addReplaceColumnTform(
                FileTableTformJobAction::COL_CODE,
                FileTableTformJobAction::COL_CODE);

            SYCLLinkBinary = C.MakeAction<OffloadWrapperJobAction>(
                ReplaceFilesAction, types::TY_Object);
          } else {
            auto *Link = C.MakeAction<LinkJobAction>(SYCLLinkBinaryList,
                                                         types::TY_Image);
            SYCLLinkBinary = C.MakeAction<SPIRVTranslatorJobAction>(
                Link, types::TY_Image);
          }

          // Remove the SYCL actions as they are already connected to an host
          // action or fat binary.
          SYCLDeviceActions.clear();
          // We avoid creating host action in device-only mode.
          return ABRT_Ignore_Host;
        }

        // We passed the device action as a host dependence, so we don't need to
        // do anything else with them.
        SYCLDeviceActions.clear();
        return ABRT_Success;
      }

      // By default, we produce an action for each device arch.
      auto TC = ToolChains.begin();
      for (Action *&A : SYCLDeviceActions) {
        if ((*TC)->getTriple().isNVPTX() && CurPhase >= phases::Backend) {
          // For CUDA, stop to emit LLVM IR so it can be linked later on.
          ++TC;
          continue;
        }

        A = C.getDriver().ConstructPhaseAction(C, Args, CurPhase, A,
                                               AssociatedOffloadKind);
        ++TC;
      }

      return ABRT_Success;
    }

    ActionBuilderReturnCode addDeviceDependences(Action *HostAction) override {

      // If this is an input action replicate it for each SYCL toolchain.
      if (auto *IA = dyn_cast<InputAction>(HostAction)) {
        SYCLDeviceActions.clear();

        // Skip CUDA Actions
        if (IA->getType() == types::TY_CUDA)
          return ABRT_Inactive;

        // Options that are considered LinkerInput are not valid input actions
        // to the device tool chain.
        if (IA->getInputArg().getOption().hasFlag(options::LinkerInput))
          return ABRT_Inactive;

        std::string InputName = IA->getInputArg().getAsString(Args);
        // Objects will be consumed as part of the partial link step when
        // dealing with offload static libraries
        if (C.getDriver().getOffloadStaticLibSeen() &&
            IA->getType() == types::TY_Object && isObjectFile(InputName))
          return ABRT_Inactive;

        // Libraries are not processed in the SYCL toolchain
        if (IA->getType() == types::TY_Object && !isObjectFile(InputName))
          return ABRT_Inactive;

        for (auto &TargetInfo : SYCLTargetInfoList) {
          (void)TargetInfo;
          SYCLDeviceActions.push_back(
              C.MakeAction<InputAction>(IA->getInputArg(), IA->getType()));
        }
        return ABRT_Success;
      }

      // If this is an unbundling action use it as is for each SYCL toolchain.
      if (auto *UA = dyn_cast<OffloadUnbundlingJobAction>(HostAction)) {
        SYCLDeviceActions.clear();
        if (auto *IA = dyn_cast<InputAction>(UA->getInputs().back())) {
          // Options that are considered LinkerInput are not valid input actions
          // to the device tool chain.
          if (IA->getInputArg().getOption().hasFlag(options::LinkerInput))
            return ABRT_Inactive;

          std::string FileName = IA->getInputArg().getAsString(Args);
          // Check if the type of the file is the same as the action. Do not
          // unbundle it if it is not. Do not unbundle .so files, for example,
          // which are not object files.
          if (IA->getType() == types::TY_Object) {
            if (!isObjectFile(FileName))
              return ABRT_Inactive;
            // For SYCL device libraries, don't need to add them to
            // FPGAObjectInputs as there is no FPGA dep files inside.
            const auto *TC = ToolChains.front();
            if (TC->getTriple().getSubArch() ==
                    llvm::Triple::SPIRSubArch_fpga &&
                !IsSYCLDeviceLibObj(FileName, C.getDefaultToolChain()
                                                  .getTriple()
                                                  .isWindowsMSVCEnvironment()))
              FPGAObjectInputs.push_back(IA);
          }
        }
        // Create 1 device action per triple/bound arch
        for (auto &TargetInfo : SYCLTargetInfoList) {
          SYCLDeviceActions.push_back(UA);
          UA->registerDependentActionInfo(TargetInfo.TC, TargetInfo.BoundArch,
                                          Action::OFK_SYCL);
        }
        return ABRT_Success;
      }
      return ABRT_Success;
    }

    // Actions that can only be appended after all Inputs have been processed
    // occur here.  Not all offload actions are against single files.
    void appendTopLevelLinkAction(ActionList &AL) override {
      if (!SYCLLinkBinary)
        return;

      OffloadAction::DeviceDependences Dep;
      withBoundArchForToolChain(ToolChains.front(), [&](const char *BoundArch) {
        Dep.add(*SYCLLinkBinary, *ToolChains.front(), BoundArch,
                Action::OFK_SYCL);
      });
      AL.push_back(C.MakeAction<OffloadAction>(Dep, SYCLLinkBinary->getType()));
      SYCLLinkBinary = nullptr;
    }

    void appendTopLevelActions(ActionList &AL) override {
      // We should always have an action for each input.
      if (!SYCLDeviceActions.empty()) {
        assert(SYCLDeviceActions.size() == SYCLTargetInfoList.size() &&
               "Number of SYCL actions and toolchains/boundarch pairs do not "
               "match.");

        // Append all device actions followed by the proper offload action.
        for (auto TargetActionInfo :
             llvm::zip(SYCLDeviceActions, SYCLTargetInfoList)) {
          Action *A = std::get<0>(TargetActionInfo);
          DeviceTargetInfo &TargetInfo = std::get<1>(TargetActionInfo);

          OffloadAction::DeviceDependences Dep;
          Dep.add(*A, *TargetInfo.TC, TargetInfo.BoundArch, Action::OFK_SYCL);
          AL.push_back(C.MakeAction<OffloadAction>(Dep, A->getType()));
        }
        // We no longer need the action stored in this builder.
        SYCLDeviceActions.clear();
      }

      if (ExternalCudaAction) {
        assert(SYCLTargetInfoList.size() == 1 &&
               "Number of SYCL actions and toolchains/boundarch pairs do not "
               "match.");
        AL.push_back(ExternalCudaAction);
        ExternalCudaAction = nullptr;
      }
    }

    bool addSYCLDeviceLibs(const ToolChain *TC, ActionList &DeviceLinkObjects,
                           bool isSpirvAOT, bool isMSVCEnv) {
      struct DeviceLibOptInfo {
        StringRef devicelib_name;
        StringRef devicelib_option;
      };

      bool NoDeviceLibs = false;
      int NumOfDeviceLibLinked = 0;
      // Currently, all SYCL device libraries will be linked by default. Linkage
      // of "internal" libraries cannot be affected via -fno-sycl-device-lib.
      llvm::StringMap<bool> devicelib_link_info = {
          {"libc", true},        {"libm-fp32", true},   {"libm-fp64", true},
          {"libimf-fp32", true}, {"libimf-fp64", true}, {"internal", true}};
      if (Arg *A = Args.getLastArg(options::OPT_fsycl_device_lib_EQ,
                                   options::OPT_fno_sycl_device_lib_EQ)) {
        if (A->getValues().size() == 0)
          C.getDriver().Diag(diag::warn_drv_empty_joined_argument)
              << A->getAsString(Args);
        else {
          if (A->getOption().matches(options::OPT_fno_sycl_device_lib_EQ))
            NoDeviceLibs = true;

          for (StringRef Val : A->getValues()) {
            if (Val == "all") {
              for (const auto &K : devicelib_link_info.keys())
                devicelib_link_info[K] =
                    true && (!NoDeviceLibs || K.equals("internal"));
              break;
            }
            auto LinkInfoIter = devicelib_link_info.find(Val);
            if (LinkInfoIter == devicelib_link_info.end() ||
                Val.equals("internal")) {
              // TODO: Move the diagnostic to the SYCL section of
              // Driver::CreateOffloadingDeviceToolChains() to minimize code
              // duplication.
              C.getDriver().Diag(diag::err_drv_unsupported_option_argument)
                  << A->getOption().getName() << Val;
            }
            devicelib_link_info[Val] = true && !NoDeviceLibs;
          }
        }
      }

      SmallVector<SmallString<128>, 4> LibLocCandidates;
      SYCLInstallation.getSYCLDeviceLibPath(LibLocCandidates);
      StringRef LibSuffix = isMSVCEnv ? ".obj" : ".o";
      using SYCLDeviceLibsList = SmallVector<DeviceLibOptInfo, 5>;

      const SYCLDeviceLibsList sycl_device_wrapper_libs = {
        {"libsycl-crt", "libc"},
        {"libsycl-complex", "libm-fp32"},
        {"libsycl-complex-fp64", "libm-fp64"},
        {"libsycl-cmath", "libm-fp32"},
        {"libsycl-cmath-fp64", "libm-fp64"},
#if defined(_WIN32)
        {"libsycl-msvc-math", "libm-fp32"},
#endif
        {"libsycl-imf", "libimf-fp32"},
        {"libsycl-imf-fp64", "libimf-fp64"}
      };
      // For AOT compilation, we need to link sycl_device_fallback_libs as
      // default too.
      const SYCLDeviceLibsList sycl_device_fallback_libs = {
          {"libsycl-fallback-cassert", "libc"},
          {"libsycl-fallback-cstring", "libc"},
          {"libsycl-fallback-complex", "libm-fp32"},
          {"libsycl-fallback-complex-fp64", "libm-fp64"},
          {"libsycl-fallback-cmath", "libm-fp32"},
          {"libsycl-fallback-cmath-fp64", "libm-fp64"},
          {"libsycl-fallback-imf", "libimf-fp32"},
          {"libsycl-fallback-imf-fp64", "libimf-fp64"}};
      // ITT annotation libraries are linked in separately whenever the device
      // code instrumentation is enabled.
      const SYCLDeviceLibsList sycl_device_annotation_libs = {
          {"libsycl-itt-user-wrappers", "internal"},
          {"libsycl-itt-compiler-wrappers", "internal"},
          {"libsycl-itt-stubs", "internal"}};
      auto addInputs = [&](const SYCLDeviceLibsList &LibsList) {
        bool LibLocSelected = false;
        for (const auto &LLCandidate : LibLocCandidates) {
          if (LibLocSelected)
            break;
          for (const DeviceLibOptInfo &Lib : LibsList) {
            if (!devicelib_link_info[Lib.devicelib_option])
              continue;
            SmallString<128> LibName(LLCandidate);
            llvm::sys::path::append(LibName, Lib.devicelib_name);
            llvm::sys::path::replace_extension(LibName, LibSuffix);
            if (llvm::sys::fs::exists(LibName)) {
              ++NumOfDeviceLibLinked;
              Arg *InputArg = MakeInputArg(Args, C.getDriver().getOpts(),
                                           Args.MakeArgString(LibName));
              auto *SYCLDeviceLibsInputAction =
                  C.MakeAction<InputAction>(*InputArg, types::TY_Object);
              auto *SYCLDeviceLibsUnbundleAction =
                  C.MakeAction<OffloadUnbundlingJobAction>(
                      SYCLDeviceLibsInputAction);

              // We are using BoundArch="" here since the NVPTX bundles in
              // the devicelib .o files do not contain any arch information
              SYCLDeviceLibsUnbundleAction->registerDependentActionInfo(
                  TC, /*BoundArch=*/"", Action::OFK_SYCL);
              OffloadAction::DeviceDependences Dep;
              Dep.add(*SYCLDeviceLibsUnbundleAction, *TC, /*BoundArch=*/"",
                      Action::OFK_SYCL);
              auto *SYCLDeviceLibsDependenciesAction =
                  C.MakeAction<OffloadAction>(
                      Dep, SYCLDeviceLibsUnbundleAction->getType());

              DeviceLinkObjects.push_back(SYCLDeviceLibsDependenciesAction);
              if (!LibLocSelected)
                LibLocSelected = !LibLocSelected;
            }
          }
        }
      };

      addInputs(sycl_device_wrapper_libs);
      if (isSpirvAOT || TC->getTriple().isNVPTX())
        addInputs(sycl_device_fallback_libs);
      if (Args.hasFlag(options::OPT_fsycl_instrument_device_code,
                       options::OPT_fno_sycl_instrument_device_code, true))
        addInputs(sycl_device_annotation_libs);

      // For NVPTX backend we need to also link libclc and CUDA libdevice
      // at the same stage that we link all of the unbundled SYCL libdevice
      // objects together.
      if (TC->getTriple().isNVPTX() && NumOfDeviceLibLinked) {
        std::string LibSpirvFile;
        if (Args.hasArg(options::OPT_fsycl_libspirv_path_EQ)) {
          auto ProvidedPath =
              Args.getLastArgValue(options::OPT_fsycl_libspirv_path_EQ).str();
          if (llvm::sys::fs::exists(ProvidedPath))
            LibSpirvFile = ProvidedPath;
        } else {
          SmallVector<StringRef, 8> LibraryPaths;

          // Expected path w/out install.
          SmallString<256> WithoutInstallPath(C.getDriver().ResourceDir);
          llvm::sys::path::append(WithoutInstallPath, Twine("../../clc"));
          LibraryPaths.emplace_back(WithoutInstallPath.c_str());

          // Expected path w/ install.
          SmallString<256> WithInstallPath(C.getDriver().ResourceDir);
          llvm::sys::path::append(WithInstallPath, Twine("../../../share/clc"));
          LibraryPaths.emplace_back(WithInstallPath.c_str());

          // Select remangled libclc variant
          std::string LibSpirvTargetName =
              (TC->getAuxTriple()->isOSWindows())
                  ? "remangled-l32-signed_char.libspirv-nvptx64--nvidiacl."
                    "bc"
                  : "remangled-l64-signed_char.libspirv-nvptx64--nvidiacl."
                    "bc";

          for (StringRef LibraryPath : LibraryPaths) {
            SmallString<128> LibSpirvTargetFile(LibraryPath);
            llvm::sys::path::append(LibSpirvTargetFile, LibSpirvTargetName);
            if (llvm::sys::fs::exists(LibSpirvTargetFile) ||
                Args.hasArg(options::OPT__HASH_HASH_HASH)) {
              LibSpirvFile = std::string(LibSpirvTargetFile.str());
              break;
            }
          }
        }

        if (!LibSpirvFile.empty()) {
          Arg *LibClcInputArg = MakeInputArg(Args, C.getDriver().getOpts(),
                                             Args.MakeArgString(LibSpirvFile));
          auto *SYCLLibClcInputAction =
              C.MakeAction<InputAction>(*LibClcInputArg, types::TY_LLVM_BC);
          DeviceLinkObjects.push_back(SYCLLibClcInputAction);
        }

        const toolchains::CudaToolChain *CudaTC =
            static_cast<const toolchains::CudaToolChain *>(TC);
        for (auto LinkInputEnum : enumerate(DeviceLinkerInputs)) {
          const char *BoundArch =
              SYCLTargetInfoList[LinkInputEnum.index()].BoundArch;
          std::string LibDeviceFile =
              CudaTC->CudaInstallation.getLibDeviceFile(BoundArch);
          if (!LibDeviceFile.empty()) {
            Arg *CudaDeviceLibInputArg =
                MakeInputArg(Args, C.getDriver().getOpts(),
                             Args.MakeArgString(LibDeviceFile));
            auto *SYCLDeviceLibInputAction = C.MakeAction<InputAction>(
                *CudaDeviceLibInputArg, types::TY_LLVM_BC);
            DeviceLinkObjects.push_back(SYCLDeviceLibInputAction);
          }
        }
      }
      return NumOfDeviceLibLinked != 0;
    }

    void appendLinkDependences(OffloadAction::DeviceDependences &DA) override {
      // DeviceLinkerInputs holds binaries per ToolChain (TC) / bound-arch pair
      // The following will loop link and post process for each TC / bound-arch
      // to produce a final binary.
      // They will be bundled per TC before being sent to the Offload Wrapper.
      llvm::MapVector<const ToolChain *, ActionList> LinkedInputs;
      for (auto LinkInputEnum : enumerate(DeviceLinkerInputs)) {
        auto &LI = LinkInputEnum.value();
        const ToolChain *TC = SYCLTargetInfoList[LinkInputEnum.index()].TC;
        const char *BoundArch =
            SYCLTargetInfoList[LinkInputEnum.index()].BoundArch;

        auto TripleIt = llvm::find_if(SYCLTripleList, [&](auto &SYCLTriple) {
          return SYCLTriple == TC->getTriple();
        });
        if (TripleIt == SYCLTripleList.end()) {
          // If the toolchain's triple is absent in this "main" triple
          // collection, this means it was created specifically for one of
          // the SYCL AOT inputs. Those will be handled separately.
          continue;
        }
        if (LI.empty())
          // Current list is empty, nothing to process.
          continue;

        ActionList DeviceLibObjects;
        ActionList LinkObjects;
        auto TT = TC->getTriple();
        auto isNVPTX = TT.isNVPTX();
        auto isAMDGCN = TT.isAMDGCN();
        auto isSPIR = TT.isSPIR();
        bool isSpirvAOT = TT.getSubArch() == llvm::Triple::SPIRSubArch_fpga ||
                          TT.getSubArch() == llvm::Triple::SPIRSubArch_gen ||
                          TT.getSubArch() == llvm::Triple::SPIRSubArch_x86_64;
        for (const auto &Input : LI) {
          if (TT.getSubArch() == llvm::Triple::SPIRSubArch_fpga &&
              types::isFPGA(Input->getType())) {
            assert(BoundArch == nullptr &&
                   "fpga triple bounded arch not nullptr");
            // FPGA aoco does not go through the link, everything else does.
            if (Input->getType() == types::TY_FPGA_AOCO) {
              DeviceLibObjects.push_back(Input);
              continue;
            }
            // FPGA aocr/aocx does not go through the link and is passed
            // directly to the backend compilation step (aocr) or wrapper (aocx)
            Action *FPGAAOTAction;
            if (Input->getType() == types::TY_FPGA_AOCR ||
                Input->getType() == types::TY_FPGA_AOCR_EMU)
              // Generate AOCX/AOCR
              FPGAAOTAction =
                  C.MakeAction<BackendCompileJobAction>(Input, FPGAOutType);
            else if (Input->getType() == types::TY_FPGA_AOCX)
              FPGAAOTAction = Input;
            else
              llvm_unreachable("Unexpected FPGA input type.");
            auto *RenameAction = C.MakeAction<FileTableTformJobAction>(
                FPGAAOTAction, types::TY_Tempfilelist, types::TY_Tempfilelist);
            RenameAction->addRenameColumnTform(
                FileTableTformJobAction::COL_ZERO,
                FileTableTformJobAction::COL_CODE);
            auto *DeviceWrappingAction = C.MakeAction<OffloadWrapperJobAction>(
                RenameAction, types::TY_Object);
            DA.add(*DeviceWrappingAction, *TC, BoundArch, Action::OFK_SYCL);
            continue;
          } else if (!types::isFPGA(Input->getType())) {
            // No need for any conversion if we are coming in from the
            // clang-offload-deps or regular compilation path.
            if (isNVPTX || isAMDGCN || ContainsOffloadDepsAction(Input) ||
                ContainsCompileOrAssembleAction(Input)) {
              LinkObjects.push_back(Input);
              continue;
            }
            Action *ConvertSPIRVAction =
                C.MakeAction<SpirvToIrWrapperJobAction>(
                    Input, Input->getType() == types::TY_Tempfilelist
                               ? types::TY_Tempfilelist
                               : types::TY_LLVM_BC);
            LinkObjects.push_back(ConvertSPIRVAction);
          }
        }
        if (LinkObjects.empty())
          continue;

        // The linkage actions subgraph leading to the offload wrapper.
        // [cond] Means incoming/outgoing dependence is created only when cond
        //        is true. A function of:
        //   n - target is NVPTX/AMDGCN
        //   a - SPIRV AOT compilation is requested
        //   s - device code split requested
        //   * - "all other cases"
        //     - no condition means output/input is "always" present
        // First symbol indicates output/input type
        //   . - single file output (TY_SPIRV, TY_LLVM_BC,...)
        //   - - TY_Tempfilelist
        //   + - TY_Tempfiletable
        //
        //                   .-----------------.
        //                   |Link(LinkObjects)|
        //                   .-----------------.
        //                            |
        //         .--------------------------------------.
        //         |               PostLink               |
        //         .--------------------------------------.
        //                             [+*]            [+]
        //                               |              |
        //                      .-----------------.     |
        //                      | FileTableTform  |     |
        //                      | (extract "Code")|     |
        //                      .-----------------.     |
        //                              [-]             |
        //           --------------------|              |
        //          [.]                [-*]             |
        //   .---------------.  .-------------------.   |
        //   | finalizeNVPTX  | |  SPIRVTranslator  |   |
        //   | finalizeAMDGCN | |                   |   |
        //   .---------------.  .-------------------.   |
        //          [.]             [-as]      [-!a]    |
        //           |                |          |      |
        //           |              [-s]         |      |
        //           |       .----------------.  |      |
        //           |       | BackendCompile |  |      |
        //           |       .----------------.  |      |
        //           |              [-s]         |      |
        //           |                |          |      |
        //           |              [-a]      [-!a]    [+]
        //           |              .--------------------.
        //           -----------[-n]|   FileTableTform   |
        //                          |  (replace "Code")  |
        //                          .--------------------.
        //                                      |
        //                                    [+*]
        //         .--------------------------------------.
        //         |            OffloadWrapper            |
        //         .--------------------------------------.
        //
        Action *DeviceLinkAction =
            C.MakeAction<LinkJobAction>(LinkObjects, types::TY_LLVM_BC);
        ActionList FullLinkObjects;
        bool SYCLDeviceLibLinked = false;
        FullLinkObjects.push_back(DeviceLinkAction);

        // FIXME: Link all wrapper and fallback device libraries as default,
        // When spv online link is supported by all backends, the fallback
        // device libraries are only needed when current toolchain is using
        // AOT compilation.
        if (isSPIR || isNVPTX) {
          bool UseJitLink =
              isSPIR &&
              Args.hasFlag(options::OPT_fsycl_device_lib_jit_link,
                           options::OPT_fno_sycl_device_lib_jit_link, false);
          bool UseAOTLink = isSPIR && (isSpirvAOT || !UseJitLink);
          SYCLDeviceLibLinked = addSYCLDeviceLibs(
              TC, FullLinkObjects, UseAOTLink,
              C.getDefaultToolChain().getTriple().isWindowsMSVCEnvironment());
        }

        Action *FullDeviceLinkAction = nullptr;
        if (SYCLDeviceLibLinked)
          FullDeviceLinkAction =
              C.MakeAction<LinkJobAction>(FullLinkObjects, types::TY_LLVM_BC);
        else
          FullDeviceLinkAction = DeviceLinkAction;

        // reflects whether current target is ahead-of-time and can't support
        // runtime setting of specialization constants
        bool isAOT = isNVPTX || isAMDGCN || isSpirvAOT;

        ActionList WrapperInputs;
        // post link is not optional - even if not splitting, always need to
        // process specialization constants

        types::ID PostLinkOutType =
            isSPIR ? types::TY_Tempfiletable : FullDeviceLinkAction->getType();
        // For SPIR-V targets, force TY_Tempfiletable.
        auto *PostLinkAction = C.MakeAction<SYCLPostLinkJobAction>(
            FullDeviceLinkAction, PostLinkOutType, types::TY_Tempfiletable);
        PostLinkAction->setRTSetsSpecConstants(!isAOT);

        auto *ExtractIRFilesAction = C.MakeAction<FileTableTformJobAction>(
            PostLinkAction,
            isSPIR ? types::TY_Tempfilelist : PostLinkAction->getType(),
            types::TY_Tempfilelist);
        // single column w/o title fits TY_Tempfilelist format
        ExtractIRFilesAction->addExtractColumnTform(
            FileTableTformJobAction::COL_CODE, false /*drop titles*/);

        if (isNVPTX || isAMDGCN) {
          JobAction *FinAction =
              isNVPTX ? finalizeNVPTXDependences(ExtractIRFilesAction,
                                                 TC->getTriple())
                      : finalizeAMDGCNDependences(ExtractIRFilesAction,
                                                  TC->getTriple());
          auto *ForEachWrapping = C.MakeAction<ForEachWrappingAction>(
              ExtractIRFilesAction, FinAction);

          ActionList TformInputs{PostLinkAction, ForEachWrapping};
          auto *ReplaceFilesAction = C.MakeAction<FileTableTformJobAction>(
              TformInputs, types::TY_Tempfiletable, types::TY_Tempfiletable);
          ReplaceFilesAction->addReplaceColumnTform(
              FileTableTformJobAction::COL_CODE,
              FileTableTformJobAction::COL_CODE);

          WrapperInputs.push_back(ReplaceFilesAction);
        } else {
          // For SPIRV-based targets - translate to SPIRV then optionally
          // compile ahead-of-time to native architecture
          Action *BuildCodeAction =
              (Action *)C.MakeAction<SPIRVTranslatorJobAction>(
                  ExtractIRFilesAction, types::TY_Tempfilelist);

          // After the Link, wrap the files before the final host link
          if (isAOT) {
            types::ID OutType = types::TY_Tempfilelist;
            if (!DeviceCodeSplit) {
              OutType = (TT.getSubArch() == llvm::Triple::SPIRSubArch_fpga)
                            ? FPGAOutType
                            : types::TY_Image;
            }
            // Do the additional Ahead of Time compilation when the specific
            // triple calls for it (provided a valid subarch).
            ActionList BEInputs;
            BEInputs.push_back(BuildCodeAction);
            auto unbundleAdd = [&](Action *A, types::ID T) {
              ActionList AL;
              AL.push_back(A);
              Action *UnbundleAction =
                  C.MakeAction<OffloadUnbundlingJobAction>(AL, T);
              BEInputs.push_back(UnbundleAction);
            };
            // Send any known objects/archives through the unbundler to grab the
            // dependency file associated.  This is only done for -fintelfpga.
            for (Action *A : FPGAObjectInputs)
              unbundleAdd(A, types::TY_FPGA_Dependencies);
            for (Action *A : FPGAArchiveInputs)
              unbundleAdd(A, types::TY_FPGA_Dependencies_List);
            for (const auto &A : DeviceLibObjects)
              BEInputs.push_back(A);
            BuildCodeAction =
                C.MakeAction<BackendCompileJobAction>(BEInputs, OutType);
          }
          ActionList TformInputs{PostLinkAction, BuildCodeAction};
          auto *ReplaceFilesAction = C.MakeAction<FileTableTformJobAction>(
              TformInputs, types::TY_Tempfiletable, types::TY_Tempfiletable);
          ReplaceFilesAction->addReplaceColumnTform(
              FileTableTformJobAction::COL_CODE,
              FileTableTformJobAction::COL_CODE);
          WrapperInputs.push_back(ReplaceFilesAction);
        }

        // After the Link, wrap the files before the final host link
        auto *DeviceWrappingAction = C.MakeAction<OffloadWrapperJobAction>(
            WrapperInputs, types::TY_Object);

        if (isSpirvAOT) {
          bool AddBA = (TT.getSubArch() == llvm::Triple::SPIRSubArch_gen &&
                        BoundArch != nullptr);
          DA.add(*DeviceWrappingAction, *TC, AddBA ? BoundArch : nullptr,
                 Action::OFK_SYCL);
        } else
          withBoundArchForToolChain(TC, [&](const char *BoundArch) {
            DA.add(*DeviceWrappingAction, *TC, BoundArch, Action::OFK_SYCL);
          });
      }

      for (auto &SAI : SYCLAOTInputs) {
        // Extract binary file name
        std::string FN(SAI.second);
        const char *FNStr = Args.MakeArgString(FN);
        Arg *myArg = Args.MakeSeparateArg(
            nullptr, C.getDriver().getOpts().getOption(options::OPT_INPUT),
            FNStr);
        auto *SYCLAdd =
            C.MakeAction<InputAction>(*myArg, types::TY_SYCL_FATBIN);
        auto *DeviceWrappingAction =
            C.MakeAction<OffloadWrapperJobAction>(SYCLAdd, types::TY_Object);

        // Extract the target triple for this binary
        llvm::Triple TT(SAI.first);
        // Extract the toolchain for this target triple
        auto SYCLDeviceTC = llvm::find_if(
            ToolChains, [&](auto &TC) { return TC->getTriple() == TT; });
        assert(SYCLDeviceTC != ToolChains.end() &&
               "No toolchain found for this AOT input");

        DA.add(*DeviceWrappingAction, **SYCLDeviceTC,
               /*BoundArch=*/nullptr, Action::OFK_SYCL);
      }
    }

    void addDeviceLinkDependencies(OffloadDepsJobAction *DA) override {
      unsigned I = 0;
      for (auto &TargetInfo : SYCLTargetInfoList) {
        DA->registerDependentActionInfo(TargetInfo.TC, TargetInfo.BoundArch,
                                        Action::OFK_SYCL);
        DeviceLinkerInputs[I++].push_back(DA);
      }
    }

    /// Initialize the GPU architecture list from arguments - this populates
    /// `GpuArchList` from `--offload-arch` flags. Only relevant if compiling to
    /// CUDA or AMDGCN. Return true if any initialization errors are found.
    /// FIXME: "offload-arch" and the BoundArch mechanism should also be
    // used in the SYCLToolChain for SPIR-V AOT to track the offload
    // architecture instead of the Triple sub-arch it currently uses.
    bool initializeGpuArchMap() {
      const OptTable &Opts = C.getDriver().getOpts();
      for (auto *A : Args) {
        unsigned Index;
        llvm::Triple *TargetBE = nullptr;

        auto GetTripleIt = [&, this](llvm::StringRef Triple) {
          llvm::Triple TargetTriple{Triple};
          auto TripleIt = llvm::find_if(SYCLTripleList, [&](auto &SYCLTriple) {
            return SYCLTriple == TargetTriple;
          });
          return TripleIt != SYCLTripleList.end() ? &*TripleIt : nullptr;
        };

        if (A->getOption().matches(options::OPT_Xsycl_backend_EQ)) {
          TargetBE = GetTripleIt(A->getValue(0));
          // Passing device args: -Xsycl-target-backend=<triple> -opt=val.
          if (TargetBE)
            Index = Args.getBaseArgs().MakeIndex(A->getValue(1));
          else
            continue;
        } else if (A->getOption().matches(options::OPT_Xsycl_backend)) {
          if (SYCLTripleList.size() > 1) {
            C.getDriver().Diag(diag::err_drv_Xsycl_target_missing_triple)
                << A->getSpelling();
            continue;
          }
          // Passing device args: -Xsycl-target-backend -opt=val.
          TargetBE = &SYCLTripleList.front();
          Index = Args.getBaseArgs().MakeIndex(A->getValue(0));
        } else
          continue;

        auto ParsedArg = Opts.ParseOneArg(Args, Index);

        // TODO: Support --no-cuda-gpu-arch, --{,no-}cuda-gpu-arch=all.
        if (ParsedArg &&
            ParsedArg->getOption().matches(options::OPT_offload_arch_EQ)) {
          const char *ArchStr = ParsedArg->getValue(0);
          if (TargetBE->isNVPTX()) {
            // CUDA arch also applies to AMDGCN ...
            CudaArch Arch = StringToCudaArch(ArchStr);
            if (Arch == CudaArch::UNKNOWN || !IsNVIDIAGpuArch(Arch)) {
              C.getDriver().Diag(clang::diag::err_drv_cuda_bad_gpu_arch)
                  << ArchStr;
              continue;
            }
            ArchStr = CudaArchToString(Arch);
          } else if (TargetBE->isAMDGCN()) {
            llvm::StringMap<bool> Features;
            auto Arch = parseTargetID(
                *getHIPOffloadTargetTriple(C.getDriver(), C.getInputArgs()),
                ArchStr, &Features);
            if (!Arch) {
              C.getDriver().Diag(clang::diag::err_drv_bad_target_id) << ArchStr;
              continue;
            }
            auto CanId = getCanonicalTargetID(Arch.getValue(), Features);
            ArchStr = Args.MakeArgStringRef(CanId);
          }
          ParsedArg->claim();
          GpuArchList.emplace_back(*TargetBE, ArchStr);
          A->claim();
        }
      }

      // Handle defaults architectures
      for (auto &Triple : SYCLTripleList) {
        // For NVIDIA use SM_50 as a default
        if (Triple.isNVPTX() && llvm::none_of(GpuArchList, [&](auto &P) {
              return P.first.isNVPTX();
            })) {
          const char *DefaultArch = CudaArchToString(CudaArch::SM_50);
          GpuArchList.emplace_back(Triple, DefaultArch);
        }

        // For AMD require the architecture to be set by the user
        if (Triple.isAMDGCN() && llvm::none_of(GpuArchList, [&](auto &P) {
              return P.first.isAMDGCN();
            })) {
          C.getDriver().Diag(clang::diag::err_drv_sycl_missing_amdgpu_arch);
          return true;
        }
      }

      return false;
    }

    bool initialize() override {
      // Get the SYCL toolchains. If we don't get any, the action builder will
      // know there is nothing to do related to SYCL offloading.
      auto SYCLTCRange = C.getOffloadToolChains<Action::OFK_SYCL>();
      for (auto TI = SYCLTCRange.first, TE = SYCLTCRange.second; TI != TE;
           ++TI)
        ToolChains.push_back(TI->second);

      // Nothing to offload if no SYCL Toolchain
      if (ToolChains.empty())
        return false;

      Arg *SYCLLinkTargets = Args.getLastArg(
                                  options::OPT_fsycl_link_targets_EQ);
      WrapDeviceOnlyBinary = Args.hasArg(options::OPT_fsycl_link_EQ);
      auto *DeviceCodeSplitArg =
          Args.getLastArg(options::OPT_fsycl_device_code_split_EQ);
      // -fsycl-device-code-split is an alias to
      // -fsycl-device-code-split=auto
      DeviceCodeSplit = DeviceCodeSplitArg &&
                        DeviceCodeSplitArg->getValue() != StringRef("off");
      // Gather information about the SYCL Ahead of Time targets.  The targets
      // are determined on the SubArch values passed along in the triple.
      Arg *SYCLTargets =
              C.getInputArgs().getLastArg(options::OPT_fsycl_targets_EQ);
      Arg *SYCLAddTargets = Args.getLastArg(options::OPT_fsycl_add_targets_EQ);
      bool HasValidSYCLRuntime = C.getInputArgs().hasFlag(
          options::OPT_fsycl, options::OPT_fno_sycl, false);
      bool SYCLfpgaTriple = false;
      bool ShouldAddDefaultTriple = true;
      bool GpuInitHasErrors = false;
      bool HasSYCLTargetsOption =
          SYCLAddTargets || SYCLTargets || SYCLLinkTargets;
      if (HasSYCLTargetsOption) {
        if (SYCLTargets || SYCLLinkTargets) {
          Arg *SYCLTargetsValues = SYCLTargets ? SYCLTargets : SYCLLinkTargets;
          // Fill SYCLTripleList
          llvm::StringMap<StringRef> FoundNormalizedTriples;
          for (StringRef Val : SYCLTargetsValues->getValues()) {
            StringRef UserTargetName(Val);
            if (auto ValidDevice = isIntelGPUTarget(Val)) {
              if (ValidDevice->empty())
                // Unrecognized, we have already diagnosed this earlier; skip.
                continue;
              // Add the proper -device value to the list.
              GpuArchList.emplace_back(C.getDriver().MakeSYCLDeviceTriple(
                                       "spir64_gen"), ValidDevice->data());
              UserTargetName = "spir64_gen";
            }
            llvm::Triple TT(C.getDriver().MakeSYCLDeviceTriple(Val));
            std::string NormalizedName = TT.normalize();

            // Make sure we don't have a duplicate triple.
            auto Duplicate = FoundNormalizedTriples.find(NormalizedName);
            if (Duplicate != FoundNormalizedTriples.end())
              continue;

            // Store the current triple so that we can check for duplicates in
            // the following iterations.
            FoundNormalizedTriples[NormalizedName] = Val;

            SYCLTripleList.push_back(
                C.getDriver().MakeSYCLDeviceTriple(UserTargetName));
            if (TT.getSubArch() == llvm::Triple::SPIRSubArch_fpga)
              SYCLfpgaTriple = true;
            // For user specified spir64_gen, add an empty device value as a
            // placeholder.
            if (TT.getSubArch() == llvm::Triple::SPIRSubArch_gen)
              GpuArchList.emplace_back(TT, nullptr);
          }

          // Fill GpuArchList, end if there are issues in initializingGpuArchMap
          GpuInitHasErrors = initializeGpuArchMap();
          if (GpuInitHasErrors)
            return true;

          int I = 0;
          // Fill SYCLTargetInfoList
          for (auto TT : SYCLTripleList) {
            auto TCIt = llvm::find_if(
                ToolChains, [&](auto &TC) { return TT == TC->getTriple(); });
            assert(TCIt != ToolChains.end() &&
                   "Toolchain was not created for this platform");
            if (!TT.isNVPTX() && !TT.isAMDGCN()) {
              // When users specify the target as 'intel_gpu_*', the proper
              // triple is 'spir64_gen'.  The given string from intel_gpu_*
              // is the target device.
              if (TT.isSPIR() &&
                  TT.getSubArch() == llvm::Triple::SPIRSubArch_gen) {
                StringRef Device(GpuArchList[I].second);
                SYCLTargetInfoList.emplace_back(
                    *TCIt, Device.empty() ? nullptr : Device.data());
                ++I;
                continue;
              }
              SYCLTargetInfoList.emplace_back(*TCIt, nullptr);
            } else {
              SYCLTargetInfoList.emplace_back(*TCIt, GpuArchList[I].second);
              ++I;
            }
          }
        }
        if (SYCLAddTargets) {
          for (StringRef Val : SYCLAddTargets->getValues()) {
            // Parse out the Triple and Input (triple:binary). At this point,
            // the format has already been validated at the Driver level.
            // Populate the pairs. Each of these will be wrapped and fed
            // into the final binary.
            std::pair<StringRef, StringRef> I = Val.split(':');
            llvm::Triple TT(I.first);

            auto TCIt = llvm::find_if(
                ToolChains, [&](auto &TC) { return TT == TC->getTriple(); });
            assert(TCIt != ToolChains.end() &&
                   "Toolchain was not created for this platform");

            const char *TF = C.getArgs().MakeArgString(I.second);
            // populate the AOT binary inputs vector.
            SYCLAOTInputs.push_back(std::make_pair(TT, TF));
            ShouldAddDefaultTriple = false;
            // Add an empty entry to the Device list
            if (TT.getSubArch() == llvm::Triple::SPIRSubArch_gen)
              GpuArchList.emplace_back(TT, nullptr);
          }
        }
      } else if (HasValidSYCLRuntime) {
        // -fsycl is provided without -fsycl-*targets.
        bool SYCLfpga = C.getInputArgs().hasArg(options::OPT_fintelfpga);
        // -fsycl -fintelfpga implies spir64_fpga
        const char *SYCLTargetArch =
            SYCLfpga ? "spir64_fpga" : getDefaultSYCLArch(C);
        llvm::Triple TT = C.getDriver().MakeSYCLDeviceTriple(SYCLTargetArch);
        auto TCIt = llvm::find_if(
            ToolChains, [&](auto &TC) { return TT == TC->getTriple(); });
        assert(TCIt != ToolChains.end() &&
               "Toolchain was not created for this platform");
        SYCLTripleList.push_back(TT);
        SYCLTargetInfoList.emplace_back(*TCIt, nullptr);
        if (SYCLfpga)
          SYCLfpgaTriple = true;
      }

      // Device only compilation for -fsycl-link (no FPGA) and
      // -fsycl-link-targets
      CompileDeviceOnly =
          (SYCLLinkTargets || (WrapDeviceOnlyBinary && !SYCLfpgaTriple));

      // Set the FPGA output type based on command line (-fsycl-link).
      if (auto *A = C.getInputArgs().getLastArg(options::OPT_fsycl_link_EQ)) {
        FPGAOutType = (A->getValue() == StringRef("early"))
                          ? types::TY_FPGA_AOCR
                          : types::TY_FPGA_AOCX;
        if (C.getDriver().isFPGAEmulationMode())
          FPGAOutType = (A->getValue() == StringRef("early"))
                            ? types::TY_FPGA_AOCR_EMU
                            : types::TY_FPGA_AOCX;
      }

      // Populate FPGA static archives that could contain dep files to be
      // incorporated into the aoc compilation
      if (SYCLfpgaTriple && Args.hasArg(options::OPT_fintelfpga)) {
        SmallVector<const char *, 16> LinkArgs(getLinkerArgs(C, Args));
        for (StringRef LA : LinkArgs) {
          if (isStaticArchiveFile(LA) && hasOffloadSections(C, LA, Args)) {
            const llvm::opt::OptTable &Opts = C.getDriver().getOpts();
            Arg *InputArg = MakeInputArg(Args, Opts, Args.MakeArgString(LA));
            Action *Current =
                C.MakeAction<InputAction>(*InputArg, types::TY_Archive);
            FPGAArchiveInputs.push_back(Current);
          }
        }
      }

      if (ShouldAddDefaultTriple && addSYCLDefaultTriple(C, SYCLTripleList)) {
        // If a SYCLDefaultTriple is added to SYCLTripleList,
        // add new target to SYCLTargetInfoList
        llvm::Triple TT = SYCLTripleList.front();
        auto TCIt = llvm::find_if(
            ToolChains, [&](auto &TC) { return TT == TC->getTriple(); });
        SYCLTargetInfoList.emplace_back(*TCIt, nullptr);
      }
      if (SYCLTargetInfoList.empty()) {
        // If there are no SYCL Targets add the front toolchain, this is for
        // `-fsycl-device-only` is provided with no `fsycl` or when all dummy
        // targets are given
        const auto *TC = ToolChains.front();
        SYCLTargetInfoList.emplace_back(TC, nullptr);
      }
      DeviceLinkerInputs.resize(SYCLTargetInfoList.size());
      return false;
    }

    bool canUseBundlerUnbundler() const override {
      // SYCL should use bundled files whenever possible.
      return true;
    }
  };

  ///
  /// TODO: Add the implementation for other specialized builders here.
  ///

  /// Specialized builders being used by this offloading action builder.
  SmallVector<DeviceActionBuilder *, 4> SpecializedBuilders;

  /// Flag set to true if all valid builders allow file bundling/unbundling.
  bool CanUseBundler;

public:
  OffloadingActionBuilder(Compilation &C, DerivedArgList &Args,
                          const Driver::InputList &Inputs)
      : C(C) {
    // Create a specialized builder for each device toolchain.

    IsValid = true;

    // Create a specialized builder for CUDA.
    SpecializedBuilders.push_back(
        new CudaActionBuilder(C, Args, Inputs, *this));

    // Create a specialized builder for HIP.
    SpecializedBuilders.push_back(new HIPActionBuilder(C, Args, Inputs, *this));

    // Create a specialized builder for OpenMP.
    SpecializedBuilders.push_back(
        new OpenMPActionBuilder(C, Args, Inputs, *this));

    // Create a specialized builder for SYCL.
    SpecializedBuilders.push_back(
        new SYCLActionBuilder(C, Args, Inputs, *this));

    //
    // TODO: Build other specialized builders here.
    //

    // Initialize all the builders, keeping track of errors. If all valid
    // builders agree that we can use bundling, set the flag to true.
    unsigned ValidBuilders = 0u;
    unsigned ValidBuildersSupportingBundling = 0u;
    for (auto *SB : SpecializedBuilders) {
      IsValid = IsValid && !SB->initialize();

      // Update the counters if the builder is valid.
      if (SB->isValid()) {
        ++ValidBuilders;
        if (SB->canUseBundlerUnbundler())
          ++ValidBuildersSupportingBundling;
      }
    }
    CanUseBundler =
        ValidBuilders && ValidBuilders == ValidBuildersSupportingBundling;
  }

  ~OffloadingActionBuilder() {
    for (auto *SB : SpecializedBuilders)
      delete SB;
  }

  /// Push an action coming from a specialized DeviceActionBuilder (i.e.,
  /// foreign action) to the other ones
  void pushForeignAction(Action *A) {
    for (auto *SB : SpecializedBuilders) {
      if (SB->isValid())
        SB->pushForeignAction(A);
    }
  }

  /// Record a host action and its originating input argument.
  void recordHostAction(Action *HostAction, const Arg *InputArg) {
    assert(HostAction && "Invalid host action");
    assert(InputArg && "Invalid input argument");
    auto Loc = HostActionToInputArgMap.find(HostAction);
    if (Loc == HostActionToInputArgMap.end())
      HostActionToInputArgMap[HostAction] = InputArg;
    assert(HostActionToInputArgMap[HostAction] == InputArg &&
           "host action mapped to multiple input arguments");
  }

  /// Generate an action that adds device dependences (if any) to a host action.
  /// If no device dependence actions exist, just return the host action \a
  /// HostAction. If an error is found or if no builder requires the host action
  /// to be generated, return nullptr.
  Action *
  addDeviceDependencesToHostAction(Action *HostAction, const Arg *InputArg,
                                   phases::ID CurPhase, phases::ID FinalPhase,
                                   DeviceActionBuilder::PhasesTy &Phases) {
    if (!IsValid)
      return nullptr;

    if (SpecializedBuilders.empty())
      return HostAction;

    assert(HostAction && "Invalid host action!");
    recordHostAction(HostAction, InputArg);

    OffloadAction::DeviceDependences DDeps;
    // Check if all the programming models agree we should not emit the host
    // action. Also, keep track of the offloading kinds employed.
    auto &OffloadKind = InputArgToOffloadKindMap[InputArg];
    unsigned InactiveBuilders = 0u;
    unsigned IgnoringBuilders = 0u;
    for (auto *SB : SpecializedBuilders) {
      if (!SB->isValid()) {
        ++InactiveBuilders;
        continue;
      }

      auto RetCode =
          SB->getDeviceDependences(DDeps, CurPhase, FinalPhase, Phases);

      // If the builder explicitly says the host action should be ignored,
      // we need to increment the variable that tracks the builders that request
      // the host object to be ignored.
      if (RetCode == DeviceActionBuilder::ABRT_Ignore_Host)
        ++IgnoringBuilders;

      // Unless the builder was inactive for this action, we have to record the
      // offload kind because the host will have to use it.
      if (RetCode != DeviceActionBuilder::ABRT_Inactive)
        OffloadKind |= SB->getAssociatedOffloadKind();
    }

    // If all builders agree that the host object should be ignored, just return
    // nullptr.
    if (IgnoringBuilders &&
        SpecializedBuilders.size() == (InactiveBuilders + IgnoringBuilders))
      return nullptr;

    if (DDeps.getActions().empty())
      return HostAction;

    // We have dependences we need to bundle together. We use an offload action
    // for that.
    OffloadAction::HostDependence HDep(
        *HostAction, *C.getSingleOffloadToolChain<Action::OFK_Host>(),
        /*BoundArch=*/nullptr, DDeps);
    return C.MakeAction<OffloadAction>(HDep, DDeps);
  }

  // Update Input action to reflect FPGA device archive specifics based
  // on archive contents.
  bool updateInputForFPGA(Action *&A, const Arg *InputArg,
                          DerivedArgList &Args) {
    std::string InputName = InputArg->getAsString(Args);
    const Driver &D = C.getDriver();
    bool IsFPGAEmulation = D.isFPGAEmulationMode();
    // Only check for FPGA device information when using fpga SubArch.
    if (A->getType() == types::TY_Object && isObjectFile(InputName))
      return true;

    auto ArchiveTypeMismatch = [&D, &InputName](bool EmitDiag) {
      if (EmitDiag)
        D.Diag(clang::diag::warn_drv_mismatch_fpga_archive) << InputName;
    };
    // Type FPGA aoco is a special case for static archives
    if (A->getType() == types::TY_FPGA_AOCO) {
      if (!hasFPGABinary(C, InputName, types::TY_FPGA_AOCO))
        return false;
      A = C.MakeAction<InputAction>(*InputArg, types::TY_FPGA_AOCO);
      return true;
    }

    // Type FPGA aocx is considered the same way for Hardware and Emulation.
    if (hasFPGABinary(C, InputName, types::TY_FPGA_AOCX)) {
      A = C.MakeAction<InputAction>(*InputArg, types::TY_FPGA_AOCX);
      return true;
    }

    SmallVector<std::pair<types::ID, bool>, 4> FPGAAOCTypes = {
        {types::TY_FPGA_AOCR, false},
        {types::TY_FPGA_AOCR_EMU, true}};
    for (const auto &ArchiveType : FPGAAOCTypes) {
      bool BinaryFound = hasFPGABinary(C, InputName, ArchiveType.first);
      if (BinaryFound && ArchiveType.second == IsFPGAEmulation) {
        // Binary matches check and emulation type, we keep this one.
        A = C.MakeAction<InputAction>(*InputArg, ArchiveType.first);
        return true;
      }
      ArchiveTypeMismatch(BinaryFound && ArchiveType.second != IsFPGAEmulation);
    }
    return true;
  }

  /// Generate an action that adds a host dependence to a device action. The
  /// results will be kept in this action builder. Return true if an error was
  /// found.
  bool addHostDependenceToDeviceActions(Action *&HostAction,
                                        const Arg *InputArg,
                                        DerivedArgList &Args) {
    if (!IsValid)
      return true;

    // An FPGA AOCX input does not have a host dependence to the unbundler
    if (HostAction->getType() == types::TY_FPGA_AOCX)
      return false;

    recordHostAction(HostAction, InputArg);

    // If we are supporting bundling/unbundling and the current action is an
    // input action of non-source file, we replace the host action by the
    // unbundling action. The bundler tool has the logic to detect if an input
    // is a bundle or not and if the input is not a bundle it assumes it is a
    // host file. Therefore it is safe to create an unbundling action even if
    // the input is not a bundle.
    bool HasFPGATarget = false;
    if (CanUseBundler && isa<InputAction>(HostAction) &&
        InputArg->getOption().getKind() == llvm::opt::Option::InputClass &&
        !InputArg->getOption().hasFlag(options::LinkerInput) &&
        (!types::isSrcFile(HostAction->getType()) ||
         HostAction->getType() == types::TY_PP_HIP)) {
      ActionList HostActionList;
      Action *A(HostAction);
      bool HasSPIRTarget = false;
      // Only check for FPGA device information when using fpga SubArch.
      auto SYCLTCRange = C.getOffloadToolChains<Action::OFK_SYCL>();
      for (auto TI = SYCLTCRange.first, TE = SYCLTCRange.second; TI != TE;
           ++TI) {
        HasFPGATarget |= TI->second->getTriple().getSubArch() ==
                         llvm::Triple::SPIRSubArch_fpga;
        HasSPIRTarget |= TI->second->getTriple().isSPIR();
      }
      bool isArchive = !(HostAction->getType() == types::TY_Object &&
                         isObjectFile(InputArg->getAsString(Args)));
      if (!HasFPGATarget && isArchive &&
          HostAction->getType() == types::TY_FPGA_AOCO)
        // Archive with Non-FPGA target with AOCO type should not be unbundled.
        return false;
      if (HasFPGATarget && !updateInputForFPGA(A, InputArg, Args))
        return false;
      auto UnbundlingHostAction = C.MakeAction<OffloadUnbundlingJobAction>(
          A, (HasSPIRTarget && HostAction->getType() == types::TY_Archive)
                 ? types::TY_Tempfilelist
                 : A->getType());
      UnbundlingHostAction->registerDependentActionInfo(
          C.getSingleOffloadToolChain<Action::OFK_Host>(),
          /*BoundArch=*/StringRef(), Action::OFK_Host);
      HostAction = UnbundlingHostAction;
      recordHostAction(HostAction, InputArg);
    }

    assert(HostAction && "Invalid host action!");

    // Register the offload kinds that are used.
    auto &OffloadKind = InputArgToOffloadKindMap[InputArg];
    for (auto *SB : SpecializedBuilders) {
      if (!SB->isValid())
        continue;

      auto RetCode = SB->addDeviceDependences(HostAction);

      // Host dependences for device actions are not compatible with that same
      // action being ignored.
      assert(RetCode != DeviceActionBuilder::ABRT_Ignore_Host &&
             "Host dependence not expected to be ignored.!");

      // Unless the builder was inactive for this action, we have to record the
      // offload kind because the host will have to use it.
      if (RetCode != DeviceActionBuilder::ABRT_Inactive)
        OffloadKind |= SB->getAssociatedOffloadKind();
    }

    // Do not use unbundler if the Host does not depend on device action.
    // Now that we have unbundled the object, when doing -fsycl-link we
    // want to continue the host link with the input object.
    // For unbundling of an FPGA AOCX binary, we want to link with the original
    // FPGA device archive.
    if ((OffloadKind == Action::OFK_None && CanUseBundler) ||
        (HasFPGATarget && ((Args.hasArg(options::OPT_fsycl_link_EQ) &&
                            HostAction->getType() == types::TY_Object) ||
                           HostAction->getType() == types::TY_FPGA_AOCX)))
      if (auto *UA = dyn_cast<OffloadUnbundlingJobAction>(HostAction))
        HostAction = UA->getInputs().back();

    return false;
  }

  /// Add the offloading top level actions that are specific for unique
  /// linking situations where objects are used at only the device link
  /// with no intermedate steps.
  bool appendTopLevelLinkAction(ActionList &AL) {
    // Get the device actions to be appended.
    ActionList OffloadAL;
    for (auto *SB : SpecializedBuilders) {
      if (!SB->isValid())
        continue;
      SB->appendTopLevelLinkAction(OffloadAL);
    }
    // Append the device actions.
    AL.append(OffloadAL.begin(), OffloadAL.end());
    return false;
  }

  /// Add the offloading top level actions to the provided action list. This
  /// function can replace the host action by a bundling action if the
  /// programming models allow it.
  bool appendTopLevelActions(ActionList &AL, Action *HostAction,
                             const Arg *InputArg) {
    if (HostAction)
      recordHostAction(HostAction, InputArg);

    // Get the device actions to be appended.
    ActionList OffloadAL;
    for (auto *SB : SpecializedBuilders) {
      if (!SB->isValid())
        continue;
      SB->appendTopLevelActions(OffloadAL);
    }

    // If we can use the bundler, replace the host action by the bundling one in
    // the resulting list. Otherwise, just append the device actions. For
    // device only compilation, HostAction is a null pointer, therefore only do
    // this when HostAction is not a null pointer.
    if (CanUseBundler && HostAction &&
        HostAction->getType() != types::TY_Nothing && !OffloadAL.empty()) {
      // Add the host action to the list in order to create the bundling action.
      OffloadAL.push_back(HostAction);

      // We expect that the host action was just appended to the action list
      // before this method was called.
      assert(HostAction == AL.back() && "Host action not in the list??");
      HostAction = C.MakeAction<OffloadBundlingJobAction>(OffloadAL);
      recordHostAction(HostAction, InputArg);
      AL.back() = HostAction;
    } else
      AL.append(OffloadAL.begin(), OffloadAL.end());

    // Propagate to the current host action (if any) the offload information
    // associated with the current input.
    if (HostAction)
      HostAction->propagateHostOffloadInfo(InputArgToOffloadKindMap[InputArg],
                                           /*BoundArch=*/nullptr);
    return false;
  }

  /// Create link job from the given host inputs and feed the result to offload
  /// deps job which fetches device dependencies from the linked host image.
  /// Offload deps output is then forwarded to active device action builders so
  /// they can add it to the device linker inputs.
  void addDeviceLinkDependenciesFromHost(ActionList &LinkerInputs) {
    // Link image for reading dependencies from it.
    auto *LA = C.MakeAction<LinkJobAction>(LinkerInputs,
                                           types::TY_Host_Dependencies_Image);

    // Calculate all the offload kinds used in the current compilation.
    unsigned ActiveOffloadKinds = 0u;
    for (auto &I : InputArgToOffloadKindMap)
      ActiveOffloadKinds |= I.second;

    OffloadAction::HostDependence HDep(
        *LA, *C.getSingleOffloadToolChain<Action::OFK_Host>(),
        /*BoundArch*/ nullptr, ActiveOffloadKinds);

    auto *DA = C.MakeAction<OffloadDepsJobAction>(HDep, types::TY_LLVM_BC);

    for (auto *SB : SpecializedBuilders) {
      if (!SB->isValid())
        continue;
      SB->addDeviceLinkDependencies(DA);
    }
  }

  void appendDeviceLinkActions(ActionList &AL) {
    for (DeviceActionBuilder *SB : SpecializedBuilders) {
      if (!SB->isValid())
        continue;
      SB->appendLinkDeviceActions(AL);
    }
  }

  void makeHostLinkAction(ActionList &LinkerInputs) {

    bool IsCUinSYCL = false;
    for (auto &I : InputArgToOffloadKindMap) {
      if (I.second == (Action::OFK_Cuda | Action::OFK_SYCL)) {
        IsCUinSYCL = true;
      }
    }

    // Add offload action for the SYCL compilation of .cu files
    if (IsCUinSYCL) {
      for (size_t i = 0; i < LinkerInputs.size(); ++i) {
        OffloadAction::HostDependence HDep(
            *LinkerInputs[i], *C.getSingleOffloadToolChain<Action::OFK_Host>(),
            nullptr,
            InputArgToOffloadKindMap[HostActionToInputArgMap[LinkerInputs[i]]]);
        LinkerInputs[i] = C.MakeAction<OffloadAction>(HDep);
      }
    }

    // Build a list of device linking actions.
    ActionList DeviceAL;
    appendDeviceLinkActions(DeviceAL);
    if (DeviceAL.empty())
      return;

    // Let builders add host linking actions.
    Action* HA = nullptr;
    for (DeviceActionBuilder *SB : SpecializedBuilders) {
      if (!SB->isValid())
        continue;
      HA = SB->appendLinkHostActions(DeviceAL);
      // This created host action has no originating input argument, therefore
      // needs to set its offloading kind directly.
      if (HA) {
        HA->propagateHostOffloadInfo(SB->getAssociatedOffloadKind(),
                                     /*BoundArch=*/nullptr);
        LinkerInputs.push_back(HA);
      }
    }
  }

  /// Processes the host linker action. This currently consists of replacing it
  /// with an offload action if there are device link objects and propagate to
  /// the host action all the offload kinds used in the current compilation. The
  /// resulting action is returned.
  Action *processHostLinkAction(Action *HostAction) {
    // Add all the dependences from the device linking actions.
    OffloadAction::DeviceDependences DDeps;
    for (auto *SB : SpecializedBuilders) {
      if (!SB->isValid())
        continue;

      SB->appendLinkDependences(DDeps);
    }

    // Calculate all the offload kinds used in the current compilation.
    unsigned ActiveOffloadKinds = 0u;
    for (auto &I : InputArgToOffloadKindMap)
      ActiveOffloadKinds |= I.second;

    // If we don't have device dependencies, we don't have to create an offload
    // action.
    if (DDeps.getActions().empty()) {
      // Set all the active offloading kinds to the link action. Given that it
      // is a link action it is assumed to depend on all actions generated so
      // far.
      HostAction->setHostOffloadInfo(ActiveOffloadKinds,
                                     /*BoundArch=*/nullptr);
      // Propagate active offloading kinds for each input to the link action.
      // Each input may have different active offloading kind.
      for (auto *A : HostAction->inputs()) {
        auto ArgLoc = HostActionToInputArgMap.find(A);
        if (ArgLoc == HostActionToInputArgMap.end())
          continue;
        auto OFKLoc = InputArgToOffloadKindMap.find(ArgLoc->second);
        if (OFKLoc == InputArgToOffloadKindMap.end())
          continue;
        A->propagateHostOffloadInfo(OFKLoc->second, /*BoundArch=*/nullptr);
      }
      return HostAction;
    }

    // Create the offload action with all dependences. When an offload action
    // is created the kinds are propagated to the host action, so we don't have
    // to do that explicitly here.
    OffloadAction::HostDependence HDep(
        *HostAction, *C.getSingleOffloadToolChain<Action::OFK_Host>(),
        /*BoundArch*/ nullptr, ActiveOffloadKinds);
    return C.MakeAction<OffloadAction>(HDep, DDeps);
  }

  void unbundleStaticArchives(Compilation &C, DerivedArgList &Args,
                              DeviceActionBuilder::PhasesTy &PL) {
    if (!Args.hasFlag(options::OPT_fsycl, options::OPT_fno_sycl, false))
      return;

    // Go through all of the args, and create a Linker specific argument list.
    // When dealing with fat static archives each archive is individually
    // unbundled.
    SmallVector<const char *, 16> LinkArgs(getLinkerArgs(C, Args));
    const llvm::opt::OptTable &Opts = C.getDriver().getOpts();
    auto unbundleStaticLib = [&](types::ID T, const StringRef &A) {
      Arg *InputArg = MakeInputArg(Args, Opts, Args.MakeArgString(A));
      Action *Current = C.MakeAction<InputAction>(*InputArg, T);
      addHostDependenceToDeviceActions(Current, InputArg, Args);
      addDeviceDependencesToHostAction(Current, InputArg, phases::Link,
                                       PL.back(), PL);
    };
    for (StringRef LA : LinkArgs) {
      // At this point, we will process the archives for FPGA AOCO and
      // individual archive unbundling for Windows.
      if (!isStaticArchiveFile(LA))
        continue;
      // FPGA AOCX/AOCR files are archives, but we do not want to unbundle them
      // here as they have already been unbundled and processed for linking.
      // TODO: The multiple binary checks for FPGA types getting a little out
      // of hand. Improve this by doing a single scan of the args and holding
      // that in a data structure for reference.
      if (hasFPGABinary(C, LA.str(), types::TY_FPGA_AOCX) ||
          hasFPGABinary(C, LA.str(), types::TY_FPGA_AOCR) ||
          hasFPGABinary(C, LA.str(), types::TY_FPGA_AOCR_EMU))
        continue;
      // For offload-static-libs we add an unbundling action for each static
      // archive which produces list files with extracted objects. Device lists
      // are then added to the appropriate device link actions and host list is
      // ignored since we are adding offload-static-libs as normal libraries to
      // the host link command.
      if (hasOffloadSections(C, LA, Args)) {
        // Pass along the static libraries to check if we need to add them for
        // unbundling for FPGA AOT static lib usage.  Uses FPGA aoco type to
        // differentiate if aoco unbundling is needed.  Unbundling of aoco is
        // not needed for emulation, as these are treated as regular archives.
        if (!C.getDriver().isFPGAEmulationMode())
          unbundleStaticLib(types::TY_FPGA_AOCO, LA);
        // Do not unbundle any AOCO archive as a regular archive when we are
        // in FPGA Hardware/Simulation mode.
        if (!C.getDriver().isFPGAEmulationMode() &&
            hasFPGABinary(C, LA.str(), types::TY_FPGA_AOCO))
          continue;
        unbundleStaticLib(types::TY_Archive, LA);
      }
    }
  }
};
} // anonymous namespace.

void Driver::handleArguments(Compilation &C, DerivedArgList &Args,
                             const InputList &Inputs,
                             ActionList &Actions) const {

  // Ignore /Yc/Yu if both /Yc and /Yu passed but with different filenames.
  Arg *YcArg = Args.getLastArg(options::OPT__SLASH_Yc);
  Arg *YuArg = Args.getLastArg(options::OPT__SLASH_Yu);
  if (YcArg && YuArg && strcmp(YcArg->getValue(), YuArg->getValue()) != 0) {
    Diag(clang::diag::warn_drv_ycyu_different_arg_clang_cl);
    Args.eraseArg(options::OPT__SLASH_Yc);
    Args.eraseArg(options::OPT__SLASH_Yu);
    YcArg = YuArg = nullptr;
  }
  if (YcArg && Inputs.size() > 1) {
    Diag(clang::diag::warn_drv_yc_multiple_inputs_clang_cl);
    Args.eraseArg(options::OPT__SLASH_Yc);
    YcArg = nullptr;
  }

  Arg *FinalPhaseArg;
  phases::ID FinalPhase = getFinalPhase(Args, &FinalPhaseArg);

  if (FinalPhase == phases::Link) {
    // Emitting LLVM while linking disabled except in HIPAMD Toolchain
    if (Args.hasArg(options::OPT_emit_llvm) && !Args.hasArg(options::OPT_hip_link))
      Diag(clang::diag::err_drv_emit_llvm_link);
    if (IsCLMode() && LTOMode != LTOK_None &&
        !Args.getLastArgValue(options::OPT_fuse_ld_EQ)
             .equals_insensitive("lld"))
      Diag(clang::diag::err_drv_lto_without_lld);
  }

  if (FinalPhase == phases::Preprocess || Args.hasArg(options::OPT__SLASH_Y_)) {
    // If only preprocessing or /Y- is used, all pch handling is disabled.
    // Rather than check for it everywhere, just remove clang-cl pch-related
    // flags here.
    Args.eraseArg(options::OPT__SLASH_Fp);
    Args.eraseArg(options::OPT__SLASH_Yc);
    Args.eraseArg(options::OPT__SLASH_Yu);
    YcArg = YuArg = nullptr;
  }

  unsigned LastPLSize = 0;
  for (auto &I : Inputs) {
    types::ID InputType = I.first;
    const Arg *InputArg = I.second;

    auto PL = types::getCompilationPhases(InputType);
    LastPLSize = PL.size();

    // If the first step comes after the final phase we are doing as part of
    // this compilation, warn the user about it.
    phases::ID InitialPhase = PL[0];
    if (InitialPhase > FinalPhase) {
      if (InputArg->isClaimed())
        continue;

      // Claim here to avoid the more general unused warning.
      InputArg->claim();

      // Suppress all unused style warnings with -Qunused-arguments
      if (Args.hasArg(options::OPT_Qunused_arguments))
        continue;

      // Special case when final phase determined by binary name, rather than
      // by a command-line argument with a corresponding Arg.
      if (CCCIsCPP())
        Diag(clang::diag::warn_drv_input_file_unused_by_cpp)
            << InputArg->getAsString(Args) << getPhaseName(InitialPhase);
      // Special case '-E' warning on a previously preprocessed file to make
      // more sense.
      else if (InitialPhase == phases::Compile &&
               (Args.getLastArg(options::OPT__SLASH_EP,
                                options::OPT__SLASH_P) ||
                Args.getLastArg(options::OPT_E) ||
                Args.getLastArg(options::OPT_M, options::OPT_MM)) &&
               getPreprocessedType(InputType) == types::TY_INVALID)
        Diag(clang::diag::warn_drv_preprocessed_input_file_unused)
            << InputArg->getAsString(Args) << !!FinalPhaseArg
            << (FinalPhaseArg ? FinalPhaseArg->getOption().getName() : "");
      else
        Diag(clang::diag::warn_drv_input_file_unused)
            << InputArg->getAsString(Args) << getPhaseName(InitialPhase)
            << !!FinalPhaseArg
            << (FinalPhaseArg ? FinalPhaseArg->getOption().getName() : "");
      continue;
    }

    if (YcArg) {
      // Add a separate precompile phase for the compile phase.
      if (FinalPhase >= phases::Compile) {
        const types::ID HeaderType = lookupHeaderTypeForSourceType(InputType);
        // Build the pipeline for the pch file.
        Action *ClangClPch = C.MakeAction<InputAction>(*InputArg, HeaderType);
        for (phases::ID Phase : types::getCompilationPhases(HeaderType))
          ClangClPch = ConstructPhaseAction(C, Args, Phase, ClangClPch);
        assert(ClangClPch);
        Actions.push_back(ClangClPch);
        // The driver currently exits after the first failed command.  This
        // relies on that behavior, to make sure if the pch generation fails,
        // the main compilation won't run.
        // FIXME: If the main compilation fails, the PCH generation should
        // probably not be considered successful either.
      }
    }
  }

  // If we are linking, claim any options which are obviously only used for
  // compilation.
  // FIXME: Understand why the last Phase List length is used here.
  if (FinalPhase == phases::Link && LastPLSize == 1) {
    Args.ClaimAllArgs(options::OPT_CompileOnly_Group);
    Args.ClaimAllArgs(options::OPT_cl_compile_Group);
  }
}

void Driver::BuildActions(Compilation &C, DerivedArgList &Args,
                          const InputList &Inputs, ActionList &Actions) const {
  llvm::PrettyStackTraceString CrashInfo("Building compilation actions");

  if (!SuppressMissingInputWarning && Inputs.empty()) {
    Diag(clang::diag::err_drv_no_input_files);
    return;
  }

  // Diagnose misuse of /Fo.
  if (Arg *A = Args.getLastArg(options::OPT__SLASH_Fo)) {
    StringRef V = A->getValue();
    if (Inputs.size() > 1 && !V.empty() &&
        !llvm::sys::path::is_separator(V.back())) {
      // Check whether /Fo tries to name an output file for multiple inputs.
      Diag(clang::diag::err_drv_out_file_argument_with_multiple_sources)
          << A->getSpelling() << V;
      Args.eraseArg(options::OPT__SLASH_Fo);
    }
  }

  // Diagnose misuse of /Fa.
  if (Arg *A = Args.getLastArg(options::OPT__SLASH_Fa)) {
    StringRef V = A->getValue();
    if (Inputs.size() > 1 && !V.empty() &&
        !llvm::sys::path::is_separator(V.back())) {
      // Check whether /Fa tries to name an asm file for multiple inputs.
      Diag(clang::diag::err_drv_out_file_argument_with_multiple_sources)
          << A->getSpelling() << V;
      Args.eraseArg(options::OPT__SLASH_Fa);
    }
  }

  // Diagnose misuse of /o.
  if (Arg *A = Args.getLastArg(options::OPT__SLASH_o)) {
    if (A->getValue()[0] == '\0') {
      // It has to have a value.
      Diag(clang::diag::err_drv_missing_argument) << A->getSpelling() << 1;
      Args.eraseArg(options::OPT__SLASH_o);
    }
  }

  handleArguments(C, Args, Inputs, Actions);

  // When compiling for -fsycl, generate the integration header files and the
  // Unique ID that will be used during the compilation.
  if (Args.hasFlag(options::OPT_fsycl, options::OPT_fno_sycl, false)) {
    const bool IsSaveTemps = isSaveTempsEnabled();
    SmallString<128> OutFileDir;
    if (IsSaveTemps) {
      if (SaveTemps == SaveTempsObj) {
        auto *OptO = C.getArgs().getLastArg(options::OPT_o);
        OutFileDir = (OptO ? OptO->getValues()[0] : "");
        llvm::sys::path::remove_filename(OutFileDir);
        if (!OutFileDir.empty())
          OutFileDir.append(llvm::sys::path::get_separator());
      }
    }
    for (auto &I : Inputs) {
      std::string SrcFileName(I.second->getAsString(Args));
      if (I.first != types::TY_CUDA) {
        if ((I.first == types::TY_PP_C || I.first == types::TY_PP_CXX ||
             types::isSrcFile(I.first))) {
          // Unique ID is generated for source files and preprocessed files.
          SmallString<128> ResultID;
          llvm::sys::fs::createUniquePath("%%%%%%%%%%%%%%%%", ResultID, false);
          addSYCLUniqueID(Args.MakeArgString(ResultID.str()), SrcFileName);
        }
        if (!types::isSrcFile(I.first))
          continue;
      }

      std::string TmpFileNameHeader;
      std::string TmpFileNameFooter;
      auto StemmedSrcFileName = llvm::sys::path::stem(SrcFileName).str();
      if (IsSaveTemps) {
        TmpFileNameHeader.append(C.getDriver().GetUniquePath(
            OutFileDir.c_str() + StemmedSrcFileName + "-header", "h"));
        TmpFileNameFooter.append(C.getDriver().GetUniquePath(
            OutFileDir.c_str() + StemmedSrcFileName + "-footer", "h"));
      } else {
        TmpFileNameHeader.assign(C.getDriver().GetTemporaryPath(
            StemmedSrcFileName + "-header", "h"));
        TmpFileNameFooter =
            C.getDriver().GetTemporaryPath(StemmedSrcFileName + "-footer", "h");
      }
      StringRef TmpFileHeader =
          C.addTempFile(C.getArgs().MakeArgString(TmpFileNameHeader));
      StringRef TmpFileFooter =
          C.addTempFile(C.getArgs().MakeArgString(TmpFileNameFooter));
      // Use of -fsycl-footer-path puts the integration footer into that
      // specified location.
      if (Arg *A = C.getArgs().getLastArg(options::OPT_fsycl_footer_path_EQ)) {
        SmallString<128> OutName(A->getValue());
        llvm::sys::path::append(OutName,
                                llvm::sys::path::filename(TmpFileNameFooter));
        TmpFileFooter = C.addTempFile(C.getArgs().MakeArgString(OutName));
      }
      addIntegrationFiles(TmpFileHeader, TmpFileFooter, SrcFileName);
    }
  }

  // Builder to be used to build offloading actions.
  OffloadingActionBuilder OffloadBuilder(C, Args, Inputs);

  bool UseNewOffloadingDriver =
      C.isOffloadingHostKind(Action::OFK_OpenMP) ||
      Args.hasFlag(options::OPT_offload_new_driver,
                   options::OPT_no_offload_new_driver, false);

  // Construct the actions to perform.
  HeaderModulePrecompileJobAction *HeaderModuleAction = nullptr;
  ExtractAPIJobAction *ExtractAPIAction = nullptr;
  ActionList LinkerInputs;
  ActionList MergerInputs;
  llvm::SmallVector<phases::ID, phases::MaxNumberOfPhases> PL;

  for (auto &I : Inputs) {
    types::ID InputType = I.first;
    const Arg *InputArg = I.second;

    PL = types::getCompilationPhases(*this, Args, InputType);
    if (PL.empty())
      continue;

    auto FullPL = types::getCompilationPhases(InputType);

    // Build the pipeline for this file.
    Action *Current = C.MakeAction<InputAction>(*InputArg, InputType);

    // Use the current host action in any of the offloading actions, if
    // required.
    if (!UseNewOffloadingDriver)
      if (OffloadBuilder.addHostDependenceToDeviceActions(Current, InputArg, Args))
        break;

    for (phases::ID Phase : PL) {

      // Add any offload action the host action depends on.
      if (!UseNewOffloadingDriver)
        Current = OffloadBuilder.addDeviceDependencesToHostAction(
            Current, InputArg, Phase, PL.back(), FullPL);
      if (!Current)
        break;

      // Queue linker inputs.
      if (Phase == phases::Link) {
        assert(Phase == PL.back() && "linking must be final compilation step.");
        // We don't need to generate additional link commands if emitting AMD bitcode
        if (!(C.getInputArgs().hasArg(options::OPT_hip_link) &&
             (C.getInputArgs().hasArg(options::OPT_emit_llvm))))
          LinkerInputs.push_back(Current);
        Current = nullptr;
        break;
      }

      // TODO: Consider removing this because the merged may not end up being
      // the final Phase in the pipeline. Perhaps the merged could just merge
      // and then pass an artifact of some sort to the Link Phase.
      // Queue merger inputs.
      if (Phase == phases::IfsMerge) {
        assert(Phase == PL.back() && "merging must be final compilation step.");
        MergerInputs.push_back(Current);
        Current = nullptr;
        break;
      }

      // Each precompiled header file after a module file action is a module
      // header of that same module file, rather than being compiled to a
      // separate PCH.
      if (Phase == phases::Precompile && HeaderModuleAction &&
          getPrecompiledType(InputType) == types::TY_PCH) {
        HeaderModuleAction->addModuleHeaderInput(Current);
        Current = nullptr;
        break;
      }

      // When performing -fsycl based compilations and generating dependency
      // information, perform a specific dependency generation compilation which
      // is not based on the source + footer compilation.
      // TODO: Support SYCL offloading with CUDA files
      if (Phase == phases::Preprocess && Args.hasArg(options::OPT_fsycl) &&
          Args.hasArg(options::OPT_M_Group) &&
          !Args.hasArg(options::OPT_fno_sycl_use_footer) &&
          I.first != types::TY_CUDA) {
        Action *PreprocessAction =
            C.MakeAction<PreprocessJobAction>(Current, types::TY_Dependencies);
        PreprocessAction->propagateHostOffloadInfo(Action::OFK_SYCL,
                                                   /*BoundArch=*/nullptr);
        Actions.push_back(PreprocessAction);
      }

      if (Phase == phases::Precompile && ExtractAPIAction) {
        ExtractAPIAction->addHeaderInput(Current);
        Current = nullptr;
        break;
      }

      // FIXME: Should we include any prior module file outputs as inputs of
      // later actions in the same command line?

      // Otherwise construct the appropriate action.
      Action *NewCurrent = ConstructPhaseAction(C, Args, Phase, Current);

      // We didn't create a new action, so we will just move to the next phase.
      if (NewCurrent == Current)
        continue;

      if (auto *HMA = dyn_cast<HeaderModulePrecompileJobAction>(NewCurrent))
        HeaderModuleAction = HMA;
      else if (auto *EAA = dyn_cast<ExtractAPIJobAction>(NewCurrent))
        ExtractAPIAction = EAA;

      Current = NewCurrent;

      // Use the current host action in any of the offloading actions, if
      // required.
      if (!UseNewOffloadingDriver)
        if (OffloadBuilder.addHostDependenceToDeviceActions(Current, InputArg, Args))
          break;

      // Try to build the offloading actions and add the result as a dependency
      // to the host.
      if (UseNewOffloadingDriver)
        Current = BuildOffloadingActions(C, Args, I, Current);

      if (Current->getType() == types::TY_Nothing)
        break;
    }

    // If we ended with something, add to the output list.
    if (Current)
      Actions.push_back(Current);

    // Add any top level actions generated for offloading.
    if (!UseNewOffloadingDriver)
      OffloadBuilder.appendTopLevelActions(Actions, Current, InputArg);
    else if (Current)
      Current->propagateHostOffloadInfo(C.getActiveOffloadKinds(),
                                        /*BoundArch=*/nullptr);
  }

  OffloadBuilder.appendTopLevelLinkAction(Actions);

  // With static fat archives we need to create additional steps for
  // generating dependence objects for device link actions.
  if (!LinkerInputs.empty() && C.getDriver().getOffloadStaticLibSeen())
    OffloadBuilder.addDeviceLinkDependenciesFromHost(LinkerInputs);

  OffloadBuilder.unbundleStaticArchives(C, Args, PL);

  // For an FPGA archive, we add the unbundling step above to take care of
  // the device side, but also unbundle here to extract the host side
  bool EarlyLink = false;
  if (const Arg *A = Args.getLastArg(options::OPT_fsycl_link_EQ))
    EarlyLink = A->getValue() == StringRef("early");
  for (auto &LI : LinkerInputs) {
    Action *UnbundlerInput = nullptr;
    auto wrapObject = [&] {
      if (EarlyLink && Args.hasArg(options::OPT_fintelfpga)) {
        // Only wrap the object with -fsycl-link=early
        auto *BC = C.MakeAction<OffloadWrapperJobAction>(LI, types::TY_LLVM_BC);
        auto *ASM = C.MakeAction<BackendJobAction>(BC, types::TY_PP_Asm);
        LI = C.MakeAction<AssembleJobAction>(ASM, types::TY_Object);
      }
    };
    if (auto *IA = dyn_cast<InputAction>(LI)) {
      if (IA->getType() == types::TY_FPGA_AOCR ||
          IA->getType() == types::TY_FPGA_AOCX ||
          IA->getType() == types::TY_FPGA_AOCR_EMU) {
        // Add to unbundler.
        UnbundlerInput = LI;
      } else {
        std::string FileName = IA->getInputArg().getAsString(Args);
        if ((IA->getType() == types::TY_Object && !isObjectFile(FileName)) ||
            IA->getInputArg().getOption().hasFlag(options::LinkerInput))
          continue;
        wrapObject();
      }
    } else {
      wrapObject();
    }
    if (UnbundlerInput && !PL.empty()) {
      if (auto *IA = dyn_cast<InputAction>(UnbundlerInput)) {
        std::string FileName = IA->getInputArg().getAsString(Args);
        Arg *InputArg = MakeInputArg(Args, getOpts(), FileName);
        OffloadBuilder.addHostDependenceToDeviceActions(UnbundlerInput,
                                                        InputArg, Args);
      }
    }
  }

  // Add a link action if necessary.

  if (LinkerInputs.empty()) {
    Arg *FinalPhaseArg;
    if (getFinalPhase(Args, &FinalPhaseArg) == phases::Link)
      if (!UseNewOffloadingDriver)
        OffloadBuilder.appendDeviceLinkActions(Actions);
  }

  if (!LinkerInputs.empty()) {
    if (!UseNewOffloadingDriver)
      OffloadBuilder.makeHostLinkAction(LinkerInputs);
    types::ID LinkType(types::TY_Image);
    if (Args.hasArg(options::OPT_fsycl_link_EQ))
      LinkType = types::TY_Archive;
    Action *LA;
    // Check if this Linker Job should emit a static library.
    if (ShouldEmitStaticLibrary(Args)) {
      LA = C.MakeAction<StaticLibJobAction>(LinkerInputs, LinkType);
    } else if (UseNewOffloadingDriver ||
               Args.hasArg(options::OPT_offload_link)) {
      LA = C.MakeAction<LinkerWrapperJobAction>(LinkerInputs, types::TY_Image);
      LA->propagateHostOffloadInfo(C.getActiveOffloadKinds(),
                                   /*BoundArch=*/nullptr);
    } else {
      LA = C.MakeAction<LinkJobAction>(LinkerInputs, LinkType);
    }
    if (!UseNewOffloadingDriver)
      LA = OffloadBuilder.processHostLinkAction(LA);
    Actions.push_back(LA);
  }

  // Add an interface stubs merge action if necessary.
  if (!MergerInputs.empty())
    Actions.push_back(
        C.MakeAction<IfsMergeJobAction>(MergerInputs, types::TY_Image));

  if (Args.hasArg(options::OPT_emit_interface_stubs)) {
    auto PhaseList = types::getCompilationPhases(
        types::TY_IFS_CPP,
        Args.hasArg(options::OPT_c) ? phases::Compile : phases::IfsMerge);

    ActionList MergerInputs;

    for (auto &I : Inputs) {
      types::ID InputType = I.first;
      const Arg *InputArg = I.second;

      // Currently clang and the llvm assembler do not support generating symbol
      // stubs from assembly, so we skip the input on asm files. For ifs files
      // we rely on the normal pipeline setup in the pipeline setup code above.
      if (InputType == types::TY_IFS || InputType == types::TY_PP_Asm ||
          InputType == types::TY_Asm)
        continue;

      Action *Current = C.MakeAction<InputAction>(*InputArg, InputType);

      for (auto Phase : PhaseList) {
        switch (Phase) {
        default:
          llvm_unreachable(
              "IFS Pipeline can only consist of Compile followed by IfsMerge.");
        case phases::Compile: {
          // Only IfsMerge (llvm-ifs) can handle .o files by looking for ifs
          // files where the .o file is located. The compile action can not
          // handle this.
          if (InputType == types::TY_Object)
            break;

          Current = C.MakeAction<CompileJobAction>(Current, types::TY_IFS_CPP);
          break;
        }
        case phases::IfsMerge: {
          assert(Phase == PhaseList.back() &&
                 "merging must be final compilation step.");
          MergerInputs.push_back(Current);
          Current = nullptr;
          break;
        }
        }
      }

      // If we ended with something, add to the output list.
      if (Current)
        Actions.push_back(Current);
    }

    // Add an interface stubs merge action if necessary.
    if (!MergerInputs.empty())
      Actions.push_back(
          C.MakeAction<IfsMergeJobAction>(MergerInputs, types::TY_Image));
  }

  // If --print-supported-cpus, -mcpu=? or -mtune=? is specified, build a custom
  // Compile phase that prints out supported cpu models and quits.
  if (Arg *A = Args.getLastArg(options::OPT_print_supported_cpus)) {
    // Use the -mcpu=? flag as the dummy input to cc1.
    Actions.clear();
    Action *InputAc = C.MakeAction<InputAction>(*A, types::TY_C);
    Actions.push_back(
        C.MakeAction<PrecompileJobAction>(InputAc, types::TY_Nothing));
    for (auto &I : Inputs)
      I.second->claim();
  }

  // Claim ignored clang-cl options.
  Args.ClaimAllArgs(options::OPT_cl_ignored_Group);
}

/// Returns the canonical name for the offloading architecture when using a HIP
/// or CUDA architecture.
static StringRef getCanonicalArchString(Compilation &C,
                                        const llvm::opt::DerivedArgList &Args,
                                        StringRef ArchStr,
                                        const llvm::Triple &Triple) {
  // Lookup the CUDA / HIP architecture string. Only report an error if we were
  // expecting the triple to be only NVPTX / AMDGPU.
  CudaArch Arch = StringToCudaArch(getProcessorFromTargetID(Triple, ArchStr));
  if (Triple.isNVPTX() &&
      (Arch == CudaArch::UNKNOWN || !IsNVIDIAGpuArch(Arch))) {
    C.getDriver().Diag(clang::diag::err_drv_offload_bad_gpu_arch)
        << "CUDA" << ArchStr;
    return StringRef();
  } else if (Triple.isAMDGPU() &&
             (Arch == CudaArch::UNKNOWN || !IsAMDGpuArch(Arch))) {
    C.getDriver().Diag(clang::diag::err_drv_offload_bad_gpu_arch)
        << "HIP" << ArchStr;
    return StringRef();
  }

  if (IsNVIDIAGpuArch(Arch))
    return Args.MakeArgStringRef(CudaArchToString(Arch));

  if (IsAMDGpuArch(Arch)) {
    llvm::StringMap<bool> Features;
    auto HIPTriple = getHIPOffloadTargetTriple(C.getDriver(), C.getInputArgs());
    if (!HIPTriple)
      return StringRef();
    auto Arch = parseTargetID(*HIPTriple, ArchStr, &Features);
    if (!Arch) {
      C.getDriver().Diag(clang::diag::err_drv_bad_target_id) << ArchStr;
      C.setContainsError();
      return StringRef();
    }
    return Args.MakeArgStringRef(getCanonicalTargetID(*Arch, Features));
  }

  // If the input isn't CUDA or HIP just return the architecture.
  return ArchStr;
}

/// Checks if the set offloading architectures does not conflict. Returns the
/// incompatible pair if a conflict occurs.
static llvm::Optional<std::pair<llvm::StringRef, llvm::StringRef>>
getConflictOffloadArchCombination(const llvm::DenseSet<StringRef> &Archs,
                                  Action::OffloadKind Kind) {
  if (Kind != Action::OFK_HIP)
    return None;

  std::set<StringRef> ArchSet;
  llvm::copy(Archs, std::inserter(ArchSet, ArchSet.begin()));
  return getConflictTargetIDCombination(ArchSet);
}

llvm::DenseSet<StringRef>
Driver::getOffloadArchs(Compilation &C, const llvm::opt::DerivedArgList &Args,
                        Action::OffloadKind Kind, const ToolChain *TC) const {
  if (!TC)
    TC = &C.getDefaultToolChain();

  // --offload and --offload-arch options are mutually exclusive.
  if (Args.hasArgNoClaim(options::OPT_offload_EQ) &&
      Args.hasArgNoClaim(options::OPT_offload_arch_EQ,
                         options::OPT_no_offload_arch_EQ)) {
    C.getDriver().Diag(diag::err_opt_not_valid_with_opt)
        << "--offload"
        << (Args.hasArgNoClaim(options::OPT_offload_arch_EQ)
                ? "--offload-arch"
                : "--no-offload-arch");
  }

  if (KnownArchs.find(TC) != KnownArchs.end())
    return KnownArchs.lookup(TC);

  llvm::DenseSet<StringRef> Archs;
  for (auto *Arg : Args) {
    // Extract any '--[no-]offload-arch' arguments intended for this toolchain.
    std::unique_ptr<llvm::opt::Arg> ExtractedArg = nullptr;
    if (Arg->getOption().matches(options::OPT_Xopenmp_target_EQ) &&
        ToolChain::getOpenMPTriple(Arg->getValue(0)) == TC->getTriple()) {
      Arg->claim();
      unsigned Index = Args.getBaseArgs().MakeIndex(Arg->getValue(1));
      ExtractedArg = getOpts().ParseOneArg(Args, Index);
      Arg = ExtractedArg.get();
    }

    if (Arg->getOption().matches(options::OPT_offload_arch_EQ)) {
      for (StringRef Arch : llvm::split(Arg->getValue(), ","))
        Archs.insert(getCanonicalArchString(C, Args, Arch, TC->getTriple()));
    } else if (Arg->getOption().matches(options::OPT_no_offload_arch_EQ)) {
      for (StringRef Arch : llvm::split(Arg->getValue(), ",")) {
        if (Arch == StringRef("all"))
          Archs.clear();
        else
          Archs.erase(getCanonicalArchString(C, Args, Arch, TC->getTriple()));
      }
    }
  }

  if (auto ConflictingArchs = getConflictOffloadArchCombination(Archs, Kind)) {
    C.getDriver().Diag(clang::diag::err_drv_bad_offload_arch_combo)
        << ConflictingArchs->first << ConflictingArchs->second;
    C.setContainsError();
  }

  if (Archs.empty()) {
    if (Kind == Action::OFK_Cuda)
      Archs.insert(CudaArchToString(CudaArch::CudaDefault));
    else if (Kind == Action::OFK_HIP)
      Archs.insert(CudaArchToString(CudaArch::HIPDefault));
    else if (Kind == Action::OFK_OpenMP)
      Archs.insert(StringRef());
  } else {
    Args.ClaimAllArgs(options::OPT_offload_arch_EQ);
    Args.ClaimAllArgs(options::OPT_no_offload_arch_EQ);
  }

  return Archs;
}

Action *Driver::BuildOffloadingActions(Compilation &C,
                                       llvm::opt::DerivedArgList &Args,
                                       const InputTy &Input,
                                       Action *HostAction) const {
  // Don't build offloading actions if explicitly disabled or we do not have a
  // valid source input and compile action to embed it in. If preprocessing only
  // ignore embedding.
  if (offloadHostOnly() || !types::isSrcFile(Input.first) ||
      !(isa<CompileJobAction>(HostAction) ||
        getFinalPhase(Args) == phases::Preprocess))
    return HostAction;

  ActionList OffloadActions;
  OffloadAction::DeviceDependences DDeps;

  const Action::OffloadKind OffloadKinds[] = {
      Action::OFK_OpenMP, Action::OFK_Cuda, Action::OFK_HIP};

  for (Action::OffloadKind Kind : OffloadKinds) {
    SmallVector<const ToolChain *, 2> ToolChains;
    ActionList DeviceActions;

    auto TCRange = C.getOffloadToolChains(Kind);
    for (auto TI = TCRange.first, TE = TCRange.second; TI != TE; ++TI)
      ToolChains.push_back(TI->second);

    if (ToolChains.empty())
      continue;

    types::ID InputType = Input.first;
    const Arg *InputArg = Input.second;

    // The toolchain can be active for unsupported file types.
    if ((Kind == Action::OFK_Cuda && !types::isCuda(InputType)) ||
        (Kind == Action::OFK_HIP && !types::isHIP(InputType)))
      continue;

    // Get the product of all bound architectures and toolchains.
    SmallVector<std::pair<const ToolChain *, StringRef>> TCAndArchs;
    for (const ToolChain *TC : ToolChains)
      for (StringRef Arch : getOffloadArchs(C, Args, Kind, TC))
        TCAndArchs.push_back(std::make_pair(TC, Arch));

    for (unsigned I = 0, E = TCAndArchs.size(); I != E; ++I)
      DeviceActions.push_back(C.MakeAction<InputAction>(*InputArg, InputType));

    if (DeviceActions.empty())
      return HostAction;

    auto PL = types::getCompilationPhases(*this, Args, InputType);

    for (phases::ID Phase : PL) {
      if (Phase == phases::Link) {
        assert(Phase == PL.back() && "linking must be final compilation step.");
        break;
      }

      auto TCAndArch = TCAndArchs.begin();
      for (Action *&A : DeviceActions) {
        if (A->getType() == types::TY_Nothing)
          continue;

        A = ConstructPhaseAction(C, Args, Phase, A, Kind);

        if (isa<CompileJobAction>(A) && isa<CompileJobAction>(HostAction) &&
            Kind == Action::OFK_OpenMP &&
            HostAction->getType() != types::TY_Nothing) {
          // OpenMP offloading has a dependency on the host compile action to
          // identify which declarations need to be emitted. This shouldn't be
          // collapsed with any other actions so we can use it in the device.
          HostAction->setCannotBeCollapsedWithNextDependentAction();
          OffloadAction::HostDependence HDep(
              *HostAction, *C.getSingleOffloadToolChain<Action::OFK_Host>(),
              TCAndArch->second.data(), Kind);
          OffloadAction::DeviceDependences DDep;
          DDep.add(*A, *TCAndArch->first, TCAndArch->second.data(), Kind);
          A = C.MakeAction<OffloadAction>(HDep, DDep);
        }
        ++TCAndArch;
      }
    }

    // Compiling HIP in non-RDC mode requires linking each action individually.
    for (Action *&A : DeviceActions) {
      if (A->getType() != types::TY_Object || Kind != Action::OFK_HIP ||
          Args.hasFlag(options::OPT_fgpu_rdc, options::OPT_fno_gpu_rdc, false))
        continue;
      ActionList LinkerInput = {A};
      A = C.MakeAction<LinkJobAction>(LinkerInput, types::TY_Image);
    }

    auto TCAndArch = TCAndArchs.begin();
    for (Action *A : DeviceActions) {
      DDeps.add(*A, *TCAndArch->first, TCAndArch->second.data(), Kind);
      OffloadAction::DeviceDependences DDep;
      DDep.add(*A, *TCAndArch->first, TCAndArch->second.data(), Kind);
      OffloadActions.push_back(C.MakeAction<OffloadAction>(DDep, A->getType()));
      ++TCAndArch;
    }
  }

  if (offloadDeviceOnly())
    return C.MakeAction<OffloadAction>(DDeps, types::TY_Nothing);

  if (OffloadActions.empty())
    return HostAction;

  OffloadAction::DeviceDependences DDep;
  if (C.isOffloadingHostKind(Action::OFK_Cuda) &&
      !Args.hasFlag(options::OPT_fgpu_rdc, options::OPT_fno_gpu_rdc, false)) {
    // If we are not in RDC-mode we just emit the final CUDA fatbinary for
    // each translation unit without requiring any linking.
    Action *FatbinAction =
        C.MakeAction<LinkJobAction>(OffloadActions, types::TY_CUDA_FATBIN);
    DDep.add(*FatbinAction, *C.getSingleOffloadToolChain<Action::OFK_Cuda>(),
             nullptr, Action::OFK_Cuda);
  } else if (C.isOffloadingHostKind(Action::OFK_HIP) &&
             !Args.hasFlag(options::OPT_fgpu_rdc, options::OPT_fno_gpu_rdc,
                           false)) {
    // If we are not in RDC-mode we just emit the final HIP fatbinary for each
    // translation unit, linking each input individually.
    Action *FatbinAction =
        C.MakeAction<LinkJobAction>(OffloadActions, types::TY_HIP_FATBIN);
    DDep.add(*FatbinAction, *C.getSingleOffloadToolChain<Action::OFK_HIP>(),
             nullptr, Action::OFK_HIP);
  } else {
    // Package all the offloading actions into a single output that can be
    // embedded in the host and linked.
    Action *PackagerAction =
        C.MakeAction<OffloadPackagerJobAction>(OffloadActions, types::TY_Image);
    DDep.add(*PackagerAction, *C.getSingleOffloadToolChain<Action::OFK_Host>(),
             nullptr, C.getActiveOffloadKinds());
  }

  // If we are unable to embed a single device output into the host, we need to
  // add each device output as a host dependency to ensure they are still built.
  bool SingleDeviceOutput = !llvm::any_of(OffloadActions, [](Action *A) {
    return A->getType() == types::TY_Nothing;
  }) && isa<CompileJobAction>(HostAction);
  OffloadAction::HostDependence HDep(
      *HostAction, *C.getSingleOffloadToolChain<Action::OFK_Host>(),
      /*BoundArch=*/nullptr, SingleDeviceOutput ? DDep : DDeps);
  return C.MakeAction<OffloadAction>(HDep, SingleDeviceOutput ? DDep : DDeps);
}

Action *Driver::ConstructPhaseAction(
    Compilation &C, const ArgList &Args, phases::ID Phase, Action *Input,
    Action::OffloadKind TargetDeviceOffloadKind) const {
  llvm::PrettyStackTraceString CrashInfo("Constructing phase actions");

  // Some types skip the assembler phase (e.g., llvm-bc), but we can't
  // encode this in the steps because the intermediate type depends on
  // arguments. Just special case here.
  if (Phase == phases::Assemble && Input->getType() != types::TY_PP_Asm)
    return Input;

  // Build the appropriate action.
  switch (Phase) {
  case phases::Link:
    llvm_unreachable("link action invalid here.");
  case phases::IfsMerge:
    llvm_unreachable("ifsmerge action invalid here.");
  case phases::Preprocess: {
    types::ID OutputTy;
    // -M and -MM specify the dependency file name by altering the output type,
    // -if -MD and -MMD are not specified.
    if (Args.hasArg(options::OPT_M, options::OPT_MM) &&
        !Args.hasArg(options::OPT_MD, options::OPT_MMD)) {
      OutputTy = types::TY_Dependencies;
    } else {
      OutputTy = Input->getType();
      // For these cases, the preprocessor is only translating forms, the Output
      // still needs preprocessing.
      if (!Args.hasFlag(options::OPT_frewrite_includes,
                        options::OPT_fno_rewrite_includes, false) &&
          !Args.hasFlag(options::OPT_frewrite_imports,
                        options::OPT_fno_rewrite_imports, false) &&
          !Args.hasFlag(options::OPT_fdirectives_only,
                        options::OPT_fno_directives_only, false) &&
          !CCGenDiagnostics)
        OutputTy = types::getPreprocessedType(OutputTy);
      assert(OutputTy != types::TY_INVALID &&
             "Cannot preprocess this input type!");
    }
    types::ID HostPPType = types::getPreprocessedType(Input->getType());
    // TODO: Support SYCL offloading with CUDA files
    if (Args.hasArg(options::OPT_fsycl) && HostPPType != types::TY_INVALID &&
        !Args.hasArg(options::OPT_fno_sycl_use_footer) &&
        TargetDeviceOffloadKind == Action::OFK_None &&
        Input->getType() != types::TY_CUDA &&
        Input->getType() != types::TY_CUDA_DEVICE) {
      // Performing a host compilation with -fsycl.  Append the integration
      // footer to the source file.
      auto *AppendFooter =
          C.MakeAction<AppendFooterJobAction>(Input, types::TY_CXX);
      // FIXME: There are 2 issues with dependency generation in regards to
      // the integration footer that need to be addressed.
      // 1) Input file referenced on the RHS of a dependency is based on the
      //    input src, which is a temporary.  We want this to be the true
      //    user input src file.
      // 2) When generating dependencies against a preprocessed file, header
      //    file information (using -MD or-MMD) is not provided.
      return C.MakeAction<PreprocessJobAction>(AppendFooter, OutputTy);
    }
    return C.MakeAction<PreprocessJobAction>(Input, OutputTy);
  }
  case phases::Precompile: {
    // API extraction should not generate an actual precompilation action.
    if (Args.hasArg(options::OPT_extract_api))
      return C.MakeAction<ExtractAPIJobAction>(Input, types::TY_API_INFO);

    types::ID OutputTy = getPrecompiledType(Input->getType());
    assert(OutputTy != types::TY_INVALID &&
           "Cannot precompile this input type!");

    // If we're given a module name, precompile header file inputs as a
    // module, not as a precompiled header.
    const char *ModName = nullptr;
    if (OutputTy == types::TY_PCH) {
      if (Arg *A = Args.getLastArg(options::OPT_fmodule_name_EQ))
        ModName = A->getValue();
      if (ModName)
        OutputTy = types::TY_ModuleFile;
    }

    if (Args.hasArg(options::OPT_fsyntax_only)) {
      // Syntax checks should not emit a PCH file
      OutputTy = types::TY_Nothing;
    }

    if (ModName)
      return C.MakeAction<HeaderModulePrecompileJobAction>(Input, OutputTy,
                                                           ModName);
    return C.MakeAction<PrecompileJobAction>(Input, OutputTy);
  }
  case phases::Compile: {
    if (Args.hasArg(options::OPT_fsyntax_only))
      return C.MakeAction<CompileJobAction>(Input, types::TY_Nothing);
    if (Args.hasArg(options::OPT_rewrite_objc))
      return C.MakeAction<CompileJobAction>(Input, types::TY_RewrittenObjC);
    if (Args.hasArg(options::OPT_rewrite_legacy_objc))
      return C.MakeAction<CompileJobAction>(Input,
                                            types::TY_RewrittenLegacyObjC);
    if (Args.hasArg(options::OPT__analyze))
      return C.MakeAction<AnalyzeJobAction>(Input, types::TY_Plist);
    if (Args.hasArg(options::OPT__migrate))
      return C.MakeAction<MigrateJobAction>(Input, types::TY_Remap);
    if (Args.hasArg(options::OPT_emit_ast))
      return C.MakeAction<CompileJobAction>(Input, types::TY_AST);
    if (Args.hasArg(options::OPT_module_file_info))
      return C.MakeAction<CompileJobAction>(Input, types::TY_ModuleFile);
    if (Args.hasArg(options::OPT_verify_pch))
      return C.MakeAction<VerifyPCHJobAction>(Input, types::TY_Nothing);
    if (Args.hasArg(options::OPT_extract_api))
      return C.MakeAction<ExtractAPIJobAction>(Input, types::TY_API_INFO);
    return C.MakeAction<CompileJobAction>(Input, types::TY_LLVM_BC);
  }
  case phases::Backend: {
    if (isUsingLTO() && TargetDeviceOffloadKind == Action::OFK_None) {
      types::ID Output =
          Args.hasArg(options::OPT_S) ? types::TY_LTO_IR : types::TY_LTO_BC;
      return C.MakeAction<BackendJobAction>(Input, Output);
    }
    if (isUsingLTO(/* IsOffload */ true) &&
        TargetDeviceOffloadKind != Action::OFK_None) {
      types::ID Output =
          Args.hasArg(options::OPT_S) ? types::TY_LTO_IR : types::TY_LTO_BC;
      return C.MakeAction<BackendJobAction>(Input, Output);
    }
    if (Args.hasArg(options::OPT_emit_llvm) ||
        (TargetDeviceOffloadKind == Action::OFK_HIP &&
         Args.hasFlag(options::OPT_fgpu_rdc, options::OPT_fno_gpu_rdc,
                      false))) {
      types::ID Output =
          Args.hasArg(options::OPT_S) ? types::TY_LLVM_IR : types::TY_LLVM_BC;
      return C.MakeAction<BackendJobAction>(Input, Output);
    }
    return C.MakeAction<BackendJobAction>(Input, types::TY_PP_Asm);
  }
  case phases::Assemble:
    return C.MakeAction<AssembleJobAction>(std::move(Input), types::TY_Object);
  }

  llvm_unreachable("invalid phase in ConstructPhaseAction");
}

void Driver::BuildJobs(Compilation &C) const {
  llvm::PrettyStackTraceString CrashInfo("Building compilation jobs");

  Arg *FinalOutput = C.getArgs().getLastArg(options::OPT_o);

  // It is an error to provide a -o option if we are making multiple output
  // files. There are exceptions:
  //
  // IfsMergeJob: when generating interface stubs enabled we want to be able to
  // generate the stub file at the same time that we generate the real
  // library/a.out. So when a .o, .so, etc are the output, with clang interface
  // stubs there will also be a .ifs and .ifso at the same location.
  //
  // CompileJob of type TY_IFS_CPP: when generating interface stubs is enabled
  // and -c is passed, we still want to be able to generate a .ifs file while
  // we are also generating .o files. So we allow more than one output file in
  // this case as well.
  //
  // Preprocessing job performed for -fsycl enabled compilation specifically
  // for dependency generation (TY_Dependencies)
  //
  // OffloadClass of type TY_Nothing: device-only output will place many outputs
  // into a single offloading action. We should count all inputs to the action
  // as outputs. Also ignore device-only outputs if we're compiling with
  // -fsyntax-only.
  if (FinalOutput) {
    unsigned NumOutputs = 0;
    unsigned NumIfsOutputs = 0;
    for (const Action *A : C.getActions()) {
      if (A->getType() != types::TY_Nothing &&
          !(A->getKind() == Action::IfsMergeJobClass ||
            (A->getType() == clang::driver::types::TY_IFS_CPP &&
             A->getKind() == clang::driver::Action::CompileJobClass &&
             0 == NumIfsOutputs++) ||
            (A->getKind() == Action::BindArchClass && A->getInputs().size() &&
             A->getInputs().front()->getKind() == Action::IfsMergeJobClass) ||
            (A->getKind() == Action::PreprocessJobClass &&
             A->getType() == types::TY_Dependencies &&
             C.getArgs().hasArg(options::OPT_fsycl))))
        ++NumOutputs;
      else if (A->getKind() == Action::OffloadClass &&
               A->getType() == types::TY_Nothing &&
               !C.getArgs().hasArg(options::OPT_fsyntax_only))
        NumOutputs += A->size();
    }

    if (NumOutputs > 1) {
      Diag(clang::diag::err_drv_output_argument_with_multiple_files);
      FinalOutput = nullptr;
    }
  }

  const llvm::Triple &RawTriple = C.getDefaultToolChain().getTriple();
  if (RawTriple.isOSAIX()) {
    if (Arg *A = C.getArgs().getLastArg(options::OPT_G))
      Diag(diag::err_drv_unsupported_opt_for_target)
          << A->getSpelling() << RawTriple.str();
    if (LTOMode == LTOK_Thin)
      Diag(diag::err_drv_clang_unsupported) << "thinLTO on AIX";
  }

  // Collect the list of architectures.
  llvm::StringSet<> ArchNames;
  if (RawTriple.isOSBinFormatMachO())
    for (const Arg *A : C.getArgs())
      if (A->getOption().matches(options::OPT_arch))
        ArchNames.insert(A->getValue());

  // Set of (Action, canonical ToolChain triple) pairs we've built jobs for.
  std::map<std::pair<const Action *, std::string>, InputInfoList> CachedResults;
  for (Action *A : C.getActions()) {
    // If we are linking an image for multiple archs then the linker wants
    // -arch_multiple and -final_output <final image name>. Unfortunately, this
    // doesn't fit in cleanly because we have to pass this information down.
    //
    // FIXME: This is a hack; find a cleaner way to integrate this into the
    // process.
    const char *LinkingOutput = nullptr;
    if (isa<LipoJobAction>(A)) {
      if (FinalOutput)
        LinkingOutput = FinalOutput->getValue();
      else
        LinkingOutput = getDefaultImageName();
    }

    BuildJobsForAction(C, A, &C.getDefaultToolChain(),
                       /*BoundArch*/ StringRef(),
                       /*AtTopLevel*/ true,
                       /*MultipleArchs*/ ArchNames.size() > 1,
                       /*LinkingOutput*/ LinkingOutput, CachedResults,
                       /*TargetDeviceOffloadKind*/ Action::OFK_None);
  }

  // If we have more than one job, then disable integrated-cc1 for now. Do this
  // also when we need to report process execution statistics.
  if (C.getJobs().size() > 1 || CCPrintProcessStats)
    for (auto &J : C.getJobs())
      J.InProcess = false;

  if (CCPrintProcessStats) {
    C.setPostCallback([=](const Command &Cmd, int Res) {
      Optional<llvm::sys::ProcessStatistics> ProcStat =
          Cmd.getProcessStatistics();
      if (!ProcStat)
        return;

      const char *LinkingOutput = nullptr;
      if (FinalOutput)
        LinkingOutput = FinalOutput->getValue();
      else if (!Cmd.getOutputFilenames().empty())
        LinkingOutput = Cmd.getOutputFilenames().front().c_str();
      else
        LinkingOutput = getDefaultImageName();

      if (CCPrintStatReportFilename.empty()) {
        using namespace llvm;
        // Human readable output.
        outs() << sys::path::filename(Cmd.getExecutable()) << ": "
               << "output=" << LinkingOutput;
        outs() << ", total="
               << format("%.3f", ProcStat->TotalTime.count() / 1000.) << " ms"
               << ", user="
               << format("%.3f", ProcStat->UserTime.count() / 1000.) << " ms"
               << ", mem=" << ProcStat->PeakMemory << " Kb\n";
      } else {
        // CSV format.
        std::string Buffer;
        llvm::raw_string_ostream Out(Buffer);
        llvm::sys::printArg(Out, llvm::sys::path::filename(Cmd.getExecutable()),
                            /*Quote*/ true);
        Out << ',';
        llvm::sys::printArg(Out, LinkingOutput, true);
        Out << ',' << ProcStat->TotalTime.count() << ','
            << ProcStat->UserTime.count() << ',' << ProcStat->PeakMemory
            << '\n';
        Out.flush();
        std::error_code EC;
        llvm::raw_fd_ostream OS(CCPrintStatReportFilename, EC,
                                llvm::sys::fs::OF_Append |
                                    llvm::sys::fs::OF_Text);
        if (EC)
          return;
        auto L = OS.lock();
        if (!L) {
          llvm::errs() << "ERROR: Cannot lock file "
                       << CCPrintStatReportFilename << ": "
                       << toString(L.takeError()) << "\n";
          return;
        }
        OS << Buffer;
        OS.flush();
      }
    });
  }

  // If the user passed -Qunused-arguments or there were errors, don't warn
  // about any unused arguments.
  if (Diags.hasErrorOccurred() ||
      C.getArgs().hasArg(options::OPT_Qunused_arguments))
    return;

  // Claim -fdriver-only here.
  (void)C.getArgs().hasArg(options::OPT_fdriver_only);
  // Claim -### here.
  (void)C.getArgs().hasArg(options::OPT__HASH_HASH_HASH);

  // Claim --driver-mode, --rsp-quoting, it was handled earlier.
  (void)C.getArgs().hasArg(options::OPT_driver_mode);
  (void)C.getArgs().hasArg(options::OPT_rsp_quoting);

  for (Arg *A : C.getArgs()) {
    // FIXME: It would be nice to be able to send the argument to the
    // DiagnosticsEngine, so that extra values, position, and so on could be
    // printed.
    if (!A->isClaimed()) {
      if (A->getOption().hasFlag(options::NoArgumentUnused))
        continue;

      // Suppress the warning automatically if this is just a flag, and it is an
      // instance of an argument we already claimed.
      const Option &Opt = A->getOption();
      if (Opt.getKind() == Option::FlagClass) {
        bool DuplicateClaimed = false;

        for (const Arg *AA : C.getArgs().filtered(&Opt)) {
          if (AA->isClaimed()) {
            DuplicateClaimed = true;
            break;
          }
        }

        if (DuplicateClaimed)
          continue;
      }

      // In clang-cl, don't mention unknown arguments here since they have
      // already been warned about.
      if (!IsCLMode() || !A->getOption().matches(options::OPT_UNKNOWN))
        Diag(clang::diag::warn_drv_unused_argument)
            << A->getAsString(C.getArgs());
    }
  }
}

namespace {
/// Utility class to control the collapse of dependent actions and select the
/// tools accordingly.
class ToolSelector final {
  /// The tool chain this selector refers to.
  const ToolChain &TC;

  /// The compilation this selector refers to.
  const Compilation &C;

  /// The base action this selector refers to.
  const JobAction *BaseAction;

  /// Set to true if the current toolchain refers to host actions.
  bool IsHostSelector;

  /// Set to true if save-temps and embed-bitcode functionalities are active.
  bool SaveTemps;
  bool EmbedBitcode;

  /// Get previous dependent action or null if that does not exist. If
  /// \a CanBeCollapsed is false, that action must be legal to collapse or
  /// null will be returned.
  const JobAction *getPrevDependentAction(const ActionList &Inputs,
                                          ActionList &SavedOffloadAction,
                                          bool CanBeCollapsed = true) {
    // An option can be collapsed only if it has a single input.
    if (Inputs.size() != 1)
      return nullptr;

    Action *CurAction = *Inputs.begin();
    if (CanBeCollapsed &&
        !CurAction->isCollapsingWithNextDependentActionLegal())
      return nullptr;

    // If the input action is an offload action. Look through it and save any
    // offload action that can be dropped in the event of a collapse.
    if (auto *OA = dyn_cast<OffloadAction>(CurAction)) {
      // If the dependent action is a device action, we will attempt to collapse
      // only with other device actions. Otherwise, we would do the same but
      // with host actions only.
      if (!IsHostSelector) {
        if (OA->hasSingleDeviceDependence(/*DoNotConsiderHostActions=*/true)) {
          CurAction =
              OA->getSingleDeviceDependence(/*DoNotConsiderHostActions=*/true);
          if (CanBeCollapsed &&
              !CurAction->isCollapsingWithNextDependentActionLegal())
            return nullptr;
          SavedOffloadAction.push_back(OA);
          return dyn_cast<JobAction>(CurAction);
        }
      } else if (OA->hasHostDependence()) {
        CurAction = OA->getHostDependence();
        if (CanBeCollapsed &&
            !CurAction->isCollapsingWithNextDependentActionLegal())
          return nullptr;
        SavedOffloadAction.push_back(OA);
        return dyn_cast<JobAction>(CurAction);
      }
      return nullptr;
    }

    return dyn_cast<JobAction>(CurAction);
  }

  /// Return true if an assemble action can be collapsed.
  bool canCollapseAssembleAction() const {
    return TC.useIntegratedAs() && !SaveTemps &&
           !C.getArgs().hasArg(options::OPT_via_file_asm) &&
           !C.getArgs().hasArg(options::OPT__SLASH_FA) &&
           !C.getArgs().hasArg(options::OPT__SLASH_Fa);
  }

  /// Return true if a preprocessor action can be collapsed.
  bool canCollapsePreprocessorAction() const {
    return !C.getArgs().hasArg(options::OPT_no_integrated_cpp) &&
           !C.getArgs().hasArg(options::OPT_traditional_cpp) && !SaveTemps &&
           !C.getArgs().hasArg(options::OPT_rewrite_objc);
  }

  /// Struct that relates an action with the offload actions that would be
  /// collapsed with it.
  struct JobActionInfo final {
    /// The action this info refers to.
    const JobAction *JA = nullptr;
    /// The offload actions we need to take care off if this action is
    /// collapsed.
    ActionList SavedOffloadAction;
  };

  /// Append collapsed offload actions from the give nnumber of elements in the
  /// action info array.
  static void AppendCollapsedOffloadAction(ActionList &CollapsedOffloadAction,
                                           ArrayRef<JobActionInfo> &ActionInfo,
                                           unsigned ElementNum) {
    assert(ElementNum <= ActionInfo.size() && "Invalid number of elements.");
    for (unsigned I = 0; I < ElementNum; ++I)
      CollapsedOffloadAction.append(ActionInfo[I].SavedOffloadAction.begin(),
                                    ActionInfo[I].SavedOffloadAction.end());
  }

  /// Functions that attempt to perform the combining. They detect if that is
  /// legal, and if so they update the inputs \a Inputs and the offload action
  /// that were collapsed in \a CollapsedOffloadAction. A tool that deals with
  /// the combined action is returned. If the combining is not legal or if the
  /// tool does not exist, null is returned.
  /// Currently three kinds of collapsing are supported:
  ///  - Assemble + Backend + Compile;
  ///  - Assemble + Backend ;
  ///  - Backend + Compile.
  const Tool *
  combineAssembleBackendCompile(ArrayRef<JobActionInfo> ActionInfo,
                                ActionList &Inputs,
                                ActionList &CollapsedOffloadAction) {
    if (ActionInfo.size() < 3 || !canCollapseAssembleAction())
      return nullptr;
    auto *AJ = dyn_cast<AssembleJobAction>(ActionInfo[0].JA);
    auto *BJ = dyn_cast<BackendJobAction>(ActionInfo[1].JA);
    auto *CJ = dyn_cast<CompileJobAction>(ActionInfo[2].JA);
    if (!AJ || !BJ || !CJ)
      return nullptr;

    // Get compiler tool.
    const Tool *T = TC.SelectTool(*CJ);
    if (!T)
      return nullptr;

    // Can't collapse if we don't have codegen support unless we are
    // emitting LLVM IR.
    bool OutputIsLLVM = types::isLLVMIR(ActionInfo[0].JA->getType());
    if (!T->hasIntegratedBackend() && !(OutputIsLLVM && T->canEmitIR()))
      return nullptr;

    // When using -fembed-bitcode, it is required to have the same tool (clang)
    // for both CompilerJA and BackendJA. Otherwise, combine two stages.
    if (EmbedBitcode) {
      const Tool *BT = TC.SelectTool(*BJ);
      if (BT == T)
        return nullptr;
    }

    if (!T->hasIntegratedAssembler())
      return nullptr;

    Inputs = CJ->getInputs();
    AppendCollapsedOffloadAction(CollapsedOffloadAction, ActionInfo,
                                 /*NumElements=*/3);
    return T;
  }
  const Tool *combineAssembleBackend(ArrayRef<JobActionInfo> ActionInfo,
                                     ActionList &Inputs,
                                     ActionList &CollapsedOffloadAction) {
    if (ActionInfo.size() < 2 || !canCollapseAssembleAction())
      return nullptr;
    auto *AJ = dyn_cast<AssembleJobAction>(ActionInfo[0].JA);
    auto *BJ = dyn_cast<BackendJobAction>(ActionInfo[1].JA);
    if (!AJ || !BJ)
      return nullptr;

    // Get backend tool.
    const Tool *T = TC.SelectTool(*BJ);
    if (!T)
      return nullptr;

    if (!T->hasIntegratedAssembler())
      return nullptr;

    Inputs = BJ->getInputs();
    AppendCollapsedOffloadAction(CollapsedOffloadAction, ActionInfo,
                                 /*NumElements=*/2);
    return T;
  }
  const Tool *combineBackendCompile(ArrayRef<JobActionInfo> ActionInfo,
                                    ActionList &Inputs,
                                    ActionList &CollapsedOffloadAction) {
    if (ActionInfo.size() < 2)
      return nullptr;
    auto *BJ = dyn_cast<BackendJobAction>(ActionInfo[0].JA);
    auto *CJ = dyn_cast<CompileJobAction>(ActionInfo[1].JA);
    if (!BJ || !CJ)
      return nullptr;

    // Check if the initial input (to the compile job or its predessor if one
    // exists) is LLVM bitcode. In that case, no preprocessor step is required
    // and we can still collapse the compile and backend jobs when we have
    // -save-temps. I.e. there is no need for a separate compile job just to
    // emit unoptimized bitcode.
    bool InputIsBitcode = true;
    for (size_t i = 1; i < ActionInfo.size(); i++)
      if (ActionInfo[i].JA->getType() != types::TY_LLVM_BC &&
          ActionInfo[i].JA->getType() != types::TY_LTO_BC) {
        InputIsBitcode = false;
        break;
      }
    if (!InputIsBitcode && !canCollapsePreprocessorAction())
      return nullptr;

    // Get compiler tool.
    const Tool *T = TC.SelectTool(*CJ);
    if (!T)
      return nullptr;

    // Can't collapse if we don't have codegen support unless we are
    // emitting LLVM IR.
    bool OutputIsLLVM = types::isLLVMIR(ActionInfo[0].JA->getType());
    if (!T->hasIntegratedBackend() && !(OutputIsLLVM && T->canEmitIR()))
      return nullptr;

    if (T->canEmitIR() && ((SaveTemps && !InputIsBitcode) || EmbedBitcode))
      return nullptr;

    Inputs = CJ->getInputs();
    AppendCollapsedOffloadAction(CollapsedOffloadAction, ActionInfo,
                                 /*NumElements=*/2);
    return T;
  }

  /// Updates the inputs if the obtained tool supports combining with
  /// preprocessor action, and the current input is indeed a preprocessor
  /// action. If combining results in the collapse of offloading actions, those
  /// are appended to \a CollapsedOffloadAction.
  void combineWithPreprocessor(const Tool *T, ActionList &Inputs,
                               ActionList &CollapsedOffloadAction) {
    if (!T || !canCollapsePreprocessorAction() || !T->hasIntegratedCPP())
      return;

    // Attempt to get a preprocessor action dependence.
    ActionList PreprocessJobOffloadActions;
    ActionList NewInputs;
    for (Action *A : Inputs) {
      auto *PJ = getPrevDependentAction({A}, PreprocessJobOffloadActions);
      if (!PJ || !isa<PreprocessJobAction>(PJ)) {
        NewInputs.push_back(A);
        continue;
      }

      // This is legal to combine. Append any offload action we found and add the
      // current input to preprocessor inputs.
      CollapsedOffloadAction.append(PreprocessJobOffloadActions.begin(),
                                    PreprocessJobOffloadActions.end());
      NewInputs.append(PJ->input_begin(), PJ->input_end());
    }
    Inputs = NewInputs;
  }

public:
  ToolSelector(const JobAction *BaseAction, const ToolChain &TC,
               const Compilation &C, bool SaveTemps, bool EmbedBitcode)
      : TC(TC), C(C), BaseAction(BaseAction), SaveTemps(SaveTemps),
        EmbedBitcode(EmbedBitcode) {
    assert(BaseAction && "Invalid base action.");
    IsHostSelector = BaseAction->getOffloadingDeviceKind() == Action::OFK_None;
  }

  /// Check if a chain of actions can be combined and return the tool that can
  /// handle the combination of actions. The pointer to the current inputs \a
  /// Inputs and the list of offload actions \a CollapsedOffloadActions
  /// connected to collapsed actions are updated accordingly. The latter enables
  /// the caller of the selector to process them afterwards instead of just
  /// dropping them. If no suitable tool is found, null will be returned.
  const Tool *getTool(ActionList &Inputs,
                      ActionList &CollapsedOffloadAction) {
    //
    // Get the largest chain of actions that we could combine.
    //

    SmallVector<JobActionInfo, 5> ActionChain(1);
    ActionChain.back().JA = BaseAction;
    while (ActionChain.back().JA) {
      const Action *CurAction = ActionChain.back().JA;

      // Grow the chain by one element.
      ActionChain.resize(ActionChain.size() + 1);
      JobActionInfo &AI = ActionChain.back();

      // Attempt to fill it with the
      AI.JA =
          getPrevDependentAction(CurAction->getInputs(), AI.SavedOffloadAction);
    }

    // Pop the last action info as it could not be filled.
    ActionChain.pop_back();

    //
    // Attempt to combine actions. If all combining attempts failed, just return
    // the tool of the provided action. At the end we attempt to combine the
    // action with any preprocessor action it may depend on.
    //

    const Tool *T = combineAssembleBackendCompile(ActionChain, Inputs,
                                                  CollapsedOffloadAction);
    if (!T)
      T = combineAssembleBackend(ActionChain, Inputs, CollapsedOffloadAction);
    if (!T)
      T = combineBackendCompile(ActionChain, Inputs, CollapsedOffloadAction);
    if (!T) {
      Inputs = BaseAction->getInputs();
      T = TC.SelectTool(*BaseAction);
    }

    combineWithPreprocessor(T, Inputs, CollapsedOffloadAction);
    return T;
  }
};
}

/// Return a string that uniquely identifies the result of a job. The bound arch
/// is not necessarily represented in the toolchain's triple -- for example,
/// armv7 and armv7s both map to the same triple -- so we need both in our map.
/// Also, we need to add the offloading device kind, as the same tool chain can
/// be used for host and device for some programming models, e.g. OpenMP.
static std::string GetTriplePlusArchString(const ToolChain *TC,
                                           StringRef BoundArch,
                                           Action::OffloadKind OffloadKind) {
  std::string TriplePlusArch = TC->getTriple().normalize();
  if (!BoundArch.empty()) {
    TriplePlusArch += "-";
    TriplePlusArch += BoundArch;
  }
  TriplePlusArch += "-";
  TriplePlusArch += Action::GetOffloadKindName(OffloadKind);
  return TriplePlusArch;
}

static void CollectForEachInputs(
    InputInfoList &InputInfos, const Action *SourceAction, const ToolChain *TC,
    StringRef BoundArch, Action::OffloadKind TargetDeviceOffloadKind,
    const std::map<std::pair<const Action *, std::string>, InputInfoList>
        &CachedResults) {
  for (const Action *Input : SourceAction->getInputs()) {
    // Search for the Input, if not in the cache assume actions were collapsed
    // so recurse.
    auto Lookup = CachedResults.find(
        {Input,
         GetTriplePlusArchString(TC, BoundArch, TargetDeviceOffloadKind)});
    if (Lookup != CachedResults.end()) {
      InputInfos.append(Lookup->second);
    } else {
      CollectForEachInputs(InputInfos, Input, TC, BoundArch,
                           TargetDeviceOffloadKind, CachedResults);
    }
  }
}

InputInfoList Driver::BuildJobsForAction(
    Compilation &C, const Action *A, const ToolChain *TC, StringRef BoundArch,
    bool AtTopLevel, bool MultipleArchs, const char *LinkingOutput,
    std::map<std::pair<const Action *, std::string>, InputInfoList>
        &CachedResults,
    Action::OffloadKind TargetDeviceOffloadKind) const {
  std::pair<const Action *, std::string> ActionTC = {
      A, GetTriplePlusArchString(TC, BoundArch, TargetDeviceOffloadKind)};
  auto CachedResult = CachedResults.find(ActionTC);
  if (CachedResult != CachedResults.end()) {
    return CachedResult->second;
  }
  InputInfoList Result = BuildJobsForActionNoCache(
      C, A, TC, BoundArch, AtTopLevel, MultipleArchs, LinkingOutput,
      CachedResults, TargetDeviceOffloadKind);
  CachedResults[ActionTC] = Result;
  return Result;
}

InputInfoList Driver::BuildJobsForActionNoCache(
    Compilation &C, const Action *A, const ToolChain *TC, StringRef BoundArch,
    bool AtTopLevel, bool MultipleArchs, const char *LinkingOutput,
    std::map<std::pair<const Action *, std::string>, InputInfoList>
        &CachedResults,
    Action::OffloadKind TargetDeviceOffloadKind) const {
  llvm::PrettyStackTraceString CrashInfo("Building compilation jobs");

  InputInfoList OffloadDependencesInputInfo;
  bool BuildingForOffloadDevice = TargetDeviceOffloadKind != Action::OFK_None;
  if (const OffloadAction *OA = dyn_cast<OffloadAction>(A)) {
    // The 'Darwin' toolchain is initialized only when its arguments are
    // computed. Get the default arguments for OFK_None to ensure that
    // initialization is performed before processing the offload action.
    // FIXME: Remove when darwin's toolchain is initialized during construction.
    C.getArgsForToolChain(TC, BoundArch, Action::OFK_None);

    // The offload action is expected to be used in four different situations.
    //
    // a) Set a toolchain/architecture/kind for a host action:
    //    Host Action 1 -> OffloadAction -> Host Action 2
    //
    // b) Set a toolchain/architecture/kind for a device action;
    //    Device Action 1 -> OffloadAction -> Device Action 2
    //
    // c) Specify a device dependence to a host action;
    //    Device Action 1  _
    //                      \
    //      Host Action 1  ---> OffloadAction -> Host Action 2
    //
    // d) Specify a host dependence to a device action.
    //      Host Action 1  _
    //                      \
    //    Device Action 1  ---> OffloadAction -> Device Action 2
    //
    // For a) and b), we just return the job generated for the dependences. For
    // c) and d) we override the current action with the host/device dependence
    // if the current toolchain is host/device and set the offload dependences
    // info with the jobs obtained from the device/host dependence(s).

    // If there is a single device option or has no host action, just generate
    // the job for it.
    if (OA->hasSingleDeviceDependence() || !OA->hasHostDependence()) {
      InputInfoList DevA;
      OA->doOnEachDeviceDependence([&](Action *DepA, const ToolChain *DepTC,
                                       const char *DepBoundArch) {
        DevA.append(BuildJobsForAction(C, DepA, DepTC, DepBoundArch, AtTopLevel,
                                       /*MultipleArchs*/ !!DepBoundArch,
                                       LinkingOutput, CachedResults,
                                       DepA->getOffloadingDeviceKind()));
      });
      return DevA;
    }

    // If 'Action 2' is host, we generate jobs for the device dependences and
    // override the current action with the host dependence. Otherwise, we
    // generate the host dependences and override the action with the device
    // dependence. The dependences can't therefore be a top-level action.
    OA->doOnEachDependence(
        /*IsHostDependence=*/BuildingForOffloadDevice,
        [&](Action *DepA, const ToolChain *DepTC, const char *DepBoundArch) {
          OffloadDependencesInputInfo.append(BuildJobsForAction(
              C, DepA, DepTC, DepBoundArch, /*AtTopLevel=*/false,
              /*MultipleArchs*/ !!DepBoundArch, LinkingOutput, CachedResults,
              DepA->getOffloadingDeviceKind()));
        });

    A = BuildingForOffloadDevice
            ? OA->getSingleDeviceDependence(/*DoNotConsiderHostActions=*/true)
            : OA->getHostDependence();

    // We may have already built this action as a part of the offloading
    // toolchain, return the cached input if so.
    std::pair<const Action *, std::string> ActionTC = {
        OA->getHostDependence(),
        GetTriplePlusArchString(TC, BoundArch, TargetDeviceOffloadKind)};
    if (CachedResults.find(ActionTC) != CachedResults.end()) {
      InputInfoList Inputs = CachedResults[ActionTC];
      Inputs.append(OffloadDependencesInputInfo);
      return Inputs;
    }
  }

  if (const InputAction *IA = dyn_cast<InputAction>(A)) {
    // FIXME: It would be nice to not claim this here; maybe the old scheme of
    // just using Args was better?
    const Arg &Input = IA->getInputArg();
    Input.claim();
    if (Input.getOption().matches(options::OPT_INPUT)) {
      const char *Name = Input.getValue();
      return {InputInfo(A, Name, /* _BaseInput = */ Name)};
    }
    return {InputInfo(A, &Input, /* _BaseInput = */ "")};
  }
  if (const BindArchAction *BAA = dyn_cast<BindArchAction>(A)) {
    const ToolChain *TC;
    StringRef ArchName = BAA->getArchName();

    if (!ArchName.empty())
      TC = &getToolChain(C.getArgs(),
                         computeTargetTriple(*this, TargetTriple,
                                             C.getArgs(), ArchName));
    else
      TC = &C.getDefaultToolChain();

    return BuildJobsForAction(C, *BAA->input_begin(), TC, ArchName, AtTopLevel,
                              MultipleArchs, LinkingOutput, CachedResults,
                              TargetDeviceOffloadKind);
  }

  if (const ForEachWrappingAction *FEA = dyn_cast<ForEachWrappingAction>(A)) {
    // Check that the main action wasn't already processed.
    auto MainActionOutput = CachedResults.find(
        {FEA->getJobAction(),
         GetTriplePlusArchString(TC, BoundArch, TargetDeviceOffloadKind)});
    if (MainActionOutput != CachedResults.end()) {
      // The input was processed on behalf of another foreach.
      // Add entry in cache and return.
      CachedResults[{FEA, GetTriplePlusArchString(TC, BoundArch,
                                                  TargetDeviceOffloadKind)}] =
          MainActionOutput->second;
      return MainActionOutput->second;
    }

    // Build commands for the TFormInput then take any command added after as
    // needing a llvm-foreach wrapping.
    BuildJobsForAction(C, FEA->getTFormInput(), TC, BoundArch,
                       /*AtTopLevel=*/false, MultipleArchs, LinkingOutput,
                       CachedResults, TargetDeviceOffloadKind);
    unsigned OffsetIdx = C.getJobs().size();
    BuildJobsForAction(C, FEA->getJobAction(), TC, BoundArch,
                       /*AtTopLevel=*/false, MultipleArchs, LinkingOutput,
                       CachedResults, TargetDeviceOffloadKind);

    auto begin = C.getJobs().getJobsForOverride().begin() + OffsetIdx;
    auto end = C.getJobs().getJobsForOverride().end();

    // Steal the commands.
    llvm::SmallVector<std::unique_ptr<Command>, 4> JobsToWrap(
        std::make_move_iterator(begin), std::make_move_iterator(end));
    C.getJobs().getJobsForOverride().erase(begin, end);

    InputInfo ActionResult;
    for (std::unique_ptr<Command> Cmd :
         llvm::make_range(std::make_move_iterator(JobsToWrap.begin()),
                          std::make_move_iterator(JobsToWrap.end()))) {
      const JobAction *SourceAction = cast<JobAction>(&Cmd->getSource());

      ActionResult = CachedResults.at(
          {SourceAction,
           GetTriplePlusArchString(TC, BoundArch, TargetDeviceOffloadKind)}).front();
      InputInfoList InputInfos;
      CollectForEachInputs(InputInfos, SourceAction, TC, BoundArch,
                           TargetDeviceOffloadKind, CachedResults);
      const Tool *Creator = &Cmd->getCreator();

      tools::SYCL::constructLLVMForeachCommand(
          C, *SourceAction, std::move(Cmd), InputInfos, ActionResult, Creator,
          "", types::getTypeTempSuffix(ActionResult.getType()));
    }
    return { ActionResult };
  }

  ActionList Inputs = A->getInputs();

  const JobAction *JA = cast<JobAction>(A);
  ActionList CollapsedOffloadActions;

  auto *DA = dyn_cast<OffloadDepsJobAction>(JA);
  const ToolChain *JATC = DA ? DA->getHostTC() : TC;

  ToolSelector TS(JA, *JATC, C, isSaveTempsEnabled(),
                  embedBitcodeInObject() && !isUsingLTO());
  const Tool *T = TS.getTool(Inputs, CollapsedOffloadActions);

  if (!T)
    return {InputInfo()};

  if (BuildingForOffloadDevice &&
      A->getOffloadingDeviceKind() == Action::OFK_OpenMP) {
    if (TC->getTriple().isAMDGCN()) {
      // AMDGCN treats backend and assemble actions as no-op because
      // linker does not support object files.
      if (const BackendJobAction *BA = dyn_cast<BackendJobAction>(A)) {
        return BuildJobsForAction(C, *BA->input_begin(), TC, BoundArch,
                                  AtTopLevel, MultipleArchs, LinkingOutput,
                                  CachedResults, TargetDeviceOffloadKind);
      }

      if (const AssembleJobAction *AA = dyn_cast<AssembleJobAction>(A)) {
        return BuildJobsForAction(C, *AA->input_begin(), TC, BoundArch,
                                  AtTopLevel, MultipleArchs, LinkingOutput,
                                  CachedResults, TargetDeviceOffloadKind);
      }
    }
  }

  // If we've collapsed action list that contained OffloadAction we
  // need to build jobs for host/device-side inputs it may have held.
  for (const auto *OA : CollapsedOffloadActions)
    cast<OffloadAction>(OA)->doOnEachDependence(
        /*IsHostDependence=*/BuildingForOffloadDevice,
        [&](Action *DepA, const ToolChain *DepTC, const char *DepBoundArch) {
          OffloadDependencesInputInfo.append(BuildJobsForAction(
              C, DepA, DepTC, DepBoundArch, /* AtTopLevel */ false,
              /*MultipleArchs=*/!!DepBoundArch, LinkingOutput, CachedResults,
              DepA->getOffloadingDeviceKind()));
        });

  // Only use pipes when there is exactly one input.
  InputInfoList InputInfos;
  for (const Action *Input : Inputs) {
    // Treat dsymutil and verify sub-jobs as being at the top-level too, they
    // shouldn't get temporary output names.
    // FIXME: Clean this up.
    bool SubJobAtTopLevel =
        AtTopLevel && (isa<DsymutilJobAction>(A) || isa<VerifyJobAction>(A));
    InputInfos.append(BuildJobsForAction(
        C, Input, JATC, DA ? DA->getOffloadingArch() : BoundArch,
        SubJobAtTopLevel, MultipleArchs, LinkingOutput, CachedResults,
        A->getOffloadingDeviceKind()));
  }

  // Always use the first file input as the base input.
  const char *BaseInput = InputInfos[0].getBaseInput();
  for (auto &Info : InputInfos) {
    if (Info.isFilename()) {
      BaseInput = Info.getBaseInput();
      break;
    }
  }

  // ... except dsymutil actions, which use their actual input as the base
  // input.
  if (JA->getType() == types::TY_dSYM)
    BaseInput = InputInfos[0].getFilename();

  // ... and in header module compilations, which use the module name.
  if (auto *ModuleJA = dyn_cast<HeaderModulePrecompileJobAction>(JA))
    BaseInput = ModuleJA->getModuleName();

  // Append outputs of offload device jobs to the input list
  if (!OffloadDependencesInputInfo.empty())
    InputInfos.append(OffloadDependencesInputInfo.begin(),
                      OffloadDependencesInputInfo.end());

  // Set the effective triple of the toolchain for the duration of this job.
  llvm::Triple EffectiveTriple;
  const ToolChain &ToolTC = T->getToolChain();
  const ArgList &Args =
      C.getArgsForToolChain(TC, BoundArch, A->getOffloadingDeviceKind());
  if (InputInfos.size() != 1) {
    EffectiveTriple = llvm::Triple(ToolTC.ComputeEffectiveClangTriple(Args));
  } else {
    // Pass along the input type if it can be unambiguously determined.
    EffectiveTriple = llvm::Triple(
        ToolTC.ComputeEffectiveClangTriple(Args, InputInfos[0].getType()));
  }
  RegisterEffectiveTriple TripleRAII(ToolTC, EffectiveTriple);

  // Determine the place to write output to, if any.
  InputInfo Result;
  InputInfoList UnbundlingResults;
  if (auto *UA = dyn_cast<OffloadUnbundlingJobAction>(JA)) {
    // If we have an unbundling job, we need to create results for all the
    // outputs. We also update the results cache so that other actions using
    // this unbundling action can get the right results.
    for (auto &UI : UA->getDependentActionsInfo()) {
      assert(UI.DependentOffloadKind != Action::OFK_None &&
             "Unbundling with no offloading??");

      // Unbundling actions are never at the top level. When we generate the
      // offloading prefix, we also do that for the host file because the
      // unbundling action does not change the type of the output which can
      // cause a overwrite.
      InputInfo CurI;
      bool IsFPGAObjLink =
          (JA->getType() == types::TY_Object &&
           EffectiveTriple.getSubArch() == llvm::Triple::SPIRSubArch_fpga &&
           C.getInputArgs().hasArg(options::OPT_fsycl_link_EQ));
      if (C.getDriver().getOffloadStaticLibSeen() &&
          (JA->getType() == types::TY_Archive ||
           JA->getType() == types::TY_Tempfilelist)) {
        // Host part of the unbundled static archive is not used.
        if (UI.DependentOffloadKind == Action::OFK_Host)
          continue;
        // Host part of the unbundled object is not used when using the
        // FPGA target and -fsycl-link is enabled.
        if (UI.DependentOffloadKind == Action::OFK_Host && IsFPGAObjLink)
          continue;
        std::string TmpFileName = C.getDriver().GetTemporaryPath(
            llvm::sys::path::stem(BaseInput),
            JA->getType() == types::TY_Archive ? "a" : "txt");
        const char *TmpFile = C.addTempFile(
            C.getArgs().MakeArgString(TmpFileName), JA->getType());
        CurI = InputInfo(JA->getType(), TmpFile, TmpFile);
      } else if (types::isFPGA(JA->getType())) {
        std::string Ext(types::getTypeTempSuffix(JA->getType()));
        types::ID TI = types::TY_Object;
        if (EffectiveTriple.isSPIR()) {
          if (!UI.DependentToolChain->getTriple().isSPIR())
            continue;
          // Output file from unbundle is FPGA device. Name the file
          // accordingly.
          if (UI.DependentOffloadKind == Action::OFK_Host) {
            // Do not add the current info for Host with FPGA device.  The host
            // side isn't used
            continue;
          }
          if (JA->getType() == types::TY_FPGA_AOCO) {
            TI = types::TY_TempAOCOfilelist;
            Ext = "txt";
          }
          if (JA->getType() == types::TY_FPGA_AOCR ||
              JA->getType() == types::TY_FPGA_AOCR_EMU)
            // AOCR files are always unbundled into a list file.
            TI = types::TY_Tempfilelist;
        } else {
          if (UI.DependentOffloadKind == Action::OFK_SYCL)
            // Do not add the current info for device with FPGA device.  The
            // device side isn't used
            continue;
          TI = types::TY_Tempfilelist;
          Ext = "txt";
        }
        std::string TmpFileName = C.getDriver().GetTemporaryPath(
            llvm::sys::path::stem(BaseInput), Ext);
        const char *TmpFile =
            C.addTempFile(C.getArgs().MakeArgString(TmpFileName), TI);
        CurI = InputInfo(TI, TmpFile, TmpFile);
      } else {
        // Host part of the unbundled object is not used when -fsycl-link is
        // enabled with FPGA target
        if (UI.DependentOffloadKind == Action::OFK_Host && IsFPGAObjLink)
          continue;
        std::string OffloadingPrefix = Action::GetOffloadingFileNamePrefix(
          UI.DependentOffloadKind,
          UI.DependentToolChain->getTriple().normalize(),
          /*CreatePrefixForHost=*/true);
        CurI = InputInfo(
          UA,
          GetNamedOutputPath(C, *UA, BaseInput, UI.DependentBoundArch,
                             /*AtTopLevel=*/false,
                             MultipleArchs ||
                                 UI.DependentOffloadKind == Action::OFK_HIP,
                             OffloadingPrefix),
          BaseInput);
      }
      // Save the unbundling result.
      UnbundlingResults.push_back(CurI);

      // Get the unique string identifier for this dependence and cache the
      // result.
      StringRef Arch;
      if (TargetDeviceOffloadKind == Action::OFK_HIP ||
          TargetDeviceOffloadKind == Action::OFK_SYCL) {
        if (UI.DependentOffloadKind == Action::OFK_Host)
          Arch = StringRef();
        else
          Arch = UI.DependentBoundArch;
      } else
        Arch = BoundArch;
      // When unbundling for SYCL and there is no Target offload, assume
      // Host as the dependent offload, as the host path has been stripped
      // in this instance
      Action::OffloadKind DependentOffloadKind;
      if (UI.DependentOffloadKind == Action::OFK_SYCL &&
          TargetDeviceOffloadKind == Action::OFK_None)
        DependentOffloadKind = Action::OFK_Host;
      else
        DependentOffloadKind = UI.DependentOffloadKind;

      CachedResults[{A, GetTriplePlusArchString(UI.DependentToolChain, Arch,
                                                DependentOffloadKind)}] = {
          CurI};
    }
    // Do a check for a dependency file unbundle for FPGA.  This is out of line
    // from a regular unbundle, so just create and return the name of the
    // unbundled file.
    if (JA->getType() == types::TY_FPGA_Dependencies ||
        JA->getType() == types::TY_FPGA_Dependencies_List) {
      std::string Ext(types::getTypeTempSuffix(JA->getType()));
      std::string TmpFileName =
          C.getDriver().GetTemporaryPath(llvm::sys::path::stem(BaseInput), Ext);
      const char *TmpFile =
          C.addTempFile(C.getArgs().MakeArgString(TmpFileName), JA->getType());
      Result = InputInfo(JA->getType(), TmpFile, TmpFile);
      UnbundlingResults.push_back(Result);
    } else {
      // Now that we have all the results generated, select the one that should
      // be returned for the current depending action.
      std::pair<const Action *, std::string> ActionTC = {
          A, GetTriplePlusArchString(TC, BoundArch, TargetDeviceOffloadKind)};
      assert(CachedResults.find(ActionTC) != CachedResults.end() &&
             "Result does not exist??");
      Result = CachedResults[ActionTC].front();
    }
  } else if (auto *DA = dyn_cast<OffloadDepsJobAction>(JA)) {
    for (auto &DI : DA->getDependentActionsInfo()) {
      assert(DI.DependentOffloadKind != Action::OFK_None &&
             "Deps job with no offloading");

      std::string OffloadingPrefix = Action::GetOffloadingFileNamePrefix(
          DI.DependentOffloadKind,
          DI.DependentToolChain->getTriple().normalize(),
          /*CreatePrefixForHost=*/true);
      auto CurI = InputInfo(
          DA,
          GetNamedOutputPath(C, *DA, BaseInput, DI.DependentBoundArch,
                             /*AtTopLevel=*/false,
                             MultipleArchs ||
                                 DI.DependentOffloadKind == Action::OFK_HIP,
                             OffloadingPrefix),
          BaseInput);
      // Save the result.
      UnbundlingResults.push_back(CurI);

      // Get the unique string identifier for this dependence and cache the
      // result.
      StringRef Arch = TargetDeviceOffloadKind == Action::OFK_HIP
                           ? DI.DependentOffloadKind == Action::OFK_Host
                                 ? StringRef()
                                 : DI.DependentBoundArch
                           : BoundArch;

      CachedResults[{A, GetTriplePlusArchString(DI.DependentToolChain, Arch,
                                                DI.DependentOffloadKind)}] = {
          CurI};
    }

    // Now that we have all the results generated, select the one that should be
    // returned for the current depending action.
    std::pair<const Action *, std::string> ActionTC = {
        A, GetTriplePlusArchString(TC, BoundArch, TargetDeviceOffloadKind)};
    auto It = CachedResults.find(ActionTC);
    assert(It != CachedResults.end() && "Result does not exist??");
    Result = It->second.front();
  } else if (JA->getType() == types::TY_Nothing)
    Result = {InputInfo(A, BaseInput)};
  else {
    std::string OffloadingPrefix;
    // When generating binaries with -fsycl-link-target or -fsycl-link, the
    // output file prefix is the triple arch only.  Do not add the arch when
    // compiling for host.
    if (!A->getOffloadingHostActiveKinds() &&
        (Args.getLastArg(options::OPT_fsycl_link_targets_EQ) ||
         Args.hasArg(options::OPT_fsycl_link_EQ))) {
      OffloadingPrefix = "-";
      OffloadingPrefix += TC->getTriple().getArchName();
    } else {
      // We only have to generate a prefix for the host if this is not a
      // top-level action.
      OffloadingPrefix = Action::GetOffloadingFileNamePrefix(
        A->getOffloadingDeviceKind(), TC->getTriple().normalize(),
        /*CreatePrefixForHost=*/isa<OffloadPackagerJobAction>(A) ||
            !(A->getOffloadingHostActiveKinds() == Action::OFK_None ||
              AtTopLevel));
    }
    if (isa<OffloadWrapperJobAction>(JA)) {
      if (Arg *FinalOutput = C.getArgs().getLastArg(options::OPT_o))
        BaseInput = FinalOutput->getValue();
      else
        BaseInput = getDefaultImageName();
      BaseInput =
          C.getArgs().MakeArgString(std::string(BaseInput) + "-wrapper");
    }
    Result = InputInfo(A, GetNamedOutputPath(C, *JA, BaseInput, BoundArch,
                                             AtTopLevel, MultipleArchs,
                                             OffloadingPrefix),
                       BaseInput);
  }

  if (CCCPrintBindings && !CCGenDiagnostics) {
    llvm::errs() << "# \"" << T->getToolChain().getTripleString() << '"'
                 << " - \"" << T->getName() << "\", inputs: [";
    for (unsigned i = 0, e = InputInfos.size(); i != e; ++i) {
      llvm::errs() << InputInfos[i].getAsString();
      if (i + 1 != e)
        llvm::errs() << ", ";
    }
    if (UnbundlingResults.empty())
      llvm::errs() << "], output: " << Result.getAsString() << "\n";
    else {
      llvm::errs() << "], outputs: [";
      for (unsigned i = 0, e = UnbundlingResults.size(); i != e; ++i) {
        llvm::errs() << UnbundlingResults[i].getAsString();
        if (i + 1 != e)
          llvm::errs() << ", ";
      }
      llvm::errs() << "] \n";
    }
  } else {
    if (UnbundlingResults.empty())
      T->ConstructJob(
          C, *JA, Result, InputInfos,
          C.getArgsForToolChain(TC, BoundArch, JA->getOffloadingDeviceKind()),
          LinkingOutput);
    else
      T->ConstructJobMultipleOutputs(
          C, *JA, UnbundlingResults, InputInfos,
          C.getArgsForToolChain(TC, BoundArch, JA->getOffloadingDeviceKind()),
          LinkingOutput);
  }
  return {Result};
}

const char *Driver::getDefaultImageName() const {
  llvm::Triple Target(llvm::Triple::normalize(TargetTriple));
  return Target.isOSWindows() ? "a.exe" : "a.out";
}

/// Create output filename based on ArgValue, which could either be a
/// full filename, filename without extension, or a directory. If ArgValue
/// does not provide a filename, then use BaseName, and use the extension
/// suitable for FileType.
static const char *MakeCLOutputFilename(const ArgList &Args, StringRef ArgValue,
                                        StringRef BaseName,
                                        types::ID FileType) {
  SmallString<128> Filename = ArgValue;

  if (ArgValue.empty()) {
    // If the argument is empty, output to BaseName in the current dir.
    Filename = BaseName;
  } else if (llvm::sys::path::is_separator(Filename.back())) {
    // If the argument is a directory, output to BaseName in that dir.
    llvm::sys::path::append(Filename, BaseName);
  }

  if (!llvm::sys::path::has_extension(ArgValue)) {
    // If the argument didn't provide an extension, then set it.
    const char *Extension = types::getTypeTempSuffix(FileType, true);

    if (FileType == types::TY_Image &&
        Args.hasArg(options::OPT__SLASH_LD, options::OPT__SLASH_LDd)) {
      // The output file is a dll.
      Extension = "dll";
    }

    llvm::sys::path::replace_extension(Filename, Extension);
  }

  return Args.MakeArgString(Filename.c_str());
}

static bool HasPreprocessOutput(const Action &JA) {
  if (isa<PreprocessJobAction>(JA))
    return true;
  if (isa<OffloadAction>(JA) && isa<PreprocessJobAction>(JA.getInputs()[0]))
    return true;
  if (isa<OffloadBundlingJobAction>(JA) &&
      HasPreprocessOutput(*(JA.getInputs()[0])))
    return true;
  return false;
}

const char *Driver::CreateTempFile(Compilation &C, StringRef Prefix,
                                   StringRef Suffix, bool MultipleArchs,
                                   StringRef BoundArch,
                                   types::ID Type) const {
  SmallString<128> TmpName;
  Arg *A = C.getArgs().getLastArg(options::OPT_fcrash_diagnostics_dir);
  Optional<std::string> CrashDirectory =
      CCGenDiagnostics && A
          ? std::string(A->getValue())
          : llvm::sys::Process::GetEnv("CLANG_CRASH_DIAGNOSTICS_DIR");
  if (CrashDirectory) {
    if (!getVFS().exists(*CrashDirectory))
      llvm::sys::fs::create_directories(*CrashDirectory);
    SmallString<128> Path(*CrashDirectory);
    llvm::sys::path::append(Path, Prefix);
    const char *Middle = !Suffix.empty() ? "-%%%%%%." : "-%%%%%%";
    if (std::error_code EC =
            llvm::sys::fs::createUniqueFile(Path + Middle + Suffix, TmpName)) {
      Diag(clang::diag::err_unable_to_make_temp) << EC.message();
      return "";
    }
  } else {
    if (MultipleArchs && !BoundArch.empty()) {
      TmpName = GetTemporaryDirectory(Prefix);
      llvm::sys::path::append(TmpName,
                              Twine(Prefix) + "-" + BoundArch + "." + Suffix);
    } else {
      TmpName = GetTemporaryPath(Prefix, Suffix);
    }
  }
  return C.addTempFile(C.getArgs().MakeArgString(TmpName), Type);
}

const char *Driver::GetNamedOutputPath(Compilation &C, const JobAction &JA,
                                       const char *BaseInput,
                                       StringRef OrigBoundArch, bool AtTopLevel,
                                       bool MultipleArchs,
                                       StringRef OffloadingPrefix) const {
  std::string BoundArch = OrigBoundArch.str();
  if (is_style_windows(llvm::sys::path::Style::native)) {
    // BoundArch may contains ':', which is invalid in file names on Windows,
    // therefore replace it with '%'.
    std::replace(BoundArch.begin(), BoundArch.end(), ':', '@');
  }

  llvm::PrettyStackTraceString CrashInfo("Computing output path");
  // Output to a user requested destination?
  if (AtTopLevel && !isa<DsymutilJobAction>(JA) && !isa<VerifyJobAction>(JA)) {
    if (Arg *FinalOutput = C.getArgs().getLastArg(options::OPT_o))
      return C.addResultFile(FinalOutput->getValue(), &JA);
    // Output to destination for -fsycl-device-only and Windows -o
    if (C.getArgs().hasArg(options::OPT_fsycl_device_only))
      if (Arg *FinalOutput = C.getArgs().getLastArg(options::OPT__SLASH_o))
        return C.addResultFile(FinalOutput->getValue(), &JA);
  }

  // For /P, preprocess to file named after BaseInput.
  if (C.getArgs().hasArg(options::OPT__SLASH_P) &&
      ((AtTopLevel && isa<PreprocessJobAction>(JA)) ||
       isa<OffloadBundlingJobAction>(JA))) {
    StringRef BaseName = llvm::sys::path::filename(BaseInput);
    StringRef NameArg;
    if (Arg *A = C.getArgs().getLastArg(options::OPT__SLASH_Fi))
      NameArg = A->getValue();
    return C.addResultFile(
        MakeCLOutputFilename(C.getArgs(), NameArg, BaseName, types::TY_PP_C),
        &JA);
  }

  // Redirect output for the generated source + integration footer.
  if (isa<AppendFooterJobAction>(JA)) {
    if (Arg *A = C.getArgs().getLastArg(options::OPT_fsycl_footer_path_EQ)) {
      SmallString<128> OutName(A->getValue());
      StringRef BaseName = llvm::sys::path::filename(BaseInput);
      if (isSaveTempsEnabled()) {
        // Retain the location specified by the user with -save-temps.
        const char *Suffix = types::getTypeTempSuffix(JA.getType());
        std::string::size_type End = std::string::npos;
        if (!types::appendSuffixForType(JA.getType()))
          End = BaseName.rfind('.');
        SmallString<128> Suffixed(BaseName.substr(0, End));
        Suffixed += OffloadingPrefix;
        Suffixed += '.';
        Suffixed += Suffix;
        llvm::sys::path::append(OutName, Suffixed.c_str());
      } else {
        std::string TmpName =
            GetTemporaryPath(llvm::sys::path::stem(BaseName),
                             types::getTypeTempSuffix(JA.getType()));
        llvm::sys::path::append(OutName, llvm::sys::path::filename(TmpName));
      }
      return C.addTempFile(C.getArgs().MakeArgString(OutName));
    }
  }

  // Default to writing to stdout?
  if (AtTopLevel && !CCGenDiagnostics && HasPreprocessOutput(JA)) {
    return "-";
  }

  if (JA.getType() == types::TY_ModuleFile &&
      C.getArgs().getLastArg(options::OPT_module_file_info)) {
    return "-";
  }

  if (IsDXCMode() && !C.getArgs().hasArg(options::OPT_o))
    return "-";

  // Is this the assembly listing for /FA?
  if (JA.getType() == types::TY_PP_Asm &&
      (C.getArgs().hasArg(options::OPT__SLASH_FA) ||
       C.getArgs().hasArg(options::OPT__SLASH_Fa))) {
    // Use /Fa and the input filename to determine the asm file name.
    StringRef BaseName = llvm::sys::path::filename(BaseInput);
    StringRef FaValue = C.getArgs().getLastArgValue(options::OPT__SLASH_Fa);
    return C.addResultFile(
        MakeCLOutputFilename(C.getArgs(), FaValue, BaseName, JA.getType()),
        &JA);
  }

  // Output to a temporary file?
  if ((!AtTopLevel && !isSaveTempsEnabled() &&
       (!C.getArgs().hasArg(options::OPT__SLASH_Fo) ||
        // FIXME - The use of /Fo is limited when offloading is enabled.  When
        // compiling to exe use of /Fo does not produce the named obj.  We also
        // should not use the named output when performing unbundling.
        (C.getArgs().hasArg(options::OPT__SLASH_Fo) &&
         (!JA.isOffloading(Action::OFK_None) ||
          isa<OffloadUnbundlingJobAction>(JA) ||
          JA.getOffloadingHostActiveKinds() > Action::OFK_Host)))) ||
      CCGenDiagnostics) {
    StringRef Name = llvm::sys::path::filename(BaseInput);
    std::pair<StringRef, StringRef> Split = Name.split('.');
    const char *Suffix = types::getTypeTempSuffix(JA.getType(), IsCLMode());
    return CreateTempFile(C, Split.first, Suffix, MultipleArchs, BoundArch,
                          JA.getType());
  }

  SmallString<128> BasePath(BaseInput);
  SmallString<128> ExternalPath("");
  StringRef BaseName;

  // Dsymutil actions should use the full path.
  if (isa<DsymutilJobAction>(JA) && C.getArgs().hasArg(options::OPT_dsym_dir)) {
    ExternalPath += C.getArgs().getLastArg(options::OPT_dsym_dir)->getValue();
    // We use posix style here because the tests (specifically
    // darwin-dsymutil.c) demonstrate that posix style paths are acceptable
    // even on Windows and if we don't then the similar test covering this
    // fails.
    llvm::sys::path::append(ExternalPath, llvm::sys::path::Style::posix,
                            llvm::sys::path::filename(BasePath));
    BaseName = ExternalPath;
  } else if (isa<DsymutilJobAction>(JA) || isa<VerifyJobAction>(JA))
    BaseName = BasePath;
  else
    BaseName = llvm::sys::path::filename(BasePath);

  // Determine what the derived output name should be.
  const char *NamedOutput;

  if ((JA.getType() == types::TY_Object || JA.getType() == types::TY_LTO_BC ||
       JA.getType() == types::TY_Archive) &&
      C.getArgs().hasArg(options::OPT__SLASH_Fo, options::OPT__SLASH_o)) {
    // The /Fo or /o flag decides the object filename.
    StringRef Val =
        C.getArgs()
            .getLastArg(options::OPT__SLASH_Fo, options::OPT__SLASH_o)
            ->getValue();
    NamedOutput =
        MakeCLOutputFilename(C.getArgs(), Val, BaseName, types::TY_Object);
  } else if (JA.getType() == types::TY_Image &&
             C.getArgs().hasArg(options::OPT__SLASH_Fe,
                                options::OPT__SLASH_o)) {
    // The /Fe or /o flag names the linked file.
    StringRef Val =
        C.getArgs()
            .getLastArg(options::OPT__SLASH_Fe, options::OPT__SLASH_o)
            ->getValue();
    NamedOutput =
        MakeCLOutputFilename(C.getArgs(), Val, BaseName, types::TY_Image);
  } else if (JA.getType() == types::TY_Image) {
    if (IsCLMode()) {
      // clang-cl uses BaseName for the executable name.
      NamedOutput =
          MakeCLOutputFilename(C.getArgs(), "", BaseName, types::TY_Image);
    } else {
      SmallString<128> Output(getDefaultImageName());
      // HIP image for device compilation with -fno-gpu-rdc is per compilation
      // unit.
      bool IsHIPNoRDC = JA.getOffloadingDeviceKind() == Action::OFK_HIP &&
                        !C.getArgs().hasFlag(options::OPT_fgpu_rdc,
                                             options::OPT_fno_gpu_rdc, false);
      bool UseOutExtension = IsHIPNoRDC || isa<OffloadPackagerJobAction>(JA);
      if (UseOutExtension) {
        Output = BaseName;
        llvm::sys::path::replace_extension(Output, "");
      }
      Output += OffloadingPrefix;
      if (MultipleArchs && !BoundArch.empty()) {
        Output += "-";
        Output.append(BoundArch);
      }
      if (UseOutExtension)
        Output += ".out";
      NamedOutput = C.getArgs().MakeArgString(Output.c_str());
    }
  } else if (JA.getType() == types::TY_PCH && IsCLMode()) {
    NamedOutput = C.getArgs().MakeArgString(GetClPchPath(C, BaseName));
  } else if ((JA.getType() == types::TY_Plist || JA.getType() == types::TY_AST) &&
             C.getArgs().hasArg(options::OPT__SLASH_o)) {
    StringRef Val =
        C.getArgs()
            .getLastArg(options::OPT__SLASH_o)
            ->getValue();
    NamedOutput =
        MakeCLOutputFilename(C.getArgs(), Val, BaseName, types::TY_Object);
  } else {
    const char *Suffix = types::getTypeTempSuffix(JA.getType(), IsCLMode());
    assert(Suffix && "All types used for output should have a suffix.");

    std::string::size_type End = std::string::npos;
    if (!types::appendSuffixForType(JA.getType()))
      End = BaseName.rfind('.');
    SmallString<128> Suffixed(BaseName.substr(0, End));
    Suffixed += OffloadingPrefix;
    if (MultipleArchs && !BoundArch.empty()) {
      Suffixed += "-";
      Suffixed.append(BoundArch);
    }
    // When using both -save-temps and -emit-llvm, use a ".tmp.bc" suffix for
    // the unoptimized bitcode so that it does not get overwritten by the ".bc"
    // optimized bitcode output.
    auto IsHIPRDCInCompilePhase = [](const JobAction &JA,
                                     const llvm::opt::DerivedArgList &Args) {
      // The relocatable compilation in HIP implies -emit-llvm. Similarly, use a
      // ".tmp.bc" suffix for the unoptimized bitcode (generated in the compile
      // phase.)
      return isa<CompileJobAction>(JA) &&
             JA.getOffloadingDeviceKind() == Action::OFK_HIP &&
             Args.hasFlag(options::OPT_fgpu_rdc, options::OPT_fno_gpu_rdc,
                          false);
    };
    if (!AtTopLevel && JA.getType() == types::TY_LLVM_BC &&
        (C.getArgs().hasArg(options::OPT_emit_llvm) ||
         IsHIPRDCInCompilePhase(JA, C.getArgs())))
      Suffixed += ".tmp";
    Suffixed += '.';
    Suffixed += Suffix;
    NamedOutput = C.getArgs().MakeArgString(Suffixed.c_str());
  }

  // Prepend object file path if -save-temps=obj
  if (!AtTopLevel && isSaveTempsObj() && C.getArgs().hasArg(options::OPT_o) &&
      JA.getType() != types::TY_PCH) {
    Arg *FinalOutput = C.getArgs().getLastArg(options::OPT_o);
    SmallString<128> TempPath(FinalOutput->getValue());
    llvm::sys::path::remove_filename(TempPath);
    StringRef OutputFileName = llvm::sys::path::filename(NamedOutput);
    llvm::sys::path::append(TempPath, OutputFileName);
    NamedOutput = C.getArgs().MakeArgString(TempPath.c_str());
  }

  if (isSaveTempsEnabled()) {
    // If we're saving temps and the temp file conflicts with any
    // input/resulting file, then avoid overwriting.
    if (!AtTopLevel) {
      bool SameFile = false;
      SmallString<256> Result;
      llvm::sys::fs::current_path(Result);
      llvm::sys::path::append(Result, BaseName);
      llvm::sys::fs::equivalent(BaseInput, Result.c_str(), SameFile);
      // Must share the same path to conflict.
      if (SameFile) {
        StringRef Name = llvm::sys::path::filename(BaseInput);
        std::pair<StringRef, StringRef> Split = Name.split('.');
        std::string TmpName = GetTemporaryPath(
            Split.first, types::getTypeTempSuffix(JA.getType(), IsCLMode()));
        return C.addTempFile(C.getArgs().MakeArgString(TmpName));
      }
    }

    const auto &ResultFiles = C.getResultFiles();
    const auto CollidingFilenameIt =
        llvm::find_if(ResultFiles, [NamedOutput](const auto &It) {
          return StringRef(NamedOutput).equals(It.second);
        });
    if (CollidingFilenameIt != ResultFiles.end()) {
      // Upon any collision, a unique hash will be appended to the filename,
      // similar to what is done for temporary files in the regular flow.
      StringRef CollidingName(CollidingFilenameIt->second);
      std::pair<StringRef, StringRef> Split = CollidingName.split('.');
      std::string UniqueName = GetUniquePath(
          Split.first, types::getTypeTempSuffix(JA.getType(), IsCLMode()));
      return C.addTempFile(C.getArgs().MakeArgString(UniqueName));
    }
  }

  // As an annoying special case, PCH generation doesn't strip the pathname.
  if (JA.getType() == types::TY_PCH && !IsCLMode()) {
    llvm::sys::path::remove_filename(BasePath);
    if (BasePath.empty())
      BasePath = NamedOutput;
    else
      llvm::sys::path::append(BasePath, NamedOutput);
    return C.addResultFile(C.getArgs().MakeArgString(BasePath.c_str()), &JA);
  } else {
    return C.addResultFile(NamedOutput, &JA);
  }
}

std::string Driver::GetFilePath(StringRef Name, const ToolChain &TC) const {
  // Search for Name in a list of paths.
  auto SearchPaths = [&](const llvm::SmallVectorImpl<std::string> &P)
      -> llvm::Optional<std::string> {
    // Respect a limited subset of the '-Bprefix' functionality in GCC by
    // attempting to use this prefix when looking for file paths.
    for (const auto &Dir : P) {
      if (Dir.empty())
        continue;
      SmallString<128> P(Dir[0] == '=' ? SysRoot + Dir.substr(1) : Dir);
      llvm::sys::path::append(P, Name);
      if (llvm::sys::fs::exists(Twine(P)))
        return std::string(P);
    }
    return None;
  };

  if (auto P = SearchPaths(PrefixDirs))
    return *P;

  SmallString<128> R(ResourceDir);
  llvm::sys::path::append(R, Name);
  if (llvm::sys::fs::exists(Twine(R)))
    return std::string(R.str());

  SmallString<128> P(TC.getCompilerRTPath());
  llvm::sys::path::append(P, Name);
  if (llvm::sys::fs::exists(Twine(P)))
    return std::string(P.str());

  SmallString<128> D(Dir);
  llvm::sys::path::append(D, "..", Name);
  if (llvm::sys::fs::exists(Twine(D)))
    return std::string(D.str());

  if (auto P = SearchPaths(TC.getLibraryPaths()))
    return *P;

  if (auto P = SearchPaths(TC.getFilePaths()))
    return *P;

  return std::string(Name);
}

void Driver::generatePrefixedToolNames(
    StringRef Tool, const ToolChain &TC,
    SmallVectorImpl<std::string> &Names) const {
  // FIXME: Needs a better variable than TargetTriple
  Names.emplace_back((TargetTriple + "-" + Tool).str());
  Names.emplace_back(Tool);
}

static bool ScanDirForExecutable(SmallString<128> &Dir, StringRef Name) {
  llvm::sys::path::append(Dir, Name);
  if (llvm::sys::fs::can_execute(Twine(Dir)))
    return true;
  llvm::sys::path::remove_filename(Dir);
  return false;
}

std::string Driver::GetProgramPath(StringRef Name, const ToolChain &TC) const {
  SmallVector<std::string, 2> TargetSpecificExecutables;
  generatePrefixedToolNames(Name, TC, TargetSpecificExecutables);

  // Respect a limited subset of the '-Bprefix' functionality in GCC by
  // attempting to use this prefix when looking for program paths.
  for (const auto &PrefixDir : PrefixDirs) {
    if (llvm::sys::fs::is_directory(PrefixDir)) {
      SmallString<128> P(PrefixDir);
      if (ScanDirForExecutable(P, Name))
        return std::string(P.str());
    } else {
      SmallString<128> P((PrefixDir + Name).str());
      if (llvm::sys::fs::can_execute(Twine(P)))
        return std::string(P.str());
    }
  }

  const ToolChain::path_list &List = TC.getProgramPaths();
  for (const auto &TargetSpecificExecutable : TargetSpecificExecutables) {
    // For each possible name of the tool look for it in
    // program paths first, then the path.
    // Higher priority names will be first, meaning that
    // a higher priority name in the path will be found
    // instead of a lower priority name in the program path.
    // E.g. <triple>-gcc on the path will be found instead
    // of gcc in the program path
    for (const auto &Path : List) {
      SmallString<128> P(Path);
      if (ScanDirForExecutable(P, TargetSpecificExecutable))
        return std::string(P.str());
    }

    // Fall back to the path
    if (llvm::ErrorOr<std::string> P =
            llvm::sys::findProgramByName(TargetSpecificExecutable))
      return *P;
  }

  return std::string(Name);
}

std::string Driver::GetTemporaryPath(StringRef Prefix, StringRef Suffix) const {
  SmallString<128> Path;
  std::error_code EC = llvm::sys::fs::createTemporaryFile(Prefix, Suffix, Path);
  if (EC) {
    Diag(clang::diag::err_unable_to_make_temp) << EC.message();
    return "";
  }

  return std::string(Path.str());
}

std::string Driver::GetUniquePath(StringRef BaseName, StringRef Ext) const {
  SmallString<128> Path;
  std::error_code EC = llvm::sys::fs::getPotentiallyUniqueFileName(
      Twine(BaseName) + Twine("-%%%%%%.") + Ext, Path);
  if (EC) {
    Diag(clang::diag::err_unable_to_make_temp) << EC.message();
    return "";
  }

  return std::string(Path.str());
}

std::string Driver::GetTemporaryDirectory(StringRef Prefix) const {
  SmallString<128> Path;
  std::error_code EC = llvm::sys::fs::createUniqueDirectory(Prefix, Path);
  if (EC) {
    Diag(clang::diag::err_unable_to_make_temp) << EC.message();
    return "";
  }

  return std::string(Path.str());
}

std::string Driver::GetClPchPath(Compilation &C, StringRef BaseName) const {
  SmallString<128> Output;
  if (Arg *FpArg = C.getArgs().getLastArg(options::OPT__SLASH_Fp)) {
    // FIXME: If anybody needs it, implement this obscure rule:
    // "If you specify a directory without a file name, the default file name
    // is VCx0.pch., where x is the major version of Visual C++ in use."
    Output = FpArg->getValue();

    // "If you do not specify an extension as part of the path name, an
    // extension of .pch is assumed. "
    if (!llvm::sys::path::has_extension(Output))
      Output += ".pch";
  } else {
    if (Arg *YcArg = C.getArgs().getLastArg(options::OPT__SLASH_Yc))
      Output = YcArg->getValue();
    if (Output.empty())
      Output = BaseName;
    llvm::sys::path::replace_extension(Output, ".pch");
  }
  return std::string(Output.str());
}

const ToolChain &Driver::getToolChain(const ArgList &Args,
                                      const llvm::Triple &Target) const {

  auto &TC = ToolChains[Target.str()];
  if (!TC) {
    switch (Target.getOS()) {
    case llvm::Triple::AIX:
      TC = std::make_unique<toolchains::AIX>(*this, Target, Args);
      break;
    case llvm::Triple::Haiku:
      TC = std::make_unique<toolchains::Haiku>(*this, Target, Args);
      break;
    case llvm::Triple::Ananas:
      TC = std::make_unique<toolchains::Ananas>(*this, Target, Args);
      break;
    case llvm::Triple::CloudABI:
      TC = std::make_unique<toolchains::CloudABI>(*this, Target, Args);
      break;
    case llvm::Triple::Darwin:
    case llvm::Triple::MacOSX:
    case llvm::Triple::IOS:
    case llvm::Triple::TvOS:
    case llvm::Triple::WatchOS:
    case llvm::Triple::DriverKit:
      TC = std::make_unique<toolchains::DarwinClang>(*this, Target, Args);
      break;
    case llvm::Triple::DragonFly:
      TC = std::make_unique<toolchains::DragonFly>(*this, Target, Args);
      break;
    case llvm::Triple::OpenBSD:
      TC = std::make_unique<toolchains::OpenBSD>(*this, Target, Args);
      break;
    case llvm::Triple::NetBSD:
      TC = std::make_unique<toolchains::NetBSD>(*this, Target, Args);
      break;
    case llvm::Triple::FreeBSD:
      if (Target.isPPC())
        TC = std::make_unique<toolchains::PPCFreeBSDToolChain>(*this, Target,
                                                               Args);
      else
        TC = std::make_unique<toolchains::FreeBSD>(*this, Target, Args);
      break;
    case llvm::Triple::Minix:
      TC = std::make_unique<toolchains::Minix>(*this, Target, Args);
      break;
    case llvm::Triple::Linux:
    case llvm::Triple::ELFIAMCU:
      if (Target.getArch() == llvm::Triple::hexagon)
        TC = std::make_unique<toolchains::HexagonToolChain>(*this, Target,
                                                             Args);
      else if ((Target.getVendor() == llvm::Triple::MipsTechnologies) &&
               !Target.hasEnvironment())
        TC = std::make_unique<toolchains::MipsLLVMToolChain>(*this, Target,
                                                              Args);
      else if (Target.isPPC())
        TC = std::make_unique<toolchains::PPCLinuxToolChain>(*this, Target,
                                                              Args);
      else if (Target.getArch() == llvm::Triple::ve)
        TC = std::make_unique<toolchains::VEToolChain>(*this, Target, Args);

      else
        TC = std::make_unique<toolchains::Linux>(*this, Target, Args);
      break;
    case llvm::Triple::NaCl:
      TC = std::make_unique<toolchains::NaClToolChain>(*this, Target, Args);
      break;
    case llvm::Triple::Fuchsia:
      TC = std::make_unique<toolchains::Fuchsia>(*this, Target, Args);
      break;
    case llvm::Triple::Solaris:
      TC = std::make_unique<toolchains::Solaris>(*this, Target, Args);
      break;
    case llvm::Triple::AMDHSA:
      TC = std::make_unique<toolchains::ROCMToolChain>(*this, Target, Args);
      break;
    case llvm::Triple::AMDPAL:
    case llvm::Triple::Mesa3D:
      TC = std::make_unique<toolchains::AMDGPUToolChain>(*this, Target, Args);
      break;
    case llvm::Triple::Win32:
      switch (Target.getEnvironment()) {
      default:
        if (Target.isOSBinFormatELF())
          TC = std::make_unique<toolchains::Generic_ELF>(*this, Target, Args);
        else if (Target.isOSBinFormatMachO())
          TC = std::make_unique<toolchains::MachO>(*this, Target, Args);
        else
          TC = std::make_unique<toolchains::Generic_GCC>(*this, Target, Args);
        break;
      case llvm::Triple::GNU:
        TC = std::make_unique<toolchains::MinGW>(*this, Target, Args);
        break;
      case llvm::Triple::Itanium:
        TC = std::make_unique<toolchains::CrossWindowsToolChain>(*this, Target,
                                                                  Args);
        break;
      case llvm::Triple::MSVC:
      case llvm::Triple::UnknownEnvironment:
        if (Args.getLastArgValue(options::OPT_fuse_ld_EQ)
                .startswith_insensitive("bfd"))
          TC = std::make_unique<toolchains::CrossWindowsToolChain>(
              *this, Target, Args);
        else
          TC =
              std::make_unique<toolchains::MSVCToolChain>(*this, Target, Args);
        break;
      }
      break;
    case llvm::Triple::PS4:
      TC = std::make_unique<toolchains::PS4CPU>(*this, Target, Args);
      break;
    case llvm::Triple::PS5:
      TC = std::make_unique<toolchains::PS5CPU>(*this, Target, Args);
      break;
    case llvm::Triple::Contiki:
      TC = std::make_unique<toolchains::Contiki>(*this, Target, Args);
      break;
    case llvm::Triple::Hurd:
      TC = std::make_unique<toolchains::Hurd>(*this, Target, Args);
      break;
    case llvm::Triple::ZOS:
      TC = std::make_unique<toolchains::ZOS>(*this, Target, Args);
      break;
    case llvm::Triple::ShaderModel:
      TC = std::make_unique<toolchains::HLSLToolChain>(*this, Target, Args);
      break;
    default:
      // Of these targets, Hexagon is the only one that might have
      // an OS of Linux, in which case it got handled above already.
      switch (Target.getArch()) {
      case llvm::Triple::tce:
        TC = std::make_unique<toolchains::TCEToolChain>(*this, Target, Args);
        break;
      case llvm::Triple::tcele:
        TC = std::make_unique<toolchains::TCELEToolChain>(*this, Target, Args);
        break;
      case llvm::Triple::hexagon:
        TC = std::make_unique<toolchains::HexagonToolChain>(*this, Target,
                                                             Args);
        break;
      case llvm::Triple::lanai:
        TC = std::make_unique<toolchains::LanaiToolChain>(*this, Target, Args);
        break;
      case llvm::Triple::xcore:
        TC = std::make_unique<toolchains::XCoreToolChain>(*this, Target, Args);
        break;
      case llvm::Triple::wasm32:
      case llvm::Triple::wasm64:
        TC = std::make_unique<toolchains::WebAssembly>(*this, Target, Args);
        break;
      case llvm::Triple::avr:
        TC = std::make_unique<toolchains::AVRToolChain>(*this, Target, Args);
        break;
      case llvm::Triple::msp430:
        TC =
            std::make_unique<toolchains::MSP430ToolChain>(*this, Target, Args);
        break;
      case llvm::Triple::riscv32:
      case llvm::Triple::riscv64:
        if (toolchains::RISCVToolChain::hasGCCToolchain(*this, Args))
          TC =
              std::make_unique<toolchains::RISCVToolChain>(*this, Target, Args);
        else
          TC = std::make_unique<toolchains::BareMetal>(*this, Target, Args);
        break;
      case llvm::Triple::ve:
        TC = std::make_unique<toolchains::VEToolChain>(*this, Target, Args);
        break;
      case llvm::Triple::spirv32:
      case llvm::Triple::spirv64:
        TC = std::make_unique<toolchains::SPIRVToolChain>(*this, Target, Args);
        break;
      case llvm::Triple::csky:
        TC = std::make_unique<toolchains::CSKYToolChain>(*this, Target, Args);
        break;
      default:
        if (Target.getVendor() == llvm::Triple::Myriad)
          TC = std::make_unique<toolchains::MyriadToolChain>(*this, Target,
                                                              Args);
        else if (toolchains::BareMetal::handlesTarget(Target))
          TC = std::make_unique<toolchains::BareMetal>(*this, Target, Args);
        else if (Target.isOSBinFormatELF())
          TC = std::make_unique<toolchains::Generic_ELF>(*this, Target, Args);
        else if (Target.isOSBinFormatMachO())
          TC = std::make_unique<toolchains::MachO>(*this, Target, Args);
        else
          TC = std::make_unique<toolchains::Generic_GCC>(*this, Target, Args);
      }
    }
  }

  // Intentionally omitted from the switch above: llvm::Triple::CUDA.  CUDA
  // compiles always need two toolchains, the CUDA toolchain and the host
  // toolchain.  So the only valid way to create a CUDA toolchain is via
  // CreateOffloadingDeviceToolChains.

  return *TC;
}

const ToolChain &Driver::getOffloadingDeviceToolChain(const ArgList &Args,
                  const llvm::Triple &Target, const ToolChain &HostTC,
                  const Action::OffloadKind &TargetDeviceOffloadKind) const {
  // Use device / host triples offload kind as the key into the ToolChains map
  // because the device ToolChain we create depends on both.
  auto &TC = ToolChains[Target.str() + "/" + HostTC.getTriple().str() +
                        std::to_string(TargetDeviceOffloadKind)];
  if (!TC) {
    // Categorized by offload kind > arch rather than OS > arch like
    // the normal getToolChain call, as it seems a reasonable way to categorize
    // things.
    switch (TargetDeviceOffloadKind) {
      case Action::OFK_Cuda:
        TC = std::make_unique<toolchains::CudaToolChain>(
          *this, Target, HostTC, Args, TargetDeviceOffloadKind);
        break;
      case Action::OFK_HIP: {
        if (Target.getArch() == llvm::Triple::amdgcn &&
            Target.getVendor() == llvm::Triple::AMD &&
            Target.getOS() == llvm::Triple::AMDHSA)
          TC = std::make_unique<toolchains::HIPAMDToolChain>(
              *this, Target, HostTC, Args, TargetDeviceOffloadKind);
        else if (Target.getArch() == llvm::Triple::spirv64 &&
                 Target.getVendor() == llvm::Triple::UnknownVendor &&
                 Target.getOS() == llvm::Triple::UnknownOS)
          TC = std::make_unique<toolchains::HIPSPVToolChain>(*this, Target,
                                                             HostTC, Args);
        break;
      }
      case Action::OFK_OpenMP:
        // omp + nvptx
        TC = std::make_unique<toolchains::CudaToolChain>(
          *this, Target, HostTC, Args, TargetDeviceOffloadKind);
        break;
      case Action::OFK_SYCL:
        switch (Target.getArch()) {
          case llvm::Triple::spir:
          case llvm::Triple::spir64:
            TC = std::make_unique<toolchains::SYCLToolChain>(
              *this, Target, HostTC, Args);
            break;
          case llvm::Triple::nvptx:
          case llvm::Triple::nvptx64:
            TC = std::make_unique<toolchains::CudaToolChain>(
              *this, Target, HostTC, Args, TargetDeviceOffloadKind);
            break;
          case llvm::Triple::amdgcn:
            TC = std::make_unique<toolchains::HIPAMDToolChain>(
                *this, Target, HostTC, Args, TargetDeviceOffloadKind);
            break;
          default:
          break;
        }
      break;
      default:
      break;
    }
  }

  return *TC;
}

bool Driver::ShouldUseClangCompiler(const JobAction &JA) const {
  // Say "no" if there is not exactly one input of a type clang understands.
  if (JA.size() != 1 ||
      !types::isAcceptedByClang((*JA.input_begin())->getType()))
    return false;

  // And say "no" if this is not a kind of action clang understands.
  if (!isa<PreprocessJobAction>(JA) && !isa<PrecompileJobAction>(JA) &&
      !isa<CompileJobAction>(JA) && !isa<BackendJobAction>(JA) &&
      !isa<ExtractAPIJobAction>(JA))
    return false;

  return true;
}

bool Driver::ShouldUseFlangCompiler(const JobAction &JA) const {
  // Say "no" if there is not exactly one input of a type flang understands.
  if (JA.size() != 1 ||
      !types::isAcceptedByFlang((*JA.input_begin())->getType()))
    return false;

  // And say "no" if this is not a kind of action flang understands.
  if (!isa<PreprocessJobAction>(JA) && !isa<CompileJobAction>(JA) &&
      !isa<BackendJobAction>(JA))
    return false;

  return true;
}

bool Driver::ShouldEmitStaticLibrary(const ArgList &Args) const {
  // Only emit static library if the flag is set explicitly.
  if (Args.hasArg(options::OPT_emit_static_lib))
    return true;
  return false;
}

/// GetReleaseVersion - Parse (([0-9]+)(.([0-9]+)(.([0-9]+)?))?)? and return the
/// grouped values as integers. Numbers which are not provided are set to 0.
///
/// \return True if the entire string was parsed (9.2), or all groups were
/// parsed (10.3.5extrastuff).
bool Driver::GetReleaseVersion(StringRef Str, unsigned &Major, unsigned &Minor,
                               unsigned &Micro, bool &HadExtra) {
  HadExtra = false;

  Major = Minor = Micro = 0;
  if (Str.empty())
    return false;

  if (Str.consumeInteger(10, Major))
    return false;
  if (Str.empty())
    return true;
  if (Str[0] != '.')
    return false;

  Str = Str.drop_front(1);

  if (Str.consumeInteger(10, Minor))
    return false;
  if (Str.empty())
    return true;
  if (Str[0] != '.')
    return false;
  Str = Str.drop_front(1);

  if (Str.consumeInteger(10, Micro))
    return false;
  if (!Str.empty())
    HadExtra = true;
  return true;
}

/// Parse digits from a string \p Str and fulfill \p Digits with
/// the parsed numbers. This method assumes that the max number of
/// digits to look for is equal to Digits.size().
///
/// \return True if the entire string was parsed and there are
/// no extra characters remaining at the end.
bool Driver::GetReleaseVersion(StringRef Str,
                               MutableArrayRef<unsigned> Digits) {
  if (Str.empty())
    return false;

  unsigned CurDigit = 0;
  while (CurDigit < Digits.size()) {
    unsigned Digit;
    if (Str.consumeInteger(10, Digit))
      return false;
    Digits[CurDigit] = Digit;
    if (Str.empty())
      return true;
    if (Str[0] != '.')
      return false;
    Str = Str.drop_front(1);
    CurDigit++;
  }

  // More digits than requested, bail out...
  return false;
}

std::pair<unsigned, unsigned>
Driver::getIncludeExcludeOptionFlagMasks(bool IsClCompatMode) const {
  unsigned IncludedFlagsBitmask = 0;
  unsigned ExcludedFlagsBitmask = options::NoDriverOption;

  if (IsClCompatMode) {
    // Include CL and Core options.
    IncludedFlagsBitmask |= options::CLOption;
    IncludedFlagsBitmask |= options::CLDXCOption;
    IncludedFlagsBitmask |= options::CoreOption;
  } else {
    ExcludedFlagsBitmask |= options::CLOption;
  }
  if (IsDXCMode()) {
    // Include DXC and Core options.
    IncludedFlagsBitmask |= options::DXCOption;
    IncludedFlagsBitmask |= options::CLDXCOption;
    IncludedFlagsBitmask |= options::CoreOption;
  } else {
    ExcludedFlagsBitmask |= options::DXCOption;
  }
  if (!IsClCompatMode && !IsDXCMode())
    ExcludedFlagsBitmask |= options::CLDXCOption;

  return std::make_pair(IncludedFlagsBitmask, ExcludedFlagsBitmask);
}

bool clang::driver::isOptimizationLevelFast(const ArgList &Args) {
  return Args.hasFlag(options::OPT_Ofast, options::OPT_O_Group, false);
}

bool clang::driver::isObjectFile(std::string FileName) {
  if (llvm::sys::fs::is_directory(FileName))
    return false;
  if (!llvm::sys::path::has_extension(FileName))
    // Any file with no extension should be considered an Object. Take into
    // account -lsomelib library filenames.
    return FileName.rfind("-l", 0) != 0;
  std::string Ext(llvm::sys::path::extension(FileName).drop_front());
  // We cannot rely on lookupTypeForExtension solely as that has 'lib'
  // marked as an object.
  return (Ext != "lib" &&
          types::lookupTypeForExtension(Ext) == types::TY_Object);
}

bool clang::driver::isStaticArchiveFile(const StringRef &FileName) {
  if (!llvm::sys::path::has_extension(FileName))
    // Any file with no extension should not be considered an Archive.
    return false;
  llvm::file_magic Magic;
  llvm::identify_magic(FileName, Magic);
  // Only .lib and archive files are to be considered.
  return (Magic == llvm::file_magic::archive);
}

bool clang::driver::willEmitRemarks(const ArgList &Args) {
  // -fsave-optimization-record enables it.
  if (Args.hasFlag(options::OPT_fsave_optimization_record,
                   options::OPT_fno_save_optimization_record, false))
    return true;

  // -fsave-optimization-record=<format> enables it as well.
  if (Args.hasFlag(options::OPT_fsave_optimization_record_EQ,
                   options::OPT_fno_save_optimization_record, false))
    return true;

  // -foptimization-record-file alone enables it too.
  if (Args.hasFlag(options::OPT_foptimization_record_file_EQ,
                   options::OPT_fno_save_optimization_record, false))
    return true;

  // -foptimization-record-passes alone enables it too.
  if (Args.hasFlag(options::OPT_foptimization_record_passes_EQ,
                   options::OPT_fno_save_optimization_record, false))
    return true;
  return false;
}

llvm::StringRef clang::driver::getDriverMode(StringRef ProgName,
                                             ArrayRef<const char *> Args) {
  static const std::string OptName =
      getDriverOptTable().getOption(options::OPT_driver_mode).getPrefixedName();
  llvm::StringRef Opt;
  for (StringRef Arg : Args) {
    if (!Arg.startswith(OptName))
      continue;
    Opt = Arg;
  }
  if (Opt.empty())
    Opt = ToolChain::getTargetAndModeFromProgramName(ProgName).DriverMode;
  return Opt.consume_front(OptName) ? Opt : "";
}

bool driver::IsClangCL(StringRef DriverMode) { return DriverMode.equals("cl"); }<|MERGE_RESOLUTION|>--- conflicted
+++ resolved
@@ -3906,20 +3906,6 @@
           return ABRT_Inactive;
 
         CudaDeviceActions.clear();
-<<<<<<< HEAD
-        if (auto *IA = dyn_cast<InputAction>(UA->getInputs().back())) {
-          std::string FileName = IA->getInputArg().getAsString(Args);
-          // Check if the type of the file is the same as the action. Do not
-          // unbundle it if it is not. Do not unbundle .so files, for example,
-          // which are not object files.
-          if (IA->getType() == types::TY_Object &&
-              (!llvm::sys::path::has_extension(FileName) ||
-               types::lookupTypeForExtension(
-                   llvm::sys::path::extension(FileName).drop_front()) !=
-                   types::TY_Object))
-            return ABRT_Inactive;
-        }
-=======
         auto *IA = cast<InputAction>(UA->getInputs().back());
         std::string FileName = IA->getInputArg().getAsString(Args);
         // Check if the type of the file is the same as the action. Do not
@@ -3935,7 +3921,6 @@
                  types::TY_Object ||
              llvm::sys::path::extension(FileName) == LibFileExt))
           return ABRT_Inactive;
->>>>>>> 1172bdec
 
         for (auto Arch : GpuArchList) {
           CudaDeviceActions.push_back(UA);
