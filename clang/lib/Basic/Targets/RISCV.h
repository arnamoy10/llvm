--- conflicted
+++ resolved
@@ -25,21 +25,6 @@
 class RISCVTargetInfo : public TargetInfo {
 protected:
   std::string ABI, CPU;
-<<<<<<< HEAD
-  bool HasM;
-  bool HasA;
-  bool HasF;
-  bool HasD;
-  bool HasC;
-  bool HasB;
-  bool HasV;
-  bool HasZfh;
-
-public:
-  RISCVTargetInfo(const llvm::Triple &Triple, const TargetOptions &)
-      : TargetInfo(Triple), HasM(false), HasA(false), HasF(false), HasD(false),
-        HasC(false), HasB(false), HasV(false), HasZfh(false) {
-=======
   bool HasM = false;
   bool HasA = false;
   bool HasF = false;
@@ -52,7 +37,6 @@
 public:
   RISCVTargetInfo(const llvm::Triple &Triple, const TargetOptions &)
       : TargetInfo(Triple) {
->>>>>>> e1e3308f
     LongDoubleWidth = 128;
     LongDoubleAlign = 128;
     LongDoubleFormat = &llvm::APFloat::IEEEquad();
