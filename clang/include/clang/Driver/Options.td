//===--- Options.td - Options for clang -----------------------------------===//
//
// Part of the LLVM Project, under the Apache License v2.0 with LLVM Exceptions.
// See https://llvm.org/LICENSE.txt for license information.
// SPDX-License-Identifier: Apache-2.0 WITH LLVM-exception
//
//===----------------------------------------------------------------------===//
//
//  This file defines the options accepted by clang.
//
//===----------------------------------------------------------------------===//

// Include the common option parsing interfaces.
include "llvm/Option/OptParser.td"

/////////
// Flags

// The option is a "driver"-only option, and should not be forwarded to other
// tools via `-Xarch` options.
def NoXarchOption : OptionFlag;

// LinkerInput - The option is a linker input.
def LinkerInput : OptionFlag;

// NoArgumentUnused - Don't report argument unused warnings for this option; this
// is useful for options like -static or -dynamic which a user may always end up
// passing, even if the platform defaults to (or only supports) that option.
def NoArgumentUnused : OptionFlag;

// Unsupported - The option is unsupported, and the driver will reject command
// lines that use it.
def Unsupported : OptionFlag;

// Ignored - The option is unsupported, and the driver will silently ignore it.
def Ignored : OptionFlag;

// CoreOption - This is considered a "core" Clang option, available in both
// clang and clang-cl modes.
def CoreOption : OptionFlag;

// CLOption - This is a cl.exe compatibility option. Options with this flag
// are made available when the driver is running in CL compatibility mode.
def CLOption : OptionFlag;

// CC1Option - This option should be accepted by clang -cc1.
def CC1Option : OptionFlag;

// CC1AsOption - This option should be accepted by clang -cc1as.
def CC1AsOption : OptionFlag;

// DXCOption - This is a dxc.exe compatibility option. Options with this flag
// are made available when the driver is running in DXC compatibility mode.
def DXCOption : OptionFlag;

// CLDXCOption - This is a cl.exe/dxc.exe compatibility option. Options with this flag
// are made available when the driver is running in CL/DXC compatibility mode.
def CLDXCOption : OptionFlag;

// NoDriverOption - This option should not be accepted by the driver.
def NoDriverOption : OptionFlag;

// If an option affects linking, but has a primary group (so Link_Group cannot
// be used), add this flag.
def LinkOption : OptionFlag;

// FlangOption - This is considered a "core" Flang option, available in
// flang mode.
def FlangOption : OptionFlag;

// FlangOnlyOption - This option should only be used by Flang (i.e. it is not
// available for Clang)
def FlangOnlyOption : OptionFlag;

// FC1Option - This option should be accepted by flang -fc1.
def FC1Option : OptionFlag;

// Deprecated - The option is deprecated, but still supported.  A
// diagnostic is emitted about the potential for the option to be removed
// in an upcoming release.
def Deprecated : OptionFlag;

// This is a target-specific option for compilation. Using it on an unsupported
// target will lead to an err_drv_unsupported_opt_for_target error.
def TargetSpecific : OptionFlag;

// A short name to show in documentation. The name will be interpreted as rST.
class DocName<string name> { string DocName = name; }

// A brief description to show in documentation, interpreted as rST.
class DocBrief<code descr> { code DocBrief = descr; }

// Indicates that this group should be flattened into its parent when generating
// documentation.
class DocFlatten { bit DocFlatten = 1; }

// Indicates that this warning is ignored, but accepted with a warning for
// GCC compatibility.
class IgnoredGCCCompat : Flags<[HelpHidden]> {}

class TargetSpecific : Flags<[TargetSpecific]> {}

/////////
// Groups

def Action_Group : OptionGroup<"<action group>">, DocName<"Actions">,
                   DocBrief<[{The action to perform on the input.}]>;

// Meta-group for options which are only used for compilation,
// and not linking etc.
def CompileOnly_Group : OptionGroup<"<CompileOnly group>">,
                        DocName<"Compilation flags">, DocBrief<[{
Flags controlling the behavior of Clang during compilation. These flags have
no effect during actions that do not perform compilation.}]>;

def Preprocessor_Group : OptionGroup<"<Preprocessor group>">,
                         Group<CompileOnly_Group>,
                         DocName<"Preprocessor flags">, DocBrief<[{
Flags controlling the behavior of the Clang preprocessor.}]>;

def IncludePath_Group : OptionGroup<"<I/i group>">, Group<Preprocessor_Group>,
                        DocName<"Include path management">,
                        DocBrief<[{
Flags controlling how ``#include``\s are resolved to files.}]>;

def I_Group : OptionGroup<"<I group>">, Group<IncludePath_Group>, DocFlatten;
def i_Group : OptionGroup<"<i group>">, Group<IncludePath_Group>, DocFlatten;
def clang_i_Group : OptionGroup<"<clang i group>">, Group<i_Group>, DocFlatten;

def M_Group : OptionGroup<"<M group>">, Group<Preprocessor_Group>,
              DocName<"Dependency file generation">, DocBrief<[{
Flags controlling generation of a dependency file for ``make``-like build
systems.}]>;

def d_Group : OptionGroup<"<d group>">, Group<Preprocessor_Group>,
              DocName<"Dumping preprocessor state">, DocBrief<[{
Flags allowing the state of the preprocessor to be dumped in various ways.}]>;

def Diag_Group : OptionGroup<"<W/R group>">, Group<CompileOnly_Group>,
                 DocName<"Diagnostic flags">, DocBrief<[{
Flags controlling which warnings, errors, and remarks Clang will generate.
See the :doc:`full list of warning and remark flags <DiagnosticsReference>`.}]>;

def R_Group : OptionGroup<"<R group>">, Group<Diag_Group>, DocFlatten;
def R_value_Group : OptionGroup<"<R (with value) group>">, Group<R_Group>,
                    DocFlatten;
def W_Group : OptionGroup<"<W group>">, Group<Diag_Group>, DocFlatten;
def W_value_Group : OptionGroup<"<W (with value) group>">, Group<W_Group>,
                    DocFlatten;

def f_Group : OptionGroup<"<f group>">, Group<CompileOnly_Group>,
              DocName<"Target-independent compilation options">;

def f_clang_Group : OptionGroup<"<f (clang-only) group>">,
                    Group<CompileOnly_Group>, DocFlatten;
def pedantic_Group : OptionGroup<"<pedantic group>">, Group<f_Group>,
                     DocFlatten;
def opencl_Group : OptionGroup<"<opencl group>">, Group<f_Group>,
                   DocName<"OpenCL flags">;

def sycl_Group : OptionGroup<"<SYCL group>">, Group<f_Group>,
                 DocName<"SYCL flags">;

def m_Group : OptionGroup<"<m group>">, Group<CompileOnly_Group>,
              DocName<"Target-dependent compilation options">;

// Feature groups - these take command line options that correspond directly to
// target specific features and can be translated directly from command line
// options.
def m_aarch64_Features_Group : OptionGroup<"<aarch64 features group>">,
                               Group<m_Group>, DocName<"AARCH64">;
def m_amdgpu_Features_Group : OptionGroup<"<amdgpu features group>">,
                              Group<m_Group>, DocName<"AMDGPU">;
def m_arm_Features_Group : OptionGroup<"<arm features group>">,
                           Group<m_Group>, DocName<"ARM">;
def m_hexagon_Features_Group : OptionGroup<"<hexagon features group>">,
                               Group<m_Group>, DocName<"Hexagon">;
def m_sparc_Features_Group : OptionGroup<"<sparc features group>">,
                               Group<m_Group>, DocName<"SPARC">;
// The features added by this group will not be added to target features.
// These are explicitly handled.
def m_hexagon_Features_HVX_Group : OptionGroup<"<hexagon features group>">,
                                   Group<m_Group>, DocName<"Hexagon">;
def m_m68k_Features_Group: OptionGroup<"<m68k features group>">,
                           Group<m_Group>, DocName<"M68k">;
def m_mips_Features_Group : OptionGroup<"<mips features group>">,
                            Group<m_Group>, DocName<"MIPS">;
def m_ppc_Features_Group : OptionGroup<"<ppc features group>">,
                           Group<m_Group>, DocName<"PowerPC">;
def m_wasm_Features_Group : OptionGroup<"<wasm features group>">,
                            Group<m_Group>, DocName<"WebAssembly">;
// The features added by this group will not be added to target features.
// These are explicitly handled.
def m_wasm_Features_Driver_Group : OptionGroup<"<wasm driver features group>">,
                                   Group<m_Group>, DocName<"WebAssembly Driver">;
def m_x86_Features_Group : OptionGroup<"<x86 features group>">,
                           Group<m_Group>, Flags<[CoreOption]>, DocName<"X86">;
def m_riscv_Features_Group : OptionGroup<"<riscv features group>">,
                             Group<m_Group>, DocName<"RISC-V">;

def m_libc_Group : OptionGroup<"<m libc group>">, Group<m_mips_Features_Group>,
                   Flags<[HelpHidden]>;

def O_Group : OptionGroup<"<O group>">, Group<CompileOnly_Group>,
              DocName<"Optimization level">, DocBrief<[{
Flags controlling how much optimization should be performed.}]>;

def DebugInfo_Group : OptionGroup<"<g group>">, Group<CompileOnly_Group>,
                      DocName<"Debug information generation">, DocBrief<[{
Flags controlling how much and what kind of debug information should be
generated.}]>;

def g_Group : OptionGroup<"<g group>">, Group<DebugInfo_Group>,
              DocName<"Kind and level of debug information">;
def gN_Group : OptionGroup<"<gN group>">, Group<g_Group>,
               DocName<"Debug level">;
def ggdbN_Group : OptionGroup<"<ggdbN group>">, Group<gN_Group>, DocFlatten;
def gTune_Group : OptionGroup<"<gTune group>">, Group<g_Group>,
                  DocName<"Debugger to tune debug information for">;
def g_flags_Group : OptionGroup<"<g flags group>">, Group<DebugInfo_Group>,
                    DocName<"Debug information flags">;

def StaticAnalyzer_Group : OptionGroup<"<Static analyzer group>">,
                           DocName<"Static analyzer flags">, DocBrief<[{
Flags controlling the behavior of the Clang Static Analyzer.}]>;

// gfortran options that we recognize in the driver and pass along when
// invoking GCC to compile Fortran code.
def gfortran_Group : OptionGroup<"<gfortran group>">,
                     DocName<"Fortran compilation flags">, DocBrief<[{
Flags that will be passed onto the ``gfortran`` compiler when Clang is given
a Fortran input.}]>;

def Link_Group : OptionGroup<"<T/e/s/t/u group>">, DocName<"Linker flags">,
                 DocBrief<[{Flags that are passed on to the linker}]>;
def T_Group : OptionGroup<"<T group>">, Group<Link_Group>, DocFlatten;
def u_Group : OptionGroup<"<u group>">, Group<Link_Group>, DocFlatten;

def reserved_lib_Group : OptionGroup<"<reserved libs group>">,
                         Flags<[Unsupported]>;

def offload_lib_Group : OptionGroup<"<offload libs group>">;

// Temporary groups for clang options which we know we don't support,
// but don't want to verbosely warn the user about.
def clang_ignored_f_Group : OptionGroup<"<clang ignored f group>">,
  Group<f_Group>, Flags<[Ignored]>;
def clang_ignored_m_Group : OptionGroup<"<clang ignored m group>">,
  Group<m_Group>, Flags<[Ignored]>;

// Unsupported flang groups
def flang_ignored_w_Group : OptionGroup<"<flang ignored W group>">,
  Group<W_Group>, Flags<[FlangOnlyOption, Ignored]>;

// Group for clang options in the process of deprecation.
// Please include the version that deprecated the flag as comment to allow
// easier garbage collection.
def clang_ignored_legacy_options_Group : OptionGroup<"<clang legacy flags>">,
  Group<f_Group>, Flags<[Ignored]>;

// Retired with clang-5.0
def : Flag<["-"], "fslp-vectorize-aggressive">, Group<clang_ignored_legacy_options_Group>;
def : Flag<["-"], "fno-slp-vectorize-aggressive">, Group<clang_ignored_legacy_options_Group>;

// Retired with clang-10.0. Previously controlled X86 MPX ISA.
def mmpx : Flag<["-"], "mmpx">, Group<clang_ignored_legacy_options_Group>;
def mno_mpx : Flag<["-"], "mno-mpx">, Group<clang_ignored_legacy_options_Group>;

// Retired with clang-16.0, to provide a deprecation period; it should
// be removed in Clang 18 or later.
def enable_trivial_var_init_zero : Flag<["-"], "enable-trivial-auto-var-init-zero-knowing-it-will-be-removed-from-clang">,
  Flags<[CC1Option, CoreOption, NoArgumentUnused]>,
  Group<clang_ignored_legacy_options_Group>;

// Group that ignores all gcc optimizations that won't be implemented
def clang_ignored_gcc_optimization_f_Group : OptionGroup<
  "<clang_ignored_gcc_optimization_f_Group>">, Group<f_Group>, Flags<[Ignored]>;

class DiagnosticOpts<string base>
  : KeyPathAndMacro<"DiagnosticOpts->", base, "DIAG_"> {}
class LangOpts<string base>
  : KeyPathAndMacro<"LangOpts->", base, "LANG_"> {}
class TargetOpts<string base>
  : KeyPathAndMacro<"TargetOpts->", base, "TARGET_"> {}
class FrontendOpts<string base>
  : KeyPathAndMacro<"FrontendOpts.", base, "FRONTEND_"> {}
class PreprocessorOutputOpts<string base>
  : KeyPathAndMacro<"PreprocessorOutputOpts.", base, "PREPROCESSOR_OUTPUT_"> {}
class DependencyOutputOpts<string base>
  : KeyPathAndMacro<"DependencyOutputOpts.", base, "DEPENDENCY_OUTPUT_"> {}
class CodeGenOpts<string base>
  : KeyPathAndMacro<"CodeGenOpts.", base, "CODEGEN_"> {}
class HeaderSearchOpts<string base>
  : KeyPathAndMacro<"HeaderSearchOpts->", base, "HEADER_SEARCH_"> {}
class PreprocessorOpts<string base>
  : KeyPathAndMacro<"PreprocessorOpts->", base, "PREPROCESSOR_"> {}
class FileSystemOpts<string base>
  : KeyPathAndMacro<"FileSystemOpts.", base, "FILE_SYSTEM_"> {}
class AnalyzerOpts<string base>
  : KeyPathAndMacro<"AnalyzerOpts->", base, "ANALYZER_"> {}
class MigratorOpts<string base>
  : KeyPathAndMacro<"MigratorOpts.", base, "MIGRATOR_"> {}

// A boolean option which is opt-in in CC1. The positive option exists in CC1 and
// Args.hasArg(OPT_ffoo) can be used to check that the flag is enabled.
// This is useful if the option is usually disabled.
// Use this only when the option cannot be declared via BoolFOption.
multiclass OptInCC1FFlag<string name, string pos_prefix, string neg_prefix="",
                      string help="", list<OptionFlag> flags=[]> {
  def f#NAME : Flag<["-"], "f"#name>, Flags<[CC1Option] # flags>,
               Group<f_Group>, HelpText<pos_prefix # help>;
  def fno_#NAME : Flag<["-"], "fno-"#name>, Flags<flags>,
                  Group<f_Group>, HelpText<neg_prefix # help>;
}

// A boolean option which is opt-out in CC1. The negative option exists in CC1 and
// Args.hasArg(OPT_fno_foo) can be used to check that the flag is disabled.
// Use this only when the option cannot be declared via BoolFOption.
multiclass OptOutCC1FFlag<string name, string pos_prefix, string neg_prefix,
                       string help="", list<OptionFlag> flags=[]> {
  def f#NAME : Flag<["-"], "f"#name>, Flags<flags>,
               Group<f_Group>, HelpText<pos_prefix # help>;
  def fno_#NAME : Flag<["-"], "fno-"#name>, Flags<[CC1Option] # flags>,
                  Group<f_Group>, HelpText<neg_prefix # help>;
}

// A boolean option which is opt-in in FC1. The positive option exists in FC1 and
// Args.hasArg(OPT_ffoo) can be used to check that the flag is enabled.
// This is useful if the option is usually disabled.
multiclass OptInFC1FFlag<string name, string pos_prefix, string neg_prefix="",
                      string help="", list<OptionFlag> flags=[]> {
  def f#NAME : Flag<["-"], "f"#name>, Flags<[FC1Option] # flags>,
               Group<f_Group>, HelpText<pos_prefix # help>;
  def fno_#NAME : Flag<["-"], "fno-"#name>, Flags<flags>,
                  Group<f_Group>, HelpText<neg_prefix # help>;
}

// A boolean option which is opt-out in FC1. The negative option exists in FC1 and
// Args.hasArg(OPT_fno_foo) can be used to check that the flag is disabled.
multiclass OptOutFC1FFlag<string name, string pos_prefix, string neg_prefix,
                       string help="", list<OptionFlag> flags=[]> {
  def f#NAME : Flag<["-"], "f"#name>, Flags<flags>,
               Group<f_Group>, HelpText<pos_prefix # help>;
  def fno_#NAME : Flag<["-"], "fno-"#name>, Flags<[FC1Option] # flags>,
                  Group<f_Group>, HelpText<neg_prefix # help>;
}

// Creates a positive and negative flags where both of them are prefixed with
// "m", have help text specified for positive and negative option, and a Group
// optionally specified by the opt_group argument, otherwise Group<m_Group>.
multiclass SimpleMFlag<string name, string pos_prefix, string neg_prefix,
                       string help, OptionGroup opt_group = m_Group> {
  def m#NAME : Flag<["-"], "m"#name>, Group<opt_group>,
    HelpText<pos_prefix # help>;
  def mno_#NAME : Flag<["-"], "mno-"#name>, Group<opt_group>,
    HelpText<neg_prefix # help>;
}

//===----------------------------------------------------------------------===//
// BoolOption
//===----------------------------------------------------------------------===//

// The default value of a marshalled key path.
class Default<code value> { code Value = value; }

// Convenience variables for boolean defaults.
def DefaultTrue : Default<"true"> {}
def DefaultFalse : Default<"false"> {}

// The value set to the key path when the flag is present on the command line.
class Set<bit value> { bit Value = value; }
def SetTrue : Set<true> {}
def SetFalse : Set<false> {}

// Definition of single command line flag. This is an implementation detail, use
// SetTrueBy or SetFalseBy instead.
class FlagDef<bit polarity, bit value, list<OptionFlag> option_flags,
              string help, list<code> implied_by_expressions = []> {
  // The polarity. Besides spelling, this also decides whether the TableGen
  // record will be prefixed with "no_".
  bit Polarity = polarity;

  // The value assigned to key path when the flag is present on command line.
  bit Value = value;

  // OptionFlags that control visibility of the flag in different tools.
  list<OptionFlag> OptionFlags = option_flags;

  // The help text associated with the flag.
  string Help = help;

  // List of expressions that, when true, imply this flag.
  list<code> ImpliedBy = implied_by_expressions;
}

// Additional information to be appended to both positive and negative flag.
class BothFlags<list<OptionFlag> option_flags, string help = ""> {
  list<OptionFlag> OptionFlags = option_flags;
  string Help = help;
}

// Functor that appends the suffix to the base flag definition.
class ApplySuffix<FlagDef flag, BothFlags suffix> {
  FlagDef Result
    = FlagDef<flag.Polarity, flag.Value,
              flag.OptionFlags # suffix.OptionFlags,
              flag.Help # suffix.Help, flag.ImpliedBy>;
}

// Definition of the command line flag with positive spelling, e.g. "-ffoo".
class PosFlag<Set value, list<OptionFlag> flags = [], string help = "",
              list<code> implied_by_expressions = []>
  : FlagDef<true, value.Value, flags, help, implied_by_expressions> {}

// Definition of the command line flag with negative spelling, e.g. "-fno-foo".
class NegFlag<Set value, list<OptionFlag> flags = [], string help = "",
              list<code> implied_by_expressions = []>
  : FlagDef<false, value.Value, flags, help, implied_by_expressions> {}

// Expanded FlagDef that's convenient for creation of TableGen records.
class FlagDefExpanded<FlagDef flag, string prefix, string name, string spelling>
  : FlagDef<flag.Polarity, flag.Value, flag.OptionFlags, flag.Help,
            flag.ImpliedBy> {
  // Name of the TableGen record.
  string RecordName = prefix # !if(flag.Polarity, "", "no_") # name;

  // Spelling of the flag.
  string Spelling = prefix # !if(flag.Polarity, "", "no-") # spelling;

  // Can the flag be implied by another flag?
  bit CanBeImplied = !not(!empty(flag.ImpliedBy));

  // C++ code that will be assigned to the keypath when the flag is present.
  code ValueAsCode = !if(flag.Value, "true", "false");
}

// TableGen record for a single marshalled flag.
class MarshalledFlagRec<FlagDefExpanded flag, FlagDefExpanded other,
                        FlagDefExpanded implied, KeyPathAndMacro kpm,
                        Default default>
  : Flag<["-"], flag.Spelling>, Flags<flag.OptionFlags>, HelpText<flag.Help>,
    MarshallingInfoBooleanFlag<kpm, default.Value, flag.ValueAsCode,
                               other.ValueAsCode, other.RecordName>,
    ImpliedByAnyOf<implied.ImpliedBy, implied.ValueAsCode> {}

// Generates TableGen records for two command line flags that control the same
// key path via the marshalling infrastructure.
// Names of the records consist of the specified prefix, "no_" for the negative
// flag, and NAME.
// Used for -cc1 frontend options. Driver-only options do not map to
// CompilerInvocation.
multiclass BoolOption<string prefix = "", string spelling_base,
                      KeyPathAndMacro kpm, Default default,
                      FlagDef flag1_base, FlagDef flag2_base,
                      BothFlags suffix = BothFlags<[], "">> {
  defvar flag1 = FlagDefExpanded<ApplySuffix<flag1_base, suffix>.Result, prefix,
                                 NAME, spelling_base>;

  defvar flag2 = FlagDefExpanded<ApplySuffix<flag2_base, suffix>.Result, prefix,
                                 NAME, spelling_base>;

  // The flags must have different polarity, different values, and only
  // one can be implied.
  assert !xor(flag1.Polarity, flag2.Polarity),
         "the flags must have different polarity: flag1: " #
             flag1.Polarity # ", flag2: " # flag2.Polarity;
  assert !ne(flag1.Value, flag2.Value),
         "the flags must have different values: flag1: " #
             flag1.Value # ", flag2: " # flag2.Value;
  assert !not(!and(flag1.CanBeImplied, flag2.CanBeImplied)),
         "only one of the flags can be implied: flag1: " #
             flag1.CanBeImplied # ", flag2: " # flag2.CanBeImplied;

  defvar implied = !if(flag1.CanBeImplied, flag1, flag2);

  def flag1.RecordName : MarshalledFlagRec<flag1, flag2, implied, kpm, default>;
  def flag2.RecordName : MarshalledFlagRec<flag2, flag1, implied, kpm, default>;
}

/// Creates a BoolOption where both of the flags are prefixed with "f", are in
/// the Group<f_Group>.
/// Used for -cc1 frontend options. Driver-only options do not map to
/// CompilerInvocation.
multiclass BoolFOption<string flag_base, KeyPathAndMacro kpm,
                       Default default, FlagDef flag1, FlagDef flag2,
                       BothFlags both = BothFlags<[], "">> {
  defm NAME : BoolOption<"f", flag_base, kpm, default, flag1, flag2, both>,
              Group<f_Group>;
}

// Creates a BoolOption where both of the flags are prefixed with "g" and have
// the Group<g_Group>.
// Used for -cc1 frontend options. Driver-only options do not map to
// CompilerInvocation.
multiclass BoolGOption<string flag_base, KeyPathAndMacro kpm,
                       Default default, FlagDef flag1, FlagDef flag2,
                       BothFlags both = BothFlags<[], "">> {
  defm NAME : BoolOption<"g", flag_base, kpm, default, flag1, flag2, both>,
              Group<g_Group>;
}

// Works like BoolOption except without marshalling
multiclass BoolOptionWithoutMarshalling<string prefix = "", string spelling_base,
                                        FlagDef flag1_base, FlagDef flag2_base,
                                        BothFlags suffix = BothFlags<[], "">> {
  defvar flag1 = FlagDefExpanded<ApplySuffix<flag1_base, suffix>.Result, prefix,
                                 NAME, spelling_base>;

  defvar flag2 = FlagDefExpanded<ApplySuffix<flag2_base, suffix>.Result, prefix,
                                 NAME, spelling_base>;

  // The flags must have different polarity, different values, and only
  // one can be implied.
  assert !xor(flag1.Polarity, flag2.Polarity),
         "the flags must have different polarity: flag1: " #
             flag1.Polarity # ", flag2: " # flag2.Polarity;
  assert !ne(flag1.Value, flag2.Value),
         "the flags must have different values: flag1: " #
             flag1.Value # ", flag2: " # flag2.Value;
  assert !not(!and(flag1.CanBeImplied, flag2.CanBeImplied)),
         "only one of the flags can be implied: flag1: " #
             flag1.CanBeImplied # ", flag2: " # flag2.CanBeImplied;

  defvar implied = !if(flag1.CanBeImplied, flag1, flag2);

  def flag1.RecordName : Flag<["-"], flag1.Spelling>, Flags<flag1.OptionFlags>,
                         HelpText<flag1.Help>,
                         ImpliedByAnyOf<implied.ImpliedBy, implied.ValueAsCode>
                         {}
  def flag2.RecordName : Flag<["-"], flag2.Spelling>, Flags<flag2.OptionFlags>,
                         HelpText<flag2.Help>,
                         ImpliedByAnyOf<implied.ImpliedBy, implied.ValueAsCode>
                         {}
}

// FIXME: Diagnose if target does not support protected visibility.
class MarshallingInfoVisibility<KeyPathAndMacro kpm, code default>
  : MarshallingInfoEnum<kpm, default>,
    Values<"default,hidden,internal,protected">,
    NormalizedValues<["DefaultVisibility", "HiddenVisibility",
                      "HiddenVisibility", "ProtectedVisibility"]> {}

// Key paths that are constant during parsing of options with the same key path prefix.
defvar cplusplus = LangOpts<"CPlusPlus">;
defvar cpp11 = LangOpts<"CPlusPlus11">;
defvar cpp17 = LangOpts<"CPlusPlus17">;
defvar cpp20 = LangOpts<"CPlusPlus20">;
defvar c99 = LangOpts<"C99">;
defvar c2x = LangOpts<"C2x">;
defvar lang_std = LangOpts<"LangStd">;
defvar open_cl = LangOpts<"OpenCL">;
defvar cuda = LangOpts<"CUDA">;
defvar render_script = LangOpts<"RenderScript">;
defvar hip = LangOpts<"HIP">;
defvar gnu_mode = LangOpts<"GNUMode">;
defvar asm_preprocessor = LangOpts<"AsmPreprocessor">;
defvar hlsl = LangOpts<"HLSL">;
defvar sycl_ver = LangOpts<"SYCLVersion">;

defvar std = !strconcat("LangStandard::getLangStandardForKind(", lang_std.KeyPath, ")");

/////////
// Options

// The internal option ID must be a valid C++ identifier and results in a
// clang::driver::options::OPT_XX enum constant for XX.
//
// We want to unambiguously be able to refer to options from the driver source
// code, for this reason the option name is mangled into an ID. This mangling
// isn't guaranteed to have an inverse, but for practical purposes it does.
//
// The mangling scheme is to ignore the leading '-', and perform the following
// substitutions:
//   _ => __
//   - => _
//   / => _SLASH
//   # => _HASH
//   ? => _QUESTION
//   , => _COMMA
//   = => _EQ
//   C++ => CXX
//   . => _

// Developer Driver Options

def internal_Group : OptionGroup<"<clang internal options>">, Flags<[HelpHidden]>;
def internal_driver_Group : OptionGroup<"<clang driver internal options>">,
  Group<internal_Group>, HelpText<"DRIVER OPTIONS">;
def internal_debug_Group :
  OptionGroup<"<clang debug/development internal options>">,
  Group<internal_Group>, HelpText<"DEBUG/DEVELOPMENT OPTIONS">;

class InternalDriverOpt : Group<internal_driver_Group>,
  Flags<[NoXarchOption, HelpHidden]>;
def driver_mode : Joined<["--"], "driver-mode=">, Group<internal_driver_Group>,
  Flags<[CoreOption, NoXarchOption, HelpHidden]>,
  HelpText<"Set the driver mode to either 'gcc', 'g++', 'cpp', or 'cl'">;
def rsp_quoting : Joined<["--"], "rsp-quoting=">, Group<internal_driver_Group>,
  Flags<[CoreOption, NoXarchOption, HelpHidden]>,
  HelpText<"Set the rsp quoting to either 'posix', or 'windows'">;
def ccc_gcc_name : Separate<["-"], "ccc-gcc-name">, InternalDriverOpt,
  HelpText<"Name for native GCC compiler">,
  MetaVarName<"<gcc-path>">;

class InternalDebugOpt : Group<internal_debug_Group>,
  Flags<[NoXarchOption, HelpHidden, CoreOption]>;
def ccc_install_dir : Separate<["-"], "ccc-install-dir">, InternalDebugOpt,
  HelpText<"Simulate installation in the given directory">;
def ccc_print_phases : Flag<["-"], "ccc-print-phases">, InternalDebugOpt,
  HelpText<"Dump list of actions to perform">;
def ccc_print_bindings : Flag<["-"], "ccc-print-bindings">, InternalDebugOpt,
  HelpText<"Show bindings of tools to actions">;

def ccc_arcmt_check : Flag<["-"], "ccc-arcmt-check">, InternalDriverOpt,
  HelpText<"Check for ARC migration issues that need manual handling">;
def ccc_arcmt_modify : Flag<["-"], "ccc-arcmt-modify">, InternalDriverOpt,
  HelpText<"Apply modifications to files to conform to ARC">;
def ccc_arcmt_migrate : Separate<["-"], "ccc-arcmt-migrate">, InternalDriverOpt,
  HelpText<"Apply modifications and produces temporary files that conform to ARC">;
def arcmt_migrate_report_output : Separate<["-"], "arcmt-migrate-report-output">,
  HelpText<"Output path for the plist report">,  Flags<[CC1Option]>,
  MarshallingInfoString<FrontendOpts<"ARCMTMigrateReportOut">>;
def arcmt_migrate_emit_arc_errors : Flag<["-"], "arcmt-migrate-emit-errors">,
  HelpText<"Emit ARC errors even if the migrator can fix them">, Flags<[CC1Option]>,
  MarshallingInfoFlag<FrontendOpts<"ARCMTMigrateEmitARCErrors">>;
def gen_reproducer_eq: Joined<["-"], "gen-reproducer=">, Flags<[NoArgumentUnused, CoreOption]>,
  HelpText<"Emit reproducer on (option: off, crash (default), error, always)">;
def gen_reproducer: Flag<["-"], "gen-reproducer">, InternalDebugOpt,
  Alias<gen_reproducer_eq>, AliasArgs<["always"]>,
  HelpText<"Auto-generates preprocessed source files and a reproduction script">;
def gen_cdb_fragment_path: Separate<["-"], "gen-cdb-fragment-path">, InternalDebugOpt,
  HelpText<"Emit a compilation database fragment to the specified directory">;

def round_trip_args : Flag<["-"], "round-trip-args">, Flags<[CC1Option, NoDriverOption]>,
  HelpText<"Enable command line arguments round-trip.">;
def no_round_trip_args : Flag<["-"], "no-round-trip-args">, Flags<[CC1Option, NoDriverOption]>,
  HelpText<"Disable command line arguments round-trip.">;

def _migrate : Flag<["--"], "migrate">, Flags<[NoXarchOption]>,
  HelpText<"Run the migrator">;
def ccc_objcmt_migrate : Separate<["-"], "ccc-objcmt-migrate">,
  InternalDriverOpt,
  HelpText<"Apply modifications and produces temporary files to migrate to "
   "modern ObjC syntax">;

def objcmt_migrate_literals : Flag<["-"], "objcmt-migrate-literals">, Flags<[CC1Option]>,
  HelpText<"Enable migration to modern ObjC literals">,
  MarshallingInfoBitfieldFlag<FrontendOpts<"ObjCMTAction">, "FrontendOptions::ObjCMT_Literals">;
def objcmt_migrate_subscripting : Flag<["-"], "objcmt-migrate-subscripting">, Flags<[CC1Option]>,
  HelpText<"Enable migration to modern ObjC subscripting">,
  MarshallingInfoBitfieldFlag<FrontendOpts<"ObjCMTAction">, "FrontendOptions::ObjCMT_Subscripting">;
def objcmt_migrate_property : Flag<["-"], "objcmt-migrate-property">, Flags<[CC1Option]>,
  HelpText<"Enable migration to modern ObjC property">,
  MarshallingInfoBitfieldFlag<FrontendOpts<"ObjCMTAction">, "FrontendOptions::ObjCMT_Property">;
def objcmt_migrate_all : Flag<["-"], "objcmt-migrate-all">, Flags<[CC1Option]>,
  HelpText<"Enable migration to modern ObjC">,
  MarshallingInfoBitfieldFlag<FrontendOpts<"ObjCMTAction">, "FrontendOptions::ObjCMT_MigrateDecls">;
def objcmt_migrate_readonly_property : Flag<["-"], "objcmt-migrate-readonly-property">, Flags<[CC1Option]>,
  HelpText<"Enable migration to modern ObjC readonly property">,
  MarshallingInfoBitfieldFlag<FrontendOpts<"ObjCMTAction">, "FrontendOptions::ObjCMT_ReadonlyProperty">;
def objcmt_migrate_readwrite_property : Flag<["-"], "objcmt-migrate-readwrite-property">, Flags<[CC1Option]>,
  HelpText<"Enable migration to modern ObjC readwrite property">,
  MarshallingInfoBitfieldFlag<FrontendOpts<"ObjCMTAction">, "FrontendOptions::ObjCMT_ReadwriteProperty">;
def objcmt_migrate_property_dot_syntax : Flag<["-"], "objcmt-migrate-property-dot-syntax">, Flags<[CC1Option]>,
  HelpText<"Enable migration of setter/getter messages to property-dot syntax">,
  MarshallingInfoBitfieldFlag<FrontendOpts<"ObjCMTAction">, "FrontendOptions::ObjCMT_PropertyDotSyntax">;
def objcmt_migrate_annotation : Flag<["-"], "objcmt-migrate-annotation">, Flags<[CC1Option]>,
  HelpText<"Enable migration to property and method annotations">,
  MarshallingInfoBitfieldFlag<FrontendOpts<"ObjCMTAction">, "FrontendOptions::ObjCMT_Annotation">;
def objcmt_migrate_instancetype : Flag<["-"], "objcmt-migrate-instancetype">, Flags<[CC1Option]>,
  HelpText<"Enable migration to infer instancetype for method result type">,
  MarshallingInfoBitfieldFlag<FrontendOpts<"ObjCMTAction">, "FrontendOptions::ObjCMT_Instancetype">;
def objcmt_migrate_nsmacros : Flag<["-"], "objcmt-migrate-ns-macros">, Flags<[CC1Option]>,
  HelpText<"Enable migration to NS_ENUM/NS_OPTIONS macros">,
  MarshallingInfoBitfieldFlag<FrontendOpts<"ObjCMTAction">, "FrontendOptions::ObjCMT_NsMacros">;
def objcmt_migrate_protocol_conformance : Flag<["-"], "objcmt-migrate-protocol-conformance">, Flags<[CC1Option]>,
  HelpText<"Enable migration to add protocol conformance on classes">,
  MarshallingInfoBitfieldFlag<FrontendOpts<"ObjCMTAction">, "FrontendOptions::ObjCMT_ProtocolConformance">;
def objcmt_atomic_property : Flag<["-"], "objcmt-atomic-property">, Flags<[CC1Option]>,
  HelpText<"Make migration to 'atomic' properties">,
  MarshallingInfoBitfieldFlag<FrontendOpts<"ObjCMTAction">, "FrontendOptions::ObjCMT_AtomicProperty">;
def objcmt_returns_innerpointer_property : Flag<["-"], "objcmt-returns-innerpointer-property">, Flags<[CC1Option]>,
  HelpText<"Enable migration to annotate property with NS_RETURNS_INNER_POINTER">,
  MarshallingInfoBitfieldFlag<FrontendOpts<"ObjCMTAction">, "FrontendOptions::ObjCMT_ReturnsInnerPointerProperty">;
def objcmt_ns_nonatomic_iosonly: Flag<["-"], "objcmt-ns-nonatomic-iosonly">, Flags<[CC1Option]>,
  HelpText<"Enable migration to use NS_NONATOMIC_IOSONLY macro for setting property's 'atomic' attribute">,
  MarshallingInfoBitfieldFlag<FrontendOpts<"ObjCMTAction">, "FrontendOptions::ObjCMT_NsAtomicIOSOnlyProperty">;
def objcmt_migrate_designated_init : Flag<["-"], "objcmt-migrate-designated-init">, Flags<[CC1Option]>,
  HelpText<"Enable migration to infer NS_DESIGNATED_INITIALIZER for initializer methods">,
  MarshallingInfoBitfieldFlag<FrontendOpts<"ObjCMTAction">, "FrontendOptions::ObjCMT_DesignatedInitializer">;

def objcmt_allowlist_dir_path: Joined<["-"], "objcmt-allowlist-dir-path=">, Flags<[CC1Option]>,
  HelpText<"Only modify files with a filename contained in the provided directory path">,
  MarshallingInfoString<FrontendOpts<"ObjCMTAllowListPath">>;
def : Joined<["-"], "objcmt-whitelist-dir-path=">, Flags<[CC1Option]>,
  HelpText<"Alias for -objcmt-allowlist-dir-path">,
  Alias<objcmt_allowlist_dir_path>;
// The misspelt "white-list" [sic] alias is due for removal.
def : Joined<["-"], "objcmt-white-list-dir-path=">, Flags<[CC1Option]>,
  Alias<objcmt_allowlist_dir_path>;

// Make sure all other -ccc- options are rejected.
def ccc_ : Joined<["-"], "ccc-">, Group<internal_Group>, Flags<[Unsupported]>;

// Standard Options

def _HASH_HASH_HASH : Flag<["-"], "###">, Flags<[NoXarchOption, CoreOption, FlangOption]>,
    HelpText<"Print (but do not run) the commands to run for this compilation">;
def _DASH_DASH : Option<["--"], "", KIND_REMAINING_ARGS>,
    Flags<[NoXarchOption, CoreOption]>;
def A : JoinedOrSeparate<["-"], "A">, Flags<[RenderJoined]>, Group<gfortran_Group>;
def B : JoinedOrSeparate<["-"], "B">, MetaVarName<"<prefix>">,
    HelpText<"Search $prefix$file for executables, libraries, and data files. "
    "If $prefix is a directory, search $prefix/$file">;
def gcc_install_dir_EQ : Joined<["--"], "gcc-install-dir=">,
  HelpText<"Use GCC installation in the specified directory. The directory ends with path components like 'lib{,32,64}/gcc{,-cross}/$triple/$version'. "
  "Note: executables (e.g. ld) used by the compiler are not overridden by the selected GCC installation">;
def gcc_toolchain : Joined<["--"], "gcc-toolchain=">, Flags<[NoXarchOption]>,
  HelpText<"Specify a directory where Clang can find 'include' and 'lib{,32,64}/gcc{,-cross}/$triple/$version'. "
  "Clang will use the GCC installation with the largest version">;
def CC : Flag<["-"], "CC">, Flags<[CC1Option]>, Group<Preprocessor_Group>,
    HelpText<"Include comments from within macros in preprocessed output">,
    MarshallingInfoFlag<PreprocessorOutputOpts<"ShowMacroComments">>;
def C : Flag<["-"], "C">, Flags<[CC1Option]>, Group<Preprocessor_Group>,
    HelpText<"Include comments in preprocessed output">,
    MarshallingInfoFlag<PreprocessorOutputOpts<"ShowComments">>;
def D : JoinedOrSeparate<["-"], "D">, Group<Preprocessor_Group>,
    Flags<[CC1Option, FlangOption, FC1Option]>, MetaVarName<"<macro>=<value>">,
    HelpText<"Define <macro> to <value> (or 1 if <value> omitted)">;
def E : Flag<["-"], "E">, Flags<[NoXarchOption,CC1Option, FlangOption, FC1Option]>, Group<Action_Group>,
    HelpText<"Only run the preprocessor">;
def F : JoinedOrSeparate<["-"], "F">, Flags<[RenderJoined,CC1Option]>,
    HelpText<"Add directory to framework include search path">;
def G : JoinedOrSeparate<["-"], "G">, Flags<[NoXarchOption]>, Group<m_Group>,
    MetaVarName<"<size>">, HelpText<"Put objects of at most <size> bytes "
    "into small data section (MIPS / Hexagon)">;
def G_EQ : Joined<["-"], "G=">, Flags<[NoXarchOption]>, Group<m_Group>, Alias<G>;
def H : Flag<["-"], "H">, Flags<[CC1Option]>, Group<Preprocessor_Group>,
    HelpText<"Show header includes and nesting depth">,
    MarshallingInfoFlag<DependencyOutputOpts<"ShowHeaderIncludes">>;
def fshow_skipped_includes : Flag<["-"], "fshow-skipped-includes">,
  Flags<[CC1Option]>, HelpText<"Show skipped includes in -H output.">,
  DocBrief<[{#include files may be "skipped" due to include guard optimization
             or #pragma once. This flag makes -H show also such includes.}]>,
  MarshallingInfoFlag<DependencyOutputOpts<"ShowSkippedHeaderIncludes">>;

def I_ : Flag<["-"], "I-">, Group<I_Group>,
    HelpText<"Restrict all prior -I flags to double-quoted inclusion and "
             "remove current directory from include path">;
def I : JoinedOrSeparate<["-"], "I">, Group<I_Group>,
    Flags<[CC1Option,CC1AsOption,FlangOption,FC1Option]>, MetaVarName<"<dir>">,
    HelpText<"Add directory to the end of the list of include search paths">,
    DocBrief<[{Add directory to include search path. For C++ inputs, if
there are multiple -I options, these directories are searched
in the order they are given before the standard system directories
are searched. If the same directory is in the SYSTEM include search
paths, for example if also specified with -isystem, the -I option
will be ignored}]>;
def L : JoinedOrSeparate<["-"], "L">, Flags<[RenderJoined]>, Group<Link_Group>,
    MetaVarName<"<dir>">, HelpText<"Add directory to library search path">;
def MD : Flag<["-"], "MD">, Group<M_Group>,
    HelpText<"Write a depfile containing user and system headers">;
def MMD : Flag<["-"], "MMD">, Group<M_Group>,
    HelpText<"Write a depfile containing user headers">;
def M : Flag<["-"], "M">, Group<M_Group>,
    HelpText<"Like -MD, but also implies -E and writes to stdout by default">;
def MM : Flag<["-"], "MM">, Group<M_Group>,
    HelpText<"Like -MMD, but also implies -E and writes to stdout by default">;
def MF : JoinedOrSeparate<["-"], "MF">, Group<M_Group>,
    HelpText<"Write depfile output from -MMD, -MD, -MM, or -M to <file>">,
    MetaVarName<"<file>">;
def MG : Flag<["-"], "MG">, Group<M_Group>, Flags<[CC1Option]>,
    HelpText<"Add missing headers to depfile">,
    MarshallingInfoFlag<DependencyOutputOpts<"AddMissingHeaderDeps">>;
def MJ : JoinedOrSeparate<["-"], "MJ">, Group<M_Group>,
    HelpText<"Write a compilation database entry per input">;
def MP : Flag<["-"], "MP">, Group<M_Group>, Flags<[CC1Option]>,
    HelpText<"Create phony target for each dependency (other than main file)">,
    MarshallingInfoFlag<DependencyOutputOpts<"UsePhonyTargets">>;
def MQ : JoinedOrSeparate<["-"], "MQ">, Group<M_Group>, Flags<[CC1Option]>,
    HelpText<"Specify name of main file output to quote in depfile">;
def MT : JoinedOrSeparate<["-"], "MT">, Group<M_Group>, Flags<[CC1Option]>,
    HelpText<"Specify name of main file output in depfile">,
    MarshallingInfoStringVector<DependencyOutputOpts<"Targets">>;
def MV : Flag<["-"], "MV">, Group<M_Group>, Flags<[CC1Option]>,
    HelpText<"Use NMake/Jom format for the depfile">,
    MarshallingInfoFlag<DependencyOutputOpts<"OutputFormat">, "DependencyOutputFormat::Make">,
    Normalizer<"makeFlagToValueNormalizer(DependencyOutputFormat::NMake)">;
def Mach : Flag<["-"], "Mach">, Group<Link_Group>;
def O0 : Flag<["-"], "O0">, Group<O_Group>, Flags<[CC1Option, FC1Option, HelpHidden]>;
def O4 : Flag<["-"], "O4">, Group<O_Group>, Flags<[CC1Option, FC1Option, HelpHidden]>;
def ObjCXX : Flag<["-"], "ObjC++">, Flags<[NoXarchOption]>,
  HelpText<"Treat source input files as Objective-C++ inputs">;
def ObjC : Flag<["-"], "ObjC">, Flags<[NoXarchOption]>,
  HelpText<"Treat source input files as Objective-C inputs">;
def O : Joined<["-"], "O">, Group<O_Group>, Flags<[CC1Option,FC1Option]>;
def O_flag : Flag<["-"], "O">, Flags<[CC1Option,FC1Option]>, Alias<O>, AliasArgs<["1"]>;
def Ofast : Joined<["-"], "Ofast">, Group<O_Group>, Flags<[CC1Option, FlangOption]>;
def P : Flag<["-"], "P">, Flags<[CC1Option,FlangOption,FC1Option]>, Group<Preprocessor_Group>,
  HelpText<"Disable linemarker output in -E mode">,
  MarshallingInfoNegativeFlag<PreprocessorOutputOpts<"ShowLineMarkers">>;
def Qy : Flag<["-"], "Qy">, Flags<[CC1Option]>,
  HelpText<"Emit metadata containing compiler name and version">;
def Qn : Flag<["-"], "Qn">, Flags<[CC1Option]>,
  HelpText<"Do not emit metadata containing compiler name and version">;
def : Flag<["-"], "fident">, Group<f_Group>, Alias<Qy>,
  Flags<[CoreOption, CC1Option]>;
def : Flag<["-"], "fno-ident">, Group<f_Group>, Alias<Qn>,
  Flags<[CoreOption, CC1Option]>;
def Qunused_arguments : Flag<["-"], "Qunused-arguments">, Flags<[NoXarchOption, CoreOption]>,
  HelpText<"Don't emit warning for unused driver arguments">;
def Q : Flag<["-"], "Q">, IgnoredGCCCompat;
def Rpass_EQ : Joined<["-"], "Rpass=">, Group<R_value_Group>, Flags<[CC1Option]>,
  HelpText<"Report transformations performed by optimization passes whose "
           "name matches the given POSIX regular expression">;
def Rpass_missed_EQ : Joined<["-"], "Rpass-missed=">, Group<R_value_Group>,
  Flags<[CC1Option]>,
  HelpText<"Report missed transformations by optimization passes whose "
           "name matches the given POSIX regular expression">;
def Rpass_analysis_EQ : Joined<["-"], "Rpass-analysis=">, Group<R_value_Group>,
  Flags<[CC1Option]>,
  HelpText<"Report transformation analysis from optimization passes whose "
           "name matches the given POSIX regular expression">;
def R_Joined : Joined<["-"], "R">, Group<R_Group>, Flags<[CC1Option, CoreOption]>,
  MetaVarName<"<remark>">, HelpText<"Enable the specified remark">;
def S : Flag<["-"], "S">, Flags<[NoXarchOption,CC1Option,FlangOption,FC1Option]>, Group<Action_Group>,
  HelpText<"Only run preprocess and compilation steps">;
def T : JoinedOrSeparate<["-"], "T">, Group<T_Group>,
  MetaVarName<"<script>">, HelpText<"Specify <script> as linker script">;
def U : JoinedOrSeparate<["-"], "U">, Group<Preprocessor_Group>,
  Flags<[CC1Option, FlangOption, FC1Option]>, MetaVarName<"<macro>">, HelpText<"Undefine macro <macro>">;
def V : JoinedOrSeparate<["-"], "V">, Flags<[NoXarchOption, Unsupported]>;
def Wa_COMMA : CommaJoined<["-"], "Wa,">,
  HelpText<"Pass the comma separated arguments in <arg> to the assembler">,
  MetaVarName<"<arg>">;
def Wall : Flag<["-"], "Wall">, Group<W_Group>, Flags<[CC1Option, HelpHidden]>;
def WCL4 : Flag<["-"], "WCL4">, Group<W_Group>, Flags<[CC1Option, HelpHidden]>;
def Wsystem_headers : Flag<["-"], "Wsystem-headers">, Group<W_Group>, Flags<[CC1Option, HelpHidden]>;
def Wno_system_headers : Flag<["-"], "Wno-system-headers">, Group<W_Group>, Flags<[CC1Option, HelpHidden]>;
def Wdeprecated : Flag<["-"], "Wdeprecated">, Group<W_Group>, Flags<[CC1Option]>,
  HelpText<"Enable warnings for deprecated constructs and define __DEPRECATED">;
def Wno_deprecated : Flag<["-"], "Wno-deprecated">, Group<W_Group>, Flags<[CC1Option]>;
def Wl_COMMA : CommaJoined<["-"], "Wl,">, Flags<[LinkerInput, RenderAsInput]>,
  HelpText<"Pass the comma separated arguments in <arg> to the linker">,
  MetaVarName<"<arg>">, Group<Link_Group>;
// FIXME: This is broken; these should not be Joined arguments.
def Wno_nonportable_cfstrings : Joined<["-"], "Wno-nonportable-cfstrings">, Group<W_Group>,
  Flags<[CC1Option]>;
def Wnonportable_cfstrings : Joined<["-"], "Wnonportable-cfstrings">, Group<W_Group>,
  Flags<[CC1Option]>;
def Wno_sycl_strict : Flag<["-"], "Wno-sycl-strict">, Group<W_Group>, HelpText<"Disable warnings which enforce strict SYCL language compatibility.">;
def Wp_COMMA : CommaJoined<["-"], "Wp,">,
  HelpText<"Pass the comma separated arguments in <arg> to the preprocessor">,
  MetaVarName<"<arg>">, Group<Preprocessor_Group>;
def Wundef_prefix_EQ : CommaJoined<["-"], "Wundef-prefix=">, Group<W_value_Group>,
  Flags<[CC1Option, CoreOption, HelpHidden]>, MetaVarName<"<arg>">,
  HelpText<"Enable warnings for undefined macros with a prefix in the comma separated list <arg>">,
  MarshallingInfoStringVector<DiagnosticOpts<"UndefPrefixes">>;
def Wwrite_strings : Flag<["-"], "Wwrite-strings">, Group<W_Group>, Flags<[CC1Option, HelpHidden]>;
def Wno_write_strings : Flag<["-"], "Wno-write-strings">, Group<W_Group>, Flags<[CC1Option, HelpHidden]>;
def W_Joined : Joined<["-"], "W">, Group<W_Group>, Flags<[CC1Option, CoreOption, FC1Option, FlangOption]>,
  MetaVarName<"<warning>">, HelpText<"Enable the specified warning">;
def Xanalyzer : Separate<["-"], "Xanalyzer">,
  HelpText<"Pass <arg> to the static analyzer">, MetaVarName<"<arg>">,
  Group<StaticAnalyzer_Group>;
def Xarch__ : JoinedAndSeparate<["-"], "Xarch_">, Flags<[NoXarchOption]>;
def Xarch_host : Separate<["-"], "Xarch_host">, Flags<[NoXarchOption]>,
  HelpText<"Pass <arg> to the CUDA/HIP host compilation">, MetaVarName<"<arg>">;
def Xarch_device : Separate<["-"], "Xarch_device">, Flags<[NoXarchOption]>,
  HelpText<"Pass <arg> to the CUDA/HIP device compilation">, MetaVarName<"<arg>">;
def Xassembler : Separate<["-"], "Xassembler">,
  HelpText<"Pass <arg> to the assembler">, MetaVarName<"<arg>">,
  Group<CompileOnly_Group>;
def Xclang : Separate<["-"], "Xclang">,
  HelpText<"Pass <arg> to clang -cc1">, MetaVarName<"<arg>">,
  Flags<[NoXarchOption, CoreOption]>, Group<CompileOnly_Group>;
def : Joined<["-"], "Xclang=">, Group<CompileOnly_Group>, Flags<[NoXarchOption, CoreOption]>, Alias<Xclang>,
  HelpText<"Alias for -Xclang">, MetaVarName<"<arg>">;
def Xcgeist : Separate<["-"], "Xcgeist">,
  HelpText<"Pass <arg> to the cgeist compiler">, MetaVarName<"<arg>">,
  Flags<[NoXarchOption, CoreOption]>, Group<CompileOnly_Group>;
def Xcuda_fatbinary : Separate<["-"], "Xcuda-fatbinary">,
  HelpText<"Pass <arg> to fatbinary invocation">, MetaVarName<"<arg>">;
def Xcuda_ptxas : Separate<["-"], "Xcuda-ptxas">,
  HelpText<"Pass <arg> to the ptxas assembler">, MetaVarName<"<arg>">;
def Xopenmp_target : Separate<["-"], "Xopenmp-target">, Group<CompileOnly_Group>,
  HelpText<"Pass <arg> to the target offloading toolchain.">, MetaVarName<"<arg>">;
def Xopenmp_target_EQ : JoinedAndSeparate<["-"], "Xopenmp-target=">, Group<CompileOnly_Group>,
  HelpText<"Pass <arg> to the target offloading toolchain identified by <triple>.">,
  MetaVarName<"<triple> <arg>">;
def Xspirv_translator : Separate<["-"], "Xspirv-translator">,
  HelpText<"Pass <arg> to the LLVM IR to SPIR-V translation backend.">, MetaVarName<"<arg>">, Flags<[CoreOption, HelpHidden]>;
def Xspirv_translator_EQ : JoinedAndSeparate<["-"], "Xspirv-translator=">,
  HelpText<"Pass <arg> to the LLVM IR to SPIR-V translation backend identified by <triple>.">,
  MetaVarName<"<triple> <arg>">, Flags<[CoreOption, HelpHidden]>;
def Xsycl_backend : Separate<["-"], "Xsycl-target-backend">,
  HelpText<"Pass <arg> to the SYCL based target backend.">, MetaVarName<"<arg>">, Flags<[CoreOption]>;
def Xsycl_backend_EQ : JoinedAndSeparate<["-"], "Xsycl-target-backend=">,
  HelpText<"Pass <arg> to the SYCL based backend identified by <triple>.">,
  MetaVarName<"<triple> <arg>">, Flags<[CoreOption]>;
def Xsycl_frontend : Separate<["-"], "Xsycl-target-frontend">,
  HelpText<"Pass <arg> to the SYCL based target frontend.">, MetaVarName<"<arg>">, Flags<[CoreOption]>;
def Xsycl_frontend_EQ : JoinedAndSeparate<["-"], "Xsycl-target-frontend=">,
  HelpText<"Pass <arg> to the SYCL based target frontend identified by <triple>.">, Flags<[CoreOption]>,
  MetaVarName<"<triple> <arg>">;
def Xsycl_linker : Separate<["-"], "Xsycl-target-linker">,
  HelpText<"Pass <arg> to the SYCL based target linker.">, MetaVarName<"<arg>">, Flags<[CoreOption]>;
def Xsycl_linker_EQ : JoinedAndSeparate<["-"], "Xsycl-target-linker=">,
  HelpText<"Pass <arg> to the SYCL based target linker identified by <triple>.">,
  MetaVarName<"<triple> <arg>">, Flags<[CoreOption]>;
def Xs : Joined<["-"], "Xs">, HelpText<"Pass <arg> to the offline compiler, adding the option specifier '-' to the <arg>.">, MetaVarName<"<arg>">, Flags<[CoreOption]>;
def Xs_separate : Separate<["-"], "Xs">, HelpText<"Pass <arg> to the offline compiler.">, MetaVarName<"<arg>">, Flags<[CoreOption]>;
def z : Separate<["-"], "z">, Flags<[LinkerInput]>,
  HelpText<"Pass -z <arg> to the linker">, MetaVarName<"<arg>">,
  Group<Link_Group>;
def offload_link : Flag<["--"], "offload-link">, Group<Link_Group>,
  HelpText<"Use the new offloading linker to perform the link job.">;
def Xlinker : Separate<["-"], "Xlinker">, Flags<[LinkerInput, RenderAsInput]>,
  HelpText<"Pass <arg> to the linker">, MetaVarName<"<arg>">,
  Group<Link_Group>;
def Xoffload_linker : JoinedAndSeparate<["-"], "Xoffload-linker">,
  HelpText<"Pass <arg> to the offload linkers or the ones idenfied by -<triple>">,
  MetaVarName<"<triple> <arg>">, Group<Link_Group>;
def Xpreprocessor : Separate<["-"], "Xpreprocessor">, Group<Preprocessor_Group>,
  HelpText<"Pass <arg> to the preprocessor">, MetaVarName<"<arg>">;
def X_Flag : Flag<["-"], "X">, Group<Link_Group>;
// Used by some macOS projects. IgnoredGCCCompat is a misnomer since GCC doesn't allow it.
def : Flag<["-"], "Xparser">, IgnoredGCCCompat;
// FIXME -Xcompiler is misused by some ChromeOS packages. Remove it after a while.
def : Flag<["-"], "Xcompiler">, IgnoredGCCCompat;
def Z_Flag : Flag<["-"], "Z">, Group<Link_Group>;
def all__load : Flag<["-"], "all_load">;
def allowable__client : Separate<["-"], "allowable_client">;
def ansi : Flag<["-", "--"], "ansi">, Group<CompileOnly_Group>;
def arch__errors__fatal : Flag<["-"], "arch_errors_fatal">;
def arch : Separate<["-"], "arch">, Flags<[NoXarchOption]>;
def arch__only : Separate<["-"], "arch_only">;
def autocomplete : Joined<["--"], "autocomplete=">;
def bind__at__load : Flag<["-"], "bind_at_load">;
def bundle__loader : Separate<["-"], "bundle_loader">;
def bundle : Flag<["-"], "bundle">;
def b : JoinedOrSeparate<["-"], "b">, Flags<[LinkerInput]>,
  HelpText<"Pass -b <arg> to the linker on AIX">, MetaVarName<"<arg>">,
  Group<Link_Group>;
// OpenCL-only Options
def cl_opt_disable : Flag<["-"], "cl-opt-disable">, Group<opencl_Group>, Flags<[CC1Option]>,
  HelpText<"OpenCL only. This option disables all optimizations. By default optimizations are enabled.">;
def cl_strict_aliasing : Flag<["-"], "cl-strict-aliasing">, Group<opencl_Group>, Flags<[CC1Option]>,
  HelpText<"OpenCL only. This option is added for compatibility with OpenCL 1.0.">;
def cl_single_precision_constant : Flag<["-"], "cl-single-precision-constant">, Group<opencl_Group>, Flags<[CC1Option]>,
  HelpText<"OpenCL only. Treat double precision floating-point constant as single precision constant.">,
  MarshallingInfoFlag<LangOpts<"SinglePrecisionConstants">>;
def cl_finite_math_only : Flag<["-"], "cl-finite-math-only">, Group<opencl_Group>, Flags<[CC1Option]>,
  HelpText<"OpenCL only. Allow floating-point optimizations that assume arguments and results are not NaNs or +-Inf.">,
  MarshallingInfoFlag<LangOpts<"CLFiniteMathOnly">>;
def cl_kernel_arg_info : Flag<["-"], "cl-kernel-arg-info">, Group<opencl_Group>, Flags<[CC1Option]>,
  HelpText<"OpenCL only. Generate kernel argument metadata.">,
  MarshallingInfoFlag<CodeGenOpts<"EmitOpenCLArgMetadata">>;
def cl_unsafe_math_optimizations : Flag<["-"], "cl-unsafe-math-optimizations">, Group<opencl_Group>, Flags<[CC1Option]>,
  HelpText<"OpenCL only. Allow unsafe floating-point optimizations.  Also implies -cl-no-signed-zeros and -cl-mad-enable.">,
  MarshallingInfoFlag<LangOpts<"CLUnsafeMath">>;
def cl_fast_relaxed_math : Flag<["-"], "cl-fast-relaxed-math">, Group<opencl_Group>, Flags<[CC1Option]>,
  HelpText<"OpenCL only. Sets -cl-finite-math-only and -cl-unsafe-math-optimizations, and defines __FAST_RELAXED_MATH__.">,
  MarshallingInfoFlag<LangOpts<"FastRelaxedMath">>;
def cl_mad_enable : Flag<["-"], "cl-mad-enable">, Group<opencl_Group>, Flags<[CC1Option]>,
  HelpText<"OpenCL only. Allow use of less precise MAD computations in the generated binary.">,
  MarshallingInfoFlag<CodeGenOpts<"LessPreciseFPMAD">>,
  ImpliedByAnyOf<[cl_unsafe_math_optimizations.KeyPath, cl_fast_relaxed_math.KeyPath]>;
def cl_no_signed_zeros : Flag<["-"], "cl-no-signed-zeros">, Group<opencl_Group>, Flags<[CC1Option]>,
  HelpText<"OpenCL only. Allow use of less precise no signed zeros computations in the generated binary.">,
  MarshallingInfoFlag<LangOpts<"CLNoSignedZero">>;
def cl_std_EQ : Joined<["-"], "cl-std=">, Group<opencl_Group>, Flags<[CC1Option]>,
  HelpText<"OpenCL language standard to compile for.">,
  Values<"cl,CL,cl1.0,CL1.0,cl1.1,CL1.1,cl1.2,CL1.2,cl2.0,CL2.0,cl3.0,CL3.0,clc++,CLC++,clc++1.0,CLC++1.0,clc++2021,CLC++2021">;
def cl_denorms_are_zero : Flag<["-"], "cl-denorms-are-zero">, Group<opencl_Group>,
  HelpText<"OpenCL only. Allow denormals to be flushed to zero.">;
def cl_fp32_correctly_rounded_divide_sqrt : Flag<["-"], "cl-fp32-correctly-rounded-divide-sqrt">, Group<opencl_Group>, Flags<[CC1Option]>,
  HelpText<"OpenCL only. Specify that single precision floating-point divide and sqrt used in the program source are correctly rounded.">,
  MarshallingInfoFlag<CodeGenOpts<"OpenCLCorrectlyRoundedDivSqrt">>;
def cl_uniform_work_group_size : Flag<["-"], "cl-uniform-work-group-size">, Group<opencl_Group>, Flags<[CC1Option]>,
  HelpText<"OpenCL only. Defines that the global work-size be a multiple of the work-group size specified to clEnqueueNDRangeKernel">,
  MarshallingInfoFlag<CodeGenOpts<"UniformWGSize">>;
def cl_no_stdinc : Flag<["-"], "cl-no-stdinc">, Group<opencl_Group>,
  HelpText<"OpenCL only. Disables all standard includes containing non-native compiler types and functions.">;
def cl_ext_EQ : CommaJoined<["-"], "cl-ext=">, Group<opencl_Group>, Flags<[CC1Option]>,
  HelpText<"OpenCL only. Enable or disable OpenCL extensions/optional features. The argument is a comma-separated "
           "sequence of one or more extension names, each prefixed by '+' or '-'.">,
  MarshallingInfoStringVector<TargetOpts<"OpenCLExtensionsAsWritten">>;

def client__name : JoinedOrSeparate<["-"], "client_name">;
def combine : Flag<["-", "--"], "combine">, Flags<[NoXarchOption, Unsupported]>;
def compatibility__version : JoinedOrSeparate<["-"], "compatibility_version">;
def config : Joined<["--"], "config=">, Flags<[NoXarchOption, CoreOption]>, MetaVarName<"<file>">,
  HelpText<"Specify configuration file">;
def : Separate<["--"], "config">, Alias<config>;
def no_default_config : Flag<["--"], "no-default-config">, Flags<[NoXarchOption, CoreOption]>,
  HelpText<"Disable loading default configuration files">;
def config_system_dir_EQ : Joined<["--"], "config-system-dir=">, Flags<[NoXarchOption, CoreOption, HelpHidden]>,
  HelpText<"System directory for configuration files">;
def config_user_dir_EQ : Joined<["--"], "config-user-dir=">, Flags<[NoXarchOption, CoreOption, HelpHidden]>,
  HelpText<"User directory for configuration files">;
def coverage : Flag<["-", "--"], "coverage">, Group<Link_Group>, Flags<[CoreOption]>;
def cpp_precomp : Flag<["-"], "cpp-precomp">, Group<clang_ignored_f_Group>;
def current__version : JoinedOrSeparate<["-"], "current_version">;
def cxx_isystem : JoinedOrSeparate<["-"], "cxx-isystem">, Group<clang_i_Group>,
  HelpText<"Add directory to the C++ SYSTEM include search path">, Flags<[CC1Option]>,
  MetaVarName<"<directory>">;
def c : Flag<["-"], "c">, Flags<[NoXarchOption, FlangOption]>, Group<Action_Group>,
  HelpText<"Only run preprocess, compile, and assemble steps">;
defm convergent_functions : BoolFOption<"convergent-functions",
  LangOpts<"ConvergentFunctions">, DefaultFalse,
  NegFlag<SetFalse, [], "Assume all functions may be convergent.">,
  PosFlag<SetTrue, [CC1Option]>>;

def gpu_use_aux_triple_only : Flag<["--"], "gpu-use-aux-triple-only">,
  InternalDriverOpt, HelpText<"Prepare '-aux-triple' only without populating "
                              "'-aux-target-cpu' and '-aux-target-feature'.">;
def cuda_include_ptx_EQ : Joined<["--"], "cuda-include-ptx=">, Flags<[NoXarchOption]>,
  HelpText<"Include PTX for the following GPU architecture (e.g. sm_35) or 'all'. May be specified more than once.">;
def no_cuda_include_ptx_EQ : Joined<["--"], "no-cuda-include-ptx=">, Flags<[NoXarchOption]>,
  HelpText<"Do not include PTX for the following GPU architecture (e.g. sm_35) or 'all'. May be specified more than once.">;
def fno_bundle_offload_arch : Flag<["-"], "fno-bundle-offload-arch">, 
  HelpText<"Specify that the offload bundler should not identify a bundle with "
            "specific arch. For example, the bundle for `nvptx64-nvidia-cuda-sm_80` "
            "uses the bundle tag `nvptx64-nvidia-cuda` when used. "
            "This allows .o files to contain .bc bundles that are unspecific "
            "to a particular arch version.">;
def offload_arch_EQ : Joined<["--"], "offload-arch=">, Flags<[NoXarchOption]>,
  HelpText<"Specify an offloading device architecture for CUDA, HIP, or OpenMP. (e.g. sm_35). "
           "If 'native' is used the compiler will detect locally installed architectures. "
           "For HIP offloading, the device architecture can be followed by target ID features "
           "delimited by a colon (e.g. gfx908:xnack+:sramecc-). May be specified more than once.">;
def cuda_gpu_arch_EQ : Joined<["--"], "cuda-gpu-arch=">, Flags<[NoXarchOption, CoreOption]>,
  Alias<offload_arch_EQ>;
def cuda_feature_EQ : Joined<["--"], "cuda-feature=">, HelpText<"Manually specify the CUDA feature to use">;
def hip_link : Flag<["--"], "hip-link">,
  HelpText<"Link clang-offload-bundler bundles for HIP">;
def no_hip_rt: Flag<["-"], "no-hip-rt">,
  HelpText<"Do not link against HIP runtime libraries">;
def no_offload_arch_EQ : Joined<["--"], "no-offload-arch=">, Flags<[NoXarchOption]>,
  HelpText<"Remove CUDA/HIP offloading device architecture (e.g. sm_35, gfx906) from the list of devices to compile for. "
           "'all' resets the list to its default value.">;
def emit_static_lib : Flag<["--"], "emit-static-lib">,
  HelpText<"Enable linker job to emit a static library.">;
def no_cuda_gpu_arch_EQ : Joined<["--"], "no-cuda-gpu-arch=">, Flags<[NoXarchOption]>,
  Alias<no_offload_arch_EQ>;
def cuda_noopt_device_debug : Flag<["--"], "cuda-noopt-device-debug">,
  HelpText<"Enable device-side debug info generation. Disables ptxas optimizations.">;
def no_cuda_version_check : Flag<["--"], "no-cuda-version-check">,
  HelpText<"Don't error out if the detected version of the CUDA install is "
           "too low for the requested CUDA gpu architecture.">;
def no_cuda_noopt_device_debug : Flag<["--"], "no-cuda-noopt-device-debug">;
def cuda_path_EQ : Joined<["--"], "cuda-path=">, Flags<[CoreOption]>, Group<i_Group>,
  HelpText<"CUDA installation path">;
def cuda_path_ignore_env : Flag<["--"], "cuda-path-ignore-env">, Group<i_Group>,
  HelpText<"Ignore environment variables to detect CUDA installation">;
def ptxas_path_EQ : Joined<["--"], "ptxas-path=">, Group<i_Group>,
  HelpText<"Path to ptxas (used for compiling CUDA code)">;
def fgpu_flush_denormals_to_zero : Flag<["-"], "fgpu-flush-denormals-to-zero">,
  HelpText<"Flush denormal floating point values to zero in CUDA/HIP device mode.">;
def fno_gpu_flush_denormals_to_zero : Flag<["-"], "fno-gpu-flush-denormals-to-zero">;
def fcuda_flush_denormals_to_zero : Flag<["-"], "fcuda-flush-denormals-to-zero">,
  Alias<fgpu_flush_denormals_to_zero>;
def fno_cuda_flush_denormals_to_zero : Flag<["-"], "fno-cuda-flush-denormals-to-zero">,
  Alias<fno_gpu_flush_denormals_to_zero>;
defm gpu_rdc : BoolFOption<"gpu-rdc",
  LangOpts<"GPURelocatableDeviceCode">, DefaultFalse,
  PosFlag<SetTrue, [], "Generate relocatable device code, also known as separate compilation mode">,
  NegFlag<SetFalse, []>,
  BothFlags<[CC1Option]>>;
def : Flag<["-"], "fcuda-rdc">, Alias<fgpu_rdc>;
def : Flag<["-"], "fno-cuda-rdc">, Alias<fno_gpu_rdc>;
defm cuda_short_ptr : BoolFOption<"cuda-short-ptr",
  TargetOpts<"NVPTXUseShortPointers">, DefaultFalse,
  PosFlag<SetTrue, [CC1Option], "Use 32-bit pointers for accessing const/local/shared address spaces">,
  NegFlag<SetFalse>>;
defm cuda_prec_sqrt : BoolFOption<"cuda-prec-sqrt",
  TargetOpts<"NVVMCudaPrecSqrt">, DefaultFalse,
  PosFlag<SetTrue, [CC1Option], "Specify">,
  NegFlag<SetFalse, [], "Don't specify">,
  BothFlags<[], " that sqrt is correctly rounded (for CUDA devices)">>;
def fgpu_default_stream_EQ : Joined<["-"], "fgpu-default-stream=">,
  HelpText<"Specify default stream. The default value is 'legacy'. (HIP only)">,
  Flags<[CC1Option]>,
  Values<"legacy,per-thread">,
  NormalizedValuesScope<"LangOptions::GPUDefaultStreamKind">,
  NormalizedValues<["Legacy", "PerThread"]>,
  MarshallingInfoEnum<LangOpts<"GPUDefaultStream">, "Legacy">;
def rocm_path_EQ : Joined<["--"], "rocm-path=">, Group<i_Group>,
  HelpText<"ROCm installation path, used for finding and automatically linking required bitcode libraries.">;
def hip_path_EQ : Joined<["--"], "hip-path=">, Group<i_Group>,
  HelpText<"HIP runtime installation path, used for finding HIP version and adding HIP include path.">;
def amdgpu_arch_tool_EQ : Joined<["--"], "amdgpu-arch-tool=">, Group<i_Group>,
  HelpText<"Tool used for detecting AMD GPU arch in the system.">;
def nvptx_arch_tool_EQ : Joined<["--"], "nvptx-arch-tool=">, Group<i_Group>,
  HelpText<"Tool used for detecting NVIDIA GPU arch in the system.">;
def rocm_device_lib_path_EQ : Joined<["--"], "rocm-device-lib-path=">, Group<Link_Group>,
  HelpText<"ROCm device library path. Alternative to rocm-path.">;
def : Joined<["--"], "hip-device-lib-path=">, Alias<rocm_device_lib_path_EQ>;
def hip_device_lib_EQ : Joined<["--"], "hip-device-lib=">, Group<Link_Group>,
  HelpText<"HIP device library">;
def hip_version_EQ : Joined<["--"], "hip-version=">,
  HelpText<"HIP version in the format of major.minor.patch">;
def fhip_dump_offload_linker_script : Flag<["-"], "fhip-dump-offload-linker-script">,
  Group<f_Group>, Flags<[NoArgumentUnused, HelpHidden]>;
defm hip_new_launch_api : BoolFOption<"hip-new-launch-api",
  LangOpts<"HIPUseNewLaunchAPI">, DefaultFalse,
  PosFlag<SetTrue, [CC1Option], "Use">, NegFlag<SetFalse, [], "Don't use">,
  BothFlags<[], " new kernel launching API for HIP">>;
defm hip_fp32_correctly_rounded_divide_sqrt : BoolFOption<"hip-fp32-correctly-rounded-divide-sqrt",
  CodeGenOpts<"HIPCorrectlyRoundedDivSqrt">, DefaultTrue,
  PosFlag<SetTrue, [], "Specify">,
  NegFlag<SetFalse, [CC1Option], "Don't specify">,
  BothFlags<[], " that single precision floating-point divide and sqrt used in "
  "the program source are correctly rounded (HIP device compilation only)">>,
  ShouldParseIf<hip.KeyPath>;
defm hip_kernel_arg_name : BoolFOption<"hip-kernel-arg-name",
  CodeGenOpts<"HIPSaveKernelArgName">, DefaultFalse,
  PosFlag<SetTrue, [CC1Option], "Specify">,
  NegFlag<SetFalse, [], "Don't specify">,
  BothFlags<[], " that kernel argument names are preserved (HIP only)">>,
  ShouldParseIf<hip.KeyPath>;
def hipspv_pass_plugin_EQ : Joined<["--"], "hipspv-pass-plugin=">,
  Group<Link_Group>, MetaVarName<"<dsopath>">,
  HelpText<"path to a pass plugin for HIP to SPIR-V passes.">;
defm gpu_allow_device_init : BoolFOption<"gpu-allow-device-init",
  LangOpts<"GPUAllowDeviceInit">, DefaultFalse,
  PosFlag<SetTrue, [CC1Option], "Allow">, NegFlag<SetFalse, [], "Don't allow">,
  BothFlags<[], " device side init function in HIP (experimental)">>,
  ShouldParseIf<hip.KeyPath>;
defm gpu_defer_diag : BoolFOption<"gpu-defer-diag",
  LangOpts<"GPUDeferDiag">, DefaultFalse,
  PosFlag<SetTrue, [CC1Option], "Defer">, NegFlag<SetFalse, [], "Don't defer">,
  BothFlags<[], " host/device related diagnostic messages for CUDA/HIP">>;
defm gpu_exclude_wrong_side_overloads : BoolFOption<"gpu-exclude-wrong-side-overloads",
  LangOpts<"GPUExcludeWrongSideOverloads">, DefaultFalse,
  PosFlag<SetTrue, [CC1Option], "Always exclude wrong side overloads">,
  NegFlag<SetFalse, [], "Exclude wrong side overloads only if there are same side overloads">,
  BothFlags<[HelpHidden], " in overloading resolution for CUDA/HIP">>;
def gpu_max_threads_per_block_EQ : Joined<["--"], "gpu-max-threads-per-block=">,
  Flags<[CC1Option]>,
  HelpText<"Default max threads per block for kernel launch bounds for HIP">,
  MarshallingInfoInt<LangOpts<"GPUMaxThreadsPerBlock">, "1024">,
  ShouldParseIf<hip.KeyPath>;
def fgpu_inline_threshold_EQ : Joined<["-"], "fgpu-inline-threshold=">,
  Flags<[HelpHidden]>,
  HelpText<"Inline threshold for device compilation for CUDA/HIP">;
def gpu_instrument_lib_EQ : Joined<["--"], "gpu-instrument-lib=">,
  HelpText<"Instrument device library for HIP, which is a LLVM bitcode containing "
  "__cyg_profile_func_enter and __cyg_profile_func_exit">;
def fgpu_sanitize : Flag<["-"], "fgpu-sanitize">, Group<f_Group>,
  HelpText<"Enable sanitizer for AMDGPU target">;
def fno_gpu_sanitize : Flag<["-"], "fno-gpu-sanitize">, Group<f_Group>;
def gpu_bundle_output : Flag<["--"], "gpu-bundle-output">,
  Group<f_Group>, HelpText<"Bundle output files of HIP device compilation">;
def no_gpu_bundle_output : Flag<["--"], "no-gpu-bundle-output">,
  Group<f_Group>, HelpText<"Do not bundle output files of HIP device compilation">;
def cuid_EQ : Joined<["-"], "cuid=">, Flags<[CC1Option]>,
  HelpText<"An ID for compilation unit, which should be the same for the same "
           "compilation unit but different for different compilation units. "
           "It is used to externalize device-side static variables for single "
           "source offloading languages CUDA and HIP so that they can be "
           "accessed by the host code of the same compilation unit.">,
  MarshallingInfoString<LangOpts<"CUID">>;
def fuse_cuid_EQ : Joined<["-"], "fuse-cuid=">,
  HelpText<"Method to generate ID's for compilation units for single source "
           "offloading languages CUDA and HIP: 'hash' (ID's generated by hashing "
           "file path and command line options) | 'random' (ID's generated as "
           "random numbers) | 'none' (disabled). Default is 'hash'. This option "
           "will be overridden by option '-cuid=[ID]' if it is specified." >;
def libomptarget_amdgpu_bc_path_EQ : Joined<["--"], "libomptarget-amdgpu-bc-path=">, Group<i_Group>,
  HelpText<"Path to libomptarget-amdgcn bitcode library">;
def libomptarget_amdgcn_bc_path_EQ : Joined<["--"], "libomptarget-amdgcn-bc-path=">, Group<i_Group>,
  HelpText<"Path to libomptarget-amdgcn bitcode library">, Alias<libomptarget_amdgpu_bc_path_EQ>;
def libomptarget_nvptx_bc_path_EQ : Joined<["--"], "libomptarget-nvptx-bc-path=">, Group<i_Group>,
  HelpText<"Path to libomptarget-nvptx bitcode library">;
def dD : Flag<["-"], "dD">, Group<d_Group>, Flags<[CC1Option]>,
  HelpText<"Print macro definitions in -E mode in addition to normal output">;
def dI : Flag<["-"], "dI">, Group<d_Group>, Flags<[CC1Option]>,
  HelpText<"Print include directives in -E mode in addition to normal output">,
  MarshallingInfoFlag<PreprocessorOutputOpts<"ShowIncludeDirectives">>;
def dM : Flag<["-"], "dM">, Group<d_Group>, Flags<[CC1Option]>,
  HelpText<"Print macro definitions in -E mode instead of normal output">;
def dead__strip : Flag<["-"], "dead_strip">;
def dependency_file : Separate<["-"], "dependency-file">, Flags<[CC1Option]>,
  HelpText<"Filename (or -) to write dependency output to">,
  MarshallingInfoString<DependencyOutputOpts<"OutputFile">>;
def dependency_dot : Separate<["-"], "dependency-dot">, Flags<[CC1Option]>,
  HelpText<"Filename to write DOT-formatted header dependencies to">,
  MarshallingInfoString<DependencyOutputOpts<"DOTOutputFile">>;
def module_dependency_dir : Separate<["-"], "module-dependency-dir">,
  Flags<[CC1Option]>, HelpText<"Directory to dump module dependencies to">,
  MarshallingInfoString<DependencyOutputOpts<"ModuleDependencyOutputDir">>;
def dsym_dir : JoinedOrSeparate<["-"], "dsym-dir">,
  Flags<[NoXarchOption, RenderAsInput]>,
  HelpText<"Directory to output dSYM's (if any) to">, MetaVarName<"<dir>">;
// GCC style -dumpdir. We intentionally don't implement the less useful -dumpbase{,-ext}.
def dumpdir : Separate<["-"], "dumpdir">, Flags<[CC1Option]>,
  MetaVarName<"<dumppfx>">,
  HelpText<"Use <dumpfpx> as a prefix to form auxiliary and dump file names">;
def dumpmachine : Flag<["-"], "dumpmachine">;
def dumpspecs : Flag<["-"], "dumpspecs">, Flags<[Unsupported]>;
def dumpversion : Flag<["-"], "dumpversion">;
def dylib__file : Separate<["-"], "dylib_file">;
def dylinker__install__name : JoinedOrSeparate<["-"], "dylinker_install_name">;
def dylinker : Flag<["-"], "dylinker">;
def dynamiclib : Flag<["-"], "dynamiclib">;
def dynamic : Flag<["-"], "dynamic">, Flags<[NoArgumentUnused]>;
def d_Flag : Flag<["-"], "d">, Group<d_Group>;
def d_Joined : Joined<["-"], "d">, Group<d_Group>;
def emit_ast : Flag<["-"], "emit-ast">, Flags<[CoreOption]>,
  HelpText<"Emit Clang AST files for source inputs">;
def emit_llvm : Flag<["-"], "emit-llvm">, Flags<[CC1Option, FC1Option, FlangOption]>, Group<Action_Group>,
  HelpText<"Use the LLVM representation for assembler and object files">;
def emit_interface_stubs : Flag<["-"], "emit-interface-stubs">, Flags<[CC1Option]>, Group<Action_Group>,
  HelpText<"Generate Interface Stub Files.">;
def emit_merged_ifs : Flag<["-"], "emit-merged-ifs">,
  Flags<[CC1Option]>, Group<Action_Group>,
  HelpText<"Generate Interface Stub Files, emit merged text not binary.">;
def end_no_unused_arguments : Flag<["--"], "end-no-unused-arguments">, Flags<[CoreOption]>,
  HelpText<"Start emitting warnings for unused driver arguments">;
def interface_stub_version_EQ : JoinedOrSeparate<["-"], "interface-stub-version=">, Flags<[CC1Option]>;
def exported__symbols__list : Separate<["-"], "exported_symbols_list">;
def extract_api : Flag<["-"], "extract-api">, Flags<[CC1Option]>, Group<Action_Group>,
  HelpText<"Extract API information">;
def product_name_EQ: Joined<["--"], "product-name=">, Flags<[CC1Option]>,
  MarshallingInfoString<FrontendOpts<"ProductName">>;
def extract_api_ignores_EQ: CommaJoined<["--"], "extract-api-ignores=">, Flags<[CC1Option]>,
    HelpText<"Comma separated list of files containing a new line separated list of API symbols to ignore when extracting API information.">,
    MarshallingInfoStringVector<FrontendOpts<"ExtractAPIIgnoresFileList">>;
def e : JoinedOrSeparate<["-"], "e">, Flags<[LinkerInput]>, Group<Link_Group>;
def fmax_tokens_EQ : Joined<["-"], "fmax-tokens=">, Group<f_Group>, Flags<[CC1Option]>,
  HelpText<"Max total number of preprocessed tokens for -Wmax-tokens.">,
  MarshallingInfoInt<LangOpts<"MaxTokens">>;
def fPIC : Flag<["-"], "fPIC">, Group<f_Group>;
def fno_PIC : Flag<["-"], "fno-PIC">, Group<f_Group>;
def fPIE : Flag<["-"], "fPIE">, Group<f_Group>;
def fno_PIE : Flag<["-"], "fno-PIE">, Group<f_Group>;
defm access_control : BoolFOption<"access-control",
  LangOpts<"AccessControl">, DefaultTrue,
  NegFlag<SetFalse, [CC1Option], "Disable C++ access control">,
  PosFlag<SetTrue>>;
def falign_functions : Flag<["-"], "falign-functions">, Group<f_Group>;
def falign_functions_EQ : Joined<["-"], "falign-functions=">, Group<f_Group>;
def falign_loops_EQ : Joined<["-"], "falign-loops=">, Group<f_Group>, Flags<[CC1Option]>, MetaVarName<"<N>">,
  HelpText<"N must be a power of two. Align loops to the boundary">,
  MarshallingInfoInt<CodeGenOpts<"LoopAlignment">>;
def fno_align_functions: Flag<["-"], "fno-align-functions">, Group<f_Group>;
defm allow_editor_placeholders : BoolFOption<"allow-editor-placeholders",
  LangOpts<"AllowEditorPlaceholders">, DefaultFalse,
  PosFlag<SetTrue, [CC1Option], "Treat editor placeholders as valid source code">,
  NegFlag<SetFalse>>;
def fallow_unsupported : Flag<["-"], "fallow-unsupported">, Group<f_Group>;
def fapple_kext : Flag<["-"], "fapple-kext">, Group<f_Group>, Flags<[CC1Option]>,
  HelpText<"Use Apple's kernel extensions ABI">,
  MarshallingInfoFlag<LangOpts<"AppleKext">>;
def fstrict_flex_arrays_EQ : Joined<["-"], "fstrict-flex-arrays=">, Group<f_Group>,
  MetaVarName<"<n>">, Values<"0,1,2,3">,
  LangOpts<"StrictFlexArraysLevel">,
  Flags<[CC1Option]>,
  NormalizedValuesScope<"LangOptions::StrictFlexArraysLevelKind">,
  NormalizedValues<["Default", "OneZeroOrIncomplete", "ZeroOrIncomplete", "IncompleteOnly"]>,
  HelpText<"Enable optimizations based on the strict definition of flexible arrays">,
  MarshallingInfoEnum<LangOpts<"StrictFlexArraysLevel">, "Default">;
defm apple_pragma_pack : BoolFOption<"apple-pragma-pack",
  LangOpts<"ApplePragmaPack">, DefaultFalse,
  PosFlag<SetTrue, [CC1Option], "Enable Apple gcc-compatible #pragma pack handling">,
  NegFlag<SetFalse>>;
defm xl_pragma_pack : BoolFOption<"xl-pragma-pack",
  LangOpts<"XLPragmaPack">, DefaultFalse,
  PosFlag<SetTrue, [CC1Option], "Enable IBM XL #pragma pack handling">,
  NegFlag<SetFalse>>;
def shared_libsan : Flag<["-"], "shared-libsan">,
  HelpText<"Dynamically link the sanitizer runtime">;
def static_libsan : Flag<["-"], "static-libsan">,
  HelpText<"Statically link the sanitizer runtime (Not supported for ASan, TSan or UBSan on darwin)">;
def : Flag<["-"], "shared-libasan">, Alias<shared_libsan>;
def fasm : Flag<["-"], "fasm">, Group<f_Group>;

def fassume_sane_operator_new : Flag<["-"], "fassume-sane-operator-new">, Group<f_Group>;
def fastcp : Flag<["-"], "fastcp">, Group<f_Group>;
def fastf : Flag<["-"], "fastf">, Group<f_Group>;
def fast : Flag<["-"], "fast">, Group<f_Group>;
def fasynchronous_unwind_tables : Flag<["-"], "fasynchronous-unwind-tables">, Group<f_Group>;

defm double_square_bracket_attributes : BoolFOption<"double-square-bracket-attributes",
  LangOpts<"DoubleSquareBracketAttributes">, Default<!strconcat(cpp11.KeyPath, "||", c2x.KeyPath)>,
  PosFlag<SetTrue, [], "Enable">, NegFlag<SetFalse, [], "Disable">,
  BothFlags<[NoXarchOption, CC1Option], " '[[]]' attributes in all C and C++ language modes">>;

defm autolink : BoolFOption<"autolink",
  CodeGenOpts<"Autolink">, DefaultTrue,
  NegFlag<SetFalse, [CC1Option], "Disable generation of linker directives for automatic library linking">,
  PosFlag<SetTrue>>;

// In the future this option will be supported by other offloading
// languages and accept other values such as CPU/GPU architectures,
// offload kinds and target aliases.
def offload_EQ : CommaJoined<["--"], "offload=">, Flags<[NoXarchOption]>,
  HelpText<"Specify comma-separated list of offloading target triples (CUDA and HIP only)">;

// C++ Coroutines
defm coroutines : BoolFOption<"coroutines",
  LangOpts<"Coroutines">, Default<cpp20.KeyPath>,
  PosFlag<SetTrue, [CC1Option], "Enable support for the C++ Coroutines">,
  NegFlag<SetFalse>>;

defm coro_aligned_allocation : BoolFOption<"coro-aligned-allocation",
  LangOpts<"CoroAlignedAllocation">, DefaultFalse,
  PosFlag<SetTrue, [CC1Option], "Prefer aligned allocation for C++ Coroutines">,
  NegFlag<SetFalse>>;

defm experimental_library : BoolFOption<"experimental-library",
  LangOpts<"ExperimentalLibrary">, DefaultFalse,
  PosFlag<SetTrue, [CC1Option, CoreOption], "Control whether unstable and experimental library features are enabled. "
          "This option enables various library features that are either experimental (also known as TSes), or have been "
          "but are not stable yet in the selected Standard Library implementation. It is not recommended to use this option "
          "in production code, since neither ABI nor API stability are guaranteed. This is intended to provide a preview "
          "of features that will ship in the future for experimentation purposes">,
  NegFlag<SetFalse>>;

def fembed_offload_object_EQ : Joined<["-"], "fembed-offload-object=">,
  Group<f_Group>, Flags<[NoXarchOption, CC1Option, FC1Option]>,
  HelpText<"Embed Offloading device-side binary into host object file as a section.">,
  MarshallingInfoStringVector<CodeGenOpts<"OffloadObjects">>;
def fembed_bitcode_EQ : Joined<["-"], "fembed-bitcode=">,
    Group<f_Group>, Flags<[NoXarchOption, CC1Option, CC1AsOption]>, MetaVarName<"<option>">,
    HelpText<"Embed LLVM bitcode">,
    Values<"off,all,bitcode,marker">, NormalizedValuesScope<"CodeGenOptions">,
    NormalizedValues<["Embed_Off", "Embed_All", "Embed_Bitcode", "Embed_Marker"]>,
    MarshallingInfoEnum<CodeGenOpts<"EmbedBitcode">, "Embed_Off">;
def fembed_bitcode : Flag<["-"], "fembed-bitcode">, Group<f_Group>,
  Alias<fembed_bitcode_EQ>, AliasArgs<["all"]>,
  HelpText<"Embed LLVM IR bitcode as data">;
def fembed_bitcode_marker : Flag<["-"], "fembed-bitcode-marker">,
  Alias<fembed_bitcode_EQ>, AliasArgs<["marker"]>,
  HelpText<"Embed placeholder LLVM IR data as a marker">;
defm gnu_inline_asm : BoolFOption<"gnu-inline-asm",
  LangOpts<"GNUAsm">, DefaultTrue,
  NegFlag<SetFalse, [CC1Option], "Disable GNU style inline asm">, PosFlag<SetTrue>>;

def fprofile_sample_use : Flag<["-"], "fprofile-sample-use">, Group<f_Group>,
    Flags<[CoreOption]>;
def fno_profile_sample_use : Flag<["-"], "fno-profile-sample-use">, Group<f_Group>,
    Flags<[CoreOption]>;
def fprofile_sample_use_EQ : Joined<["-"], "fprofile-sample-use=">,
    Group<f_Group>, Flags<[NoXarchOption, CC1Option]>,
    HelpText<"Enable sample-based profile guided optimizations">,
    MarshallingInfoString<CodeGenOpts<"SampleProfileFile">>;
def fprofile_sample_accurate : Flag<["-"], "fprofile-sample-accurate">,
    Group<f_Group>, Flags<[NoXarchOption, CC1Option]>,
    HelpText<"Specifies that the sample profile is accurate">,
    DocBrief<[{Specifies that the sample profile is accurate. If the sample
               profile is accurate, callsites without profile samples are marked
               as cold. Otherwise, treat callsites without profile samples as if
               we have no profile}]>,
   MarshallingInfoFlag<CodeGenOpts<"ProfileSampleAccurate">>;
def fsample_profile_use_profi : Flag<["-"], "fsample-profile-use-profi">,
    Flags<[NoXarchOption, CC1Option]>, Group<f_Group>,
    HelpText<"Use profi to infer block and edge counts">,
    DocBrief<[{Infer block and edge counts. If the profiles have errors or missing
               blocks caused by sampling, profile inference (profi) can convert
               basic block counts to branch probabilites to fix them by extended
               and re-engineered classic MCMF (min-cost max-flow) approach.}]>;
def fno_profile_sample_accurate : Flag<["-"], "fno-profile-sample-accurate">,
  Group<f_Group>, Flags<[NoXarchOption]>;
def fauto_profile : Flag<["-"], "fauto-profile">, Group<f_Group>,
    Alias<fprofile_sample_use>;
def fno_auto_profile : Flag<["-"], "fno-auto-profile">, Group<f_Group>,
    Alias<fno_profile_sample_use>;
def fauto_profile_EQ : Joined<["-"], "fauto-profile=">,
    Alias<fprofile_sample_use_EQ>;
def fauto_profile_accurate : Flag<["-"], "fauto-profile-accurate">,
    Group<f_Group>, Alias<fprofile_sample_accurate>;
def fno_auto_profile_accurate : Flag<["-"], "fno-auto-profile-accurate">,
    Group<f_Group>, Alias<fno_profile_sample_accurate>;
def fdebug_compilation_dir_EQ : Joined<["-"], "fdebug-compilation-dir=">,
    Group<f_Group>, Flags<[CC1Option, CC1AsOption, CoreOption]>,
    HelpText<"The compilation directory to embed in the debug info">,
    MarshallingInfoString<CodeGenOpts<"DebugCompilationDir">>;
def fdebug_compilation_dir : Separate<["-"], "fdebug-compilation-dir">,
    Group<f_Group>, Flags<[CC1Option, CC1AsOption, CoreOption]>,
    Alias<fdebug_compilation_dir_EQ>;
def fcoverage_compilation_dir_EQ : Joined<["-"], "fcoverage-compilation-dir=">,
    Group<f_Group>, Flags<[CC1Option, CC1AsOption, CoreOption]>,
    HelpText<"The compilation directory to embed in the coverage mapping.">,
    MarshallingInfoString<CodeGenOpts<"CoverageCompilationDir">>;
def ffile_compilation_dir_EQ : Joined<["-"], "ffile-compilation-dir=">, Group<f_Group>,
    Flags<[CoreOption]>,
    HelpText<"The compilation directory to embed in the debug info and coverage mapping.">;
defm debug_info_for_profiling : BoolFOption<"debug-info-for-profiling",
  CodeGenOpts<"DebugInfoForProfiling">, DefaultFalse,
  PosFlag<SetTrue, [CC1Option], "Emit extra debug info to make sample profile more accurate">,
  NegFlag<SetFalse>>;
def fprofile_instr_generate : Flag<["-"], "fprofile-instr-generate">,
    Group<f_Group>, Flags<[CoreOption]>,
    HelpText<"Generate instrumented code to collect execution counts into default.profraw file (overridden by '=' form of option or LLVM_PROFILE_FILE env var)">;
def fprofile_instr_generate_EQ : Joined<["-"], "fprofile-instr-generate=">,
    Group<f_Group>, Flags<[CoreOption]>, MetaVarName<"<file>">,
    HelpText<"Generate instrumented code to collect execution counts into <file> (overridden by LLVM_PROFILE_FILE env var)">;
def fprofile_instr_use : Flag<["-"], "fprofile-instr-use">, Group<f_Group>,
    Flags<[CoreOption]>;
def fprofile_instr_use_EQ : Joined<["-"], "fprofile-instr-use=">,
    Group<f_Group>, Flags<[CoreOption]>,
    HelpText<"Use instrumentation data for profile-guided optimization">;
def fprofile_remapping_file_EQ : Joined<["-"], "fprofile-remapping-file=">,
    Group<f_Group>, Flags<[CC1Option, CoreOption]>, MetaVarName<"<file>">,
    HelpText<"Use the remappings described in <file> to match the profile data against names in the program">,
    MarshallingInfoString<CodeGenOpts<"ProfileRemappingFile">>;
defm coverage_mapping : BoolFOption<"coverage-mapping",
  CodeGenOpts<"CoverageMapping">, DefaultFalse,
  PosFlag<SetTrue, [CC1Option], "Generate coverage mapping to enable code coverage analysis">,
  NegFlag<SetFalse, [], "Disable code coverage analysis">, BothFlags<[CoreOption]>>;
def fprofile_generate : Flag<["-"], "fprofile-generate">,
    Group<f_Group>, Flags<[CoreOption]>,
    HelpText<"Generate instrumented code to collect execution counts into default.profraw (overridden by LLVM_PROFILE_FILE env var)">;
def fprofile_generate_EQ : Joined<["-"], "fprofile-generate=">,
    Group<f_Group>, Flags<[CoreOption]>, MetaVarName<"<directory>">,
    HelpText<"Generate instrumented code to collect execution counts into <directory>/default.profraw (overridden by LLVM_PROFILE_FILE env var)">;
def fcs_profile_generate : Flag<["-"], "fcs-profile-generate">,
    Group<f_Group>, Flags<[CoreOption]>,
    HelpText<"Generate instrumented code to collect context sensitive execution counts into default.profraw (overridden by LLVM_PROFILE_FILE env var)">;
def fcs_profile_generate_EQ : Joined<["-"], "fcs-profile-generate=">,
    Group<f_Group>, Flags<[CoreOption]>, MetaVarName<"<directory>">,
    HelpText<"Generate instrumented code to collect context sensitive execution counts into <directory>/default.profraw (overridden by LLVM_PROFILE_FILE env var)">;
def fprofile_use : Flag<["-"], "fprofile-use">, Group<f_Group>,
    Flags<[CoreOption]>, Alias<fprofile_instr_use>;
def fprofile_use_EQ : Joined<["-"], "fprofile-use=">,
    Group<f_Group>, Flags<[NoXarchOption, CoreOption]>,
    MetaVarName<"<pathname>">,
    HelpText<"Use instrumentation data for profile-guided optimization. If pathname is a directory, it reads from <pathname>/default.profdata. Otherwise, it reads from file <pathname>.">;
def fno_profile_instr_generate : Flag<["-"], "fno-profile-instr-generate">,
    Group<f_Group>, Flags<[CoreOption]>,
    HelpText<"Disable generation of profile instrumentation.">;
def fno_profile_generate : Flag<["-"], "fno-profile-generate">,
    Group<f_Group>, Flags<[CoreOption]>,
    HelpText<"Disable generation of profile instrumentation.">;
def fno_profile_instr_use : Flag<["-"], "fno-profile-instr-use">,
    Group<f_Group>, Flags<[CoreOption]>,
    HelpText<"Disable using instrumentation data for profile-guided optimization">;
def fno_profile_use : Flag<["-"], "fno-profile-use">,
    Alias<fno_profile_instr_use>;
def ftest_coverage : Flag<["-"], "ftest-coverage">, Group<f_Group>,
    HelpText<"Produce gcov notes files (*.gcno)">;
def fno_test_coverage : Flag<["-"], "fno-test-coverage">, Group<f_Group>;
def fprofile_arcs : Flag<["-"], "fprofile-arcs">, Group<f_Group>,
    HelpText<"Instrument code to produce gcov data files (*.gcda)">;
def fno_profile_arcs : Flag<["-"], "fno-profile-arcs">, Group<f_Group>;
def fprofile_filter_files_EQ : Joined<["-"], "fprofile-filter-files=">,
    Group<f_Group>, Flags<[CC1Option, CoreOption]>,
    HelpText<"Instrument only functions from files where names match any regex separated by a semi-colon">,
    MarshallingInfoString<CodeGenOpts<"ProfileFilterFiles">>;
def fprofile_exclude_files_EQ : Joined<["-"], "fprofile-exclude-files=">,
    Group<f_Group>, Flags<[CC1Option, CoreOption]>,
    HelpText<"Instrument only functions from files where names don't match all the regexes separated by a semi-colon">,
    MarshallingInfoString<CodeGenOpts<"ProfileExcludeFiles">>;
def fprofile_update_EQ : Joined<["-"], "fprofile-update=">,
    Group<f_Group>, Flags<[CC1Option, CoreOption]>, Values<"atomic,prefer-atomic,single">,
    MetaVarName<"<method>">, HelpText<"Set update method of profile counters">,
    MarshallingInfoFlag<CodeGenOpts<"AtomicProfileUpdate">>;
defm pseudo_probe_for_profiling : BoolFOption<"pseudo-probe-for-profiling",
  CodeGenOpts<"PseudoProbeForProfiling">, DefaultFalse,
  PosFlag<SetTrue, [], "Emit">, NegFlag<SetFalse, [], "Do not emit">,
  BothFlags<[NoXarchOption, CC1Option], " pseudo probes for sample profiling">>;
def forder_file_instrumentation : Flag<["-"], "forder-file-instrumentation">,
    Group<f_Group>, Flags<[CC1Option, CoreOption]>,
    HelpText<"Generate instrumented code to collect order file into default.profraw file (overridden by '=' form of option or LLVM_PROFILE_FILE env var)">;
def fprofile_list_EQ : Joined<["-"], "fprofile-list=">,
    Group<f_Group>, Flags<[CC1Option, CoreOption]>,
    HelpText<"Filename defining the list of functions/files to instrument">,
    MarshallingInfoStringVector<LangOpts<"ProfileListFiles">>;
def fprofile_function_groups : Joined<["-"], "fprofile-function-groups=">,
  Group<f_Group>, Flags<[CC1Option]>, MetaVarName<"<N>">,
  HelpText<"Partition functions into N groups and select only functions in group i to be instrumented using -fprofile-selected-function-group">,
  MarshallingInfoInt<CodeGenOpts<"ProfileTotalFunctionGroups">, "1">;
def fprofile_selected_function_group :
  Joined<["-"], "fprofile-selected-function-group=">, Group<f_Group>,
  Flags<[CC1Option]>, MetaVarName<"<i>">,
  HelpText<"Partition functions into N groups using -fprofile-function-groups and select only functions in group i to be instrumented. The valid range is 0 to N-1 inclusive">,
  MarshallingInfoInt<CodeGenOpts<"ProfileSelectedFunctionGroup">>;
def fswift_async_fp_EQ : Joined<["-"], "fswift-async-fp=">,
    Group<f_Group>, Flags<[CC1Option, CC1AsOption, CoreOption]>, MetaVarName<"<option>">,
    HelpText<"Control emission of Swift async extended frame info">,
    Values<"auto,always,never">,
    NormalizedValuesScope<"CodeGenOptions::SwiftAsyncFramePointerKind">,
    NormalizedValues<["Auto", "Always", "Never"]>,
    MarshallingInfoEnum<CodeGenOpts<"SwiftAsyncFramePointer">, "Always">;

defm addrsig : BoolFOption<"addrsig",
  CodeGenOpts<"Addrsig">, DefaultFalse,
  PosFlag<SetTrue, [CC1Option], "Emit">, NegFlag<SetFalse, [], "Don't emit">,
  BothFlags<[CoreOption], " an address-significance table">>;
defm blocks : OptInCC1FFlag<"blocks", "Enable the 'blocks' language feature", "", "", [CoreOption]>;
def fbootclasspath_EQ : Joined<["-"], "fbootclasspath=">, Group<f_Group>;
defm borland_extensions : BoolFOption<"borland-extensions",
  LangOpts<"Borland">, DefaultFalse,
  PosFlag<SetTrue, [CC1Option], "Accept non-standard constructs supported by the Borland compiler">,
  NegFlag<SetFalse>>;
def fbuiltin : Flag<["-"], "fbuiltin">, Group<f_Group>, Flags<[CoreOption]>;
def fbuiltin_module_map : Flag <["-"], "fbuiltin-module-map">, Group<f_Group>,
  Flags<[NoXarchOption]>, HelpText<"Load the clang builtins module map file.">;
defm caret_diagnostics : BoolFOption<"caret-diagnostics",
  DiagnosticOpts<"ShowCarets">, DefaultTrue,
  NegFlag<SetFalse, [CC1Option]>, PosFlag<SetTrue>>;
def fclang_abi_compat_EQ : Joined<["-"], "fclang-abi-compat=">, Group<f_clang_Group>,
  Flags<[CC1Option]>, MetaVarName<"<version>">, Values<"<major>.<minor>,latest">,
  HelpText<"Attempt to match the ABI of Clang <version>">;
def fclasspath_EQ : Joined<["-"], "fclasspath=">, Group<f_Group>;
def fcolor_diagnostics : Flag<["-"], "fcolor-diagnostics">, Group<f_Group>,
  Flags<[CoreOption, CC1Option, FlangOption, FC1Option]>,
  HelpText<"Enable colors in diagnostics">;
def fno_color_diagnostics : Flag<["-"], "fno-color-diagnostics">, Group<f_Group>,
  Flags<[CoreOption, FlangOption]>, HelpText<"Disable colors in diagnostics">;
def : Flag<["-"], "fdiagnostics-color">, Group<f_Group>, Flags<[CoreOption]>, Alias<fcolor_diagnostics>;
def : Flag<["-"], "fno-diagnostics-color">, Group<f_Group>, Flags<[CoreOption]>, Alias<fno_color_diagnostics>;
def fdiagnostics_color_EQ : Joined<["-"], "fdiagnostics-color=">, Group<f_Group>;
def fansi_escape_codes : Flag<["-"], "fansi-escape-codes">, Group<f_Group>,
  Flags<[CoreOption, CC1Option]>, HelpText<"Use ANSI escape codes for diagnostics">,
  MarshallingInfoFlag<DiagnosticOpts<"UseANSIEscapeCodes">>;
def fcomment_block_commands : CommaJoined<["-"], "fcomment-block-commands=">, Group<f_clang_Group>, Flags<[CC1Option]>,
  HelpText<"Treat each comma separated argument in <arg> as a documentation comment block command">,
  MetaVarName<"<arg>">, MarshallingInfoStringVector<LangOpts<"CommentOpts.BlockCommandNames">>;
def fparse_all_comments : Flag<["-"], "fparse-all-comments">, Group<f_clang_Group>, Flags<[CC1Option]>,
  MarshallingInfoFlag<LangOpts<"CommentOpts.ParseAllComments">>;
def frecord_command_line : Flag<["-"], "frecord-command-line">,
  Group<f_clang_Group>;
def fno_record_command_line : Flag<["-"], "fno-record-command-line">,
  Group<f_clang_Group>;
def : Flag<["-"], "frecord-gcc-switches">, Alias<frecord_command_line>;
def : Flag<["-"], "fno-record-gcc-switches">, Alias<fno_record_command_line>;
def fcommon : Flag<["-"], "fcommon">, Group<f_Group>,
  Flags<[CoreOption, CC1Option]>, HelpText<"Place uninitialized global variables in a common block">,
  MarshallingInfoNegativeFlag<CodeGenOpts<"NoCommon">>;
def fcompile_resource_EQ : Joined<["-"], "fcompile-resource=">, Group<f_Group>;
defm complete_member_pointers : BoolOption<"f", "complete-member-pointers",
  LangOpts<"CompleteMemberPointers">, DefaultFalse,
  PosFlag<SetTrue, [CC1Option], "Require">, NegFlag<SetFalse, [], "Do not require">,
  BothFlags<[CoreOption], " member pointer base types to be complete if they"
            " would be significant under the Microsoft ABI">>,
  Group<f_clang_Group>;
def fcf_runtime_abi_EQ : Joined<["-"], "fcf-runtime-abi=">, Group<f_Group>,
    Flags<[CC1Option]>, Values<"unspecified,standalone,objc,swift,swift-5.0,swift-4.2,swift-4.1">,
    NormalizedValuesScope<"LangOptions::CoreFoundationABI">,
    NormalizedValues<["ObjectiveC", "ObjectiveC", "ObjectiveC", "Swift5_0", "Swift5_0", "Swift4_2", "Swift4_1"]>,
    MarshallingInfoEnum<LangOpts<"CFRuntime">, "ObjectiveC">;
defm constant_cfstrings : BoolFOption<"constant-cfstrings",
  LangOpts<"NoConstantCFStrings">, DefaultFalse,
  NegFlag<SetTrue, [CC1Option], "Disable creation of CodeFoundation-type constant strings">,
  PosFlag<SetFalse>>;
def fconstant_string_class_EQ : Joined<["-"], "fconstant-string-class=">, Group<f_Group>;
def fconstexpr_depth_EQ : Joined<["-"], "fconstexpr-depth=">, Group<f_Group>;
def fconstexpr_steps_EQ : Joined<["-"], "fconstexpr-steps=">, Group<f_Group>;
def fexperimental_new_constant_interpreter : Flag<["-"], "fexperimental-new-constant-interpreter">, Group<f_Group>,
  HelpText<"Enable the experimental new constant interpreter">, Flags<[CC1Option]>,
  MarshallingInfoFlag<LangOpts<"EnableNewConstInterp">>;
def fconstexpr_backtrace_limit_EQ : Joined<["-"], "fconstexpr-backtrace-limit=">,
                                    Group<f_Group>;
def fcrash_diagnostics_EQ : Joined<["-"], "fcrash-diagnostics=">, Group<f_clang_Group>, Flags<[NoArgumentUnused, CoreOption]>,
  HelpText<"Set level of crash diagnostic reporting, (option: off, compiler, all)">;
def fcrash_diagnostics : Flag<["-"], "fcrash-diagnostics">, Group<f_clang_Group>, Flags<[NoArgumentUnused, CoreOption]>,
  HelpText<"Enable crash diagnostic reporting (default)">, Alias<fcrash_diagnostics_EQ>, AliasArgs<["compiler"]>;
def fno_crash_diagnostics : Flag<["-"], "fno-crash-diagnostics">, Group<f_clang_Group>, Flags<[NoArgumentUnused, CoreOption]>,
  Alias<gen_reproducer_eq>, AliasArgs<["off"]>,
  HelpText<"Disable auto-generation of preprocessed source files and a script for reproduction during a clang crash">;
def fcrash_diagnostics_dir : Joined<["-"], "fcrash-diagnostics-dir=">,
  Group<f_clang_Group>, Flags<[NoArgumentUnused, CoreOption]>,
  HelpText<"Put crash-report files in <dir>">, MetaVarName<"<dir>">;
def fcreate_profile : Flag<["-"], "fcreate-profile">, Group<f_Group>;
defm cxx_exceptions: BoolFOption<"cxx-exceptions",
  LangOpts<"CXXExceptions">, DefaultFalse,
  PosFlag<SetTrue, [CC1Option], "Enable C++ exceptions">, NegFlag<SetFalse>>;
defm async_exceptions: BoolFOption<"async-exceptions",
  LangOpts<"EHAsynch">, DefaultFalse,
  PosFlag<SetTrue, [CC1Option], "Enable EH Asynchronous exceptions">, NegFlag<SetFalse>>;
defm cxx_modules : BoolFOption<"cxx-modules",
  LangOpts<"CPlusPlusModules">, Default<cpp20.KeyPath>,
  NegFlag<SetFalse, [CC1Option], "Disable">, PosFlag<SetTrue, [], "Enable">,
  BothFlags<[NoXarchOption], " modules for C++">>,
  ShouldParseIf<cplusplus.KeyPath>;
def fdebug_pass_arguments : Flag<["-"], "fdebug-pass-arguments">, Group<f_Group>;
def fdebug_pass_structure : Flag<["-"], "fdebug-pass-structure">, Group<f_Group>;
def fdepfile_entry : Joined<["-"], "fdepfile-entry=">,
    Group<f_clang_Group>, Flags<[CC1Option]>;
def fdiagnostics_fixit_info : Flag<["-"], "fdiagnostics-fixit-info">, Group<f_clang_Group>;
def fno_diagnostics_fixit_info : Flag<["-"], "fno-diagnostics-fixit-info">, Group<f_Group>,
  Flags<[CC1Option]>, HelpText<"Do not include fixit information in diagnostics">,
  MarshallingInfoNegativeFlag<DiagnosticOpts<"ShowFixits">>;
def fdiagnostics_parseable_fixits : Flag<["-"], "fdiagnostics-parseable-fixits">, Group<f_clang_Group>,
    Flags<[CoreOption, CC1Option]>, HelpText<"Print fix-its in machine parseable form">,
    MarshallingInfoFlag<DiagnosticOpts<"ShowParseableFixits">>;
def fdiagnostics_print_source_range_info : Flag<["-"], "fdiagnostics-print-source-range-info">,
    Group<f_clang_Group>,  Flags<[CC1Option]>,
    HelpText<"Print source range spans in numeric form">,
    MarshallingInfoFlag<DiagnosticOpts<"ShowSourceRanges">>;
defm diagnostics_show_hotness : BoolFOption<"diagnostics-show-hotness",
  CodeGenOpts<"DiagnosticsWithHotness">, DefaultFalse,
  PosFlag<SetTrue, [CC1Option], "Enable profile hotness information in diagnostic line">,
  NegFlag<SetFalse>>;
def fdiagnostics_hotness_threshold_EQ : Joined<["-"], "fdiagnostics-hotness-threshold=">,
    Group<f_Group>, Flags<[CC1Option]>, MetaVarName<"<value>">,
    HelpText<"Prevent optimization remarks from being output if they do not have at least this profile count. "
    "Use 'auto' to apply the threshold from profile summary">;
def fdiagnostics_misexpect_tolerance_EQ : Joined<["-"], "fdiagnostics-misexpect-tolerance=">,
    Group<f_Group>, Flags<[CC1Option]>, MetaVarName<"<value>">,
    HelpText<"Prevent misexpect diagnostics from being output if the profile counts are within N% of the expected. ">;
defm diagnostics_show_option : BoolFOption<"diagnostics-show-option",
    DiagnosticOpts<"ShowOptionNames">, DefaultTrue,
    NegFlag<SetFalse, [CC1Option]>, PosFlag<SetTrue, [], "Print option name with mappable diagnostics">>;
defm diagnostics_show_note_include_stack : BoolFOption<"diagnostics-show-note-include-stack",
    DiagnosticOpts<"ShowNoteIncludeStack">, DefaultFalse,
    PosFlag<SetTrue, [], "Display include stacks for diagnostic notes">,
    NegFlag<SetFalse>, BothFlags<[CC1Option]>>;
def fdiagnostics_format_EQ : Joined<["-"], "fdiagnostics-format=">, Group<f_clang_Group>;
def fdiagnostics_show_category_EQ : Joined<["-"], "fdiagnostics-show-category=">, Group<f_clang_Group>;
def fdiagnostics_show_template_tree : Flag<["-"], "fdiagnostics-show-template-tree">,
    Group<f_Group>, Flags<[CC1Option]>,
    HelpText<"Print a template comparison tree for differing templates">,
    MarshallingInfoFlag<DiagnosticOpts<"ShowTemplateTree">>;
defm safe_buffer_usage_suggestions : BoolFOption<"safe-buffer-usage-suggestions",
  DiagnosticOpts<"ShowSafeBufferUsageSuggestions">, DefaultFalse,
  PosFlag<SetTrue, [CC1Option],
          "Display suggestions to update code associated with -Wunsafe-buffer-usage warnings">,
  NegFlag<SetFalse>>;
def fdiscard_value_names : Flag<["-"], "fdiscard-value-names">, Group<f_clang_Group>,
  HelpText<"Discard value names in LLVM IR">, Flags<[NoXarchOption]>;
def fno_discard_value_names : Flag<["-"], "fno-discard-value-names">, Group<f_clang_Group>,
  HelpText<"Do not discard value names in LLVM IR">, Flags<[NoXarchOption]>;
defm dollars_in_identifiers : BoolFOption<"dollars-in-identifiers",
  LangOpts<"DollarIdents">, Default<!strconcat("!", asm_preprocessor.KeyPath)>,
  PosFlag<SetTrue, [], "Allow">, NegFlag<SetFalse, [], "Disallow">,
  BothFlags<[CC1Option], " '$' in identifiers">>;
def fdwarf2_cfi_asm : Flag<["-"], "fdwarf2-cfi-asm">, Group<clang_ignored_f_Group>;
def fno_dwarf2_cfi_asm : Flag<["-"], "fno-dwarf2-cfi-asm">, Group<clang_ignored_f_Group>;
defm dwarf_directory_asm : BoolFOption<"dwarf-directory-asm",
  CodeGenOpts<"NoDwarfDirectoryAsm">, DefaultFalse,
  NegFlag<SetTrue, [CC1Option]>, PosFlag<SetFalse>>;
defm elide_constructors : BoolFOption<"elide-constructors",
  LangOpts<"ElideConstructors">, DefaultTrue,
  NegFlag<SetFalse, [CC1Option], "Disable C++ copy constructor elision">,
  PosFlag<SetTrue>>;
def fno_elide_type : Flag<["-"], "fno-elide-type">, Group<f_Group>,
    Flags<[CC1Option]>,
    HelpText<"Do not elide types when printing diagnostics">,
    MarshallingInfoNegativeFlag<DiagnosticOpts<"ElideType">>;
def feliminate_unused_debug_symbols : Flag<["-"], "feliminate-unused-debug-symbols">, Group<f_Group>;
defm eliminate_unused_debug_types : OptOutCC1FFlag<"eliminate-unused-debug-types",
  "Do not emit ", "Emit ", " debug info for defined but unused types">;
def femit_all_decls : Flag<["-"], "femit-all-decls">, Group<f_Group>, Flags<[CC1Option]>,
  HelpText<"Emit all declarations, even if unused">,
  MarshallingInfoFlag<LangOpts<"EmitAllDecls">>;
defm emulated_tls : BoolFOption<"emulated-tls",
  CodeGenOpts<"EmulatedTLS">, DefaultFalse,
  PosFlag<SetTrue, [CC1Option], "Use emutls functions to access thread_local variables">,
  NegFlag<SetFalse>>;
def fencoding_EQ : Joined<["-"], "fencoding=">, Group<f_Group>;
def ferror_limit_EQ : Joined<["-"], "ferror-limit=">, Group<f_Group>, Flags<[CoreOption]>;
defm exceptions : BoolFOption<"exceptions",
  LangOpts<"Exceptions">, DefaultFalse,
  PosFlag<SetTrue, [CC1Option], "Enable">, NegFlag<SetFalse, [], "Disable">,
  BothFlags<[], " support for exception handling">>;
def fdwarf_exceptions : Flag<["-"], "fdwarf-exceptions">, Group<f_Group>,
  HelpText<"Use DWARF style exceptions">;
def fsjlj_exceptions : Flag<["-"], "fsjlj-exceptions">, Group<f_Group>,
  HelpText<"Use SjLj style exceptions">;
def fseh_exceptions : Flag<["-"], "fseh-exceptions">, Group<f_Group>,
  HelpText<"Use SEH style exceptions">;
def fwasm_exceptions : Flag<["-"], "fwasm-exceptions">, Group<f_Group>,
  HelpText<"Use WebAssembly style exceptions">;
def exception_model : Separate<["-"], "exception-model">,
  Flags<[CC1Option, NoDriverOption]>, HelpText<"The exception model">,
  Values<"dwarf,sjlj,seh,wasm">,
  NormalizedValuesScope<"LangOptions::ExceptionHandlingKind">,
  NormalizedValues<["DwarfCFI", "SjLj", "WinEH", "Wasm"]>,
  MarshallingInfoEnum<LangOpts<"ExceptionHandling">, "None">;
def exception_model_EQ : Joined<["-"], "exception-model=">,
  Flags<[CC1Option, NoDriverOption]>, Alias<exception_model>;
def fignore_exceptions : Flag<["-"], "fignore-exceptions">, Group<f_Group>, Flags<[CC1Option]>,
  HelpText<"Enable support for ignoring exception handling constructs">,
  MarshallingInfoFlag<LangOpts<"IgnoreExceptions">>;
def fexcess_precision_EQ : Joined<["-"], "fexcess-precision=">, Group<f_Group>,
  Flags<[CoreOption]>,
  HelpText<"Allows control over excess precision on targets where native "
  "support for the precision types is not available. By default, excess "
  "precision is used to calculate intermediate results following the "
  "rules specified in ISO C99.">,
  Values<"standard,fast,none">, NormalizedValuesScope<"LangOptions">,
  NormalizedValues<["FPP_Standard", "FPP_Fast", "FPP_None"]>;
def ffloat16_excess_precision_EQ : Joined<["-"], "ffloat16-excess-precision=">,
  Group<f_Group>, Flags<[CC1Option, NoDriverOption]>,
  HelpText<"Allows control over excess precision on targets where native "
  "support for Float16 precision types is not available. By default, excess "
  "precision is used to calculate intermediate results following the "
  "rules specified in ISO C99.">,
  Values<"standard,fast,none">, NormalizedValuesScope<"LangOptions">,
  NormalizedValues<["FPP_Standard", "FPP_Fast", "FPP_None"]>,
  MarshallingInfoEnum<LangOpts<"Float16ExcessPrecision">, "FPP_Standard">;
def fbfloat16_excess_precision_EQ : Joined<["-"], "fbfloat16-excess-precision=">,
  Group<f_Group>, Flags<[CC1Option, NoDriverOption]>,
  HelpText<"Allows control over excess precision on targets where native "
  "support for BFloat16 precision types is not available. By default, excess "
  "precision is used to calculate intermediate results following the "
  "rules specified in ISO C99.">,
  Values<"standard,fast,none">, NormalizedValuesScope<"LangOptions">,
  NormalizedValues<["FPP_Standard", "FPP_Fast", "FPP_None"]>,
  MarshallingInfoEnum<LangOpts<"BFloat16ExcessPrecision">, "FPP_Standard">;
def : Flag<["-"], "fexpensive-optimizations">, Group<clang_ignored_gcc_optimization_f_Group>;
def : Flag<["-"], "fno-expensive-optimizations">, Group<clang_ignored_gcc_optimization_f_Group>;
def fextdirs_EQ : Joined<["-"], "fextdirs=">, Group<f_Group>;
def : Flag<["-"], "fdefer-pop">, Group<clang_ignored_gcc_optimization_f_Group>;
def : Flag<["-"], "fno-defer-pop">, Group<clang_ignored_gcc_optimization_f_Group>;
def : Flag<["-"], "fextended-identifiers">, Group<clang_ignored_f_Group>;
def : Flag<["-"], "fno-extended-identifiers">, Group<f_Group>, Flags<[Unsupported]>;
def fhosted : Flag<["-"], "fhosted">, Group<f_Group>;
def fdenormal_fp_math_EQ : Joined<["-"], "fdenormal-fp-math=">, Group<f_Group>, Flags<[CC1Option]>;
def ffile_reproducible : Flag<["-"], "ffile-reproducible">, Group<f_Group>,
  Flags<[CoreOption, CC1Option]>,
  HelpText<"Use the target's platform-specific path separator character when "
           "expanding the __FILE__ macro">;
def fno_file_reproducible : Flag<["-"], "fno-file-reproducible">,
  Group<f_Group>, Flags<[CoreOption, CC1Option]>,
  HelpText<"Use the host's platform-specific path separator character when "
           "expanding the __FILE__ macro">;
def ffp_eval_method_EQ : Joined<["-"], "ffp-eval-method=">, Group<f_Group>, Flags<[CC1Option]>,
  HelpText<"Specifies the evaluation method to use for floating-point arithmetic.">,
  Values<"source,double,extended">, NormalizedValuesScope<"LangOptions">,
  NormalizedValues<["FEM_Source", "FEM_Double", "FEM_Extended"]>,
  MarshallingInfoEnum<LangOpts<"FPEvalMethod">, "FEM_UnsetOnCommandLine">;
def ffp_model_EQ : Joined<["-"], "ffp-model=">, Group<f_Group>, Flags<[NoXarchOption]>,
  HelpText<"Controls the semantics of floating-point calculations.">;
def ffp_exception_behavior_EQ : Joined<["-"], "ffp-exception-behavior=">, Group<f_Group>, Flags<[CC1Option]>,
  HelpText<"Specifies the exception behavior of floating-point operations.">,
  Values<"ignore,maytrap,strict">, NormalizedValuesScope<"LangOptions">,
  NormalizedValues<["FPE_Ignore", "FPE_MayTrap", "FPE_Strict"]>,
  MarshallingInfoEnum<LangOpts<"FPExceptionMode">, "FPE_Default">;
defm fast_math : BoolFOption<"fast-math",
  LangOpts<"FastMath">, DefaultFalse,
  PosFlag<SetTrue, [CC1Option, CoreOption, FC1Option, FlangOption], "Allow aggressive, lossy floating-point optimizations",
          [cl_fast_relaxed_math.KeyPath]>,
  NegFlag<SetFalse>>;
defm math_errno : BoolFOption<"math-errno",
  LangOpts<"MathErrno">, DefaultFalse,
  PosFlag<SetTrue, [CC1Option], "Require math functions to indicate errors by setting errno">,
  NegFlag<SetFalse>>,
  ShouldParseIf<!strconcat("!", open_cl.KeyPath)>;
def fextend_args_EQ : Joined<["-"], "fextend-arguments=">, Group<f_Group>,
  Flags<[CC1Option, NoArgumentUnused]>,
  HelpText<"Controls how scalar integer arguments are extended in calls "
           "to unprototyped and varargs functions">,
  Values<"32,64">,
  NormalizedValues<["ExtendTo32", "ExtendTo64"]>,
  NormalizedValuesScope<"LangOptions::ExtendArgsKind">,
  MarshallingInfoEnum<LangOpts<"ExtendIntArgs">,"ExtendTo32">;
def fbracket_depth_EQ : Joined<["-"], "fbracket-depth=">, Group<f_Group>, Flags<[CoreOption]>;
def fsignaling_math : Flag<["-"], "fsignaling-math">, Group<f_Group>;
def fno_signaling_math : Flag<["-"], "fno-signaling-math">, Group<f_Group>;
defm jump_tables : BoolFOption<"jump-tables",
  CodeGenOpts<"NoUseJumpTables">, DefaultFalse,
  NegFlag<SetTrue, [CC1Option], "Do not use">, PosFlag<SetFalse, [], "Use">,
  BothFlags<[], " jump tables for lowering switches">>;
defm force_enable_int128 : BoolFOption<"force-enable-int128",
  TargetOpts<"ForceEnableInt128">, DefaultFalse,
  PosFlag<SetTrue, [CC1Option], "Enable">, NegFlag<SetFalse, [], "Disable">,
  BothFlags<[], " support for int128_t type">>;
defm keep_static_consts : BoolFOption<"keep-static-consts",
  CodeGenOpts<"KeepStaticConsts">, DefaultFalse,
  PosFlag<SetTrue, [CC1Option], "Keep">, NegFlag<SetFalse, [], "Don't keep">,
  BothFlags<[NoXarchOption], " static const variables if unused">>;
defm fixed_point : BoolFOption<"fixed-point",
  LangOpts<"FixedPoint">, DefaultFalse,
  PosFlag<SetTrue, [CC1Option], "Enable">, NegFlag<SetFalse, [], "Disable">,
  BothFlags<[], " fixed point types">>, ShouldParseIf<!strconcat("!", cplusplus.KeyPath)>;
defm cxx_static_destructors : BoolFOption<"c++-static-destructors",
  LangOpts<"RegisterStaticDestructors">, DefaultTrue,
  NegFlag<SetFalse, [CC1Option], "Disable C++ static destructor registration">,
  PosFlag<SetTrue>>;
def fsymbol_partition_EQ : Joined<["-"], "fsymbol-partition=">, Group<f_Group>,
  Flags<[CC1Option]>, MarshallingInfoString<CodeGenOpts<"SymbolPartition">>;

defm memory_profile : OptInCC1FFlag<"memory-profile", "Enable", "Disable", " heap memory profiling">;
def fmemory_profile_EQ : Joined<["-"], "fmemory-profile=">,
    Group<f_Group>, Flags<[CC1Option]>, MetaVarName<"<directory>">,
    HelpText<"Enable heap memory profiling and dump results into <directory>">;

// Begin sanitizer flags. These should all be core options exposed in all driver
// modes.
let Flags = [CC1Option, CoreOption] in {

def fsanitize_EQ : CommaJoined<["-"], "fsanitize=">, Group<f_clang_Group>,
                   MetaVarName<"<check>">,
                   HelpText<"Turn on runtime checks for various forms of undefined "
                            "or suspicious behavior. See user manual for available checks">;
def fno_sanitize_EQ : CommaJoined<["-"], "fno-sanitize=">, Group<f_clang_Group>,
                      Flags<[CoreOption, NoXarchOption]>;

def fsanitize_ignorelist_EQ : Joined<["-"], "fsanitize-ignorelist=">,
  Group<f_clang_Group>, HelpText<"Path to ignorelist file for sanitizers">;
def : Joined<["-"], "fsanitize-blacklist=">,
  Group<f_clang_Group>, Flags<[HelpHidden]>, Alias<fsanitize_ignorelist_EQ>,
  HelpText<"Alias for -fsanitize-ignorelist=">;

def fsanitize_system_ignorelist_EQ : Joined<["-"], "fsanitize-system-ignorelist=">,
  HelpText<"Path to system ignorelist file for sanitizers">, Flags<[CC1Option]>;

def fno_sanitize_ignorelist : Flag<["-"], "fno-sanitize-ignorelist">,
  Group<f_clang_Group>, HelpText<"Don't use ignorelist file for sanitizers">;
def : Flag<["-"], "fno-sanitize-blacklist">,
  Group<f_clang_Group>, Flags<[HelpHidden]>, Alias<fno_sanitize_ignorelist>;

def fsanitize_coverage : CommaJoined<["-"], "fsanitize-coverage=">,
  Group<f_clang_Group>,
  HelpText<"Specify the type of coverage instrumentation for Sanitizers">;
def fno_sanitize_coverage : CommaJoined<["-"], "fno-sanitize-coverage=">,
  Group<f_clang_Group>, Flags<[CoreOption, NoXarchOption]>,
  HelpText<"Disable features of coverage instrumentation for Sanitizers">,
  Values<"func,bb,edge,indirect-calls,trace-bb,trace-cmp,trace-div,trace-gep,"
         "8bit-counters,trace-pc,trace-pc-guard,no-prune,inline-8bit-counters,"
         "inline-bool-flag">;
def fsanitize_coverage_allowlist : Joined<["-"], "fsanitize-coverage-allowlist=">,
    Group<f_clang_Group>, Flags<[CoreOption, NoXarchOption]>,
    HelpText<"Restrict sanitizer coverage instrumentation exclusively to modules and functions that match the provided special case list, except the blocked ones">,
    MarshallingInfoStringVector<CodeGenOpts<"SanitizeCoverageAllowlistFiles">>;
def fsanitize_coverage_ignorelist : Joined<["-"], "fsanitize-coverage-ignorelist=">,
    Group<f_clang_Group>, Flags<[CoreOption, NoXarchOption]>,
    HelpText<"Disable sanitizer coverage instrumentation for modules and functions "
             "that match the provided special case list, even the allowed ones">,
    MarshallingInfoStringVector<CodeGenOpts<"SanitizeCoverageIgnorelistFiles">>;
def fexperimental_sanitize_metadata_EQ : CommaJoined<["-"], "fexperimental-sanitize-metadata=">,
  Group<f_Group>,
  HelpText<"Specify the type of metadata to emit for binary analysis sanitizers">;
def fno_experimental_sanitize_metadata_EQ : CommaJoined<["-"], "fno-experimental-sanitize-metadata=">,
  Group<f_Group>, Flags<[CoreOption]>,
  HelpText<"Disable emitting metadata for binary analysis sanitizers">;
def fexperimental_sanitize_metadata_ignorelist_EQ : Joined<["-"], "fexperimental-sanitize-metadata-ignorelist=">,
    Group<f_Group>, Flags<[CoreOption]>,
    HelpText<"Disable sanitizer metadata for modules and functions that match the provided special case list">,
    MarshallingInfoStringVector<CodeGenOpts<"SanitizeMetadataIgnorelistFiles">>;
def fsanitize_memory_track_origins_EQ : Joined<["-"], "fsanitize-memory-track-origins=">,
                                        Group<f_clang_Group>,
                                        HelpText<"Enable origins tracking in MemorySanitizer">,
                                        MarshallingInfoInt<CodeGenOpts<"SanitizeMemoryTrackOrigins">>;
def fsanitize_memory_track_origins : Flag<["-"], "fsanitize-memory-track-origins">,
                                     Group<f_clang_Group>,
                                     Alias<fsanitize_memory_track_origins_EQ>, AliasArgs<["2"]>,
                                     HelpText<"Enable origins tracking in MemorySanitizer">;
def fno_sanitize_memory_track_origins : Flag<["-"], "fno-sanitize-memory-track-origins">,
                                        Group<f_clang_Group>,
                                        Flags<[CoreOption, NoXarchOption]>,
                                        HelpText<"Disable origins tracking in MemorySanitizer">;
def fsanitize_address_outline_instrumentation : Flag<["-"], "fsanitize-address-outline-instrumentation">,
                                                Group<f_clang_Group>,
                                                HelpText<"Always generate function calls for address sanitizer instrumentation">;
def fno_sanitize_address_outline_instrumentation : Flag<["-"], "fno-sanitize-address-outline-instrumentation">,
                                                   Group<f_clang_Group>,
                                                   HelpText<"Use default code inlining logic for the address sanitizer">;
defm sanitize_stable_abi
  : OptInCC1FFlag<"sanitize-stable-abi", "Stable  ", "Conventional ",
    "ABI instrumentation for sanitizer runtime. Default: Conventional">;

def fsanitize_memtag_mode_EQ : Joined<["-"], "fsanitize-memtag-mode=">,
                                        Group<f_clang_Group>,
                                        HelpText<"Set default MTE mode to 'sync' (default) or 'async'">;
def fsanitize_hwaddress_experimental_aliasing
  : Flag<["-"], "fsanitize-hwaddress-experimental-aliasing">,
    Group<f_clang_Group>,
    HelpText<"Enable aliasing mode in HWAddressSanitizer">;
def fno_sanitize_hwaddress_experimental_aliasing
  : Flag<["-"], "fno-sanitize-hwaddress-experimental-aliasing">,
    Group<f_clang_Group>, Flags<[CoreOption, NoXarchOption]>,
    HelpText<"Disable aliasing mode in HWAddressSanitizer">;
defm sanitize_memory_use_after_dtor : BoolOption<"f", "sanitize-memory-use-after-dtor",
  CodeGenOpts<"SanitizeMemoryUseAfterDtor">, DefaultFalse,
  PosFlag<SetTrue, [CC1Option], "Enable">, NegFlag<SetFalse, [], "Disable">,
  BothFlags<[], " use-after-destroy detection in MemorySanitizer">>,
  Group<f_clang_Group>;
def fsanitize_address_field_padding : Joined<["-"], "fsanitize-address-field-padding=">,
                                        Group<f_clang_Group>,
                                        HelpText<"Level of field padding for AddressSanitizer">,
                                        MarshallingInfoInt<LangOpts<"SanitizeAddressFieldPadding">>;
defm sanitize_address_use_after_scope : BoolOption<"f", "sanitize-address-use-after-scope",
  CodeGenOpts<"SanitizeAddressUseAfterScope">, DefaultFalse,
  PosFlag<SetTrue, [], "Enable">, NegFlag<SetFalse, [CoreOption, NoXarchOption], "Disable">,
  BothFlags<[], " use-after-scope detection in AddressSanitizer">>,
  Group<f_clang_Group>;
def sanitize_address_use_after_return_EQ
  : Joined<["-"], "fsanitize-address-use-after-return=">,
    MetaVarName<"<mode>">,
    Flags<[CC1Option]>,
    HelpText<"Select the mode of detecting stack use-after-return in AddressSanitizer">,
    Group<f_clang_Group>,
    Values<"never,runtime,always">,
    NormalizedValuesScope<"llvm::AsanDetectStackUseAfterReturnMode">,
    NormalizedValues<["Never", "Runtime", "Always"]>,
    MarshallingInfoEnum<CodeGenOpts<"SanitizeAddressUseAfterReturn">, "Runtime">;
defm sanitize_address_poison_custom_array_cookie : BoolOption<"f", "sanitize-address-poison-custom-array-cookie",
  CodeGenOpts<"SanitizeAddressPoisonCustomArrayCookie">, DefaultFalse,
  PosFlag<SetTrue, [], "Enable">, NegFlag<SetFalse, [], "Disable">,
  BothFlags<[], " poisoning array cookies when using custom operator new[] in AddressSanitizer">>,
  Group<f_clang_Group>;
defm sanitize_address_globals_dead_stripping : BoolOption<"f", "sanitize-address-globals-dead-stripping",
  CodeGenOpts<"SanitizeAddressGlobalsDeadStripping">, DefaultFalse,
  PosFlag<SetTrue, [], "Enable linker dead stripping of globals in AddressSanitizer">,
  NegFlag<SetFalse, [], "Disable linker dead stripping of globals in AddressSanitizer">>,
  Group<f_clang_Group>;
defm sanitize_address_use_odr_indicator : BoolOption<"f", "sanitize-address-use-odr-indicator",
  CodeGenOpts<"SanitizeAddressUseOdrIndicator">, DefaultTrue,
  PosFlag<SetTrue, [], "Enable ODR indicator globals to avoid false ODR violation"
            " reports in partially sanitized programs at the cost of an increase in binary size">,
  NegFlag<SetFalse, [], "Disable ODR indicator globals">>,
  Group<f_clang_Group>;
def sanitize_address_destructor_EQ
    : Joined<["-"], "fsanitize-address-destructor=">,
      Flags<[CC1Option]>,
      HelpText<"Set destructor type used in ASan instrumentation">,
      Group<f_clang_Group>,
      Values<"none,global">,
      NormalizedValuesScope<"llvm::AsanDtorKind">,
      NormalizedValues<["None", "Global"]>,
      MarshallingInfoEnum<CodeGenOpts<"SanitizeAddressDtor">, "Global">;
defm sanitize_memory_param_retval
    : BoolFOption<"sanitize-memory-param-retval",
        CodeGenOpts<"SanitizeMemoryParamRetval">,
        DefaultTrue,
        PosFlag<SetTrue, [CC1Option], "Enable">, NegFlag<SetFalse, [], "Disable">,
        BothFlags<[], " detection of uninitialized parameters and return values">>;
//// Note: This flag was introduced when it was necessary to distinguish between
//       ABI for correct codegen.  This is no longer needed, but the flag is
//       not removed since targeting either ABI will behave the same.
//       This way we cause no disturbance to existing scripts & code, and if we
//       want to use this flag in the future we will cause no disturbance then
//       either.
def fsanitize_hwaddress_abi_EQ
    : Joined<["-"], "fsanitize-hwaddress-abi=">,
      Group<f_clang_Group>,
      HelpText<"Select the HWAddressSanitizer ABI to target (interceptor or platform, default interceptor). This option is currently unused.">;
def fsanitize_recover_EQ : CommaJoined<["-"], "fsanitize-recover=">,
                           Group<f_clang_Group>,
                           HelpText<"Enable recovery for specified sanitizers">;
def fno_sanitize_recover_EQ : CommaJoined<["-"], "fno-sanitize-recover=">,
                              Group<f_clang_Group>, Flags<[CoreOption, NoXarchOption]>,
                              HelpText<"Disable recovery for specified sanitizers">;
def fsanitize_recover : Flag<["-"], "fsanitize-recover">, Group<f_clang_Group>,
                        Alias<fsanitize_recover_EQ>, AliasArgs<["all"]>;
def fno_sanitize_recover : Flag<["-"], "fno-sanitize-recover">,
                           Flags<[CoreOption, NoXarchOption]>, Group<f_clang_Group>,
                           Alias<fno_sanitize_recover_EQ>, AliasArgs<["all"]>;
def fsanitize_trap_EQ : CommaJoined<["-"], "fsanitize-trap=">, Group<f_clang_Group>,
                        HelpText<"Enable trapping for specified sanitizers">;
def fno_sanitize_trap_EQ : CommaJoined<["-"], "fno-sanitize-trap=">, Group<f_clang_Group>,
                           Flags<[CoreOption, NoXarchOption]>,
                           HelpText<"Disable trapping for specified sanitizers">;
def fsanitize_trap : Flag<["-"], "fsanitize-trap">, Group<f_clang_Group>,
                     Alias<fsanitize_trap_EQ>, AliasArgs<["all"]>,
                     HelpText<"Enable trapping for all sanitizers">;
def fno_sanitize_trap : Flag<["-"], "fno-sanitize-trap">, Group<f_clang_Group>,
                        Alias<fno_sanitize_trap_EQ>, AliasArgs<["all"]>,
                        Flags<[CoreOption, NoXarchOption]>,
                        HelpText<"Disable trapping for all sanitizers">;
def fsanitize_undefined_trap_on_error
    : Flag<["-"], "fsanitize-undefined-trap-on-error">, Group<f_clang_Group>,
      Alias<fsanitize_trap_EQ>, AliasArgs<["undefined"]>;
def fno_sanitize_undefined_trap_on_error
    : Flag<["-"], "fno-sanitize-undefined-trap-on-error">, Group<f_clang_Group>,
      Alias<fno_sanitize_trap_EQ>, AliasArgs<["undefined"]>;
defm sanitize_minimal_runtime : BoolOption<"f", "sanitize-minimal-runtime",
  CodeGenOpts<"SanitizeMinimalRuntime">, DefaultFalse,
  PosFlag<SetTrue>, NegFlag<SetFalse>>,
  Group<f_clang_Group>;
def fsanitize_link_runtime : Flag<["-"], "fsanitize-link-runtime">,
                           Group<f_clang_Group>;
def fno_sanitize_link_runtime : Flag<["-"], "fno-sanitize-link-runtime">,
                              Group<f_clang_Group>;
def fsanitize_link_cxx_runtime : Flag<["-"], "fsanitize-link-c++-runtime">,
                                 Group<f_clang_Group>;
def fno_sanitize_link_cxx_runtime : Flag<["-"], "fno-sanitize-link-c++-runtime">,
                                    Group<f_clang_Group>;
defm sanitize_cfi_cross_dso : BoolOption<"f", "sanitize-cfi-cross-dso",
  CodeGenOpts<"SanitizeCfiCrossDso">, DefaultFalse,
  PosFlag<SetTrue, [], "Enable">, NegFlag<SetFalse, [CoreOption, NoXarchOption], "Disable">,
  BothFlags<[], " control flow integrity (CFI) checks for cross-DSO calls.">>,
  Group<f_clang_Group>;
def fsanitize_cfi_icall_generalize_pointers : Flag<["-"], "fsanitize-cfi-icall-generalize-pointers">,
                                              Group<f_clang_Group>,
                                              HelpText<"Generalize pointers in CFI indirect call type signature checks">,
                                              MarshallingInfoFlag<CodeGenOpts<"SanitizeCfiICallGeneralizePointers">>;
def fsanitize_cfi_icall_normalize_integers : Flag<["-"], "fsanitize-cfi-icall-experimental-normalize-integers">,
                                             Group<f_clang_Group>,
                                             HelpText<"Normalize integers in CFI indirect call type signature checks">,
                                             MarshallingInfoFlag<CodeGenOpts<"SanitizeCfiICallNormalizeIntegers">>;
defm sanitize_cfi_canonical_jump_tables : BoolOption<"f", "sanitize-cfi-canonical-jump-tables",
  CodeGenOpts<"SanitizeCfiCanonicalJumpTables">, DefaultFalse,
  PosFlag<SetTrue, [], "Make">, NegFlag<SetFalse, [CoreOption, NoXarchOption], "Do not make">,
  BothFlags<[], " the jump table addresses canonical in the symbol table">>,
  Group<f_clang_Group>;
defm sanitize_stats : BoolOption<"f", "sanitize-stats",
  CodeGenOpts<"SanitizeStats">, DefaultFalse,
  PosFlag<SetTrue, [], "Enable">, NegFlag<SetFalse, [CoreOption, NoXarchOption], "Disable">,
  BothFlags<[], " sanitizer statistics gathering.">>,
  Group<f_clang_Group>;
def fsanitize_thread_memory_access : Flag<["-"], "fsanitize-thread-memory-access">,
                                     Group<f_clang_Group>,
                                     HelpText<"Enable memory access instrumentation in ThreadSanitizer (default)">;
def fno_sanitize_thread_memory_access : Flag<["-"], "fno-sanitize-thread-memory-access">,
                                        Group<f_clang_Group>,
                                        Flags<[CoreOption, NoXarchOption]>,
                                        HelpText<"Disable memory access instrumentation in ThreadSanitizer">;
def fsanitize_thread_func_entry_exit : Flag<["-"], "fsanitize-thread-func-entry-exit">,
                                       Group<f_clang_Group>,
                                       HelpText<"Enable function entry/exit instrumentation in ThreadSanitizer (default)">;
def fno_sanitize_thread_func_entry_exit : Flag<["-"], "fno-sanitize-thread-func-entry-exit">,
                                          Group<f_clang_Group>,
                                          Flags<[CoreOption, NoXarchOption]>,
                                          HelpText<"Disable function entry/exit instrumentation in ThreadSanitizer">;
def fsanitize_thread_atomics : Flag<["-"], "fsanitize-thread-atomics">,
                               Group<f_clang_Group>,
                               HelpText<"Enable atomic operations instrumentation in ThreadSanitizer (default)">;
def fno_sanitize_thread_atomics : Flag<["-"], "fno-sanitize-thread-atomics">,
                                  Group<f_clang_Group>,
                                  Flags<[CoreOption, NoXarchOption]>,
                                  HelpText<"Disable atomic operations instrumentation in ThreadSanitizer">;
def fsanitize_undefined_strip_path_components_EQ : Joined<["-"], "fsanitize-undefined-strip-path-components=">,
  Group<f_clang_Group>, MetaVarName<"<number>">,
  HelpText<"Strip (or keep only, if negative) a given number of path components "
           "when emitting check metadata.">,
  MarshallingInfoInt<CodeGenOpts<"EmitCheckPathComponentsToStrip">, "0", "int">;

} // end -f[no-]sanitize* flags

def funsafe_math_optimizations : Flag<["-"], "funsafe-math-optimizations">,
  Group<f_Group>, Flags<[CC1Option]>,
  HelpText<"Allow unsafe floating-point math optimizations which may decrease precision">,
  MarshallingInfoFlag<LangOpts<"UnsafeFPMath">>,
  ImpliedByAnyOf<[cl_unsafe_math_optimizations.KeyPath, ffast_math.KeyPath]>;
def fno_unsafe_math_optimizations : Flag<["-"], "fno-unsafe-math-optimizations">,
  Group<f_Group>;
def fassociative_math : Flag<["-"], "fassociative-math">, Group<f_Group>;
def fno_associative_math : Flag<["-"], "fno-associative-math">, Group<f_Group>;
defm reciprocal_math : BoolFOption<"reciprocal-math",
  LangOpts<"AllowRecip">, DefaultFalse,
  PosFlag<SetTrue, [CC1Option, FC1Option, FlangOption], "Allow division operations to be reassociated",
          [funsafe_math_optimizations.KeyPath]>,
  NegFlag<SetFalse>>;
defm approx_func : BoolFOption<"approx-func", LangOpts<"ApproxFunc">, DefaultFalse,
   PosFlag<SetTrue, [CC1Option, FC1Option, FlangOption], "Allow certain math function calls to be replaced "
           "with an approximately equivalent calculation",
           [funsafe_math_optimizations.KeyPath]>,
   NegFlag<SetFalse>>;
defm finite_math_only : BoolFOption<"finite-math-only",
  LangOpts<"FiniteMathOnly">, DefaultFalse,
  PosFlag<SetTrue, [CC1Option], "", [cl_finite_math_only.KeyPath, ffast_math.KeyPath]>,
  NegFlag<SetFalse>>;
defm signed_zeros : BoolFOption<"signed-zeros",
  LangOpts<"NoSignedZero">, DefaultFalse,
  NegFlag<SetTrue, [CC1Option, FC1Option, FlangOption], "Allow optimizations that ignore the sign of floating point zeros",
            [cl_no_signed_zeros.KeyPath, funsafe_math_optimizations.KeyPath]>,
  PosFlag<SetFalse>>;
def fhonor_nans : Flag<["-"], "fhonor-nans">, Group<f_Group>;
def fno_honor_nans : Flag<["-"], "fno-honor-nans">, Group<f_Group>;
def fhonor_infinities : Flag<["-"], "fhonor-infinities">, Group<f_Group>;
def fno_honor_infinities : Flag<["-"], "fno-honor-infinities">, Group<f_Group>;
// This option was originally misspelt "infinites" [sic].
def : Flag<["-"], "fhonor-infinites">, Alias<fhonor_infinities>;
def : Flag<["-"], "fno-honor-infinites">, Alias<fno_honor_infinities>;
def frounding_math : Flag<["-"], "frounding-math">, Group<f_Group>, Flags<[CC1Option]>,
  MarshallingInfoFlag<LangOpts<"RoundingMath">>,
  Normalizer<"makeFlagToValueNormalizer(llvm::RoundingMode::Dynamic)">;
def fno_rounding_math : Flag<["-"], "fno-rounding-math">, Group<f_Group>, Flags<[CC1Option]>;
def ftrapping_math : Flag<["-"], "ftrapping-math">, Group<f_Group>;
def fno_trapping_math : Flag<["-"], "fno-trapping-math">, Group<f_Group>;
def ffp_contract : Joined<["-"], "ffp-contract=">, Group<f_Group>,
  Flags<[CC1Option, FC1Option, FlangOption]>,
  DocBrief<"Form fused FP ops (e.g. FMAs):"
  " fast (fuses across statements disregarding pragmas)"
  " | on (only fuses in the same statement unless dictated by pragmas)"
  " | off (never fuses)"
  " | fast-honor-pragmas (fuses across statements unless dictated by pragmas)."
  " Default is 'fast' for CUDA, 'fast-honor-pragmas' for HIP, and 'on' otherwise.">,
  HelpText<"Form fused FP ops (e.g. FMAs)">,
  Values<"fast,on,off,fast-honor-pragmas">;

defm strict_float_cast_overflow : BoolFOption<"strict-float-cast-overflow",
  CodeGenOpts<"StrictFloatCastOverflow">, DefaultTrue,
  NegFlag<SetFalse, [CC1Option], "Relax language rules and try to match the behavior"
            " of the target's native float-to-int conversion instructions">,
  PosFlag<SetTrue, [], "Assume that overflowing float-to-int casts are undefined (default)">>;

defm protect_parens : BoolFOption<"protect-parens",
  LangOpts<"ProtectParens">, DefaultFalse,
  PosFlag<SetTrue, [CoreOption, CC1Option],
          "Determines whether the optimizer honors parentheses when "
          "floating-point expressions are evaluated">,
  NegFlag<SetFalse>>;

def ffor_scope : Flag<["-"], "ffor-scope">, Group<f_Group>;
def fno_for_scope : Flag<["-"], "fno-for-scope">, Group<f_Group>;

defm rewrite_imports : BoolFOption<"rewrite-imports",
  PreprocessorOutputOpts<"RewriteImports">, DefaultFalse,
  PosFlag<SetTrue, [CC1Option]>, NegFlag<SetFalse>>;
defm rewrite_includes : BoolFOption<"rewrite-includes",
  PreprocessorOutputOpts<"RewriteIncludes">, DefaultFalse,
  PosFlag<SetTrue, [CC1Option]>, NegFlag<SetFalse>>;

defm directives_only : OptInCC1FFlag<"directives-only", "">;

defm delete_null_pointer_checks : BoolFOption<"delete-null-pointer-checks",
  CodeGenOpts<"NullPointerIsValid">, DefaultFalse,
  NegFlag<SetTrue, [CC1Option], "Do not treat usage of null pointers as undefined behavior">,
  PosFlag<SetFalse, [], "Treat usage of null pointers as undefined behavior (default)">,
  BothFlags<[CoreOption]>>;

defm use_line_directives : BoolFOption<"use-line-directives",
  PreprocessorOutputOpts<"UseLineDirectives">, DefaultFalse,
  PosFlag<SetTrue, [CC1Option], "Use #line in preprocessed output">, NegFlag<SetFalse>>;
defm minimize_whitespace : BoolFOption<"minimize-whitespace",
  PreprocessorOutputOpts<"MinimizeWhitespace">, DefaultFalse,
  PosFlag<SetTrue, [CC1Option], "Minimize whitespace when emitting preprocessor output">, NegFlag<SetFalse>>;

def ffreestanding : Flag<["-"], "ffreestanding">, Group<f_Group>, Flags<[CC1Option]>,
  HelpText<"Assert that the compilation takes place in a freestanding environment">,
  MarshallingInfoFlag<LangOpts<"Freestanding">>;
def fgnuc_version_EQ : Joined<["-"], "fgnuc-version=">, Group<f_Group>,
  HelpText<"Sets various macros to claim compatibility with the given GCC version (default is 4.2.1)">,
  Flags<[CC1Option, CoreOption]>;
// We abuse '-f[no-]gnu-keywords' to force overriding all GNU-extension
// keywords. This behavior is provided by GCC's poorly named '-fasm' flag,
// while a subset (the non-C++ GNU keywords) is provided by GCC's
// '-fgnu-keywords'. Clang conflates the two for simplicity under the single
// name, as it doesn't seem a useful distinction.
defm gnu_keywords : BoolFOption<"gnu-keywords",
  LangOpts<"GNUKeywords">, Default<gnu_mode.KeyPath>,
  PosFlag<SetTrue, [], "Allow GNU-extension keywords regardless of language standard">,
  NegFlag<SetFalse>, BothFlags<[CC1Option]>>;
defm gnu89_inline : BoolFOption<"gnu89-inline",
  LangOpts<"GNUInline">, Default<!strconcat("!", c99.KeyPath, " && !", cplusplus.KeyPath)>,
  PosFlag<SetTrue, [CC1Option], "Use the gnu89 inline semantics">,
  NegFlag<SetFalse>>, ShouldParseIf<!strconcat("!", cplusplus.KeyPath)>;
def fgnu_runtime : Flag<["-"], "fgnu-runtime">, Group<f_Group>,
  HelpText<"Generate output compatible with the standard GNU Objective-C runtime">;
def fheinous_gnu_extensions : Flag<["-"], "fheinous-gnu-extensions">, Flags<[CC1Option]>,
  MarshallingInfoFlag<LangOpts<"HeinousExtensions">>;
def filelist : Separate<["-"], "filelist">, Flags<[LinkerInput]>,
               Group<Link_Group>;
def : Flag<["-"], "findirect-virtual-calls">, Alias<fapple_kext>;
def finline_functions : Flag<["-"], "finline-functions">, Group<f_clang_Group>, Flags<[CC1Option]>,
  HelpText<"Inline suitable functions">;
def finline_hint_functions: Flag<["-"], "finline-hint-functions">, Group<f_clang_Group>, Flags<[CC1Option]>,
  HelpText<"Inline functions which are (explicitly or implicitly) marked inline">;
def finline : Flag<["-"], "finline">, Group<clang_ignored_f_Group>;
def finline_max_stacksize_EQ
    : Joined<["-"], "finline-max-stacksize=">,
      Group<f_Group>, Flags<[CoreOption, CC1Option]>,
      HelpText<"Suppress inlining of functions whose stack size exceeds the given value">,
      MarshallingInfoInt<CodeGenOpts<"InlineMaxStackSize">, "UINT_MAX">;
defm jmc : BoolFOption<"jmc",
  CodeGenOpts<"JMCInstrument">, DefaultFalse,
  PosFlag<SetTrue, [CC1Option], "Enable just-my-code debugging">,
  NegFlag<SetFalse>>;
def fglobal_isel : Flag<["-"], "fglobal-isel">, Group<f_clang_Group>,
  HelpText<"Enables the global instruction selector">;
def fexperimental_isel : Flag<["-"], "fexperimental-isel">, Group<f_clang_Group>,
  Alias<fglobal_isel>;
def fexperimental_strict_floating_point : Flag<["-"], "fexperimental-strict-floating-point">,
  Group<f_clang_Group>, Flags<[CC1Option]>,
  HelpText<"Enables experimental strict floating point in LLVM.">,
  MarshallingInfoFlag<LangOpts<"ExpStrictFP">>;
def finput_charset_EQ : Joined<["-"], "finput-charset=">, Flags<[FlangOption, FC1Option]>, Group<f_Group>,
  HelpText<"Specify the default character set for source files">;
def fexec_charset_EQ : Joined<["-"], "fexec-charset=">, Group<f_Group>;
def finstrument_functions : Flag<["-"], "finstrument-functions">, Group<f_Group>, Flags<[CC1Option]>,
  HelpText<"Generate calls to instrument function entry and exit">,
  MarshallingInfoFlag<CodeGenOpts<"InstrumentFunctions">>;
def finstrument_functions_after_inlining : Flag<["-"], "finstrument-functions-after-inlining">, Group<f_Group>, Flags<[CC1Option]>,
  HelpText<"Like -finstrument-functions, but insert the calls after inlining">,
  MarshallingInfoFlag<CodeGenOpts<"InstrumentFunctionsAfterInlining">>;
def finstrument_function_entry_bare : Flag<["-"], "finstrument-function-entry-bare">, Group<f_Group>, Flags<[CC1Option]>,
  HelpText<"Instrument function entry only, after inlining, without arguments to the instrumentation call">,
  MarshallingInfoFlag<CodeGenOpts<"InstrumentFunctionEntryBare">>;
def fcf_protection_EQ : Joined<["-"], "fcf-protection=">, Flags<[CoreOption, CC1Option]>, Group<f_Group>,
  HelpText<"Instrument control-flow architecture protection">, Values<"return,branch,full,none">;
def fcf_protection : Flag<["-"], "fcf-protection">, Group<f_Group>, Flags<[CoreOption, CC1Option]>,
  Alias<fcf_protection_EQ>, AliasArgs<["full"]>,
  HelpText<"Enable cf-protection in 'full' mode">;
def mfunction_return_EQ : Joined<["-"], "mfunction-return=">,
  Group<m_Group>, Flags<[CoreOption, CC1Option]>,
  HelpText<"Replace returns with jumps to ``__x86_return_thunk`` (x86 only, error otherwise)">,
  Values<"keep,thunk-extern">,
  NormalizedValues<["Keep", "Extern"]>,
  NormalizedValuesScope<"llvm::FunctionReturnThunksKind">,
  MarshallingInfoEnum<CodeGenOpts<"FunctionReturnThunks">, "Keep">;
def mindirect_branch_cs_prefix : Flag<["-"], "mindirect-branch-cs-prefix">,
  Group<m_Group>, Flags<[CoreOption, CC1Option]>,
  HelpText<"Add cs prefix to call and jmp to indirect thunk">,
  MarshallingInfoFlag<CodeGenOpts<"IndirectBranchCSPrefix">>;

defm xray_instrument : BoolFOption<"xray-instrument",
  LangOpts<"XRayInstrument">, DefaultFalse,
  PosFlag<SetTrue, [CC1Option], "Generate XRay instrumentation sleds on function entry and exit">,
  NegFlag<SetFalse>>;

def fxray_instruction_threshold_EQ :
  Joined<["-"], "fxray-instruction-threshold=">,
  Group<f_Group>, Flags<[CC1Option]>,
  HelpText<"Sets the minimum function size to instrument with XRay">,
  MarshallingInfoInt<CodeGenOpts<"XRayInstructionThreshold">, "200">;

def fxray_always_instrument :
  Joined<["-"], "fxray-always-instrument=">,
  Group<f_Group>, Flags<[CC1Option]>,
  HelpText<"DEPRECATED: Filename defining the whitelist for imbuing the 'always instrument' XRay attribute.">,
  MarshallingInfoStringVector<LangOpts<"XRayAlwaysInstrumentFiles">>;
def fxray_never_instrument :
  Joined<["-"], "fxray-never-instrument=">,
  Group<f_Group>, Flags<[CC1Option]>,
  HelpText<"DEPRECATED: Filename defining the whitelist for imbuing the 'never instrument' XRay attribute.">,
  MarshallingInfoStringVector<LangOpts<"XRayNeverInstrumentFiles">>;
def fxray_attr_list :
  Joined<["-"], "fxray-attr-list=">,
  Group<f_Group>, Flags<[CC1Option]>,
  HelpText<"Filename defining the list of functions/types for imbuing XRay attributes.">,
  MarshallingInfoStringVector<LangOpts<"XRayAttrListFiles">>;
def fxray_modes :
  Joined<["-"], "fxray-modes=">,
  Group<f_Group>, Flags<[CC1Option]>,
  HelpText<"List of modes to link in by default into XRay instrumented binaries.">;

defm xray_always_emit_customevents : BoolFOption<"xray-always-emit-customevents",
  LangOpts<"XRayAlwaysEmitCustomEvents">, DefaultFalse,
  PosFlag<SetTrue, [CC1Option], "Always emit __xray_customevent(...) calls"
          " even if the containing function is not always instrumented">,
  NegFlag<SetFalse>>;

defm xray_always_emit_typedevents : BoolFOption<"xray-always-emit-typedevents",
  LangOpts<"XRayAlwaysEmitTypedEvents">, DefaultFalse,
  PosFlag<SetTrue, [CC1Option], "Always emit __xray_typedevent(...) calls"
          " even if the containing function is not always instrumented">,
  NegFlag<SetFalse>>;

defm xray_ignore_loops : BoolFOption<"xray-ignore-loops",
  CodeGenOpts<"XRayIgnoreLoops">, DefaultFalse,
  PosFlag<SetTrue, [CC1Option], "Don't instrument functions with loops"
          " unless they also meet the minimum function size">,
  NegFlag<SetFalse>>;

defm xray_function_index : BoolFOption<"xray-function-index",
  CodeGenOpts<"XRayOmitFunctionIndex">, DefaultTrue,
  NegFlag<SetFalse, [CC1Option], "Omit function index section at the"
          " expense of single-function patching performance">,
  PosFlag<SetTrue>>;

def fxray_link_deps : Flag<["-"], "fxray-link-deps">, Group<f_Group>,
  Flags<[CC1Option]>,
  HelpText<"Tells clang to add the link dependencies for XRay.">;
def fnoxray_link_deps : Flag<["-"], "fnoxray-link-deps">, Group<f_Group>,
  Flags<[CC1Option]>;

def fxray_instrumentation_bundle :
  Joined<["-"], "fxray-instrumentation-bundle=">,
  Group<f_Group>, Flags<[CC1Option]>,
  HelpText<"Select which XRay instrumentation points to emit. Options: all, none, function-entry, function-exit, function, custom. Default is 'all'.  'function' includes both 'function-entry' and 'function-exit'.">;

def fxray_function_groups :
  Joined<["-"], "fxray-function-groups=">,
  Group<f_Group>, Flags<[CC1Option]>,
  HelpText<"Only instrument 1 of N groups">,
  MarshallingInfoInt<CodeGenOpts<"XRayTotalFunctionGroups">, "1">;

def fxray_selected_function_group :
  Joined<["-"], "fxray-selected-function-group=">,
  Group<f_Group>, Flags<[CC1Option]>,
  HelpText<"When using -fxray-function-groups, select which group of functions to instrument. Valid range is 0 to fxray-function-groups - 1">,
  MarshallingInfoInt<CodeGenOpts<"XRaySelectedFunctionGroup">, "0">;


defm fine_grained_bitfield_accesses : BoolOption<"f", "fine-grained-bitfield-accesses",
  CodeGenOpts<"FineGrainedBitfieldAccesses">, DefaultFalse,
  PosFlag<SetTrue, [], "Use separate accesses for consecutive bitfield runs with legal widths and alignments.">,
  NegFlag<SetFalse, [], "Use large-integer access for consecutive bitfield runs.">,
  BothFlags<[CC1Option]>>,
  Group<f_clang_Group>;

def fexperimental_relative_cxx_abi_vtables :
  Flag<["-"], "fexperimental-relative-c++-abi-vtables">,
  Group<f_clang_Group>, Flags<[CC1Option]>,
  HelpText<"Use the experimental C++ class ABI for classes with virtual tables">;
def fno_experimental_relative_cxx_abi_vtables :
  Flag<["-"], "fno-experimental-relative-c++-abi-vtables">,
  Group<f_clang_Group>, Flags<[CC1Option]>,
  HelpText<"Do not use the experimental C++ class ABI for classes with virtual tables">;

def fcxx_abi_EQ : Joined<["-"], "fc++-abi=">,
                  Group<f_clang_Group>, Flags<[CC1Option]>,
                  HelpText<"C++ ABI to use. This will override the target C++ ABI.">;

def flat__namespace : Flag<["-"], "flat_namespace">;
def flax_vector_conversions_EQ : Joined<["-"], "flax-vector-conversions=">, Group<f_Group>,
  HelpText<"Enable implicit vector bit-casts">, Values<"none,integer,all">, Flags<[CC1Option]>,
  NormalizedValues<["LangOptions::LaxVectorConversionKind::None",
                    "LangOptions::LaxVectorConversionKind::Integer",
                    "LangOptions::LaxVectorConversionKind::All"]>,
  MarshallingInfoEnum<LangOpts<"LaxVectorConversions">,
                      open_cl.KeyPath #
                          " ? LangOptions::LaxVectorConversionKind::None" #
                          " : LangOptions::LaxVectorConversionKind::All">;
def flax_vector_conversions : Flag<["-"], "flax-vector-conversions">, Group<f_Group>,
  Alias<flax_vector_conversions_EQ>, AliasArgs<["integer"]>;
def flimited_precision_EQ : Joined<["-"], "flimited-precision=">, Group<f_Group>;
def fapple_link_rtlib : Flag<["-"], "fapple-link-rtlib">, Group<f_Group>,
  HelpText<"Force linking the clang builtins runtime library">;
def flto_EQ : Joined<["-"], "flto=">, Flags<[CoreOption, CC1Option, FC1Option, FlangOption]>, Group<f_Group>,
  HelpText<"Set LTO mode">, Values<"thin,full">;
def flto_EQ_jobserver : Flag<["-"], "flto=jobserver">, Group<f_Group>,
  Alias<flto_EQ>, AliasArgs<["full"]>, HelpText<"Enable LTO in 'full' mode">;
def flto_EQ_auto : Flag<["-"], "flto=auto">, Group<f_Group>,
  Alias<flto_EQ>, AliasArgs<["full"]>, HelpText<"Enable LTO in 'full' mode">;
def flto : Flag<["-"], "flto">, Flags<[CoreOption, CC1Option, FC1Option, FlangOption]>, Group<f_Group>,
  Alias<flto_EQ>, AliasArgs<["full"]>, HelpText<"Enable LTO in 'full' mode">;
def fno_lto : Flag<["-"], "fno-lto">, Flags<[CoreOption, CC1Option]>, Group<f_Group>,
  HelpText<"Disable LTO mode (default)">;
def foffload_lto_EQ : Joined<["-"], "foffload-lto=">, Flags<[CoreOption]>, Group<f_Group>,
  HelpText<"Set LTO mode for offload compilation">, Values<"thin,full">;
def foffload_lto : Flag<["-"], "foffload-lto">, Flags<[CoreOption]>, Group<f_Group>,
  Alias<foffload_lto_EQ>, AliasArgs<["full"]>, HelpText<"Enable LTO in 'full' mode for offload compilation">;
def fno_offload_lto : Flag<["-"], "fno-offload-lto">, Flags<[CoreOption]>, Group<f_Group>,
  HelpText<"Disable LTO mode (default) for offload compilation">;
def flto_jobs_EQ : Joined<["-"], "flto-jobs=">,
  Flags<[CC1Option]>, Group<f_Group>,
  HelpText<"Controls the backend parallelism of -flto=thin (default "
           "of 0 means the number of threads will be derived from "
           "the number of CPUs detected)">;
def fthinlto_index_EQ : Joined<["-"], "fthinlto-index=">,
  Flags<[CoreOption, CC1Option]>, Group<f_Group>,
  HelpText<"Perform ThinLTO importing using provided function summary index">;
def fthin_link_bitcode_EQ : Joined<["-"], "fthin-link-bitcode=">,
  Flags<[CoreOption, CC1Option]>, Group<f_Group>,
  HelpText<"Write minimized bitcode to <file> for the ThinLTO thin link only">,
  MarshallingInfoString<CodeGenOpts<"ThinLinkBitcodeFile">>;
def fmacro_backtrace_limit_EQ : Joined<["-"], "fmacro-backtrace-limit=">,
                                Group<f_Group>, Flags<[NoXarchOption, CoreOption]>;
defm merge_all_constants : BoolFOption<"merge-all-constants",
  CodeGenOpts<"MergeAllConstants">, DefaultFalse,
  PosFlag<SetTrue, [CC1Option, CoreOption], "Allow">, NegFlag<SetFalse, [], "Disallow">,
  BothFlags<[], " merging of constants">>;
def fmessage_length_EQ : Joined<["-"], "fmessage-length=">, Group<f_Group>, Flags<[CC1Option]>,
  HelpText<"Format message diagnostics so that they fit within N columns">,
  MarshallingInfoInt<DiagnosticOpts<"MessageLength">>;
def frandomize_layout_seed_EQ : Joined<["-"], "frandomize-layout-seed=">,
  MetaVarName<"<seed>">, Group<f_clang_Group>, Flags<[CC1Option]>,
  HelpText<"The seed used by the randomize structure layout feature">;
def frandomize_layout_seed_file_EQ : Joined<["-"], "frandomize-layout-seed-file=">,
  MetaVarName<"<file>">, Group<f_clang_Group>, Flags<[CC1Option]>,
  HelpText<"File holding the seed used by the randomize structure layout feature">;
def fms_compatibility : Flag<["-"], "fms-compatibility">, Group<f_Group>, Flags<[CC1Option, CoreOption]>,
  HelpText<"Enable full Microsoft Visual C++ compatibility">,
  MarshallingInfoFlag<LangOpts<"MSVCCompat">>;
def fms_extensions : Flag<["-"], "fms-extensions">, Group<f_Group>, Flags<[CC1Option, CoreOption]>,
  HelpText<"Accept some non-standard constructs supported by the Microsoft compiler">,
  MarshallingInfoFlag<LangOpts<"MicrosoftExt">>, ImpliedByAnyOf<[fms_compatibility.KeyPath]>;
defm asm_blocks : BoolFOption<"asm-blocks",
  LangOpts<"AsmBlocks">, Default<fms_extensions.KeyPath>,
  PosFlag<SetTrue, [CC1Option]>, NegFlag<SetFalse>>;
def fms_volatile : Flag<["-"], "fms-volatile">, Group<f_Group>, Flags<[CC1Option]>,
  MarshallingInfoFlag<LangOpts<"MSVolatile">>;
def fmsc_version : Joined<["-"], "fmsc-version=">, Group<f_Group>, Flags<[NoXarchOption, CoreOption]>,
  HelpText<"Microsoft compiler version number to report in _MSC_VER (0 = don't define it (default))">;
def fms_compatibility_version
    : Joined<["-"], "fms-compatibility-version=">,
      Group<f_Group>,
      Flags<[ CC1Option, CoreOption ]>,
      HelpText<"Dot-separated value representing the Microsoft compiler "
               "version number to report in _MSC_VER (0 = don't define it "
               "(default))">;
def fms_runtime_lib_EQ : Joined<["-"], "fms-runtime-lib=">, Group<f_Group>,
  Flags<[NoXarchOption, CoreOption]>, Values<"static,static_dbg,dll,dll_dbg">,
  HelpText<"Select Windows run-time library">,
  DocBrief<[{
Specify Visual Studio C runtime library. "static" and "static_dbg" correspond
to the cl flags /MT and /MTd which use the multithread, static version. "dll"
and "dll_dbg" correspond to the cl flags /MD and /MDd which use the multithread,
dll version.}]>;
def fms_omit_default_lib : Joined<["-"], "fms-omit-default-lib">,
  Group<f_Group>, Flags<[NoXarchOption, CoreOption]>;
defm delayed_template_parsing : BoolFOption<"delayed-template-parsing",
  LangOpts<"DelayedTemplateParsing">, DefaultFalse,
  PosFlag<SetTrue, [CC1Option], "Parse templated function definitions at the end of the translation unit">,
  NegFlag<SetFalse, [NoXarchOption], "Disable delayed template parsing">,
  BothFlags<[CoreOption]>>;
def fms_memptr_rep_EQ : Joined<["-"], "fms-memptr-rep=">, Group<f_Group>, Flags<[CC1Option]>,
  Values<"single,multiple,virtual">, NormalizedValuesScope<"LangOptions">,
  NormalizedValues<["PPTMK_FullGeneralitySingleInheritance", "PPTMK_FullGeneralityMultipleInheritance",
                    "PPTMK_FullGeneralityVirtualInheritance"]>,
  MarshallingInfoEnum<LangOpts<"MSPointerToMemberRepresentationMethod">, "PPTMK_BestCase">;
def fms_kernel : Flag<["-"], "fms-kernel">, Group<f_Group>, Flags<[CC1Option, NoDriverOption]>,
  MarshallingInfoFlag<LangOpts<"Kernel">>;
// __declspec is enabled by default for the PS4 by the driver, and also
// enabled for Microsoft Extensions or Borland Extensions, here.
//
// FIXME: __declspec is also currently enabled for CUDA, but isn't really a
// CUDA extension. However, it is required for supporting
// __clang_cuda_builtin_vars.h, which uses __declspec(property). Once that has
// been rewritten in terms of something more generic, remove the Opts.CUDA
// term here.
defm declspec : BoolOption<"f", "declspec",
  LangOpts<"DeclSpecKeyword">, DefaultFalse,
  PosFlag<SetTrue, [], "Allow", [fms_extensions.KeyPath, fborland_extensions.KeyPath, cuda.KeyPath]>,
  NegFlag<SetFalse, [], "Disallow">,
  BothFlags<[CC1Option], " __declspec as a keyword">>, Group<f_clang_Group>;
def fmodules_cache_path : Joined<["-"], "fmodules-cache-path=">, Group<i_Group>,
  Flags<[NoXarchOption, CC1Option]>, MetaVarName<"<directory>">,
  HelpText<"Specify the module cache path">;
def fmodules_user_build_path : Separate<["-"], "fmodules-user-build-path">, Group<i_Group>,
  Flags<[NoXarchOption, CC1Option]>, MetaVarName<"<directory>">,
  HelpText<"Specify the module user build path">,
  MarshallingInfoString<HeaderSearchOpts<"ModuleUserBuildPath">>;
def fprebuilt_module_path : Joined<["-"], "fprebuilt-module-path=">, Group<i_Group>,
  Flags<[NoXarchOption, CC1Option]>, MetaVarName<"<directory>">,
  HelpText<"Specify the prebuilt module path">;
defm prebuilt_implicit_modules : BoolFOption<"prebuilt-implicit-modules",
  HeaderSearchOpts<"EnablePrebuiltImplicitModules">, DefaultFalse,
  PosFlag<SetTrue, [], "Look up implicit modules in the prebuilt module path">,
  NegFlag<SetFalse>, BothFlags<[NoXarchOption, CC1Option]>>;

def fmodule_output_EQ : Joined<["-"], "fmodule-output=">, Flags<[NoXarchOption, CC1Option]>,
  HelpText<"Save intermediate module file results when compiling a standard C++ module unit.">;
def fmodule_output : Flag<["-"], "fmodule-output">, Flags<[NoXarchOption, CC1Option]>,
  HelpText<"Save intermediate module file results when compiling a standard C++ module unit.">;

def fmodules_prune_interval : Joined<["-"], "fmodules-prune-interval=">, Group<i_Group>,
  Flags<[CC1Option]>, MetaVarName<"<seconds>">,
  HelpText<"Specify the interval (in seconds) between attempts to prune the module cache">,
  MarshallingInfoInt<HeaderSearchOpts<"ModuleCachePruneInterval">, "7 * 24 * 60 * 60">;
def fmodules_prune_after : Joined<["-"], "fmodules-prune-after=">, Group<i_Group>,
  Flags<[CC1Option]>, MetaVarName<"<seconds>">,
  HelpText<"Specify the interval (in seconds) after which a module file will be considered unused">,
  MarshallingInfoInt<HeaderSearchOpts<"ModuleCachePruneAfter">, "31 * 24 * 60 * 60">;
def fbuild_session_timestamp : Joined<["-"], "fbuild-session-timestamp=">,
  Group<i_Group>, Flags<[CC1Option]>, MetaVarName<"<time since Epoch in seconds>">,
  HelpText<"Time when the current build session started">,
  MarshallingInfoInt<HeaderSearchOpts<"BuildSessionTimestamp">, "0", "uint64_t">;
def fbuild_session_file : Joined<["-"], "fbuild-session-file=">,
  Group<i_Group>, MetaVarName<"<file>">,
  HelpText<"Use the last modification time of <file> as the build session timestamp">;
def fmodules_validate_once_per_build_session : Flag<["-"], "fmodules-validate-once-per-build-session">,
  Group<i_Group>, Flags<[CC1Option]>,
  HelpText<"Don't verify input files for the modules if the module has been "
           "successfully validated or loaded during this build session">,
  MarshallingInfoFlag<HeaderSearchOpts<"ModulesValidateOncePerBuildSession">>;
def fmodules_disable_diagnostic_validation : Flag<["-"], "fmodules-disable-diagnostic-validation">,
  Group<i_Group>, Flags<[CC1Option]>,
  HelpText<"Disable validation of the diagnostic options when loading the module">,
  MarshallingInfoNegativeFlag<HeaderSearchOpts<"ModulesValidateDiagnosticOptions">>;
defm modules_validate_system_headers : BoolOption<"f", "modules-validate-system-headers",
  HeaderSearchOpts<"ModulesValidateSystemHeaders">, DefaultFalse,
  PosFlag<SetTrue, [CC1Option], "Validate the system headers that a module depends on when loading the module">,
  NegFlag<SetFalse, [NoXarchOption]>>, Group<i_Group>;
def fno_modules_validate_textual_header_includes :
  Flag<["-"], "fno-modules-validate-textual-header-includes">,
  Group<f_Group>, Flags<[CC1Option, NoXarchOption]>,
  MarshallingInfoNegativeFlag<LangOpts<"ModulesValidateTextualHeaderIncludes">>,
  HelpText<"Do not enforce -fmodules-decluse and private header restrictions for textual headers. "
           "This flag will be removed in a future Clang release.">;

def fincremental_extensions :
  Flag<["-"], "fincremental-extensions">,
  Group<f_Group>, Flags<[CC1Option]>,
  HelpText<"Enable incremental processing extensions such as processing"
           "statements on the global scope.">,
  MarshallingInfoFlag<LangOpts<"IncrementalExtensions">>;

def fvalidate_ast_input_files_content:
  Flag <["-"], "fvalidate-ast-input-files-content">,
  Group<f_Group>, Flags<[CC1Option]>,
  HelpText<"Compute and store the hash of input files used to build an AST."
           " Files with mismatching mtime's are considered valid"
           " if both contents is identical">,
  MarshallingInfoFlag<HeaderSearchOpts<"ValidateASTInputFilesContent">>;
def fmodules_validate_input_files_content:
  Flag <["-"], "fmodules-validate-input-files-content">,
  Group<f_Group>, Flags<[NoXarchOption]>,
  HelpText<"Validate PCM input files based on content if mtime differs">;
def fno_modules_validate_input_files_content:
  Flag <["-"], "fno_modules-validate-input-files-content">,
  Group<f_Group>, Flags<[NoXarchOption]>;
def fpch_validate_input_files_content:
  Flag <["-"], "fpch-validate-input-files-content">,
  Group<f_Group>, Flags<[NoXarchOption]>,
  HelpText<"Validate PCH input files based on content if mtime differs">;
def fno_pch_validate_input_files_content:
  Flag <["-"], "fno_pch-validate-input-files-content">,
  Group<f_Group>, Flags<[NoXarchOption]>;
defm pch_instantiate_templates : BoolFOption<"pch-instantiate-templates",
  LangOpts<"PCHInstantiateTemplates">, DefaultFalse,
  PosFlag<SetTrue, [], "Instantiate templates already while building a PCH">,
  NegFlag<SetFalse>, BothFlags<[CC1Option, CoreOption]>>;
defm pch_codegen: OptInCC1FFlag<"pch-codegen", "Generate ", "Do not generate ",
  "code for uses of this PCH that assumes an explicit object file will be built for the PCH">;
defm pch_debuginfo: OptInCC1FFlag<"pch-debuginfo", "Generate ", "Do not generate ",
  "debug info for types in an object file built from this PCH and do not generate them elsewhere">;

def fimplicit_module_maps : Flag <["-"], "fimplicit-module-maps">, Group<f_Group>,
  Flags<[NoXarchOption, CC1Option, CoreOption]>,
  HelpText<"Implicitly search the file system for module map files.">,
  MarshallingInfoFlag<HeaderSearchOpts<"ImplicitModuleMaps">>;
defm modules : BoolFOption<"modules",
  LangOpts<"Modules">, Default<fcxx_modules.KeyPath>,
  PosFlag<SetTrue, [CC1Option], "Enable the 'modules' language feature">,
  NegFlag<SetFalse>, BothFlags<[NoXarchOption, CoreOption]>>;
def fmodule_maps : Flag <["-"], "fmodule-maps">, Flags<[CoreOption]>, Alias<fimplicit_module_maps>;
def fmodule_name_EQ : Joined<["-"], "fmodule-name=">, Group<f_Group>,
  Flags<[NoXarchOption,CC1Option,CoreOption]>, MetaVarName<"<name>">,
  HelpText<"Specify the name of the module to build">,
  MarshallingInfoString<LangOpts<"ModuleName">>;
def fmodule_implementation_of : Separate<["-"], "fmodule-implementation-of">,
  Flags<[CC1Option,CoreOption]>, Alias<fmodule_name_EQ>;
def fsystem_module : Flag<["-"], "fsystem-module">, Flags<[CC1Option,CoreOption]>,
  HelpText<"Build this module as a system module. Only used with -emit-module">,
  MarshallingInfoFlag<FrontendOpts<"IsSystemModule">>;
def fmodule_map_file : Joined<["-"], "fmodule-map-file=">,
  Group<f_Group>, Flags<[NoXarchOption,CC1Option,CoreOption]>, MetaVarName<"<file>">,
  HelpText<"Load this module map file">,
  MarshallingInfoStringVector<FrontendOpts<"ModuleMapFiles">>;
def fmodule_file : Joined<["-"], "fmodule-file=">,
  Group<i_Group>, Flags<[NoXarchOption,CC1Option,CoreOption]>, MetaVarName<"[<name>=]<file>">,
  HelpText<"Specify the mapping of module name to precompiled module file, or load a module file if name is omitted.">;
def fmodules_ignore_macro : Joined<["-"], "fmodules-ignore-macro=">, Group<f_Group>,
  Flags<[CC1Option,CoreOption]>,
  HelpText<"Ignore the definition of the given macro when building and loading modules">;
def fmodules_strict_decluse : Flag <["-"], "fmodules-strict-decluse">, Group<f_Group>,
  Flags<[NoXarchOption,CC1Option,CoreOption]>,
  HelpText<"Like -fmodules-decluse but requires all headers to be in modules">,
  MarshallingInfoFlag<LangOpts<"ModulesStrictDeclUse">>;
defm modules_decluse : BoolFOption<"modules-decluse",
  LangOpts<"ModulesDeclUse">, Default<fmodules_strict_decluse.KeyPath>,
  PosFlag<SetTrue, [CC1Option], "Require declaration of modules used within a module">,
  NegFlag<SetFalse>, BothFlags<[NoXarchOption,CoreOption]>>;
defm modules_search_all : BoolFOption<"modules-search-all",
  LangOpts<"ModulesSearchAll">, DefaultFalse,
  PosFlag<SetTrue, [], "Search even non-imported modules to resolve references">,
  NegFlag<SetFalse>, BothFlags<[NoXarchOption, CC1Option,CoreOption]>>,
  ShouldParseIf<fmodules.KeyPath>;
defm implicit_modules : BoolFOption<"implicit-modules",
  LangOpts<"ImplicitModules">, DefaultTrue,
  NegFlag<SetFalse, [CC1Option]>, PosFlag<SetTrue>, BothFlags<[NoXarchOption,CoreOption]>>;
def fretain_comments_from_system_headers : Flag<["-"], "fretain-comments-from-system-headers">, Group<f_Group>, Flags<[CC1Option]>,
  MarshallingInfoFlag<LangOpts<"RetainCommentsFromSystemHeaders">>;
def fmodule_header : Flag <["-"], "fmodule-header">, Group<f_Group>,
  Flags<[NoXarchOption]>, HelpText<"Build a C++20 Header Unit from a header.">;
def fmodule_header_EQ : Joined<["-"], "fmodule-header=">, Group<f_Group>,
  Flags<[NoXarchOption]>, MetaVarName<"<kind>">,
  HelpText<"Build a C++20 Header Unit from a header that should be found in the user (fmodule-header=user) or system (fmodule-header=system) search path.">;

def fno_knr_functions : Flag<["-"], "fno-knr-functions">, Group<f_Group>,
  MarshallingInfoFlag<LangOpts<"DisableKNRFunctions">>,
  HelpText<"Disable support for K&R C function declarations">,
  Flags<[CC1Option, CoreOption]>;

def fmudflapth : Flag<["-"], "fmudflapth">, Group<f_Group>;
def fmudflap : Flag<["-"], "fmudflap">, Group<f_Group>;
def fnested_functions : Flag<["-"], "fnested-functions">, Group<f_Group>;
def fnext_runtime : Flag<["-"], "fnext-runtime">, Group<f_Group>;
def fno_asm : Flag<["-"], "fno-asm">, Group<f_Group>;
def fno_asynchronous_unwind_tables : Flag<["-"], "fno-asynchronous-unwind-tables">, Group<f_Group>;
def fno_assume_sane_operator_new : Flag<["-"], "fno-assume-sane-operator-new">, Group<f_Group>,
  HelpText<"Don't assume that C++'s global operator new can't alias any pointer">,
  Flags<[CC1Option]>, MarshallingInfoNegativeFlag<CodeGenOpts<"AssumeSaneOperatorNew">>;
def fno_builtin : Flag<["-"], "fno-builtin">, Group<f_Group>, Flags<[CC1Option, CoreOption]>,
  HelpText<"Disable implicit builtin knowledge of functions">;
def fno_builtin_ : Joined<["-"], "fno-builtin-">, Group<f_Group>, Flags<[CC1Option, CoreOption]>,
  HelpText<"Disable implicit builtin knowledge of a specific function">;
def fno_common : Flag<["-"], "fno-common">, Group<f_Group>, Flags<[CC1Option]>,
    HelpText<"Compile common globals like normal definitions">;
defm digraphs : BoolFOption<"digraphs",
  LangOpts<"Digraphs">, Default<std#".hasDigraphs()">,
  PosFlag<SetTrue, [], "Enable alternative token representations '<:', ':>', '<%', '%>', '%:', '%:%:' (default)">,
  NegFlag<SetFalse, [], "Disallow alternative token representations '<:', ':>', '<%', '%>', '%:', '%:%:'">,
  BothFlags<[CC1Option]>>;
def fno_eliminate_unused_debug_symbols : Flag<["-"], "fno-eliminate-unused-debug-symbols">, Group<f_Group>;
def fno_inline_functions : Flag<["-"], "fno-inline-functions">, Group<f_clang_Group>, Flags<[CC1Option]>;
def fno_inline : Flag<["-"], "fno-inline">, Group<f_clang_Group>, Flags<[CC1Option]>;
def fno_global_isel : Flag<["-"], "fno-global-isel">, Group<f_clang_Group>,
  HelpText<"Disables the global instruction selector">;
def fno_experimental_isel : Flag<["-"], "fno-experimental-isel">, Group<f_clang_Group>,
  Alias<fno_global_isel>;
def fveclib : Joined<["-"], "fveclib=">, Group<f_Group>, Flags<[CC1Option]>,
    HelpText<"Use the given vector functions library">,
    Values<"Accelerate,libmvec,MASSV,SVML,SLEEF,Darwin_libsystem_m,none">,
    NormalizedValuesScope<"CodeGenOptions">,
    NormalizedValues<["Accelerate", "LIBMVEC", "MASSV", "SVML", "SLEEF",
                      "Darwin_libsystem_m", "NoLibrary"]>,
    MarshallingInfoEnum<CodeGenOpts<"VecLib">, "NoLibrary">;
def fno_lax_vector_conversions : Flag<["-"], "fno-lax-vector-conversions">, Group<f_Group>,
  Alias<flax_vector_conversions_EQ>, AliasArgs<["none"]>;
def fno_implicit_module_maps : Flag <["-"], "fno-implicit-module-maps">, Group<f_Group>,
  Flags<[NoXarchOption]>;
def fno_module_maps : Flag <["-"], "fno-module-maps">, Alias<fno_implicit_module_maps>;
def fno_modules_strict_decluse : Flag <["-"], "fno-strict-modules-decluse">, Group<f_Group>,
  Flags<[NoXarchOption]>;
def fmodule_file_deps : Flag <["-"], "fmodule-file-deps">, Group<f_Group>,
  Flags<[NoXarchOption]>;
def fno_module_file_deps : Flag <["-"], "fno-module-file-deps">, Group<f_Group>,
  Flags<[NoXarchOption]>;
def fno_ms_extensions : Flag<["-"], "fno-ms-extensions">, Group<f_Group>,
  Flags<[CoreOption]>;
def fno_ms_compatibility : Flag<["-"], "fno-ms-compatibility">, Group<f_Group>,
  Flags<[CoreOption]>;
def fno_objc_legacy_dispatch : Flag<["-"], "fno-objc-legacy-dispatch">, Group<f_Group>;
def fno_objc_weak : Flag<["-"], "fno-objc-weak">, Group<f_Group>, Flags<[CC1Option]>;
def fno_omit_frame_pointer : Flag<["-"], "fno-omit-frame-pointer">, Group<f_Group>;
defm operator_names : BoolFOption<"operator-names",
  LangOpts<"CXXOperatorNames">, Default<cplusplus.KeyPath>,
  NegFlag<SetFalse, [CC1Option], "Do not treat C++ operator name keywords as synonyms for operators">,
  PosFlag<SetTrue>>;
def fdiagnostics_absolute_paths : Flag<["-"], "fdiagnostics-absolute-paths">, Group<f_Group>,
  Flags<[CC1Option, CoreOption]>, HelpText<"Print absolute paths in diagnostics">,
  MarshallingInfoFlag<DiagnosticOpts<"AbsolutePath">>;
defm diagnostics_show_line_numbers : BoolFOption<"diagnostics-show-line-numbers",
  DiagnosticOpts<"ShowLineNumbers">, DefaultTrue,
  NegFlag<SetFalse, [CC1Option], "Show line numbers in diagnostic code snippets">,
  PosFlag<SetTrue>>;
def fno_stack_protector : Flag<["-"], "fno-stack-protector">, Group<f_Group>,
  HelpText<"Disable the use of stack protectors">;
def fno_strict_aliasing : Flag<["-"], "fno-strict-aliasing">, Group<f_Group>,
  Flags<[NoXarchOption, CoreOption]>;
def fstruct_path_tbaa : Flag<["-"], "fstruct-path-tbaa">, Group<f_Group>;
def fno_struct_path_tbaa : Flag<["-"], "fno-struct-path-tbaa">, Group<f_Group>;
def fno_strict_enums : Flag<["-"], "fno-strict-enums">, Group<f_Group>;
def fno_strict_overflow : Flag<["-"], "fno-strict-overflow">, Group<f_Group>;
def fno_temp_file : Flag<["-"], "fno-temp-file">, Group<f_Group>,
  Flags<[CC1Option, CoreOption]>, HelpText<
  "Directly create compilation output files. This may lead to incorrect incremental builds if the compiler crashes">,
  MarshallingInfoNegativeFlag<FrontendOpts<"UseTemporary">>;
defm use_cxa_atexit : BoolFOption<"use-cxa-atexit",
  CodeGenOpts<"CXAAtExit">, DefaultTrue,
  NegFlag<SetFalse, [CC1Option], "Don't use __cxa_atexit for calling destructors">,
  PosFlag<SetTrue>>;
def fno_unwind_tables : Flag<["-"], "fno-unwind-tables">, Group<f_Group>;
def fno_verbose_asm : Flag<["-"], "fno-verbose-asm">, Group<f_Group>, Flags<[CC1Option]>,
  MarshallingInfoNegativeFlag<CodeGenOpts<"AsmVerbose">>;
def fno_working_directory : Flag<["-"], "fno-working-directory">, Group<f_Group>;
def fno_wrapv : Flag<["-"], "fno-wrapv">, Group<f_Group>;
def fobjc_arc : Flag<["-"], "fobjc-arc">, Group<f_Group>, Flags<[CC1Option]>,
  HelpText<"Synthesize retain and release calls for Objective-C pointers">;
def fno_objc_arc : Flag<["-"], "fno-objc-arc">, Group<f_Group>;
defm objc_encode_cxx_class_template_spec : BoolFOption<"objc-encode-cxx-class-template-spec",
  LangOpts<"EncodeCXXClassTemplateSpec">, DefaultFalse,
  PosFlag<SetTrue, [CC1Option], "Fully encode c++ class template specialization">,
  NegFlag<SetFalse>>;
defm objc_convert_messages_to_runtime_calls : BoolFOption<"objc-convert-messages-to-runtime-calls",
  CodeGenOpts<"ObjCConvertMessagesToRuntimeCalls">, DefaultTrue,
  NegFlag<SetFalse, [CC1Option]>, PosFlag<SetTrue>>;
defm objc_arc_exceptions : BoolFOption<"objc-arc-exceptions",
  CodeGenOpts<"ObjCAutoRefCountExceptions">, DefaultFalse,
  PosFlag<SetTrue, [CC1Option], "Use EH-safe code when synthesizing retains and releases in -fobjc-arc">,
  NegFlag<SetFalse>>;
def fobjc_atdefs : Flag<["-"], "fobjc-atdefs">, Group<clang_ignored_f_Group>;
def fobjc_call_cxx_cdtors : Flag<["-"], "fobjc-call-cxx-cdtors">, Group<clang_ignored_f_Group>;
defm objc_exceptions : BoolFOption<"objc-exceptions",
  LangOpts<"ObjCExceptions">, DefaultFalse,
  PosFlag<SetTrue, [CC1Option], "Enable Objective-C exceptions">, NegFlag<SetFalse>>;
defm application_extension : BoolFOption<"application-extension",
  LangOpts<"AppExt">, DefaultFalse,
  PosFlag<SetTrue, [CC1Option], "Restrict code to those available for App Extensions">,
  NegFlag<SetFalse>>;
defm relaxed_template_template_args : BoolFOption<"relaxed-template-template-args",
  LangOpts<"RelaxedTemplateTemplateArgs">, DefaultFalse,
  PosFlag<SetTrue, [CC1Option], "Enable C++17 relaxed template template argument matching">,
  NegFlag<SetFalse>>;
defm sized_deallocation : BoolFOption<"sized-deallocation",
  LangOpts<"SizedDeallocation">, DefaultFalse,
  PosFlag<SetTrue, [CC1Option], "Enable C++14 sized global deallocation functions">,
  NegFlag<SetFalse>>;
defm aligned_allocation : BoolFOption<"aligned-allocation",
  LangOpts<"AlignedAllocation">, Default<cpp17.KeyPath>,
  PosFlag<SetTrue, [], "Enable C++17 aligned allocation functions">,
  NegFlag<SetFalse>, BothFlags<[CC1Option]>>;
def fnew_alignment_EQ : Joined<["-"], "fnew-alignment=">,
  HelpText<"Specifies the largest alignment guaranteed by '::operator new(size_t)'">,
  MetaVarName<"<align>">, Group<f_Group>, Flags<[CC1Option]>,
  MarshallingInfoInt<LangOpts<"NewAlignOverride">>;
def : Separate<["-"], "fnew-alignment">, Alias<fnew_alignment_EQ>;
def : Flag<["-"], "faligned-new">, Alias<faligned_allocation>;
def : Flag<["-"], "fno-aligned-new">, Alias<fno_aligned_allocation>;
def faligned_new_EQ : Joined<["-"], "faligned-new=">;

def fobjc_legacy_dispatch : Flag<["-"], "fobjc-legacy-dispatch">, Group<f_Group>;
def fobjc_new_property : Flag<["-"], "fobjc-new-property">, Group<clang_ignored_f_Group>;
defm objc_infer_related_result_type : BoolFOption<"objc-infer-related-result-type",
  LangOpts<"ObjCInferRelatedResultType">, DefaultTrue,
  NegFlag<SetFalse, [CC1Option], "do not infer Objective-C related result type based on method family">,
  PosFlag<SetTrue>>;
def fobjc_link_runtime: Flag<["-"], "fobjc-link-runtime">, Group<f_Group>;
def fobjc_weak : Flag<["-"], "fobjc-weak">, Group<f_Group>, Flags<[CC1Option]>,
  HelpText<"Enable ARC-style weak references in Objective-C">;

// Objective-C ABI options.
def fobjc_runtime_EQ : Joined<["-"], "fobjc-runtime=">, Group<f_Group>, Flags<[CC1Option, CoreOption]>,
  HelpText<"Specify the target Objective-C runtime kind and version">;
def fobjc_abi_version_EQ : Joined<["-"], "fobjc-abi-version=">, Group<f_Group>;
def fobjc_nonfragile_abi_version_EQ : Joined<["-"], "fobjc-nonfragile-abi-version=">, Group<f_Group>;
def fobjc_nonfragile_abi : Flag<["-"], "fobjc-nonfragile-abi">, Group<f_Group>;
def fno_objc_nonfragile_abi : Flag<["-"], "fno-objc-nonfragile-abi">, Group<f_Group>;

def fobjc_sender_dependent_dispatch : Flag<["-"], "fobjc-sender-dependent-dispatch">, Group<f_Group>;
def foffload_static_lib_EQ : CommaJoined<["-"], "foffload-static-lib=">, Flags<[NoXarchOption, CoreOption]>, Group<offload_lib_Group>;
def foffload_whole_static_lib_EQ : CommaJoined<["-"], "foffload-whole-static-lib=">, Flags<[NoXarchOption, CoreOption]>, Group<offload_lib_Group>;
def fobjc_disable_direct_methods_for_testing :
  Flag<["-"], "fobjc-disable-direct-methods-for-testing">,
  Group<f_Group>, Flags<[CC1Option]>,
  HelpText<"Ignore attribute objc_direct so that direct methods can be tested">,
  MarshallingInfoFlag<LangOpts<"ObjCDisableDirectMethodsForTesting">>;
defm objc_avoid_heapify_local_blocks : BoolFOption<"objc-avoid-heapify-local-blocks",
  CodeGenOpts<"ObjCAvoidHeapifyLocalBlocks">, DefaultFalse,
  PosFlag<SetTrue, [], "Try">,
  NegFlag<SetFalse, [], "Don't try">,
  BothFlags<[CC1Option, NoDriverOption], " to avoid heapifying local blocks">>;

def fomit_frame_pointer : Flag<["-"], "fomit-frame-pointer">, Group<f_Group>,
  HelpText<"Omit the frame pointer from functions that don't need it. "
  "Some stack unwinding cases, such as profilers and sanitizers, may prefer specifying -fno-omit-frame-pointer. "
  "On many targets, -O1 and higher omit the frame pointer by default. "
  "-m[no-]omit-leaf-frame-pointer takes precedence for leaf functions">;
def fopenmp : Flag<["-"], "fopenmp">, Group<f_Group>, Flags<[CC1Option, NoArgumentUnused, FlangOption, FC1Option]>,
  HelpText<"Parse OpenMP pragmas and generate parallel code.">;
def fno_openmp : Flag<["-"], "fno-openmp">, Group<f_Group>, Flags<[NoArgumentUnused]>;
def fopenmp_version_EQ : Joined<["-"], "fopenmp-version=">, Group<f_Group>, Flags<[CC1Option, NoArgumentUnused, FlangOption, FC1Option]>,
  HelpText<"Set OpenMP version (e.g. 45 for OpenMP 4.5, 50 for OpenMP 5.0). Default value is 50 for Clang and 11 for Flang">;
defm openmp_extensions: BoolFOption<"openmp-extensions",
  LangOpts<"OpenMPExtensions">, DefaultTrue,
  PosFlag<SetTrue, [CC1Option, NoArgumentUnused],
          "Enable all Clang extensions for OpenMP directives and clauses">,
  NegFlag<SetFalse, [CC1Option, NoArgumentUnused],
          "Disable all Clang extensions for OpenMP directives and clauses">>;
def fopenmp_EQ : Joined<["-"], "fopenmp=">, Group<f_Group>;
def fopenmp_use_tls : Flag<["-"], "fopenmp-use-tls">, Group<f_Group>,
  Flags<[NoArgumentUnused, HelpHidden]>;
def fnoopenmp_use_tls : Flag<["-"], "fnoopenmp-use-tls">, Group<f_Group>,
  Flags<[CC1Option, NoArgumentUnused, HelpHidden]>;
def fopenmp_targets_EQ : CommaJoined<["-"], "fopenmp-targets=">, Flags<[NoXarchOption, CC1Option]>,
  HelpText<"Specify comma-separated list of triples OpenMP offloading targets to be supported">;
def fopenmp_relocatable_target : Flag<["-"], "fopenmp-relocatable-target">,
  Group<f_Group>, Flags<[CC1Option, NoArgumentUnused, HelpHidden]>;
def fnoopenmp_relocatable_target : Flag<["-"], "fnoopenmp-relocatable-target">,
  Group<f_Group>, Flags<[CC1Option, NoArgumentUnused, HelpHidden]>;
def fopenmp_simd : Flag<["-"], "fopenmp-simd">, Group<f_Group>, Flags<[CC1Option, NoArgumentUnused]>,
  HelpText<"Emit OpenMP code only for SIMD-based constructs.">;
def fopenmp_enable_irbuilder : Flag<["-"], "fopenmp-enable-irbuilder">, Group<f_Group>, Flags<[CC1Option, NoArgumentUnused, HelpHidden]>,
  HelpText<"Use the experimental OpenMP-IR-Builder codegen path.">;
def fno_openmp_simd : Flag<["-"], "fno-openmp-simd">, Group<f_Group>, Flags<[CC1Option, NoArgumentUnused]>;
def fopenmp_cuda_mode : Flag<["-"], "fopenmp-cuda-mode">, Group<f_Group>,
  Flags<[CC1Option, NoArgumentUnused, HelpHidden]>;
def fno_openmp_cuda_mode : Flag<["-"], "fno-openmp-cuda-mode">, Group<f_Group>,
  Flags<[NoArgumentUnused, HelpHidden]>;
def fopenmp_cuda_number_of_sm_EQ : Joined<["-"], "fopenmp-cuda-number-of-sm=">, Group<f_Group>,
  Flags<[CC1Option, NoArgumentUnused, HelpHidden]>;
def fopenmp_cuda_blocks_per_sm_EQ : Joined<["-"], "fopenmp-cuda-blocks-per-sm=">, Group<f_Group>,
  Flags<[CC1Option, NoArgumentUnused, HelpHidden]>;
def fopenmp_cuda_teams_reduction_recs_num_EQ : Joined<["-"], "fopenmp-cuda-teams-reduction-recs-num=">, Group<f_Group>,
  Flags<[CC1Option, NoArgumentUnused, HelpHidden]>;

//===----------------------------------------------------------------------===//
// Shared cc1 + fc1 OpenMP Target Options
//===----------------------------------------------------------------------===//

let Flags = [CC1Option, FC1Option, NoArgumentUnused] in {
let Group = f_Group in {

def fopenmp_target_debug : Flag<["-"], "fopenmp-target-debug">,
  HelpText<"Enable debugging in the OpenMP offloading device RTL">;
def fno_openmp_target_debug : Flag<["-"], "fno-openmp-target-debug">;

} // let Group = f_Group
} // let Flags = [CC1Option, FC1Option, NoArgumentUnused]

let Flags = [CC1Option, FC1Option, NoArgumentUnused, HelpHidden] in {
let Group = f_Group in {

def fopenmp_target_debug_EQ : Joined<["-"], "fopenmp-target-debug=">;
def fopenmp_assume_teams_oversubscription : Flag<["-"], "fopenmp-assume-teams-oversubscription">;
def fopenmp_assume_threads_oversubscription : Flag<["-"], "fopenmp-assume-threads-oversubscription">;
def fno_openmp_assume_teams_oversubscription : Flag<["-"], "fno-openmp-assume-teams-oversubscription">;
def fno_openmp_assume_threads_oversubscription : Flag<["-"], "fno-openmp-assume-threads-oversubscription">;
def fopenmp_assume_no_thread_state : Flag<["-"], "fopenmp-assume-no-thread-state">,
  HelpText<"Assert no thread in a parallel region modifies an ICV">,
  MarshallingInfoFlag<LangOpts<"OpenMPNoThreadState">>;
def fopenmp_assume_no_nested_parallelism : Flag<["-"], "fopenmp-assume-no-nested-parallelism">,
  HelpText<"Assert no nested parallel regions in the GPU">,
  MarshallingInfoFlag<LangOpts<"OpenMPNoNestedParallelism">>;

} // let Group = f_Group
} // let Flags = [CC1Option, FC1Option, NoArgumentUnused, HelpHidden]

def fopenmp_offload_mandatory : Flag<["-"], "fopenmp-offload-mandatory">, Group<f_Group>,
  Flags<[CC1Option, NoArgumentUnused]>,
  HelpText<"Do not create a host fallback if offloading to the device fails.">,
  MarshallingInfoFlag<LangOpts<"OpenMPOffloadMandatory">>;
def fopenmp_target_jit : Flag<["-"], "fopenmp-target-jit">, Group<f_Group>,
  Flags<[CoreOption, NoArgumentUnused]>,
  HelpText<"Emit code that can be JIT compiled for OpenMP offloading. Implies -foffload-lto=full">;
def fno_openmp_target_jit : Flag<["-"], "fno-openmp-target-jit">, Group<f_Group>,
  Flags<[CoreOption, NoArgumentUnused, HelpHidden]>;
def fopenmp_target_new_runtime : Flag<["-"], "fopenmp-target-new-runtime">,
  Group<f_Group>, Flags<[CC1Option, HelpHidden]>;
def fno_openmp_target_new_runtime : Flag<["-"], "fno-openmp-target-new-runtime">,
  Group<f_Group>, Flags<[CC1Option, HelpHidden]>;
defm openmp_optimistic_collapse : BoolFOption<"openmp-optimistic-collapse",
  LangOpts<"OpenMPOptimisticCollapse">, DefaultFalse,
  PosFlag<SetTrue, [CC1Option]>, NegFlag<SetFalse>, BothFlags<[NoArgumentUnused, HelpHidden]>>;
def static_openmp: Flag<["-"], "static-openmp">,
  HelpText<"Use the static host OpenMP runtime while linking.">;
def offload_new_driver : Flag<["--"], "offload-new-driver">, Flags<[CC1Option]>, Group<f_Group>,
  MarshallingInfoFlag<LangOpts<"OffloadingNewDriver">>, HelpText<"Use the new driver for offloading compilation.">;
def no_offload_new_driver : Flag<["--"], "no-offload-new-driver">, Flags<[CC1Option]>, Group<f_Group>,
  HelpText<"Don't Use the new driver for offloading compilation.">;
def offload_device_only : Flag<["--"], "offload-device-only">, Flags<[FlangOption]>,
  HelpText<"Only compile for the offloading device.">;
def offload_host_only : Flag<["--"], "offload-host-only">, Flags<[FlangOption]>,
  HelpText<"Only compile for the offloading host.">;
def offload_host_device : Flag<["--"], "offload-host-device">, Flags<[FlangOption]>,
  HelpText<"Only compile for the offloading host.">;
def cuda_device_only : Flag<["--"], "cuda-device-only">, Alias<offload_device_only>,
  HelpText<"Compile CUDA code for device only">;
def cuda_host_only : Flag<["--"], "cuda-host-only">, Alias<offload_host_only>,
  HelpText<"Compile CUDA code for host only. Has no effect on non-CUDA compilations.">;
def cuda_compile_host_device : Flag<["--"], "cuda-compile-host-device">, Alias<offload_host_device>,
  HelpText<"Compile CUDA code for both host and device (default). Has no "
           "effect on non-CUDA compilations.">;
def fopenmp_new_driver : Flag<["-"], "fopenmp-new-driver">, Flags<[HelpHidden]>,
  HelpText<"Use the new driver for OpenMP offloading.">;
def fno_openmp_new_driver : Flag<["-"], "fno-openmp-new-driver">, Flags<[HelpHidden]>,
  HelpText<"Don't use the new driver for OpenMP offloading.">;
def fno_optimize_sibling_calls : Flag<["-"], "fno-optimize-sibling-calls">, Group<f_Group>, Flags<[CC1Option]>,
  HelpText<"Disable tail call optimization, keeping the call stack accurate">,
  MarshallingInfoFlag<CodeGenOpts<"DisableTailCalls">>;
def foptimize_sibling_calls : Flag<["-"], "foptimize-sibling-calls">, Group<f_Group>;
defm escaping_block_tail_calls : BoolFOption<"escaping-block-tail-calls",
  CodeGenOpts<"NoEscapingBlockTailCalls">, DefaultFalse,
  NegFlag<SetTrue, [CC1Option]>, PosFlag<SetFalse>>;
def force__cpusubtype__ALL : Flag<["-"], "force_cpusubtype_ALL">;
def force__flat__namespace : Flag<["-"], "force_flat_namespace">;
def force__load : Separate<["-"], "force_load">;
def force_addr : Joined<["-"], "fforce-addr">, Group<clang_ignored_f_Group>;
def foutput_class_dir_EQ : Joined<["-"], "foutput-class-dir=">, Group<f_Group>;
def fpack_struct : Flag<["-"], "fpack-struct">, Group<f_Group>;
def fno_pack_struct : Flag<["-"], "fno-pack-struct">, Group<f_Group>;
def fpack_struct_EQ : Joined<["-"], "fpack-struct=">, Group<f_Group>, Flags<[CC1Option]>,
  HelpText<"Specify the default maximum struct packing alignment">,
  MarshallingInfoInt<LangOpts<"PackStruct">>;
def fmax_type_align_EQ : Joined<["-"], "fmax-type-align=">, Group<f_Group>, Flags<[CC1Option]>,
  HelpText<"Specify the maximum alignment to enforce on pointers lacking an explicit alignment">,
  MarshallingInfoInt<LangOpts<"MaxTypeAlign">>;
def fno_max_type_align : Flag<["-"], "fno-max-type-align">, Group<f_Group>;
defm pascal_strings : BoolFOption<"pascal-strings",
  LangOpts<"PascalStrings">, DefaultFalse,
  PosFlag<SetTrue, [CC1Option], "Recognize and construct Pascal-style string literals">,
  NegFlag<SetFalse>>;
// Note: This flag has different semantics in the driver and in -cc1. The driver accepts -fpatchable-function-entry=M,N
// and forwards it to -cc1 as -fpatchable-function-entry=M and -fpatchable-function-entry-offset=N. In -cc1, both flags
// are treated as a single integer.
def fpatchable_function_entry_EQ : Joined<["-"], "fpatchable-function-entry=">, Group<f_Group>, Flags<[CC1Option]>,
  MetaVarName<"<N,M>">, HelpText<"Generate M NOPs before function entry and N-M NOPs after function entry">,
  MarshallingInfoInt<CodeGenOpts<"PatchableFunctionEntryCount">>;
def fms_hotpatch : Flag<["-"], "fms-hotpatch">, Group<f_Group>, Flags<[CC1Option, CoreOption]>,
  HelpText<"Ensure that all functions can be hotpatched at runtime">,
  MarshallingInfoFlag<CodeGenOpts<"HotPatch">>;
def fpcc_struct_return : Flag<["-"], "fpcc-struct-return">, Group<f_Group>, Flags<[CC1Option]>,
  HelpText<"Override the default ABI to return all structs on the stack">;
def fpch_preprocess : Flag<["-"], "fpch-preprocess">, Group<f_Group>;
def fpic : Flag<["-"], "fpic">, Group<f_Group>;
def fno_pic : Flag<["-"], "fno-pic">, Group<f_Group>;
def fpie : Flag<["-"], "fpie">, Group<f_Group>;
def fno_pie : Flag<["-"], "fno-pie">, Group<f_Group>;
defm pic_data_is_text_relative : SimpleMFlag<"pic-data-is-text-relative",
     "Assume", "Don't assume", " data segments are relative to text segment">;
def fdirect_access_external_data : Flag<["-"], "fdirect-access-external-data">, Group<f_Group>, Flags<[CC1Option]>,
  HelpText<"Don't use GOT indirection to reference external data symbols">;
def fno_direct_access_external_data : Flag<["-"], "fno-direct-access-external-data">, Group<f_Group>, Flags<[CC1Option]>,
  HelpText<"Use GOT indirection to reference external data symbols">;
defm plt : BoolFOption<"plt",
  CodeGenOpts<"NoPLT">, DefaultFalse,
  NegFlag<SetTrue, [CC1Option], "Use GOT indirection instead of PLT to make external function calls (x86 only)">,
  PosFlag<SetFalse>>;
defm ropi : BoolFOption<"ropi",
  LangOpts<"ROPI">, DefaultFalse,
  PosFlag<SetTrue, [CC1Option], "Generate read-only position independent code (ARM only)">,
  NegFlag<SetFalse>>;
defm rwpi : BoolFOption<"rwpi",
  LangOpts<"RWPI">, DefaultFalse,
  PosFlag<SetTrue, [CC1Option], "Generate read-write position independent code (ARM only)">,
  NegFlag<SetFalse>>;
def fplugin_EQ : Joined<["-"], "fplugin=">, Group<f_Group>, Flags<[NoXarchOption]>, MetaVarName<"<dsopath>">,
  HelpText<"Load the named plugin (dynamic shared object)">;
def fplugin_arg : Joined<["-"], "fplugin-arg-">,
  MetaVarName<"<name>-<arg>">,
  HelpText<"Pass <arg> to plugin <name>">;
def fpass_plugin_EQ : Joined<["-"], "fpass-plugin=">,
  Group<f_Group>, Flags<[CC1Option,FlangOption,FC1Option]>, MetaVarName<"<dsopath>">,
  HelpText<"Load pass plugin from a dynamic shared object file (only with new pass manager).">,
  MarshallingInfoStringVector<CodeGenOpts<"PassPlugins">>;
defm preserve_as_comments : BoolFOption<"preserve-as-comments",
  CodeGenOpts<"PreserveAsmComments">, DefaultTrue,
  NegFlag<SetFalse, [CC1Option], "Do not preserve comments in inline assembly">,
  PosFlag<SetTrue>>;
def framework : Separate<["-"], "framework">, Flags<[LinkerInput]>;
def frandom_seed_EQ : Joined<["-"], "frandom-seed=">, Group<clang_ignored_f_Group>;
def freg_struct_return : Flag<["-"], "freg-struct-return">, Group<f_Group>, Flags<[CC1Option]>,
  HelpText<"Override the default ABI to return small structs in registers">;
defm rtti : BoolFOption<"rtti",
  LangOpts<"RTTI">, Default<cplusplus.KeyPath>,
  NegFlag<SetFalse, [CC1Option], "Disable generation of rtti information">,
  PosFlag<SetTrue>>, ShouldParseIf<cplusplus.KeyPath>;
defm rtti_data : BoolFOption<"rtti-data",
  LangOpts<"RTTIData">, Default<frtti.KeyPath>,
  NegFlag<SetFalse, [CC1Option], "Disable generation of RTTI data">,
  PosFlag<SetTrue>>, ShouldParseIf<frtti.KeyPath>;
def : Flag<["-"], "fsched-interblock">, Group<clang_ignored_f_Group>;
defm short_enums : BoolFOption<"short-enums",
  LangOpts<"ShortEnums">, DefaultFalse,
  PosFlag<SetTrue, [CC1Option], "Allocate to an enum type only as many bytes as it"
           " needs for the declared range of possible values">,
  NegFlag<SetFalse>>;
defm char8__t : BoolFOption<"char8_t",
  LangOpts<"Char8">, Default<cpp20.KeyPath>,
  PosFlag<SetTrue, [], "Enable">, NegFlag<SetFalse, [], "Disable">,
  BothFlags<[CC1Option], " C++ builtin type char8_t">>;
def fshort_wchar : Flag<["-"], "fshort-wchar">, Group<f_Group>,
  HelpText<"Force wchar_t to be a short unsigned int">;
def fno_short_wchar : Flag<["-"], "fno-short-wchar">, Group<f_Group>,
  HelpText<"Force wchar_t to be an unsigned int">;
def fshow_overloads_EQ : Joined<["-"], "fshow-overloads=">, Group<f_Group>, Flags<[CC1Option]>,
  HelpText<"Which overload candidates to show when overload resolution fails. Defaults to 'all'">,
  Values<"best,all">,
  NormalizedValues<["Ovl_Best", "Ovl_All"]>,
  MarshallingInfoEnum<DiagnosticOpts<"ShowOverloads">, "Ovl_All">;
defm show_column : BoolFOption<"show-column",
  DiagnosticOpts<"ShowColumn">, DefaultTrue,
  NegFlag<SetFalse, [CC1Option], "Do not include column number on diagnostics">,
  PosFlag<SetTrue>>;
defm show_source_location : BoolFOption<"show-source-location",
  DiagnosticOpts<"ShowLocation">, DefaultTrue,
  NegFlag<SetFalse, [CC1Option], "Do not include source location information with diagnostics">,
  PosFlag<SetTrue>>;
defm spell_checking : BoolFOption<"spell-checking",
  LangOpts<"SpellChecking">, DefaultTrue,
  NegFlag<SetFalse, [CC1Option], "Disable spell-checking">, PosFlag<SetTrue>>;
def fspell_checking_limit_EQ : Joined<["-"], "fspell-checking-limit=">, Group<f_Group>;
def fsigned_bitfields : Flag<["-"], "fsigned-bitfields">, Group<f_Group>;
defm signed_char : BoolFOption<"signed-char",
  LangOpts<"CharIsSigned">, DefaultTrue,
  NegFlag<SetFalse, [CC1Option], "char is unsigned">, PosFlag<SetTrue, [], "char is signed">>,
  ShouldParseIf<!strconcat("!", open_cl.KeyPath)>;
defm split_stack : BoolFOption<"split-stack",
  CodeGenOpts<"EnableSegmentedStacks">, DefaultFalse,
  NegFlag<SetFalse, [], "Wouldn't use segmented stack">,
  PosFlag<SetTrue, [CC1Option], "Use segmented stack">>;
def fstack_protector_all : Flag<["-"], "fstack-protector-all">, Group<f_Group>,
  HelpText<"Enable stack protectors for all functions">;
defm stack_clash_protection : BoolFOption<"stack-clash-protection",
  CodeGenOpts<"StackClashProtector">, DefaultFalse,
  PosFlag<SetTrue, [CC1Option], "Enable">, NegFlag<SetFalse, [], "Disable">,
  BothFlags<[], " stack clash protection">>;
def fstack_protector_strong : Flag<["-"], "fstack-protector-strong">, Group<f_Group>,
  HelpText<"Enable stack protectors for some functions vulnerable to stack smashing. "
           "Compared to -fstack-protector, this uses a stronger heuristic "
           "that includes functions containing arrays of any size (and any type), "
           "as well as any calls to alloca or the taking of an address from a local variable">;
def fstack_protector : Flag<["-"], "fstack-protector">, Group<f_Group>,
  HelpText<"Enable stack protectors for some functions vulnerable to stack smashing. "
           "This uses a loose heuristic which considers functions vulnerable if they "
           "contain a char (or 8bit integer) array or constant sized calls to alloca "
           ", which are of greater size than ssp-buffer-size (default: 8 bytes). All "
           "variable sized calls to alloca are considered vulnerable. A function with "
           "a stack protector has a guard value added to the stack frame that is "
           "checked on function exit. The guard value must be positioned in the "
           "stack frame such that a buffer overflow from a vulnerable variable will "
           "overwrite the guard value before overwriting the function's return "
           "address. The reference stack guard value is stored in a global variable.">;
def ftrivial_auto_var_init : Joined<["-"], "ftrivial-auto-var-init=">, Group<f_Group>,
  Flags<[CC1Option, CoreOption]>, HelpText<"Initialize trivial automatic stack variables. Defaults to 'uninitialized'">,
  Values<"uninitialized,zero,pattern">,
  NormalizedValuesScope<"LangOptions::TrivialAutoVarInitKind">,
  NormalizedValues<["Uninitialized", "Zero", "Pattern"]>,
  MarshallingInfoEnum<LangOpts<"TrivialAutoVarInit">, "Uninitialized">;
def ftrivial_auto_var_init_stop_after : Joined<["-"], "ftrivial-auto-var-init-stop-after=">, Group<f_Group>,
  Flags<[CC1Option, CoreOption]>, HelpText<"Stop initializing trivial automatic stack variables after the specified number of instances">,
  MarshallingInfoInt<LangOpts<"TrivialAutoVarInitStopAfter">>;
def fstandalone_debug : Flag<["-"], "fstandalone-debug">, Group<f_Group>, Flags<[CoreOption]>,
  HelpText<"Emit full debug info for all types used by the program">;
def fno_standalone_debug : Flag<["-"], "fno-standalone-debug">, Group<f_Group>, Flags<[CoreOption]>,
  HelpText<"Limit debug information produced to reduce size of debug binary">;
def flimit_debug_info : Flag<["-"], "flimit-debug-info">, Flags<[CoreOption]>, Alias<fno_standalone_debug>;
def fno_limit_debug_info : Flag<["-"], "fno-limit-debug-info">, Flags<[CoreOption]>, Alias<fstandalone_debug>;
def fdebug_macro : Flag<["-"], "fdebug-macro">, Group<f_Group>, Flags<[CoreOption]>,
  HelpText<"Emit macro debug information">;
def fno_debug_macro : Flag<["-"], "fno-debug-macro">, Group<f_Group>, Flags<[CoreOption]>,
  HelpText<"Do not emit macro debug information">;
def fstrict_aliasing : Flag<["-"], "fstrict-aliasing">, Group<f_Group>,
  Flags<[NoXarchOption, CoreOption]>;
def fstrict_enums : Flag<["-"], "fstrict-enums">, Group<f_Group>, Flags<[CC1Option]>,
  HelpText<"Enable optimizations based on the strict definition of an enum's "
           "value range">,
  MarshallingInfoFlag<CodeGenOpts<"StrictEnums">>;
defm strict_vtable_pointers : BoolFOption<"strict-vtable-pointers",
  CodeGenOpts<"StrictVTablePointers">, DefaultFalse,
  PosFlag<SetTrue, [CC1Option], "Enable optimizations based on the strict rules for"
            " overwriting polymorphic C++ objects">,
  NegFlag<SetFalse>>;
def fstrict_overflow : Flag<["-"], "fstrict-overflow">, Group<f_Group>;
def fdriver_only : Flag<["-"], "fdriver-only">, Flags<[NoXarchOption, CoreOption]>,
  Group<Action_Group>, HelpText<"Only run the driver.">;
def fintelfpga : Flag<["-"], "fintelfpga">, Group<f_Group>,
  Flags<[CC1Option, CoreOption]>, MarshallingInfoFlag<LangOpts<"IntelFPGA">>,
  HelpText<"Perform ahead-of-time compilation for FPGA">;
def fsycl_device_only : Flag<["-"], "fsycl-device-only">, Flags<[CoreOption]>,
  HelpText<"Compile SYCL kernels for device">;
def fsycl_embed_ir : Flag<["-"], "fsycl-embed-ir">, Flags<[CoreOption]>,
  HelpText<"Embed LLVM IR for runtime kernel fusion">;
def fsycl_raise_host : Flag<["-"], "fsycl-raise-host">, Flags<[CoreOption]>,
  HelpText<"Raise SYCL host code to MLIR after compiling to LLVM IR">;
defm sycl_esimd_force_stateless_mem : BoolFOption<"sycl-esimd-force-stateless-mem",
    LangOpts<"SYCLESIMDForceStatelessMem">, DefaultFalse,
    PosFlag<SetTrue, [], "Enforce using stateless memory accesses. "
            "Convert stateful accesses via SYCL accessors to stateless within ESIMD kernels. "
            "Disabled by default. (experimental)">,
    NegFlag<SetFalse, [], "Do not enforce using stateless memory accesses. (experimental)">,
    BothFlags<[CC1Option, CoreOption], "">>;

def fsycl_targets_EQ : CommaJoined<["-"], "fsycl-targets=">, Flags<[NoXarchOption, CC1Option, CoreOption]>,
  HelpText<"Specify comma-separated list of triples SYCL offloading targets to be supported">;
def fsycl_add_targets_EQ : CommaJoined<["-"], "fsycl-add-targets=">,
  Flags<[NoXarchOption, CoreOption, Deprecated]>,
  HelpText<"Specify comma-separated list of triple and device binary image "
           "pairs to add to the final SYCL binary (deprecated)">;
def fsycl_link_targets_EQ : CommaJoined<["-"], "fsycl-link-targets=">,
  Flags<[NoXarchOption, CC1Option, CoreOption, Deprecated]>,
  HelpText<"Specify comma-separated list of triples SYCL offloading targets "
           "to produce linked device images (deprecated)">;
def fsycl_force_target_EQ : Joined<["-"], "fsycl-force-target=">,
  Flags<[NoXarchOption, CoreOption]>,
  HelpText<"Force the usage of the given triple when extracting device code "
           "from any given objects on the command line">;
def fsycl_device_code_split_EQ : Joined<["-"], "fsycl-device-code-split=">,
   Flags<[CC1Option, CoreOption]>, HelpText<"Perform SYCL device code split: per_kernel (device code module is "
  "created for each SYCL kernel) | per_source (device code module is created for each source (translation unit)) | off (no device code split). | auto (use heuristic to select the best way of splitting device code). "
  "Default is 'auto' - use heuristic to distribute device code across modules">, Values<"per_source, per_kernel, off, auto">;
def fsycl_device_code_split : Flag<["-"], "fsycl-device-code-split">, Alias<fsycl_device_code_split_EQ>,
  AliasArgs<["auto"]>, Flags<[CC1Option, CoreOption]>,
  HelpText<"Perform SYCL device code split in the 'auto' mode, i.e. use heuristic to distribute device code across modules">;
def fsycl_device_code_split_esimd : Flag<["-"], "fsycl-device-code-split-esimd">,
  Flags<[CoreOption]>, HelpText<"split ESIMD device code from SYCL into a separate device binary image (default). Has effect only for SPIR-based targets. (experimental)">;
def fno_sycl_device_code_split_esimd : Flag<["-"], "fno-sycl-device-code-split-esimd">,
  Flags<[CoreOption]>, HelpText<"do not split ESIMD and SYCL device code into separate device binary images. Has effect only for SPIR-based targets. (experimental)">;
defm sycl_instrument_device_code
    : BoolFOption<"sycl-instrument-device-code",
          CodeGenOpts<"SPIRITTAnnotations">, DefaultFalse,
          PosFlag<SetTrue, [], "Add">,
          NegFlag<SetFalse, [], "Do not add">,
          BothFlags<[CC1Option, CoreOption], " Instrumentation and Tracing "
                    "Technology (ITT) instrumentation intrinsics calls "
                    "(experimental)">>;
def fsycl_link_huge_device_code : Flag<["-"], "fsycl-link-huge-device-code">,
  Group<sycl_Group>, HelpText<"Generate and use a custom linker script for huge"
  " device code sections">;
def fno_sycl_link_huge_device_code : Flag<["-"], "fno-sycl-link-huge-device-code">,
  Group<sycl_Group>, HelpText<"Do not generate or use a custom linker script"
  " for huge device code sections (default)">;
defm sycl_id_queries_fit_in_int: BoolFOption<"sycl-id-queries-fit-in-int",
  LangOpts<"SYCLValueFitInMaxInt">, DefaultTrue,
  PosFlag<SetTrue, [], "Assume">, NegFlag<SetFalse, [], "Do not assume">,
  BothFlags<[CC1Option, CoreOption], " that SYCL ID queries fit within MAX_INT.">>;
def fsycl_device_obj_EQ : Joined<["-"], "fsycl-device-obj=">,
  Flags<[CoreOption]>, Values<"spirv,llvmir">, HelpText<"Specify format of "
  "device code stored in the resulting object. Valid values are: spirv, llvmir "
  "(default)">;
def fsycl_use_bitcode : Flag<["-"], "fsycl-use-bitcode">,
  Alias<fsycl_device_obj_EQ>, AliasArgs<["llvmir"]>, Flags<[CoreOption]>,
  HelpText<"Use LLVM bitcode instead of SPIR-V in fat objects">;
def fno_sycl_use_bitcode : Flag<["-"], "fno-sycl-use-bitcode">,
  Alias<fsycl_device_obj_EQ>, AliasArgs<["spirv"]>, Flags<[CoreOption]>,
  HelpText<"Use SPIR-V instead of LLVM bitcode in fat objects">;
def fsycl_link_EQ : Joined<["-"], "fsycl-link=">,
  Flags<[CC1Option, CoreOption]>, HelpText<"Generate partially linked device and host object to be used at various stages of compilation">, Values<"image,early">;
def fsycl_link : Flag<["-"], "fsycl-link">, Alias<fsycl_link_EQ>,
  AliasArgs<["early"]>, Flags<[CC1Option, CoreOption]>,
  HelpText<"Generate partially linked device object to be used with the host link">;
defm sycl_unnamed_lambda
    : BoolFOption<
          "sycl-unnamed-lambda", LangOpts<"SYCLUnnamedLambda">,
          Default<!strconcat(
              sycl_ver.KeyPath,
              " >= clang::LangOptions::SYCLMajorVersion::SYCL_2020")>,
          PosFlag<SetTrue, [], "Allow">, NegFlag<SetFalse, [], "Disallow">,
          BothFlags<[CC1Option, CoreOption], " unnamed SYCL lambda kernels">>;
defm sycl_force_inline_kernel_lambda
    : BoolFOption<
          "sycl-force-inline-kernel-lambda", LangOpts<"SYCLForceInlineKernelLambda">,
          DefaultTrue,
          PosFlag<SetTrue, [], "Allow">, NegFlag<SetFalse, [], "Disallow">,
          BothFlags<[CC1Option, CoreOption], " force inline SYCL kernels lambda in entry point">>;
def fsycl_help_EQ : Joined<["-"], "fsycl-help=">,
  Flags<[NoXarchOption, CoreOption]>, HelpText<"Emit help information from the "
  "related offline compilation tool. Valid values: all, fpga, gen, x86_64.">,
  Values<"all,fpga,gen,x86_64">;
def fsycl_help : Flag<["-"], "fsycl-help">, Alias<fsycl_help_EQ>,
  Flags<[NoXarchOption, CoreOption]>, AliasArgs<["all"]>, HelpText<"Emit help information "
  "from all of the offline compilation tools">;
def fsycl_libspirv_path_EQ : Joined<["-"], "fsycl-libspirv-path=">,
  Flags<[CC1Option, CoreOption]>, HelpText<"Path to libspirv library">;
def fno_sycl_libspirv : Flag<["-"], "fno-sycl-libspirv">, Flags<[CoreOption]>, HelpText<"Disable check for libspirv">;
def fsycl_host_compiler_EQ : Joined<["-"], "fsycl-host-compiler=">,
  Flags<[CoreOption, NoArgumentUnused]>, HelpText<"Specify C++ compiler binary to perform host "
  "compilation with during SYCL offload compiles.">;
def fsycl_host_compiler_options_EQ : Joined<["-"], "fsycl-host-compiler-options=">,
  Flags<[CoreOption]>, HelpText<"When performing the host compilation with "
  "-fsycl-host-compiler specified, use the given options during that compile. "
  "Options are expected to be a quoted list of space separated options.">;
def fno_sycl_use_footer : Flag<["-"], "fno-sycl-use-footer">, Flags<[CoreOption]>,
  HelpText<"Disable usage of the integration footer during SYCL enabled "
   "compilations.">;
def fsycl_footer_path_EQ : Joined<["-"], "fsycl-footer-path=">,
  Flags<[CoreOption]>, HelpText<"Specify the location of the temporary "
  "source file with the included integration footer.">;
def fno_sycl_link_spirv : Flag<["-"], "fno-sycl-link-spirv">,
  Flags<[CoreOption]>, HelpText<"Disable adding of the default (spir64) triple "
  "when discovered in user specified objects and archives.">;
def fsycl_max_parallel_jobs_EQ : Joined<["-"], "fsycl-max-parallel-link-jobs=">,
  Flags<[CoreOption]>, Group<f_Group>,
  HelpText<"Experimental feature: Controls the maximum parallelism of actions performed "
  "on SYCL device code post-link, i.e. the generation of SPIR-V device images "
  "or AOT compilation of each device image.">;
def ftarget_compile_fast : Flag<["-"], "ftarget-compile-fast">,
  Flags<[CoreOption]>, HelpText<"Experimental feature: Reduce target "
  "compilation time, with potential runtime performance trade-off.">;
def : Flag<["-"], "fsycl-rdc">, Flags<[CoreOption]>, Alias<fgpu_rdc>;
def : Flag<["-"], "fno-sycl-rdc">, Flags<[CoreOption]>, Alias<fno_gpu_rdc>;
def fsycl_optimize_non_user_code : Flag<["-"], "fsycl-optimize-non-user-code">,
  Flags<[CC1Option, CoreOption]>, MarshallingInfoFlag<CodeGenOpts<"OptimizeSYCLFramework">>,
  HelpText<"Option used in conjunction with -O0 to "
  "optimize SYCL framework utility functions and leave user's kernel code unoptimized. (experimental)">;
def fsyntax_only : Flag<["-"], "fsyntax-only">,
  Flags<[NoXarchOption,CoreOption,CC1Option,FC1Option,FlangOption]>, Group<Action_Group>,
  HelpText<"Run the preprocessor, parser and semantic analysis stages">;
def ftabstop_EQ : Joined<["-"], "ftabstop=">, Group<f_Group>;
def ftemplate_depth_EQ : Joined<["-"], "ftemplate-depth=">, Group<f_Group>;
def ftemplate_depth_ : Joined<["-"], "ftemplate-depth-">, Group<f_Group>;
def ftemplate_backtrace_limit_EQ : Joined<["-"], "ftemplate-backtrace-limit=">,
                                   Group<f_Group>;
def foperator_arrow_depth_EQ : Joined<["-"], "foperator-arrow-depth=">,
                               Group<f_Group>;

def fsave_optimization_record : Flag<["-"], "fsave-optimization-record">,
  Group<f_Group>, HelpText<"Generate a YAML optimization record file">;
def fsave_optimization_record_EQ : Joined<["-"], "fsave-optimization-record=">,
  Group<f_Group>, HelpText<"Generate an optimization record file in a specific format">,
  MetaVarName<"<format>">;
def fno_save_optimization_record : Flag<["-"], "fno-save-optimization-record">,
  Group<f_Group>, Flags<[NoArgumentUnused]>;
def foptimization_record_file_EQ : Joined<["-"], "foptimization-record-file=">,
  Group<f_Group>,
  HelpText<"Specify the output name of the file containing the optimization remarks. Implies -fsave-optimization-record. On Darwin platforms, this cannot be used with multiple -arch <arch> options.">,
  MetaVarName<"<file>">;
def foptimization_record_passes_EQ : Joined<["-"], "foptimization-record-passes=">,
  Group<f_Group>,
  HelpText<"Only include passes which match a specified regular expression in the generated optimization record (by default, include all passes)">,
  MetaVarName<"<regex>">;

def fvectorize : Flag<["-"], "fvectorize">, Group<f_Group>,
  HelpText<"Enable the loop vectorization passes">;
def fno_vectorize : Flag<["-"], "fno-vectorize">, Group<f_Group>;
def : Flag<["-"], "ftree-vectorize">, Alias<fvectorize>;
def : Flag<["-"], "fno-tree-vectorize">, Alias<fno_vectorize>;
def fslp_vectorize : Flag<["-"], "fslp-vectorize">, Group<f_Group>,
  HelpText<"Enable the superword-level parallelism vectorization passes">;
def fno_slp_vectorize : Flag<["-"], "fno-slp-vectorize">, Group<f_Group>;
def : Flag<["-"], "ftree-slp-vectorize">, Alias<fslp_vectorize>;
def : Flag<["-"], "fno-tree-slp-vectorize">, Alias<fno_slp_vectorize>;
def Wlarge_by_value_copy_def : Flag<["-"], "Wlarge-by-value-copy">,
  HelpText<"Warn if a function definition returns or accepts an object larger "
           "in bytes than a given value">, Flags<[HelpHidden]>;
def Wlarge_by_value_copy_EQ : Joined<["-"], "Wlarge-by-value-copy=">, Flags<[CC1Option]>,
  MarshallingInfoInt<LangOpts<"NumLargeByValueCopy">>;

// These "special" warning flags are effectively processed as f_Group flags by the driver:
// Just silence warnings about -Wlarger-than for now.
def Wlarger_than_EQ : Joined<["-"], "Wlarger-than=">, Group<clang_ignored_f_Group>;
def Wlarger_than_ : Joined<["-"], "Wlarger-than-">, Alias<Wlarger_than_EQ>;

// This is converted to -fwarn-stack-size=N and also passed through by the driver.
// FIXME: The driver should strip out the =<value> when passing W_value_Group through.
def Wframe_larger_than_EQ : Joined<["-"], "Wframe-larger-than=">, Group<W_value_Group>,
                            Flags<[NoXarchOption, CC1Option]>;
def Wframe_larger_than : Flag<["-"], "Wframe-larger-than">, Alias<Wframe_larger_than_EQ>;

def : Flag<["-"], "fterminated-vtables">, Alias<fapple_kext>;
defm threadsafe_statics : BoolFOption<"threadsafe-statics",
  LangOpts<"ThreadsafeStatics">, DefaultTrue,
  NegFlag<SetFalse, [CC1Option], "Do not emit code to make initialization of local statics thread safe">,
  PosFlag<SetTrue>>;
def ftime_report : Flag<["-"], "ftime-report">, Group<f_Group>, Flags<[CC1Option]>,
  MarshallingInfoFlag<CodeGenOpts<"TimePasses">>;
def ftime_report_EQ: Joined<["-"], "ftime-report=">, Group<f_Group>,
  Flags<[CC1Option]>, Values<"per-pass,per-pass-run">,
  MarshallingInfoFlag<CodeGenOpts<"TimePassesPerRun">>,
  HelpText<"(For new pass manager) 'per-pass': one report for each pass; "
           "'per-pass-run': one report for each pass invocation">;
def ftime_trace : Flag<["-"], "ftime-trace">, Group<f_Group>,
  HelpText<"Turn on time profiler. Generates JSON file based on output filename.">,
  DocBrief<[{
Turn on time profiler. Generates JSON file based on output filename. Results
can be analyzed with chrome://tracing or `Speedscope App
<https://www.speedscope.app>`_ for flamegraph visualization.}]>,
  Flags<[CoreOption]>;
def ftime_trace_granularity_EQ : Joined<["-"], "ftime-trace-granularity=">, Group<f_Group>,
  HelpText<"Minimum time granularity (in microseconds) traced by time profiler">,
  Flags<[CC1Option, CoreOption]>,
  MarshallingInfoInt<FrontendOpts<"TimeTraceGranularity">, "500u">;
def ftime_trace_EQ : Joined<["-"], "ftime-trace=">, Group<f_Group>,
  HelpText<"Similar to -ftime-trace. Specify the JSON file or a directory which will contain the JSON file">,
  Flags<[CC1Option, CoreOption]>,
  MarshallingInfoString<FrontendOpts<"TimeTracePath">>;
def fproc_stat_report : Joined<["-"], "fproc-stat-report">, Group<f_Group>,
  HelpText<"Print subprocess statistics">;
def fproc_stat_report_EQ : Joined<["-"], "fproc-stat-report=">, Group<f_Group>,
  HelpText<"Save subprocess statistics to the given file">;
def ftlsmodel_EQ : Joined<["-"], "ftls-model=">, Group<f_Group>, Flags<[CC1Option]>,
  Values<"global-dynamic,local-dynamic,initial-exec,local-exec">,
  NormalizedValuesScope<"CodeGenOptions">,
  NormalizedValues<["GeneralDynamicTLSModel", "LocalDynamicTLSModel", "InitialExecTLSModel", "LocalExecTLSModel"]>,
  MarshallingInfoEnum<CodeGenOpts<"DefaultTLSModel">, "GeneralDynamicTLSModel">;
def ftrapv : Flag<["-"], "ftrapv">, Group<f_Group>, Flags<[CC1Option]>,
  HelpText<"Trap on integer overflow">;
def ftrapv_handler_EQ : Joined<["-"], "ftrapv-handler=">, Group<f_Group>,
  MetaVarName<"<function name>">,
  HelpText<"Specify the function to be called on overflow">;
def ftrapv_handler : Separate<["-"], "ftrapv-handler">, Group<f_Group>, Flags<[CC1Option]>;
def ftrap_function_EQ : Joined<["-"], "ftrap-function=">, Group<f_Group>, Flags<[CC1Option]>,
  HelpText<"Issue call to specified function rather than a trap instruction">,
  MarshallingInfoString<CodeGenOpts<"TrapFuncName">>;
def funroll_loops : Flag<["-"], "funroll-loops">, Group<f_Group>,
  HelpText<"Turn on loop unroller">, Flags<[CC1Option]>;
def fno_unroll_loops : Flag<["-"], "fno-unroll-loops">, Group<f_Group>,
  HelpText<"Turn off loop unroller">, Flags<[CC1Option]>;
defm reroll_loops : BoolFOption<"reroll-loops",
  CodeGenOpts<"RerollLoops">, DefaultFalse,
  PosFlag<SetTrue, [CC1Option], "Turn on loop reroller">, NegFlag<SetFalse>>;
def ffinite_loops: Flag<["-"],  "ffinite-loops">, Group<f_Group>,
  HelpText<"Assume all loops are finite.">, Flags<[CC1Option]>;
def fno_finite_loops: Flag<["-"], "fno-finite-loops">, Group<f_Group>,
  HelpText<"Do not assume that any loop is finite.">, Flags<[CC1Option]>;

def ftrigraphs : Flag<["-"], "ftrigraphs">, Group<f_Group>,
  HelpText<"Process trigraph sequences">, Flags<[CC1Option]>;
def fno_trigraphs : Flag<["-"], "fno-trigraphs">, Group<f_Group>,
  HelpText<"Do not process trigraph sequences">, Flags<[CC1Option]>;
def funsigned_bitfields : Flag<["-"], "funsigned-bitfields">, Group<f_Group>;
def funsigned_char : Flag<["-"], "funsigned-char">, Group<f_Group>;
def fno_unsigned_char : Flag<["-"], "fno-unsigned-char">;
def funwind_tables : Flag<["-"], "funwind-tables">, Group<f_Group>;
defm register_global_dtors_with_atexit : BoolFOption<"register-global-dtors-with-atexit",
  CodeGenOpts<"RegisterGlobalDtorsWithAtExit">, DefaultFalse,
  PosFlag<SetTrue, [CC1Option], "Use">, NegFlag<SetFalse, [], "Don't use">,
  BothFlags<[], " atexit or __cxa_atexit to register global destructors">>;
defm use_init_array : BoolFOption<"use-init-array",
  CodeGenOpts<"UseInitArray">, DefaultTrue,
  NegFlag<SetFalse, [CC1Option], "Use .ctors/.dtors instead of .init_array/.fini_array">,
  PosFlag<SetTrue>>;
def fno_var_tracking : Flag<["-"], "fno-var-tracking">, Group<clang_ignored_f_Group>;
def fverbose_asm : Flag<["-"], "fverbose-asm">, Group<f_Group>,
  HelpText<"Generate verbose assembly output">;
def dA : Flag<["-"], "dA">, Alias<fverbose_asm>;
defm visibility_from_dllstorageclass : BoolFOption<"visibility-from-dllstorageclass",
  LangOpts<"VisibilityFromDLLStorageClass">, DefaultFalse,
  PosFlag<SetTrue, [CC1Option], "Set the visibility of symbols in the generated code from their DLL storage class">,
  NegFlag<SetFalse>>;
def fvisibility_dllexport_EQ : Joined<["-"], "fvisibility-dllexport=">, Group<f_Group>, Flags<[CC1Option]>,
  HelpText<"The visibility for dllexport definitions [-fvisibility-from-dllstorageclass]">,
  MarshallingInfoVisibility<LangOpts<"DLLExportVisibility">, "DefaultVisibility">,
  ShouldParseIf<fvisibility_from_dllstorageclass.KeyPath>;
def fvisibility_nodllstorageclass_EQ : Joined<["-"], "fvisibility-nodllstorageclass=">, Group<f_Group>, Flags<[CC1Option]>,
  HelpText<"The visibility for definitions without an explicit DLL export class [-fvisibility-from-dllstorageclass]">,
  MarshallingInfoVisibility<LangOpts<"NoDLLStorageClassVisibility">, "HiddenVisibility">,
  ShouldParseIf<fvisibility_from_dllstorageclass.KeyPath>;
def fvisibility_externs_dllimport_EQ : Joined<["-"], "fvisibility-externs-dllimport=">, Group<f_Group>, Flags<[CC1Option]>,
  HelpText<"The visibility for dllimport external declarations [-fvisibility-from-dllstorageclass]">,
  MarshallingInfoVisibility<LangOpts<"ExternDeclDLLImportVisibility">, "DefaultVisibility">,
  ShouldParseIf<fvisibility_from_dllstorageclass.KeyPath>;
def fvisibility_externs_nodllstorageclass_EQ : Joined<["-"], "fvisibility-externs-nodllstorageclass=">, Group<f_Group>, Flags<[CC1Option]>,
  HelpText<"The visibility for external declarations without an explicit DLL dllstorageclass [-fvisibility-from-dllstorageclass]">,
  MarshallingInfoVisibility<LangOpts<"ExternDeclNoDLLStorageClassVisibility">, "HiddenVisibility">,
  ShouldParseIf<fvisibility_from_dllstorageclass.KeyPath>;
def fvisibility_EQ : Joined<["-"], "fvisibility=">, Group<f_Group>, Flags<[CC1Option]>,
  HelpText<"Set the default symbol visibility for all global definitions">,
  MarshallingInfoVisibility<LangOpts<"ValueVisibilityMode">, "DefaultVisibility">;
defm visibility_inlines_hidden : BoolFOption<"visibility-inlines-hidden",
  LangOpts<"InlineVisibilityHidden">, DefaultFalse,
  PosFlag<SetTrue, [CC1Option], "Give inline C++ member functions hidden visibility by default">,
  NegFlag<SetFalse>>;
defm visibility_inlines_hidden_static_local_var : BoolFOption<"visibility-inlines-hidden-static-local-var",
  LangOpts<"VisibilityInlinesHiddenStaticLocalVar">, DefaultFalse,
  PosFlag<SetTrue, [CC1Option], "When -fvisibility-inlines-hidden is enabled, static variables in"
            " inline C++ member functions will also be given hidden visibility by default">,
  NegFlag<SetFalse, [], "Disables -fvisibility-inlines-hidden-static-local-var"
         " (this is the default on non-darwin targets)">, BothFlags<[CC1Option]>>;
def fvisibility_ms_compat : Flag<["-"], "fvisibility-ms-compat">, Group<f_Group>,
  HelpText<"Give global types 'default' visibility and global functions and "
           "variables 'hidden' visibility by default">;
def fvisibility_global_new_delete_hidden : Flag<["-"], "fvisibility-global-new-delete-hidden">, Group<f_Group>,
  HelpText<"Give global C++ operator new and delete declarations hidden visibility">, Flags<[CC1Option]>,
  MarshallingInfoFlag<LangOpts<"GlobalAllocationFunctionVisibilityHidden">>;
def mdefault_visibility_export_mapping_EQ : Joined<["-"], "mdefault-visibility-export-mapping=">,
  Values<"none,explicit,all">,
  NormalizedValuesScope<"LangOptions::DefaultVisiblityExportMapping">,
  NormalizedValues<["None", "Explicit", "All"]>,
  HelpText<"Mapping between default visibility and export">,
  Group<m_Group>, Flags<[CC1Option,TargetSpecific]>,
  MarshallingInfoEnum<LangOpts<"DefaultVisibilityExportMapping">,"None">;
defm new_infallible : BoolFOption<"new-infallible",
  LangOpts<"NewInfallible">, DefaultFalse,
  PosFlag<SetTrue, [], "Enable">, NegFlag<SetFalse, [], "Disable">,
  BothFlags<[CC1Option], " treating throwing global C++ operator new as always returning valid memory "
  "(annotates with __attribute__((returns_nonnull)) and throw()). This is detectable in source.">>;
defm whole_program_vtables : BoolFOption<"whole-program-vtables",
  CodeGenOpts<"WholeProgramVTables">, DefaultFalse,
  PosFlag<SetTrue, [CC1Option], "Enables whole-program vtable optimization. Requires -flto">,
  NegFlag<SetFalse>, BothFlags<[CoreOption]>>;
defm split_lto_unit : BoolFOption<"split-lto-unit",
  CodeGenOpts<"EnableSplitLTOUnit">, DefaultFalse,
  PosFlag<SetTrue, [CC1Option], "Enables splitting of the LTO unit">,
  NegFlag<SetFalse>, BothFlags<[CoreOption]>>;
defm force_emit_vtables : BoolFOption<"force-emit-vtables",
  CodeGenOpts<"ForceEmitVTables">, DefaultFalse,
  PosFlag<SetTrue, [CC1Option], "Emits more virtual tables to improve devirtualization">,
  NegFlag<SetFalse>, BothFlags<[CoreOption]>>;
defm virtual_function_elimination : BoolFOption<"virtual-function-elimination",
  CodeGenOpts<"VirtualFunctionElimination">, DefaultFalse,
  PosFlag<SetTrue, [CC1Option], "Enables dead virtual function elimination optimization. Requires -flto=full">,
  NegFlag<SetFalse>, BothFlags<[CoreOption]>>;

def fwrapv : Flag<["-"], "fwrapv">, Group<f_Group>, Flags<[CC1Option]>,
  HelpText<"Treat signed integer overflow as two's complement">;
def fwritable_strings : Flag<["-"], "fwritable-strings">, Group<f_Group>, Flags<[CC1Option]>,
  HelpText<"Store string literals as writable data">,
  MarshallingInfoFlag<LangOpts<"WritableStrings">>;
defm zero_initialized_in_bss : BoolFOption<"zero-initialized-in-bss",
  CodeGenOpts<"NoZeroInitializedInBSS">, DefaultFalse,
  NegFlag<SetTrue, [CC1Option], "Don't place zero initialized data in BSS">,
  PosFlag<SetFalse>>;
defm function_sections : BoolFOption<"function-sections",
  CodeGenOpts<"FunctionSections">, DefaultFalse,
  PosFlag<SetTrue, [CC1Option], "Place each function in its own section">,
  NegFlag<SetFalse>>;
def fbasic_block_sections_EQ : Joined<["-"], "fbasic-block-sections=">, Group<f_Group>,
  Flags<[CC1Option, CC1AsOption]>,
  HelpText<"Place each function's basic blocks in unique sections (ELF Only)">,
  DocBrief<[{Generate labels for each basic block or place each basic block or a subset of basic blocks in its own section.}]>,
  Values<"all,labels,none,list=">,
  MarshallingInfoString<CodeGenOpts<"BBSections">, [{"none"}]>;
defm data_sections : BoolFOption<"data-sections",
  CodeGenOpts<"DataSections">, DefaultFalse,
  PosFlag<SetTrue, [CC1Option], "Place each data in its own section">, NegFlag<SetFalse>>;
defm stack_size_section : BoolFOption<"stack-size-section",
  CodeGenOpts<"StackSizeSection">, DefaultFalse,
  PosFlag<SetTrue, [CC1Option], "Emit section containing metadata on function stack sizes">,
  NegFlag<SetFalse>>;
def fstack_usage : Flag<["-"], "fstack-usage">, Group<f_Group>,
  HelpText<"Emit .su file containing information on function stack sizes">;
def stack_usage_file : Separate<["-"], "stack-usage-file">,
  Flags<[CC1Option, NoDriverOption]>,
  HelpText<"Filename (or -) to write stack usage output to">,
  MarshallingInfoString<CodeGenOpts<"StackUsageOutput">>;

defm unique_basic_block_section_names : BoolFOption<"unique-basic-block-section-names",
  CodeGenOpts<"UniqueBasicBlockSectionNames">, DefaultFalse,
  PosFlag<SetTrue, [CC1Option], "Use unique names for basic block sections (ELF Only)">,
  NegFlag<SetFalse>>;
defm unique_internal_linkage_names : BoolFOption<"unique-internal-linkage-names",
  CodeGenOpts<"UniqueInternalLinkageNames">, DefaultFalse,
  PosFlag<SetTrue, [CC1Option], "Uniqueify Internal Linkage Symbol Names by appending"
            " the MD5 hash of the module path">,
  NegFlag<SetFalse>>;
defm unique_section_names : BoolFOption<"unique-section-names",
  CodeGenOpts<"UniqueSectionNames">, DefaultTrue,
  NegFlag<SetFalse, [CC1Option], "Don't use unique names for text and data sections">,
  PosFlag<SetTrue>>;

defm split_machine_functions: BoolFOption<"split-machine-functions",
  CodeGenOpts<"SplitMachineFunctions">, DefaultFalse,
  PosFlag<SetTrue, [CC1Option], "Enable">, NegFlag<SetFalse, [], "Disable">,
  BothFlags<[], " late function splitting using profile information (x86 ELF)">>;

defm strict_return : BoolFOption<"strict-return",
  CodeGenOpts<"StrictReturn">, DefaultTrue,
  NegFlag<SetFalse, [CC1Option], "Don't treat control flow paths that fall off the end"
            " of a non-void function as unreachable">,
  PosFlag<SetTrue>>;

def fenable_matrix : Flag<["-"], "fenable-matrix">, Group<f_Group>,
    Flags<[CC1Option]>,
    HelpText<"Enable matrix data type and related builtin functions">,
    MarshallingInfoFlag<LangOpts<"MatrixTypes">>;

def fzero_call_used_regs_EQ
    : Joined<["-"], "fzero-call-used-regs=">, Group<f_Group>, Flags<[CC1Option]>,
      HelpText<"Clear call-used registers upon function return (AArch64/x86 only)">,
      Values<"skip,used-gpr-arg,used-gpr,used-arg,used,all-gpr-arg,all-gpr,all-arg,all">,
      NormalizedValues<["Skip", "UsedGPRArg", "UsedGPR", "UsedArg", "Used",
                        "AllGPRArg", "AllGPR", "AllArg", "All"]>,
      NormalizedValuesScope<"llvm::ZeroCallUsedRegs::ZeroCallUsedRegsKind">,
      MarshallingInfoEnum<CodeGenOpts<"ZeroCallUsedRegs">, "Skip">;

def fdebug_types_section: Flag <["-"], "fdebug-types-section">, Group<f_Group>,
  HelpText<"Place debug types in their own section (ELF Only)">;
def fno_debug_types_section: Flag<["-"], "fno-debug-types-section">, Group<f_Group>;
defm debug_ranges_base_address : BoolFOption<"debug-ranges-base-address",
  CodeGenOpts<"DebugRangesBaseAddress">, DefaultFalse,
  PosFlag<SetTrue, [CC1Option], "Use DWARF base address selection entries in .debug_ranges">,
  NegFlag<SetFalse>>;
defm split_dwarf_inlining : BoolFOption<"split-dwarf-inlining",
  CodeGenOpts<"SplitDwarfInlining">, DefaultFalse,
  NegFlag<SetFalse, []>,
  PosFlag<SetTrue, [CC1Option], "Provide minimal debug info in the object/executable"
          " to facilitate online symbolication/stack traces in the absence of"
          " .dwo/.dwp files when using Split DWARF">>;
def fdebug_default_version: Joined<["-"], "fdebug-default-version=">, Group<f_Group>,
  HelpText<"Default DWARF version to use, if a -g option caused DWARF debug info to be produced">;
def fdebug_prefix_map_EQ
  : Joined<["-"], "fdebug-prefix-map=">, Group<f_Group>,
    Flags<[CC1Option,CC1AsOption]>,
    MetaVarName<"<old>=<new>">,
    HelpText<"For paths in debug info, remap directory <old> to <new>. If multiple options match a path, the last option wins">;
def fcoverage_prefix_map_EQ
  : Joined<["-"], "fcoverage-prefix-map=">, Group<f_Group>,
    Flags<[CC1Option]>,
    MetaVarName<"<old>=<new>">,
    HelpText<"remap file source paths <old> to <new> in coverage mapping. If there are multiple options, prefix replacement is applied in reverse order starting from the last one">;
def ffile_prefix_map_EQ
  : Joined<["-"], "ffile-prefix-map=">, Group<f_Group>,
    HelpText<"remap file source paths in debug info, predefined preprocessor "
             "macros and __builtin_FILE(). Implies -ffile-reproducible.">;
def fmacro_prefix_map_EQ
  : Joined<["-"], "fmacro-prefix-map=">, Group<f_Group>, Flags<[CC1Option]>,
    HelpText<"remap file source paths in predefined preprocessor macros and "
             "__builtin_FILE(). Implies -ffile-reproducible.">;
defm force_dwarf_frame : BoolFOption<"force-dwarf-frame",
  CodeGenOpts<"ForceDwarfFrameSection">, DefaultFalse,
  PosFlag<SetTrue, [CC1Option], "Always emit a debug frame section">, NegFlag<SetFalse>>;
def femit_dwarf_unwind_EQ : Joined<["-"], "femit-dwarf-unwind=">,
  Group<f_Group>, Flags<[CC1Option, CC1AsOption]>,
  HelpText<"When to emit DWARF unwind (EH frame) info">,
  Values<"always,no-compact-unwind,default">,
  NormalizedValues<["Always", "NoCompactUnwind", "Default"]>,
  NormalizedValuesScope<"llvm::EmitDwarfUnwindType">,
  MarshallingInfoEnum<CodeGenOpts<"EmitDwarfUnwind">, "Default">;
def g_Flag : Flag<["-"], "g">, Group<g_Group>,
    Flags<[CoreOption,FlangOption]>, HelpText<"Generate source-level debug information">;
def gline_tables_only : Flag<["-"], "gline-tables-only">, Group<gN_Group>,
  Flags<[CoreOption,FlangOption]>, HelpText<"Emit debug line number tables only">;
def gline_directives_only : Flag<["-"], "gline-directives-only">, Group<gN_Group>,
  Flags<[CoreOption]>, HelpText<"Emit debug line info directives only">;
def gmlt : Flag<["-"], "gmlt">, Alias<gline_tables_only>;
def g0 : Flag<["-"], "g0">, Group<gN_Group>;
def g1 : Flag<["-"], "g1">, Group<gN_Group>, Alias<gline_tables_only>;
def g2 : Flag<["-"], "g2">, Group<gN_Group>;
def g3 : Flag<["-"], "g3">, Group<gN_Group>;
def ggdb : Flag<["-"], "ggdb">, Group<gTune_Group>;
def ggdb0 : Flag<["-"], "ggdb0">, Group<ggdbN_Group>;
def ggdb1 : Flag<["-"], "ggdb1">, Group<ggdbN_Group>;
def ggdb2 : Flag<["-"], "ggdb2">, Group<ggdbN_Group>;
def ggdb3 : Flag<["-"], "ggdb3">, Group<ggdbN_Group>;
def glldb : Flag<["-"], "glldb">, Group<gTune_Group>;
def gsce : Flag<["-"], "gsce">, Group<gTune_Group>;
def gdbx : Flag<["-"], "gdbx">, Group<gTune_Group>;
// Equivalent to our default dwarf version. Forces usual dwarf emission when
// CodeView is enabled.
def gdwarf : Flag<["-"], "gdwarf">, Group<g_Group>, Flags<[CoreOption]>,
  HelpText<"Generate source-level debug information with the default dwarf version">;
def gdwarf_2 : Flag<["-"], "gdwarf-2">, Group<g_Group>,
  HelpText<"Generate source-level debug information with dwarf version 2">;
def gdwarf_3 : Flag<["-"], "gdwarf-3">, Group<g_Group>,
  HelpText<"Generate source-level debug information with dwarf version 3">;
def gdwarf_4 : Flag<["-"], "gdwarf-4">, Group<g_Group>,
  HelpText<"Generate source-level debug information with dwarf version 4">;
def gdwarf_5 : Flag<["-"], "gdwarf-5">, Group<g_Group>,
  HelpText<"Generate source-level debug information with dwarf version 5">;
def gdwarf64 : Flag<["-"], "gdwarf64">, Group<g_Group>,
  Flags<[CC1Option, CC1AsOption]>,
  HelpText<"Enables DWARF64 format for ELF binaries, if debug information emission is enabled.">,
  MarshallingInfoFlag<CodeGenOpts<"Dwarf64">>;
def gdwarf32 : Flag<["-"], "gdwarf32">, Group<g_Group>,
  Flags<[CC1Option, CC1AsOption]>,
  HelpText<"Enables DWARF32 format for ELF binaries, if debug information emission is enabled.">;

def gcodeview : Flag<["-"], "gcodeview">,
  HelpText<"Generate CodeView debug information">,
  Flags<[CC1Option, CC1AsOption, CoreOption]>,
  MarshallingInfoFlag<CodeGenOpts<"EmitCodeView">>;
defm codeview_ghash : BoolOption<"g", "codeview-ghash",
  CodeGenOpts<"CodeViewGHash">, DefaultFalse,
  PosFlag<SetTrue, [CC1Option], "Emit type record hashes in a .debug$H section">,
  NegFlag<SetFalse>, BothFlags<[CoreOption]>>;
defm codeview_command_line : BoolOption<"g", "codeview-command-line",
  CodeGenOpts<"CodeViewCommandLine">, DefaultTrue,
  PosFlag<SetTrue, [], "Emit compiler path and command line into CodeView debug information">,
  NegFlag<SetFalse, [], "Don't emit compiler path and command line into CodeView debug information">,
  BothFlags<[CoreOption, CC1Option]>>;
defm inline_line_tables : BoolGOption<"inline-line-tables",
  CodeGenOpts<"NoInlineLineTables">, DefaultFalse,
  NegFlag<SetTrue, [CC1Option], "Don't emit inline line tables.">,
  PosFlag<SetFalse>, BothFlags<[CoreOption]>>;

def gfull : Flag<["-"], "gfull">, Group<g_Group>;
def gused : Flag<["-"], "gused">, Group<g_Group>;
def gstabs : Joined<["-"], "gstabs">, Group<g_Group>, Flags<[Unsupported]>;
def gcoff : Joined<["-"], "gcoff">, Group<g_Group>, Flags<[Unsupported]>;
def gxcoff : Joined<["-"], "gxcoff">, Group<g_Group>, Flags<[Unsupported]>;
def gvms : Joined<["-"], "gvms">, Group<g_Group>, Flags<[Unsupported]>;
def gtoggle : Flag<["-"], "gtoggle">, Group<g_flags_Group>, Flags<[Unsupported]>;
def grecord_command_line : Flag<["-"], "grecord-command-line">,
  Group<g_flags_Group>;
def gno_record_command_line : Flag<["-"], "gno-record-command-line">,
  Group<g_flags_Group>;
def : Flag<["-"], "grecord-gcc-switches">, Alias<grecord_command_line>;
def : Flag<["-"], "gno-record-gcc-switches">, Alias<gno_record_command_line>;
defm strict_dwarf : BoolOption<"g", "strict-dwarf",
  CodeGenOpts<"DebugStrictDwarf">, DefaultFalse,
  PosFlag<SetTrue, [CC1Option]>, NegFlag<SetFalse>, BothFlags<[CoreOption]>>,
  Group<g_flags_Group>;
defm column_info : BoolOption<"g", "column-info",
  CodeGenOpts<"DebugColumnInfo">, DefaultTrue,
  NegFlag<SetFalse, [CC1Option]>, PosFlag<SetTrue>, BothFlags<[CoreOption]>>,
  Group<g_flags_Group>;
def gsplit_dwarf : Flag<["-"], "gsplit-dwarf">, Group<g_flags_Group>;
def gsplit_dwarf_EQ : Joined<["-"], "gsplit-dwarf=">, Group<g_flags_Group>,
  HelpText<"Set DWARF fission mode">,
  Values<"split,single">;
def gno_split_dwarf : Flag<["-"], "gno-split-dwarf">, Group<g_flags_Group>;
def gsimple_template_names : Flag<["-"], "gsimple-template-names">, Group<g_flags_Group>;
def gsimple_template_names_EQ
    : Joined<["-"], "gsimple-template-names=">,
      HelpText<"Use simple template names in DWARF, or include the full "
               "template name with a modified prefix for validation">,
      Values<"simple,mangled">, Flags<[CC1Option, NoDriverOption]>;
def gsrc_hash_EQ : Joined<["-"], "gsrc-hash=">,
  Group<g_flags_Group>, Flags<[CC1Option, NoDriverOption]>,
  Values<"md5,sha1,sha256">,
  NormalizedValues<["DSH_MD5", "DSH_SHA1", "DSH_SHA256"]>,
  NormalizedValuesScope<"CodeGenOptions">,
  MarshallingInfoEnum<CodeGenOpts<"DebugSrcHash">, "DSH_MD5">;
def gno_simple_template_names : Flag<["-"], "gno-simple-template-names">,
                                Group<g_flags_Group>;
def ggnu_pubnames : Flag<["-"], "ggnu-pubnames">, Group<g_flags_Group>, Flags<[CC1Option]>;
def gno_gnu_pubnames : Flag<["-"], "gno-gnu-pubnames">, Group<g_flags_Group>;
def gpubnames : Flag<["-"], "gpubnames">, Group<g_flags_Group>, Flags<[CC1Option]>;
def gno_pubnames : Flag<["-"], "gno-pubnames">, Group<g_flags_Group>;
def gdwarf_aranges : Flag<["-"], "gdwarf-aranges">, Group<g_flags_Group>;
def gmodules : Flag <["-"], "gmodules">, Group<gN_Group>,
  HelpText<"Generate debug info with external references to clang modules"
           " or precompiled headers">;
def gno_modules : Flag <["-"], "gno-modules">, Group<g_flags_Group>;
def gz_EQ : Joined<["-"], "gz=">, Group<g_flags_Group>,
    HelpText<"DWARF debug sections compression type">;
def gz : Flag<["-"], "gz">, Alias<gz_EQ>, AliasArgs<["zlib"]>, Group<g_flags_Group>;
def gembed_source : Flag<["-"], "gembed-source">, Group<g_flags_Group>, Flags<[CC1Option]>,
    HelpText<"Embed source text in DWARF debug sections">,
    MarshallingInfoFlag<CodeGenOpts<"EmbedSource">>;
def gno_embed_source : Flag<["-"], "gno-embed-source">, Group<g_flags_Group>,
    Flags<[NoXarchOption]>,
    HelpText<"Restore the default behavior of not embedding source text in DWARF debug sections">;
def headerpad__max__install__names : Joined<["-"], "headerpad_max_install_names">;
def help : Flag<["-", "--"], "help">, Flags<[CC1Option,CC1AsOption, FC1Option,
    FlangOption]>, HelpText<"Display available options">,
    MarshallingInfoFlag<FrontendOpts<"ShowHelp">>;
def ibuiltininc : Flag<["-"], "ibuiltininc">, Group<clang_i_Group>,
  HelpText<"Enable builtin #include directories even when -nostdinc is used "
           "before or after -ibuiltininc. "
           "Using -nobuiltininc after the option disables it">;
def index_header_map : Flag<["-"], "index-header-map">, Flags<[CC1Option]>,
  HelpText<"Make the next included directory (-I or -F) an indexer header map">;
def idirafter : JoinedOrSeparate<["-"], "idirafter">, Group<clang_i_Group>, Flags<[CC1Option]>,
  HelpText<"Add directory to AFTER include search path">;
def iframework : JoinedOrSeparate<["-"], "iframework">, Group<clang_i_Group>, Flags<[CC1Option]>,
  HelpText<"Add directory to SYSTEM framework search path">;
def iframeworkwithsysroot : JoinedOrSeparate<["-"], "iframeworkwithsysroot">,
  Group<clang_i_Group>,
  HelpText<"Add directory to SYSTEM framework search path, "
           "absolute paths are relative to -isysroot">,
  MetaVarName<"<directory>">, Flags<[CC1Option]>;
def imacros : JoinedOrSeparate<["-", "--"], "imacros">, Group<clang_i_Group>, Flags<[CC1Option]>,
  HelpText<"Include macros from file before parsing">, MetaVarName<"<file>">,
  MarshallingInfoStringVector<PreprocessorOpts<"MacroIncludes">>;
def image__base : Separate<["-"], "image_base">;
def include_ : JoinedOrSeparate<["-", "--"], "include">, Group<clang_i_Group>, EnumName<"include">,
    MetaVarName<"<file>">, HelpText<"Include file before parsing">, Flags<[CC1Option]>;
def include_pch : Separate<["-"], "include-pch">, Group<clang_i_Group>, Flags<[CC1Option]>,
  HelpText<"Include precompiled header file">, MetaVarName<"<file>">,
  MarshallingInfoString<PreprocessorOpts<"ImplicitPCHInclude">>;
def relocatable_pch : Flag<["-", "--"], "relocatable-pch">, Flags<[CC1Option]>,
  HelpText<"Whether to build a relocatable precompiled header">,
  MarshallingInfoFlag<FrontendOpts<"RelocatablePCH">>;
def verify_pch : Flag<["-"], "verify-pch">, Group<Action_Group>, Flags<[CC1Option]>,
  HelpText<"Load and verify that a pre-compiled header file is not stale">;
def init : Separate<["-"], "init">;
def install__name : Separate<["-"], "install_name">;
def iprefix : JoinedOrSeparate<["-"], "iprefix">, Group<clang_i_Group>, Flags<[CC1Option]>,
  HelpText<"Set the -iwithprefix/-iwithprefixbefore prefix">, MetaVarName<"<dir>">;
def iquote : JoinedOrSeparate<["-"], "iquote">, Group<clang_i_Group>, Flags<[CC1Option]>,
  HelpText<"Add directory to QUOTE include search path">, MetaVarName<"<directory>">;
def isysroot : JoinedOrSeparate<["-"], "isysroot">, Group<clang_i_Group>, Flags<[CC1Option]>,
  HelpText<"Set the system root directory (usually /)">, MetaVarName<"<dir>">,
  MarshallingInfoString<HeaderSearchOpts<"Sysroot">, [{"/"}]>;
def isystem : JoinedOrSeparate<["-"], "isystem">, Group<clang_i_Group>,
  Flags<[CC1Option]>,
  HelpText<"Add directory to SYSTEM include search path">, MetaVarName<"<directory>">;
def isystem_after : JoinedOrSeparate<["-"], "isystem-after">,
  Group<clang_i_Group>, Flags<[NoXarchOption]>, MetaVarName<"<directory>">,
  HelpText<"Add directory to end of the SYSTEM include search path">;
def iwithprefixbefore : JoinedOrSeparate<["-"], "iwithprefixbefore">, Group<clang_i_Group>,
  HelpText<"Set directory to include search path with prefix">, MetaVarName<"<dir>">,
  Flags<[CC1Option]>;
def iwithprefix : JoinedOrSeparate<["-"], "iwithprefix">, Group<clang_i_Group>, Flags<[CC1Option]>,
  HelpText<"Set directory to SYSTEM include search path with prefix">, MetaVarName<"<dir>">;
def iwithsysroot : JoinedOrSeparate<["-"], "iwithsysroot">, Group<clang_i_Group>,
  HelpText<"Add directory to SYSTEM include search path, "
           "absolute paths are relative to -isysroot">, MetaVarName<"<directory>">,
  Flags<[CC1Option]>;
def ivfsoverlay : JoinedOrSeparate<["-"], "ivfsoverlay">, Group<clang_i_Group>, Flags<[CC1Option]>,
  HelpText<"Overlay the virtual filesystem described by file over the real file system">;
def vfsoverlay : JoinedOrSeparate<["-", "--"], "vfsoverlay">, Flags<[CC1Option, CoreOption]>,
  HelpText<"Overlay the virtual filesystem described by file over the real file system. "
           "Additionally, pass this overlay file to the linker if it supports it">;
def imultilib : Separate<["-"], "imultilib">, Group<gfortran_Group>;
def K : Flag<["-"], "K">, Flags<[LinkerInput]>;
def keep__private__externs : Flag<["-"], "keep_private_externs">;
def l : JoinedOrSeparate<["-"], "l">, Flags<[LinkerInput, RenderJoined]>,
        Group<Link_Group>;
def lazy__framework : Separate<["-"], "lazy_framework">, Flags<[LinkerInput]>;
def lazy__library : Separate<["-"], "lazy_library">, Flags<[LinkerInput]>;
def mlittle_endian : Flag<["-"], "mlittle-endian">, Flags<[NoXarchOption,TargetSpecific]>;
def EL : Flag<["-"], "EL">, Alias<mlittle_endian>;
def mbig_endian : Flag<["-"], "mbig-endian">, Flags<[NoXarchOption,TargetSpecific]>;
def EB : Flag<["-"], "EB">, Alias<mbig_endian>;
def m16 : Flag<["-"], "m16">, Group<m_Group>, Flags<[NoXarchOption, CoreOption]>;
def m32 : Flag<["-"], "m32">, Group<m_Group>, Flags<[NoXarchOption, CoreOption]>;
def maix32 : Flag<["-"], "maix32">, Group<m_Group>, Flags<[NoXarchOption]>;
def mqdsp6_compat : Flag<["-"], "mqdsp6-compat">, Group<m_Group>, Flags<[NoXarchOption,CC1Option]>,
  HelpText<"Enable hexagon-qdsp6 backward compatibility">,
  MarshallingInfoFlag<LangOpts<"HexagonQdsp6Compat">>;
def m64 : Flag<["-"], "m64">, Group<m_Group>, Flags<[NoXarchOption, CoreOption]>;
def maix64 : Flag<["-"], "maix64">, Group<m_Group>, Flags<[NoXarchOption]>;
def mx32 : Flag<["-"], "mx32">, Group<m_Group>, Flags<[NoXarchOption, CoreOption]>;
def mabi_EQ : Joined<["-"], "mabi=">, Group<m_Group>;
def miamcu : Flag<["-"], "miamcu">, Group<m_Group>, Flags<[NoXarchOption, CoreOption]>,
  HelpText<"Use Intel MCU ABI">;
def mno_iamcu : Flag<["-"], "mno-iamcu">, Group<m_Group>, Flags<[NoXarchOption, CoreOption]>;
def malign_functions_EQ : Joined<["-"], "malign-functions=">, Group<clang_ignored_m_Group>;
def malign_loops_EQ : Joined<["-"], "malign-loops=">, Group<clang_ignored_m_Group>;
def malign_jumps_EQ : Joined<["-"], "malign-jumps=">, Group<clang_ignored_m_Group>;
def malign_branch_EQ : CommaJoined<["-"], "malign-branch=">, Group<m_Group>, Flags<[NoXarchOption]>,
  HelpText<"Specify types of branches to align">;
def malign_branch_boundary_EQ : Joined<["-"], "malign-branch-boundary=">, Group<m_Group>, Flags<[NoXarchOption]>,
  HelpText<"Specify the boundary's size to align branches">;
def mpad_max_prefix_size_EQ : Joined<["-"], "mpad-max-prefix-size=">, Group<m_Group>, Flags<[NoXarchOption]>,
  HelpText<"Specify maximum number of prefixes to use for padding">;
def mbranches_within_32B_boundaries : Flag<["-"], "mbranches-within-32B-boundaries">, Flags<[NoXarchOption]>, Group<m_Group>,
  HelpText<"Align selected branches (fused, jcc, jmp) within 32-byte boundary">;
def mfancy_math_387 : Flag<["-"], "mfancy-math-387">, Group<clang_ignored_m_Group>;
def mlong_calls : Flag<["-"], "mlong-calls">, Group<m_Group>,
  HelpText<"Generate branches with extended addressability, usually via indirect jumps.">;
def mdouble_EQ : Joined<["-"], "mdouble=">, Group<m_Group>,
  MetaVarName<"<n">, Values<"32,64">, Flags<[CC1Option]>,
  HelpText<"Force double to be <n> bits">,
  MarshallingInfoInt<LangOpts<"DoubleSize">, "0">;
def LongDouble_Group : OptionGroup<"<LongDouble group>">, Group<m_Group>,
  DocName<"Long double flags">,
  DocBrief<[{Selects the long double implementation}]>;
def mlong_double_64 : Flag<["-"], "mlong-double-64">, Group<LongDouble_Group>, Flags<[CC1Option]>,
  HelpText<"Force long double to be 64 bits">;
def mlong_double_80 : Flag<["-"], "mlong-double-80">, Group<LongDouble_Group>, Flags<[CC1Option]>,
  HelpText<"Force long double to be 80 bits, padded to 128 bits for storage">;
def mlong_double_128 : Flag<["-"], "mlong-double-128">, Group<LongDouble_Group>, Flags<[CC1Option]>,
  HelpText<"Force long double to be 128 bits">;
def mno_long_calls : Flag<["-"], "mno-long-calls">, Group<m_Group>,
  HelpText<"Restore the default behaviour of not generating long calls">;
def mexecute_only : Flag<["-"], "mexecute-only">, Group<m_arm_Features_Group>,
  HelpText<"Disallow generation of data access to code sections (ARM only)">;
def mno_execute_only : Flag<["-"], "mno-execute-only">, Group<m_arm_Features_Group>,
  HelpText<"Allow generation of data access to code sections (ARM only)">;
def mtp_mode_EQ : Joined<["-"], "mtp=">, Group<m_arm_Features_Group>, Values<"soft,cp15,el0,el1,el2,el3">,
  HelpText<"Thread pointer access method (AArch32/AArch64 only)">;
def mpure_code : Flag<["-"], "mpure-code">, Alias<mexecute_only>; // Alias for GCC compatibility
def mno_pure_code : Flag<["-"], "mno-pure-code">, Alias<mno_execute_only>;
def mtvos_version_min_EQ : Joined<["-"], "mtvos-version-min=">, Group<m_Group>;
def mappletvos_version_min_EQ : Joined<["-"], "mappletvos-version-min=">, Alias<mtvos_version_min_EQ>;
def mtvos_simulator_version_min_EQ : Joined<["-"], "mtvos-simulator-version-min=">;
def mappletvsimulator_version_min_EQ : Joined<["-"], "mappletvsimulator-version-min=">, Alias<mtvos_simulator_version_min_EQ>;
def mwatchos_version_min_EQ : Joined<["-"], "mwatchos-version-min=">, Group<m_Group>;
def mwatchos_simulator_version_min_EQ : Joined<["-"], "mwatchos-simulator-version-min=">;
def mwatchsimulator_version_min_EQ : Joined<["-"], "mwatchsimulator-version-min=">, Alias<mwatchos_simulator_version_min_EQ>;
def march_EQ : Joined<["-"], "march=">, Group<m_Group>, Flags<[CoreOption,TargetSpecific]>,
  HelpText<"For a list of available architectures for the target use '-mcpu=help'">;
def masm_EQ : Joined<["-"], "masm=">, Group<m_Group>, Flags<[NoXarchOption]>;
def inline_asm_EQ : Joined<["-"], "inline-asm=">, Group<m_Group>, Flags<[CC1Option]>,
  Values<"att,intel">,
  NormalizedValuesScope<"CodeGenOptions">, NormalizedValues<["IAD_ATT", "IAD_Intel"]>,
  MarshallingInfoEnum<CodeGenOpts<"InlineAsmDialect">, "IAD_ATT">;
def mcmodel_EQ : Joined<["-"], "mcmodel=">, Group<m_Group>, Flags<[CC1Option]>,
  MarshallingInfoString<TargetOpts<"CodeModel">, [{"default"}]>;
def mtls_size_EQ : Joined<["-"], "mtls-size=">, Group<m_Group>, Flags<[NoXarchOption, CC1Option]>,
  HelpText<"Specify bit size of immediate TLS offsets (AArch64 ELF only): "
           "12 (for 4KB) | 24 (for 16MB, default) | 32 (for 4GB) | 48 (for 256TB, needs -mcmodel=large)">,
  MarshallingInfoInt<CodeGenOpts<"TLSSize">>;
def mimplicit_it_EQ : Joined<["-"], "mimplicit-it=">, Group<m_Group>;
def mdefault_build_attributes : Joined<["-"], "mdefault-build-attributes">, Group<m_Group>;
def mno_default_build_attributes : Joined<["-"], "mno-default-build-attributes">, Group<m_Group>;
def mconstant_cfstrings : Flag<["-"], "mconstant-cfstrings">, Group<clang_ignored_m_Group>;
def mconsole : Joined<["-"], "mconsole">, Group<m_Group>, Flags<[NoXarchOption]>;
def mwindows : Joined<["-"], "mwindows">, Group<m_Group>, Flags<[NoXarchOption]>;
def mdll : Joined<["-"], "mdll">, Group<m_Group>, Flags<[NoXarchOption]>;
def municode : Joined<["-"], "municode">, Group<m_Group>, Flags<[NoXarchOption]>;
def mthreads : Joined<["-"], "mthreads">, Group<m_Group>, Flags<[NoXarchOption]>;
def mguard_EQ : Joined<["-"], "mguard=">, Group<m_Group>, Flags<[NoXarchOption]>,
  HelpText<"Enable or disable Control Flow Guard checks and guard tables emission">,
  Values<"none,cf,cf-nochecks">;
def mcpu_EQ : Joined<["-"], "mcpu=">, Group<m_Group>, TargetSpecific,
  HelpText<"For a list of available CPUs for the target use '-mcpu=help'">;
def mmcu_EQ : Joined<["-"], "mmcu=">, Group<m_Group>;
def msim : Flag<["-"], "msim">, Group<m_Group>;
def mdynamic_no_pic : Joined<["-"], "mdynamic-no-pic">, Group<m_Group>;
def mfix_and_continue : Flag<["-"], "mfix-and-continue">, Group<clang_ignored_m_Group>;
def mieee_fp : Flag<["-"], "mieee-fp">, Group<clang_ignored_m_Group>;
def minline_all_stringops : Flag<["-"], "minline-all-stringops">, Group<clang_ignored_m_Group>;
def mno_inline_all_stringops : Flag<["-"], "mno-inline-all-stringops">, Group<clang_ignored_m_Group>;
def malign_double : Flag<["-"], "malign-double">, Group<m_Group>, Flags<[CC1Option]>,
  HelpText<"Align doubles to two words in structs (x86 only)">,
  MarshallingInfoFlag<LangOpts<"AlignDouble">>;
def mfloat_abi_EQ : Joined<["-"], "mfloat-abi=">, Group<m_Group>, Values<"soft,softfp,hard">;
def mfpmath_EQ : Joined<["-"], "mfpmath=">, Group<m_Group>;
def mfpu_EQ : Joined<["-"], "mfpu=">, Group<m_Group>;
def mhwdiv_EQ : Joined<["-"], "mhwdiv=">, Group<m_Group>;
def mhwmult_EQ : Joined<["-"], "mhwmult=">, Group<m_Group>;
def mglobal_merge : Flag<["-"], "mglobal-merge">, Group<m_Group>, Flags<[CC1Option]>,
  HelpText<"Enable merging of globals">;
def mhard_float : Flag<["-"], "mhard-float">, Group<m_Group>;
def mios_version_min_EQ : Joined<["-"], "mios-version-min=">,
  Group<m_Group>, HelpText<"Set iOS deployment target">;
def : Joined<["-"], "miphoneos-version-min=">,
  Group<m_Group>, Alias<mios_version_min_EQ>;
def mios_simulator_version_min_EQ : Joined<["-"], "mios-simulator-version-min=">;
def : Joined<["-"], "miphonesimulator-version-min=">, Alias<mios_simulator_version_min_EQ>;
def mkernel : Flag<["-"], "mkernel">, Group<m_Group>;
def mlinker_version_EQ : Joined<["-"], "mlinker-version=">,
  Flags<[NoXarchOption]>;
def mllvm : Separate<["-"], "mllvm">,Flags<[CC1Option,CC1AsOption,CoreOption,FC1Option,FlangOption]>,
  HelpText<"Additional arguments to forward to LLVM's option processing">,
  MarshallingInfoStringVector<FrontendOpts<"LLVMArgs">>;
def : Joined<["-"], "mllvm=">, Flags<[CoreOption,FlangOption]>, Alias<mllvm>,
  HelpText<"Alias for -mllvm">, MetaVarName<"<arg>">;
def mmlir : Separate<["-"], "mmlir">, Flags<[CoreOption,FC1Option,FlangOption]>,
  HelpText<"Additional arguments to forward to MLIR's option processing">;
def ffuchsia_api_level_EQ : Joined<["-"], "ffuchsia-api-level=">,
  Group<m_Group>, Flags<[CC1Option]>, HelpText<"Set Fuchsia API level">,
  MarshallingInfoInt<LangOpts<"FuchsiaAPILevel">>;
def mmacos_version_min_EQ : Joined<["-"], "mmacos-version-min=">,
  Group<m_Group>, HelpText<"Set macOS deployment target">;
def : Joined<["-"], "mmacosx-version-min=">,
  Group<m_Group>, Alias<mmacos_version_min_EQ>;
def mms_bitfields : Flag<["-"], "mms-bitfields">, Group<m_Group>, Flags<[CC1Option]>,
  HelpText<"Set the default structure layout to be compatible with the Microsoft compiler standard">,
  MarshallingInfoFlag<LangOpts<"MSBitfields">>;
def moutline : Flag<["-"], "moutline">, Group<f_clang_Group>, Flags<[CC1Option]>,
    HelpText<"Enable function outlining (AArch64 only)">;
def mno_outline : Flag<["-"], "mno-outline">, Group<f_clang_Group>, Flags<[CC1Option]>,
    HelpText<"Disable function outlining (AArch64 only)">;
def mno_ms_bitfields : Flag<["-"], "mno-ms-bitfields">, Group<m_Group>,
  HelpText<"Do not set the default structure layout to be compatible with the Microsoft compiler standard">;
def mskip_rax_setup : Flag<["-"], "mskip-rax-setup">, Group<m_Group>, Flags<[CC1Option]>,
  HelpText<"Skip setting up RAX register when passing variable arguments (x86 only)">,
  MarshallingInfoFlag<CodeGenOpts<"SkipRaxSetup">>;
def mno_skip_rax_setup : Flag<["-"], "mno-skip-rax-setup">, Group<m_Group>, Flags<[CC1Option]>;
def mstackrealign : Flag<["-"], "mstackrealign">, Group<m_Group>, Flags<[CC1Option]>,
  HelpText<"Force realign the stack at entry to every function">,
  MarshallingInfoFlag<CodeGenOpts<"StackRealignment">>;
def mstack_alignment : Joined<["-"], "mstack-alignment=">, Group<m_Group>, Flags<[CC1Option]>,
  HelpText<"Set the stack alignment">,
  MarshallingInfoInt<CodeGenOpts<"StackAlignment">>;
def mstack_probe_size : Joined<["-"], "mstack-probe-size=">, Group<m_Group>, Flags<[CC1Option]>,
  HelpText<"Set the stack probe size">,
  MarshallingInfoInt<CodeGenOpts<"StackProbeSize">, "4096">;
def mstack_arg_probe : Flag<["-"], "mstack-arg-probe">, Group<m_Group>,
  HelpText<"Enable stack probes">;
def mno_stack_arg_probe : Flag<["-"], "mno-stack-arg-probe">, Group<m_Group>, Flags<[CC1Option]>,
  HelpText<"Disable stack probes which are enabled by default">,
  MarshallingInfoFlag<CodeGenOpts<"NoStackArgProbe">>;
def mthread_model : Separate<["-"], "mthread-model">, Group<m_Group>, Flags<[CC1Option]>,
  HelpText<"The thread model to use. Defaults to 'posix')">, Values<"posix,single">,
  NormalizedValues<["POSIX", "Single"]>, NormalizedValuesScope<"LangOptions::ThreadModelKind">,
  MarshallingInfoEnum<LangOpts<"ThreadModel">, "POSIX">;
def meabi : Separate<["-"], "meabi">, Group<m_Group>, Flags<[CC1Option]>,
  HelpText<"Set EABI type. Default depends on triple)">, Values<"default,4,5,gnu">,
  MarshallingInfoEnum<TargetOpts<"EABIVersion">, "Default">,
  NormalizedValuesScope<"llvm::EABI">,
  NormalizedValues<["Default", "EABI4", "EABI5", "GNU"]>;
def mtargetos_EQ : Joined<["-"], "mtargetos=">, Group<m_Group>,
  HelpText<"Set the deployment target to be the specified OS and OS version">;

def mno_constant_cfstrings : Flag<["-"], "mno-constant-cfstrings">, Group<m_Group>;
def mno_global_merge : Flag<["-"], "mno-global-merge">, Group<m_Group>, Flags<[CC1Option]>,
  HelpText<"Disable merging of globals">;
def mno_pascal_strings : Flag<["-"], "mno-pascal-strings">,
  Alias<fno_pascal_strings>;
def mno_red_zone : Flag<["-"], "mno-red-zone">, Group<m_Group>;
def mno_tls_direct_seg_refs : Flag<["-"], "mno-tls-direct-seg-refs">, Group<m_Group>, Flags<[CC1Option]>,
  HelpText<"Disable direct TLS access through segment registers">,
  MarshallingInfoFlag<CodeGenOpts<"IndirectTlsSegRefs">>;
def mno_relax_all : Flag<["-"], "mno-relax-all">, Group<m_Group>;
def mno_rtd: Flag<["-"], "mno-rtd">, Group<m_Group>;
def mno_soft_float : Flag<["-"], "mno-soft-float">, Group<m_Group>;
def mno_stackrealign : Flag<["-"], "mno-stackrealign">, Group<m_Group>;

def mretpoline : Flag<["-"], "mretpoline">, Group<m_Group>, Flags<[CoreOption,NoXarchOption]>;
def mno_retpoline : Flag<["-"], "mno-retpoline">, Group<m_Group>, Flags<[CoreOption,NoXarchOption]>;
defm speculative_load_hardening : BoolOption<"m", "speculative-load-hardening",
  CodeGenOpts<"SpeculativeLoadHardening">, DefaultFalse,
  PosFlag<SetTrue, [CC1Option]>, NegFlag<SetFalse>, BothFlags<[CoreOption]>>,
  Group<m_Group>;
def mlvi_hardening : Flag<["-"], "mlvi-hardening">, Group<m_Group>, Flags<[CoreOption,NoXarchOption]>,
  HelpText<"Enable all mitigations for Load Value Injection (LVI)">;
def mno_lvi_hardening : Flag<["-"], "mno-lvi-hardening">, Group<m_Group>, Flags<[CoreOption,NoXarchOption]>,
  HelpText<"Disable mitigations for Load Value Injection (LVI)">;
def mlvi_cfi : Flag<["-"], "mlvi-cfi">, Group<m_Group>, Flags<[CoreOption,NoXarchOption]>,
  HelpText<"Enable only control-flow mitigations for Load Value Injection (LVI)">;
def mno_lvi_cfi : Flag<["-"], "mno-lvi-cfi">, Group<m_Group>, Flags<[CoreOption,NoXarchOption]>,
  HelpText<"Disable control-flow mitigations for Load Value Injection (LVI)">;
def m_seses : Flag<["-"], "mseses">, Group<m_Group>, Flags<[CoreOption, NoXarchOption]>,
  HelpText<"Enable speculative execution side effect suppression (SESES). "
    "Includes LVI control flow integrity mitigations">;
def mno_seses : Flag<["-"], "mno-seses">, Group<m_Group>, Flags<[CoreOption, NoXarchOption]>,
  HelpText<"Disable speculative execution side effect suppression (SESES)">;

def mrelax : Flag<["-"], "mrelax">, Group<m_Group>,
  HelpText<"Enable linker relaxation">;
def mno_relax : Flag<["-"], "mno-relax">, Group<m_Group>,
  HelpText<"Disable linker relaxation">;
def msmall_data_limit_EQ : Joined<["-"], "msmall-data-limit=">, Group<m_Group>,
  Alias<G>,
  HelpText<"Put global and static data smaller than the limit into a special section">;
def msave_restore : Flag<["-"], "msave-restore">, Group<m_riscv_Features_Group>,
  HelpText<"Enable using library calls for save and restore">;
def mno_save_restore : Flag<["-"], "mno-save-restore">, Group<m_riscv_Features_Group>,
  HelpText<"Disable using library calls for save and restore">;
def mcmodel_EQ_medlow : Flag<["-"], "mcmodel=medlow">, Group<m_Group>,
  Flags<[CC1Option]>, Alias<mcmodel_EQ>, AliasArgs<["small"]>,
  HelpText<"Equivalent to -mcmodel=small, compatible with RISC-V gcc.">;
def mcmodel_EQ_medany : Flag<["-"], "mcmodel=medany">, Group<m_Group>,
  Flags<[CC1Option]>, Alias<mcmodel_EQ>, AliasArgs<["medium"]>,
  HelpText<"Equivalent to -mcmodel=medium, compatible with RISC-V gcc.">;
def menable_experimental_extensions : Flag<["-"], "menable-experimental-extensions">, Group<m_Group>,
  HelpText<"Enable use of experimental RISC-V extensions.">;
def mrvv_vector_bits_EQ : Joined<["-"], "mrvv-vector-bits=">, Group<m_Group>,
  HelpText<"Specify the size in bits of an RVV vector register. Defaults to "
           "the vector length agnostic value of \"scalable\". Accepts power of "
           "2 values between 64 and 65536. Also accepts \"zvl\" "
           "to use the value implied by -march/-mcpu. Value will be reflected "
           "in __riscv_v_fixed_vlen preprocessor define (RISC-V only)">;

def munaligned_access : Flag<["-"], "munaligned-access">, Group<m_arm_Features_Group>,
  HelpText<"Allow memory accesses to be unaligned (AArch32/AArch64 only)">;
def mno_unaligned_access : Flag<["-"], "mno-unaligned-access">, Group<m_arm_Features_Group>,
  HelpText<"Force all memory accesses to be aligned (AArch32/AArch64 only)">;
def mstrict_align : Flag<["-"], "mstrict-align">, Alias<mno_unaligned_access>, Flags<[CC1Option,HelpHidden]>,
  HelpText<"Force all memory accesses to be aligned (same as mno-unaligned-access)">;
def mno_thumb : Flag<["-"], "mno-thumb">, Group<m_arm_Features_Group>;
def mrestrict_it: Flag<["-"], "mrestrict-it">, Group<m_arm_Features_Group>,
  HelpText<"Disallow generation of complex IT blocks.">;
def mno_restrict_it: Flag<["-"], "mno-restrict-it">, Group<m_arm_Features_Group>,
  HelpText<"Allow generation of complex IT blocks.">;
def marm : Flag<["-"], "marm">, Alias<mno_thumb>;
def ffixed_r9 : Flag<["-"], "ffixed-r9">, Group<m_arm_Features_Group>,
  HelpText<"Reserve the r9 register (ARM only)">;
def mno_movt : Flag<["-"], "mno-movt">, Group<m_arm_Features_Group>,
  HelpText<"Disallow use of movt/movw pairs (ARM only)">;
def mcrc : Flag<["-"], "mcrc">, Group<m_Group>,
  HelpText<"Allow use of CRC instructions (ARM/Mips only)">;
def mnocrc : Flag<["-"], "mnocrc">, Group<m_arm_Features_Group>,
  HelpText<"Disallow use of CRC instructions (ARM only)">;
def mno_neg_immediates: Flag<["-"], "mno-neg-immediates">, Group<m_arm_Features_Group>,
  HelpText<"Disallow converting instructions with negative immediates to their negation or inversion.">;
def mcmse : Flag<["-"], "mcmse">, Group<m_arm_Features_Group>,
  Flags<[NoXarchOption,CC1Option]>,
  HelpText<"Allow use of CMSE (Armv8-M Security Extensions)">,
  MarshallingInfoFlag<LangOpts<"Cmse">>;
def ForceAAPCSBitfieldLoad : Flag<["-"], "faapcs-bitfield-load">, Group<m_arm_Features_Group>,
  Flags<[NoXarchOption,CC1Option]>,
  HelpText<"Follows the AAPCS standard that all volatile bit-field write generates at least one load. (ARM only).">,
  MarshallingInfoFlag<CodeGenOpts<"ForceAAPCSBitfieldLoad">>;
defm aapcs_bitfield_width : BoolOption<"f", "aapcs-bitfield-width",
  CodeGenOpts<"AAPCSBitfieldWidth">, DefaultTrue,
  NegFlag<SetFalse, [], "Do not follow">, PosFlag<SetTrue, [], "Follow">,
  BothFlags<[NoXarchOption, CC1Option], " the AAPCS standard requirement stating that"
            " volatile bit-field width is dictated by the field container type. (ARM only).">>,
  Group<m_arm_Features_Group>;
def mframe_chain : Joined<["-"], "mframe-chain=">,
  Group<m_arm_Features_Group>, Values<"none,aapcs,aapcs+leaf">,
  HelpText<"Select the frame chain model used to emit frame records (Arm only).">;
def mgeneral_regs_only : Flag<["-"], "mgeneral-regs-only">, Group<m_Group>,
  HelpText<"Generate code which only uses the general purpose registers (AArch64/x86 only)">;
def mfix_cmse_cve_2021_35465 : Flag<["-"], "mfix-cmse-cve-2021-35465">,
  Group<m_arm_Features_Group>,
  HelpText<"Work around VLLDM erratum CVE-2021-35465 (ARM only)">;
def mno_fix_cmse_cve_2021_35465 : Flag<["-"], "mno-fix-cmse-cve-2021-35465">,
  Group<m_arm_Features_Group>,
  HelpText<"Don't work around VLLDM erratum CVE-2021-35465 (ARM only)">;
def mfix_cortex_a57_aes_1742098 : Flag<["-"], "mfix-cortex-a57-aes-1742098">,
  Group<m_arm_Features_Group>,
  HelpText<"Work around Cortex-A57 Erratum 1742098 (ARM only)">;
def mno_fix_cortex_a57_aes_1742098 : Flag<["-"], "mno-fix-cortex-a57-aes-1742098">,
  Group<m_arm_Features_Group>,
  HelpText<"Don't work around Cortex-A57 Erratum 1742098 (ARM only)">;
def mfix_cortex_a72_aes_1655431 : Flag<["-"], "mfix-cortex-a72-aes-1655431">,
  Group<m_arm_Features_Group>,
  HelpText<"Work around Cortex-A72 Erratum 1655431 (ARM only)">,
  Alias<mfix_cortex_a57_aes_1742098>;
def mno_fix_cortex_a72_aes_1655431 : Flag<["-"], "mno-fix-cortex-a72-aes-1655431">,
  Group<m_arm_Features_Group>,
  HelpText<"Don't work around Cortex-A72 Erratum 1655431 (ARM only)">,
  Alias<mno_fix_cortex_a57_aes_1742098>;
def mfix_cortex_a53_835769 : Flag<["-"], "mfix-cortex-a53-835769">,
  Group<m_aarch64_Features_Group>,
  HelpText<"Workaround Cortex-A53 erratum 835769 (AArch64 only)">;
def mno_fix_cortex_a53_835769 : Flag<["-"], "mno-fix-cortex-a53-835769">,
  Group<m_aarch64_Features_Group>,
  HelpText<"Don't workaround Cortex-A53 erratum 835769 (AArch64 only)">;
def mmark_bti_property : Flag<["-"], "mmark-bti-property">,
  Group<m_aarch64_Features_Group>,
  HelpText<"Add .note.gnu.property with BTI to assembly files (AArch64 only)">;
def mno_bti_at_return_twice : Flag<["-"], "mno-bti-at-return-twice">,
  Group<m_arm_Features_Group>,
  HelpText<"Do not add a BTI instruction after a setjmp or other"
           " return-twice construct (Arm/AArch64 only)">;

foreach i = {1-31} in
  def ffixed_x#i : Flag<["-"], "ffixed-x"#i>, Group<m_Group>,
    HelpText<"Reserve the x"#i#" register (AArch64/RISC-V only)">;

foreach i = {8-15,18} in
  def fcall_saved_x#i : Flag<["-"], "fcall-saved-x"#i>, Group<m_aarch64_Features_Group>,
    HelpText<"Make the x"#i#" register call-saved (AArch64 only)">;

def msve_vector_bits_EQ : Joined<["-"], "msve-vector-bits=">, Group<m_aarch64_Features_Group>,
  HelpText<"Specify the size in bits of an SVE vector register. Defaults to the"
           " vector length agnostic value of \"scalable\". (AArch64 only)">;

def mvscale_min_EQ : Joined<["-"], "mvscale-min=">,
  Group<m_aarch64_Features_Group>, Flags<[NoXarchOption,CC1Option]>,
  HelpText<"Specify the vscale minimum. Defaults to \"1\". (AArch64 only)">,
  MarshallingInfoInt<LangOpts<"VScaleMin">>;
def mvscale_max_EQ : Joined<["-"], "mvscale-max=">,
  Group<m_aarch64_Features_Group>, Flags<[NoXarchOption,CC1Option]>,
  HelpText<"Specify the vscale maximum. Defaults to the"
           " vector length agnostic value of \"0\". (AArch64 only)">,
  MarshallingInfoInt<LangOpts<"VScaleMax">>;

def msign_return_address_EQ : Joined<["-"], "msign-return-address=">,
  Flags<[CC1Option]>, Group<m_Group>, Values<"none,all,non-leaf">,
  HelpText<"Select return address signing scope">;
def mbranch_protection_EQ : Joined<["-"], "mbranch-protection=">,
  Group<m_Group>,
  HelpText<"Enforce targets of indirect branches and function returns">;

def mharden_sls_EQ : Joined<["-"], "mharden-sls=">,
  HelpText<"Select straight-line speculation hardening scope (ARM/AArch64/X86"
           " only). <arg> must be: all, none, retbr(ARM/AArch64),"
           " blr(ARM/AArch64), comdat(ARM/AArch64), nocomdat(ARM/AArch64),"
           " return(X86), indirect-jmp(X86)">;

def msimd128 : Flag<["-"], "msimd128">, Group<m_wasm_Features_Group>;
def mno_simd128 : Flag<["-"], "mno-simd128">, Group<m_wasm_Features_Group>;
def mrelaxed_simd : Flag<["-"], "mrelaxed-simd">, Group<m_wasm_Features_Group>;
def mno_relaxed_simd : Flag<["-"], "mno-relaxed-simd">, Group<m_wasm_Features_Group>;
def mnontrapping_fptoint : Flag<["-"], "mnontrapping-fptoint">, Group<m_wasm_Features_Group>;
def mno_nontrapping_fptoint : Flag<["-"], "mno-nontrapping-fptoint">, Group<m_wasm_Features_Group>;
def msign_ext : Flag<["-"], "msign-ext">, Group<m_wasm_Features_Group>;
def mno_sign_ext : Flag<["-"], "mno-sign-ext">, Group<m_wasm_Features_Group>;
def mexception_handing : Flag<["-"], "mexception-handling">, Group<m_wasm_Features_Group>;
def mno_exception_handing : Flag<["-"], "mno-exception-handling">, Group<m_wasm_Features_Group>;
def matomics : Flag<["-"], "matomics">, Group<m_wasm_Features_Group>;
def mno_atomics : Flag<["-"], "mno-atomics">, Group<m_wasm_Features_Group>;
def mbulk_memory : Flag<["-"], "mbulk-memory">, Group<m_wasm_Features_Group>;
def mno_bulk_memory : Flag<["-"], "mno-bulk-memory">, Group<m_wasm_Features_Group>;
def mmutable_globals : Flag<["-"], "mmutable-globals">, Group<m_wasm_Features_Group>;
def mno_mutable_globals : Flag<["-"], "mno-mutable-globals">, Group<m_wasm_Features_Group>;
def mmultivalue : Flag<["-"], "mmultivalue">, Group<m_wasm_Features_Group>;
def mno_multivalue : Flag<["-"], "mno-multivalue">, Group<m_wasm_Features_Group>;
def mtail_call : Flag<["-"], "mtail-call">, Group<m_wasm_Features_Group>;
def mno_tail_call : Flag<["-"], "mno-tail-call">, Group<m_wasm_Features_Group>;
def mreference_types : Flag<["-"], "mreference-types">, Group<m_wasm_Features_Group>;
def mno_reference_types : Flag<["-"], "mno-reference-types">, Group<m_wasm_Features_Group>;
def mextended_const : Flag<["-"], "mextended-const">, Group<m_wasm_Features_Group>;
def mno_extended_const : Flag<["-"], "mno-extended-const">, Group<m_wasm_Features_Group>;
def mexec_model_EQ : Joined<["-"], "mexec-model=">, Group<m_wasm_Features_Driver_Group>,
                     Values<"command,reactor">,
                     HelpText<"Execution model (WebAssembly only)">;

defm amdgpu_ieee : BoolOption<"m", "amdgpu-ieee",
  CodeGenOpts<"EmitIEEENaNCompliantInsts">, DefaultTrue,
  PosFlag<SetTrue, [], "Sets the IEEE bit in the expected default floating point "
  " mode register. Floating point opcodes that support exception flag "
  "gathering quiet and propagate signaling NaN inputs per IEEE 754-2008. "
  "This option changes the ABI. (AMDGPU only)">,
  NegFlag<SetFalse, [CC1Option]>>, Group<m_Group>;

def mcode_object_version_EQ : Joined<["-"], "mcode-object-version=">, Group<m_Group>,
  HelpText<"Specify code object ABI version. Defaults to 4. (AMDGPU only)">,
  Flags<[CC1Option]>,
  Values<"none,2,3,4,5">,
  NormalizedValuesScope<"TargetOptions">,
  NormalizedValues<["COV_None", "COV_2", "COV_3", "COV_4", "COV_5"]>,
  MarshallingInfoEnum<TargetOpts<"CodeObjectVersion">, "COV_4">;

defm cumode : SimpleMFlag<"cumode",
  "Specify CU wavefront", "Specify WGP wavefront",
  " execution mode (AMDGPU only)", m_amdgpu_Features_Group>;
defm tgsplit : SimpleMFlag<"tgsplit", "Enable", "Disable",
  " threadgroup split execution mode (AMDGPU only)", m_amdgpu_Features_Group>;
defm wavefrontsize64 : SimpleMFlag<"wavefrontsize64",
  "Specify wavefront size 64", "Specify wavefront size 32",
  " mode (AMDGPU only)">;

defm unsafe_fp_atomics : BoolOption<"m", "unsafe-fp-atomics",
  TargetOpts<"AllowAMDGPUUnsafeFPAtomics">, DefaultFalse,
  PosFlag<SetTrue, [CC1Option], "Enable unsafe floating point atomic instructions (AMDGPU only)">,
  NegFlag<SetFalse>>, Group<m_Group>;

def faltivec : Flag<["-"], "faltivec">, Group<f_Group>, Flags<[NoXarchOption]>;
def fno_altivec : Flag<["-"], "fno-altivec">, Group<f_Group>, Flags<[NoXarchOption]>;
def maltivec : Flag<["-"], "maltivec">, Group<m_ppc_Features_Group>;
def mno_altivec : Flag<["-"], "mno-altivec">, Group<m_ppc_Features_Group>;
def mpcrel: Flag<["-"], "mpcrel">, Group<m_ppc_Features_Group>;
def mno_pcrel: Flag<["-"], "mno-pcrel">, Group<m_ppc_Features_Group>;
def mprefixed: Flag<["-"], "mprefixed">, Group<m_ppc_Features_Group>;
def mno_prefixed: Flag<["-"], "mno-prefixed">, Group<m_ppc_Features_Group>;
def mspe : Flag<["-"], "mspe">, Group<m_ppc_Features_Group>;
def mno_spe : Flag<["-"], "mno-spe">, Group<m_ppc_Features_Group>;
def mefpu2 : Flag<["-"], "mefpu2">, Group<m_ppc_Features_Group>;
def mabi_EQ_quadword_atomics : Flag<["-"], "mabi=quadword-atomics">,
  Group<m_Group>, Flags<[CC1Option]>,
  HelpText<"Enable quadword atomics ABI on AIX (AIX PPC64 only). Uses lqarx/stqcx. instructions.">,
  MarshallingInfoFlag<LangOpts<"EnableAIXQuadwordAtomicsABI">>;
def mvsx : Flag<["-"], "mvsx">, Group<m_ppc_Features_Group>;
def mno_vsx : Flag<["-"], "mno-vsx">, Group<m_ppc_Features_Group>;
def msecure_plt : Flag<["-"], "msecure-plt">, Group<m_ppc_Features_Group>;
def mpower8_vector : Flag<["-"], "mpower8-vector">,
    Group<m_ppc_Features_Group>;
def mno_power8_vector : Flag<["-"], "mno-power8-vector">,
    Group<m_ppc_Features_Group>;
def mpower9_vector : Flag<["-"], "mpower9-vector">,
    Group<m_ppc_Features_Group>;
def mno_power9_vector : Flag<["-"], "mno-power9-vector">,
    Group<m_ppc_Features_Group>;
def mpower10_vector : Flag<["-"], "mpower10-vector">,
    Group<m_ppc_Features_Group>;
def mno_power10_vector : Flag<["-"], "mno-power10-vector">,
    Group<m_ppc_Features_Group>;
def mpower8_crypto : Flag<["-"], "mcrypto">,
    Group<m_ppc_Features_Group>;
def mnopower8_crypto : Flag<["-"], "mno-crypto">,
    Group<m_ppc_Features_Group>;
def mdirect_move : Flag<["-"], "mdirect-move">,
    Group<m_ppc_Features_Group>;
def mnodirect_move : Flag<["-"], "mno-direct-move">,
    Group<m_ppc_Features_Group>;
def mpaired_vector_memops: Flag<["-"], "mpaired-vector-memops">,
    Group<m_ppc_Features_Group>;
def mnopaired_vector_memops: Flag<["-"], "mno-paired-vector-memops">,
    Group<m_ppc_Features_Group>;
def mhtm : Flag<["-"], "mhtm">, Group<m_ppc_Features_Group>;
def mno_htm : Flag<["-"], "mno-htm">, Group<m_ppc_Features_Group>;
def mfprnd : Flag<["-"], "mfprnd">, Group<m_ppc_Features_Group>;
def mno_fprnd : Flag<["-"], "mno-fprnd">, Group<m_ppc_Features_Group>;
def mcmpb : Flag<["-"], "mcmpb">, Group<m_ppc_Features_Group>;
def mno_cmpb : Flag<["-"], "mno-cmpb">, Group<m_ppc_Features_Group>;
def misel : Flag<["-"], "misel">, Group<m_ppc_Features_Group>;
def mno_isel : Flag<["-"], "mno-isel">, Group<m_ppc_Features_Group>;
def mmfocrf : Flag<["-"], "mmfocrf">, Group<m_ppc_Features_Group>;
def mmfcrf : Flag<["-"], "mmfcrf">, Alias<mmfocrf>;
def mno_mfocrf : Flag<["-"], "mno-mfocrf">, Group<m_ppc_Features_Group>;
def mno_mfcrf : Flag<["-"], "mno-mfcrf">, Alias<mno_mfocrf>;
def mpopcntd : Flag<["-"], "mpopcntd">, Group<m_ppc_Features_Group>;
def mno_popcntd : Flag<["-"], "mno-popcntd">, Group<m_ppc_Features_Group>;
def mcrbits : Flag<["-"], "mcrbits">, Group<m_ppc_Features_Group>;
def mno_crbits : Flag<["-"], "mno-crbits">, Group<m_ppc_Features_Group>;
def minvariant_function_descriptors :
  Flag<["-"], "minvariant-function-descriptors">, Group<m_ppc_Features_Group>;
def mno_invariant_function_descriptors :
  Flag<["-"], "mno-invariant-function-descriptors">,
  Group<m_ppc_Features_Group>;
def mfloat128: Flag<["-"], "mfloat128">,
    Group<m_ppc_Features_Group>;
def mno_float128 : Flag<["-"], "mno-float128">,
    Group<m_ppc_Features_Group>;
def mlongcall: Flag<["-"], "mlongcall">,
    Group<m_ppc_Features_Group>;
def mno_longcall : Flag<["-"], "mno-longcall">,
    Group<m_ppc_Features_Group>;
def mmma: Flag<["-"], "mmma">, Group<m_ppc_Features_Group>;
def mno_mma: Flag<["-"], "mno-mma">, Group<m_ppc_Features_Group>;
def mrop_protect : Flag<["-"], "mrop-protect">,
    Group<m_ppc_Features_Group>;
def mprivileged : Flag<["-"], "mprivileged">,
    Group<m_ppc_Features_Group>;
def maix_struct_return : Flag<["-"], "maix-struct-return">,
  Group<m_Group>, Flags<[CC1Option]>,
  HelpText<"Return all structs in memory (PPC32 only)">;
def msvr4_struct_return : Flag<["-"], "msvr4-struct-return">,
  Group<m_Group>, Flags<[CC1Option]>,
  HelpText<"Return small structs in registers (PPC32 only)">;
def mxcoff_roptr : Flag<["-"], "mxcoff-roptr">, Group<m_Group>, Flags<[CC1Option,TargetSpecific]>,
  HelpText<"Place constant objects with relocatable address values in the RO data section and add -bforceimprw to the linker flags (AIX only)">;
def mno_xcoff_roptr : Flag<["-"], "mno-xcoff-roptr">, Group<m_Group>, TargetSpecific;

def mvx : Flag<["-"], "mvx">, Group<m_Group>;
def mno_vx : Flag<["-"], "mno-vx">, Group<m_Group>;

defm zvector : BoolFOption<"zvector",
  LangOpts<"ZVector">, DefaultFalse,
  PosFlag<SetTrue, [CC1Option], "Enable System z vector language extension">,
  NegFlag<SetFalse>>;
def mzvector : Flag<["-"], "mzvector">, Alias<fzvector>;
def mno_zvector : Flag<["-"], "mno-zvector">, Alias<fno_zvector>;

def mxcoff_build_id_EQ : Joined<["-"], "mxcoff-build-id=">, Group<Link_Group>, MetaVarName<"<0xHEXSTRING>">,
  HelpText<"On AIX, request creation of a build-id string, \"0xHEXSTRING\", in the string table of the loader section inside the linked binary">;
def mignore_xcoff_visibility : Flag<["-"], "mignore-xcoff-visibility">, Group<m_Group>,
HelpText<"Not emit the visibility attribute for asm in AIX OS or give all symbols 'unspecified' visibility in XCOFF object file">,
  Flags<[CC1Option,TargetSpecific]>;
defm backchain : BoolOption<"m", "backchain",
  CodeGenOpts<"Backchain">, DefaultFalse,
  PosFlag<SetTrue, [], "Link stack frames through backchain on System Z">,
  NegFlag<SetFalse>, BothFlags<[NoXarchOption,CC1Option]>>, Group<m_Group>;

def mno_warn_nonportable_cfstrings : Flag<["-"], "mno-warn-nonportable-cfstrings">, Group<m_Group>;
def mno_omit_leaf_frame_pointer : Flag<["-"], "mno-omit-leaf-frame-pointer">, Group<m_Group>;
def momit_leaf_frame_pointer : Flag<["-"], "momit-leaf-frame-pointer">, Group<m_Group>,
  HelpText<"Omit frame pointer setup for leaf functions">;
def moslib_EQ : Joined<["-"], "moslib=">, Group<m_Group>;
def mpascal_strings : Flag<["-"], "mpascal-strings">, Alias<fpascal_strings>;
def mred_zone : Flag<["-"], "mred-zone">, Group<m_Group>;
def mtls_direct_seg_refs : Flag<["-"], "mtls-direct-seg-refs">, Group<m_Group>,
  HelpText<"Enable direct TLS access through segment registers (default)">;
def mregparm_EQ : Joined<["-"], "mregparm=">, Group<m_Group>;
def mrelax_all : Flag<["-"], "mrelax-all">, Group<m_Group>, Flags<[CC1Option,CC1AsOption]>,
  HelpText<"(integrated-as) Relax all machine instructions">,
  MarshallingInfoFlag<CodeGenOpts<"RelaxAll">>;
def mincremental_linker_compatible : Flag<["-"], "mincremental-linker-compatible">, Group<m_Group>,
  Flags<[CC1Option,CC1AsOption]>,
  HelpText<"(integrated-as) Emit an object file which can be used with an incremental linker">,
  MarshallingInfoFlag<CodeGenOpts<"IncrementalLinkerCompatible">>;
def mno_incremental_linker_compatible : Flag<["-"], "mno-incremental-linker-compatible">, Group<m_Group>,
  HelpText<"(integrated-as) Emit an object file which cannot be used with an incremental linker">;
def mrtd : Flag<["-"], "mrtd">, Group<m_Group>, Flags<[CC1Option]>,
  HelpText<"Make StdCall calling convention the default">;
def msmall_data_threshold_EQ : Joined <["-"], "msmall-data-threshold=">,
  Group<m_Group>, Alias<G>;
def msoft_float : Flag<["-"], "msoft-float">, Group<m_Group>, Flags<[CC1Option]>,
  HelpText<"Use software floating point">,
  MarshallingInfoFlag<CodeGenOpts<"SoftFloat">>;
def mno_fmv : Flag<["-"], "mno-fmv">, Group<f_clang_Group>, Flags<[CC1Option]>,
  HelpText<"Disable function multiversioning">;
def moutline_atomics : Flag<["-"], "moutline-atomics">, Group<f_clang_Group>, Flags<[CC1Option]>,
  HelpText<"Generate local calls to out-of-line atomic operations">;
def mno_outline_atomics : Flag<["-"], "mno-outline-atomics">, Group<f_clang_Group>, Flags<[CC1Option]>,
  HelpText<"Don't generate local calls to out-of-line atomic operations">;
def mno_implicit_float : Flag<["-"], "mno-implicit-float">, Group<m_Group>,
  HelpText<"Don't generate implicit floating point or vector instructions">;
def mimplicit_float : Flag<["-"], "mimplicit-float">, Group<m_Group>;
def mrecip : Flag<["-"], "mrecip">, Group<m_Group>,
  HelpText<"Equivalent to '-mrecip=all'">;
def mrecip_EQ : CommaJoined<["-"], "mrecip=">, Group<m_Group>, Flags<[CC1Option]>,
  HelpText<"Control use of approximate reciprocal and reciprocal square root instructions followed by <n> iterations of "
           "Newton-Raphson refinement. "
           "<value> = ( ['!'] ['vec-'] ('rcp'|'sqrt') [('h'|'s'|'d')] [':'<n>] ) | 'all' | 'default' | 'none'">,
  MarshallingInfoStringVector<CodeGenOpts<"Reciprocals">>;
def mprefer_vector_width_EQ : Joined<["-"], "mprefer-vector-width=">, Group<m_Group>, Flags<[CC1Option]>,
  HelpText<"Specifies preferred vector width for auto-vectorization. Defaults to 'none' which allows target specific decisions.">,
  MarshallingInfoString<CodeGenOpts<"PreferVectorWidth">>;
def mstack_protector_guard_EQ : Joined<["-"], "mstack-protector-guard=">, Group<m_Group>, Flags<[CC1Option]>,
  HelpText<"Use the given guard (global, tls) for addressing the stack-protector guard">,
  MarshallingInfoString<CodeGenOpts<"StackProtectorGuard">>;
def mstack_protector_guard_offset_EQ : Joined<["-"], "mstack-protector-guard-offset=">, Group<m_Group>, Flags<[CC1Option]>,
  HelpText<"Use the given offset for addressing the stack-protector guard">,
  MarshallingInfoInt<CodeGenOpts<"StackProtectorGuardOffset">, "INT_MAX", "int">;
def mstack_protector_guard_symbol_EQ : Joined<["-"], "mstack-protector-guard-symbol=">, Group<m_Group>, Flags<[CC1Option]>,
  HelpText<"Use the given symbol for addressing the stack-protector guard">,
  MarshallingInfoString<CodeGenOpts<"StackProtectorGuardSymbol">>;
def mstack_protector_guard_reg_EQ : Joined<["-"], "mstack-protector-guard-reg=">, Group<m_Group>, Flags<[CC1Option]>,
  HelpText<"Use the given reg for addressing the stack-protector guard">,
  MarshallingInfoString<CodeGenOpts<"StackProtectorGuardReg">>;
def mfentry : Flag<["-"], "mfentry">, HelpText<"Insert calls to fentry at function entry (x86/SystemZ only)">,
  Flags<[CC1Option]>, Group<m_Group>,
  MarshallingInfoFlag<CodeGenOpts<"CallFEntry">>;
def mnop_mcount : Flag<["-"], "mnop-mcount">, HelpText<"Generate mcount/__fentry__ calls as nops. To activate they need to be patched in.">,
  Flags<[CC1Option]>, Group<m_Group>,
  MarshallingInfoFlag<CodeGenOpts<"MNopMCount">>;
def mrecord_mcount : Flag<["-"], "mrecord-mcount">, HelpText<"Generate a __mcount_loc section entry for each __fentry__ call.">,
  Flags<[CC1Option]>, Group<m_Group>,
  MarshallingInfoFlag<CodeGenOpts<"RecordMCount">>;
def mpacked_stack : Flag<["-"], "mpacked-stack">, HelpText<"Use packed stack layout (SystemZ only).">,
  Flags<[CC1Option]>, Group<m_Group>,
  MarshallingInfoFlag<CodeGenOpts<"PackedStack">>;
def mno_packed_stack : Flag<["-"], "mno-packed-stack">, Flags<[CC1Option]>, Group<m_Group>;
def mips16 : Flag<["-"], "mips16">, Group<m_mips_Features_Group>;
def mno_mips16 : Flag<["-"], "mno-mips16">, Group<m_mips_Features_Group>;
def mmicromips : Flag<["-"], "mmicromips">, Group<m_mips_Features_Group>;
def mno_micromips : Flag<["-"], "mno-micromips">, Group<m_mips_Features_Group>;
def mxgot : Flag<["-"], "mxgot">, Group<m_mips_Features_Group>;
def mno_xgot : Flag<["-"], "mno-xgot">, Group<m_mips_Features_Group>;
def mldc1_sdc1 : Flag<["-"], "mldc1-sdc1">, Group<m_mips_Features_Group>;
def mno_ldc1_sdc1 : Flag<["-"], "mno-ldc1-sdc1">, Group<m_mips_Features_Group>;
def mcheck_zero_division : Flag<["-"], "mcheck-zero-division">,
                           Group<m_mips_Features_Group>;
def mno_check_zero_division : Flag<["-"], "mno-check-zero-division">,
                              Group<m_mips_Features_Group>;
def mfix4300 : Flag<["-"], "mfix4300">, Group<m_mips_Features_Group>;
def mcompact_branches_EQ : Joined<["-"], "mcompact-branches=">,
                           Group<m_mips_Features_Group>;
def mbranch_likely : Flag<["-"], "mbranch-likely">, Group<m_Group>,
  IgnoredGCCCompat;
def mno_branch_likely : Flag<["-"], "mno-branch-likely">, Group<m_Group>,
  IgnoredGCCCompat;
def mindirect_jump_EQ : Joined<["-"], "mindirect-jump=">,
  Group<m_mips_Features_Group>,
  HelpText<"Change indirect jump instructions to inhibit speculation">;
def mdsp : Flag<["-"], "mdsp">, Group<m_mips_Features_Group>;
def mno_dsp : Flag<["-"], "mno-dsp">, Group<m_mips_Features_Group>;
def mdspr2 : Flag<["-"], "mdspr2">, Group<m_mips_Features_Group>;
def mno_dspr2 : Flag<["-"], "mno-dspr2">, Group<m_mips_Features_Group>;
def msingle_float : Flag<["-"], "msingle-float">, Group<m_Group>;
def mdouble_float : Flag<["-"], "mdouble-float">, Group<m_Group>;
def mmadd4 : Flag<["-"], "mmadd4">, Group<m_mips_Features_Group>,
  HelpText<"Enable the generation of 4-operand madd.s, madd.d and related instructions.">;
def mno_madd4 : Flag<["-"], "mno-madd4">, Group<m_mips_Features_Group>,
  HelpText<"Disable the generation of 4-operand madd.s, madd.d and related instructions.">;
def mmsa : Flag<["-"], "mmsa">, Group<m_mips_Features_Group>,
  HelpText<"Enable MSA ASE (MIPS only)">;
def mno_msa : Flag<["-"], "mno-msa">, Group<m_mips_Features_Group>,
  HelpText<"Disable MSA ASE (MIPS only)">;
def mmt : Flag<["-"], "mmt">, Group<m_mips_Features_Group>,
  HelpText<"Enable MT ASE (MIPS only)">;
def mno_mt : Flag<["-"], "mno-mt">, Group<m_mips_Features_Group>,
  HelpText<"Disable MT ASE (MIPS only)">;
def mfp64 : Flag<["-"], "mfp64">, Group<m_mips_Features_Group>,
  HelpText<"Use 64-bit floating point registers (MIPS only)">;
def mfp32 : Flag<["-"], "mfp32">, Group<m_mips_Features_Group>,
  HelpText<"Use 32-bit floating point registers (MIPS only)">;
def mgpopt : Flag<["-"], "mgpopt">, Group<m_mips_Features_Group>,
  HelpText<"Use GP relative accesses for symbols known to be in a small"
           " data section (MIPS)">;
def mno_gpopt : Flag<["-"], "mno-gpopt">, Group<m_mips_Features_Group>,
  HelpText<"Do not use GP relative accesses for symbols known to be in a small"
           " data section (MIPS)">;
def mlocal_sdata : Flag<["-"], "mlocal-sdata">,
  Group<m_mips_Features_Group>,
  HelpText<"Extend the -G behaviour to object local data (MIPS)">;
def mno_local_sdata : Flag<["-"], "mno-local-sdata">,
  Group<m_mips_Features_Group>,
  HelpText<"Do not extend the -G behaviour to object local data (MIPS)">;
def mextern_sdata : Flag<["-"], "mextern-sdata">,
  Group<m_mips_Features_Group>,
  HelpText<"Assume that externally defined data is in the small data if it"
           " meets the -G <size> threshold (MIPS)">;
def mno_extern_sdata : Flag<["-"], "mno-extern-sdata">,
  Group<m_mips_Features_Group>,
  HelpText<"Do not assume that externally defined data is in the small data if"
           " it meets the -G <size> threshold (MIPS)">;
def membedded_data : Flag<["-"], "membedded-data">,
  Group<m_mips_Features_Group>,
  HelpText<"Place constants in the .rodata section instead of the .sdata "
           "section even if they meet the -G <size> threshold (MIPS)">;
def mno_embedded_data : Flag<["-"], "mno-embedded-data">,
  Group<m_mips_Features_Group>,
  HelpText<"Do not place constants in the .rodata section instead of the "
           ".sdata if they meet the -G <size> threshold (MIPS)">;
def mnan_EQ : Joined<["-"], "mnan=">, Group<m_mips_Features_Group>;
def mabs_EQ : Joined<["-"], "mabs=">, Group<m_mips_Features_Group>;
def mabicalls : Flag<["-"], "mabicalls">, Group<m_mips_Features_Group>,
  HelpText<"Enable SVR4-style position-independent code (Mips only)">;
def mno_abicalls : Flag<["-"], "mno-abicalls">, Group<m_mips_Features_Group>,
  HelpText<"Disable SVR4-style position-independent code (Mips only)">;
def mno_crc : Flag<["-"], "mno-crc">, Group<m_mips_Features_Group>,
  HelpText<"Disallow use of CRC instructions (Mips only)">;
def mvirt : Flag<["-"], "mvirt">, Group<m_mips_Features_Group>;
def mno_virt : Flag<["-"], "mno-virt">, Group<m_mips_Features_Group>;
def mginv : Flag<["-"], "mginv">, Group<m_mips_Features_Group>;
def mno_ginv : Flag<["-"], "mno-ginv">, Group<m_mips_Features_Group>;
def mips1 : Flag<["-"], "mips1">,
  Alias<march_EQ>, AliasArgs<["mips1"]>, Group<m_mips_Features_Group>,
  HelpText<"Equivalent to -march=mips1">, Flags<[HelpHidden]>;
def mips2 : Flag<["-"], "mips2">,
  Alias<march_EQ>, AliasArgs<["mips2"]>, Group<m_mips_Features_Group>,
  HelpText<"Equivalent to -march=mips2">, Flags<[HelpHidden]>;
def mips3 : Flag<["-"], "mips3">,
  Alias<march_EQ>, AliasArgs<["mips3"]>, Group<m_mips_Features_Group>,
  HelpText<"Equivalent to -march=mips3">, Flags<[HelpHidden]>;
def mips4 : Flag<["-"], "mips4">,
  Alias<march_EQ>, AliasArgs<["mips4"]>, Group<m_mips_Features_Group>,
  HelpText<"Equivalent to -march=mips4">, Flags<[HelpHidden]>;
def mips5 : Flag<["-"], "mips5">,
  Alias<march_EQ>, AliasArgs<["mips5"]>, Group<m_mips_Features_Group>,
  HelpText<"Equivalent to -march=mips5">, Flags<[HelpHidden]>;
def mips32 : Flag<["-"], "mips32">,
  Alias<march_EQ>, AliasArgs<["mips32"]>, Group<m_mips_Features_Group>,
  HelpText<"Equivalent to -march=mips32">, Flags<[HelpHidden]>;
def mips32r2 : Flag<["-"], "mips32r2">,
  Alias<march_EQ>, AliasArgs<["mips32r2"]>, Group<m_mips_Features_Group>,
  HelpText<"Equivalent to -march=mips32r2">, Flags<[HelpHidden]>;
def mips32r3 : Flag<["-"], "mips32r3">,
  Alias<march_EQ>, AliasArgs<["mips32r3"]>, Group<m_mips_Features_Group>,
  HelpText<"Equivalent to -march=mips32r3">, Flags<[HelpHidden]>;
def mips32r5 : Flag<["-"], "mips32r5">,
  Alias<march_EQ>, AliasArgs<["mips32r5"]>, Group<m_mips_Features_Group>,
  HelpText<"Equivalent to -march=mips32r5">, Flags<[HelpHidden]>;
def mips32r6 : Flag<["-"], "mips32r6">,
  Alias<march_EQ>, AliasArgs<["mips32r6"]>, Group<m_mips_Features_Group>,
  HelpText<"Equivalent to -march=mips32r6">, Flags<[HelpHidden]>;
def mips64 : Flag<["-"], "mips64">,
  Alias<march_EQ>, AliasArgs<["mips64"]>, Group<m_mips_Features_Group>,
  HelpText<"Equivalent to -march=mips64">, Flags<[HelpHidden]>;
def mips64r2 : Flag<["-"], "mips64r2">,
  Alias<march_EQ>, AliasArgs<["mips64r2"]>, Group<m_mips_Features_Group>,
  HelpText<"Equivalent to -march=mips64r2">, Flags<[HelpHidden]>;
def mips64r3 : Flag<["-"], "mips64r3">,
  Alias<march_EQ>, AliasArgs<["mips64r3"]>, Group<m_mips_Features_Group>,
  HelpText<"Equivalent to -march=mips64r3">, Flags<[HelpHidden]>;
def mips64r5 : Flag<["-"], "mips64r5">,
  Alias<march_EQ>, AliasArgs<["mips64r5"]>, Group<m_mips_Features_Group>,
  HelpText<"Equivalent to -march=mips64r5">, Flags<[HelpHidden]>;
def mips64r6 : Flag<["-"], "mips64r6">,
  Alias<march_EQ>, AliasArgs<["mips64r6"]>, Group<m_mips_Features_Group>,
  HelpText<"Equivalent to -march=mips64r6">, Flags<[HelpHidden]>;
def mfpxx : Flag<["-"], "mfpxx">, Group<m_mips_Features_Group>,
  HelpText<"Avoid FPU mode dependent operations when used with the O32 ABI">,
  Flags<[HelpHidden]>;
def modd_spreg : Flag<["-"], "modd-spreg">, Group<m_mips_Features_Group>,
  HelpText<"Enable odd single-precision floating point registers">,
  Flags<[HelpHidden]>;
def mno_odd_spreg : Flag<["-"], "mno-odd-spreg">, Group<m_mips_Features_Group>,
  HelpText<"Disable odd single-precision floating point registers">,
  Flags<[HelpHidden]>;
def mrelax_pic_calls : Flag<["-"], "mrelax-pic-calls">,
  Group<m_mips_Features_Group>,
  HelpText<"Produce relaxation hints for linkers to try optimizing PIC "
           "call sequences into direct calls (MIPS only)">, Flags<[HelpHidden]>;
def mno_relax_pic_calls : Flag<["-"], "mno-relax-pic-calls">,
  Group<m_mips_Features_Group>,
  HelpText<"Do not produce relaxation hints for linkers to try optimizing PIC "
           "call sequences into direct calls (MIPS only)">, Flags<[HelpHidden]>;
def mglibc : Flag<["-"], "mglibc">, Group<m_libc_Group>, Flags<[HelpHidden]>;
def muclibc : Flag<["-"], "muclibc">, Group<m_libc_Group>, Flags<[HelpHidden]>;
def module_file_info : Flag<["-"], "module-file-info">, Flags<[NoXarchOption,CC1Option]>, Group<Action_Group>,
  HelpText<"Provide information about a particular module file">;
def mthumb : Flag<["-"], "mthumb">, Group<m_Group>;
def mtune_EQ : Joined<["-"], "mtune=">, Group<m_Group>,
  HelpText<"Only supported on AArch64, PowerPC, RISC-V, SystemZ, and X86">;
def multi__module : Flag<["-"], "multi_module">;
def multiply__defined__unused : Separate<["-"], "multiply_defined_unused">;
def multiply__defined : Separate<["-"], "multiply_defined">;
def mwarn_nonportable_cfstrings : Flag<["-"], "mwarn-nonportable-cfstrings">, Group<m_Group>;
def canonical_prefixes : Flag<["-"], "canonical-prefixes">, Flags<[HelpHidden, CoreOption]>,
  HelpText<"Use absolute paths for invoking subcommands (default)">;
def no_canonical_prefixes : Flag<["-"], "no-canonical-prefixes">, Flags<[HelpHidden, CoreOption]>,
  HelpText<"Use relative paths for invoking subcommands">;
def no_cpp_precomp : Flag<["-"], "no-cpp-precomp">, Group<clang_ignored_f_Group>;
def no_integrated_cpp : Flag<["-", "--"], "no-integrated-cpp">, Flags<[NoXarchOption]>;
def no_pedantic : Flag<["-", "--"], "no-pedantic">, Group<pedantic_Group>;
def no__dead__strip__inits__and__terms : Flag<["-"], "no_dead_strip_inits_and_terms">;
def nobuiltininc : Flag<["-"], "nobuiltininc">, Flags<[CC1Option, CoreOption]>, Group<IncludePath_Group>,
  HelpText<"Disable builtin #include directories">,
  MarshallingInfoNegativeFlag<HeaderSearchOpts<"UseBuiltinIncludes">>;
def nogpuinc : Flag<["-"], "nogpuinc">, Group<IncludePath_Group>,
  HelpText<"Do not add include paths for CUDA/HIP and"
  " do not include the default CUDA/HIP wrapper headers">;
def nohipwrapperinc : Flag<["-"], "nohipwrapperinc">, Group<IncludePath_Group>,
  HelpText<"Do not include the default HIP wrapper headers and include paths">;
def : Flag<["-"], "nocudainc">, Alias<nogpuinc>;
def nogpulib : Flag<["-"], "nogpulib">, MarshallingInfoFlag<LangOpts<"NoGPULib">>,
  Flags<[CC1Option]>, HelpText<"Do not link device library for CUDA/HIP device compilation">;
def : Flag<["-"], "nocudalib">, Flags<[CoreOption]>, Alias<nogpulib>;
def nodefaultlibs : Flag<["-"], "nodefaultlibs">;
def nodriverkitlib : Flag<["-"], "nodriverkitlib">;
def nofixprebinding : Flag<["-"], "nofixprebinding">;
def nolibc : Flag<["-"], "nolibc">;
def nomultidefs : Flag<["-"], "nomultidefs">;
def nopie : Flag<["-"], "nopie">;
def no_pie : Flag<["-"], "no-pie">, Alias<nopie>;
def noprebind : Flag<["-"], "noprebind">;
def noprofilelib : Flag<["-"], "noprofilelib">;
def noseglinkedit : Flag<["-"], "noseglinkedit">;
def nostartfiles : Flag<["-"], "nostartfiles">, Group<Link_Group>;
def nostdinc : Flag<["-"], "nostdinc">, Flags<[CoreOption]>, Group<IncludePath_Group>;
def nostdlibinc : Flag<["-"], "nostdlibinc">, Group<IncludePath_Group>;
def nostdincxx : Flag<["-"], "nostdinc++">, Flags<[CC1Option]>, Group<IncludePath_Group>,
  HelpText<"Disable standard #include directories for the C++ standard library">,
  MarshallingInfoNegativeFlag<HeaderSearchOpts<"UseStandardCXXIncludes">>;
def nostdlib : Flag<["-"], "nostdlib">, Group<Link_Group>;
def nostdlibxx : Flag<["-"], "nostdlib++">, Group<Link_Group>;
def nolibsycl : Flag<["-"], "nolibsycl">, Flags<[NoXarchOption, CoreOption]>,
  HelpText<"Do not link SYCL runtime library">;
def object : Flag<["-"], "object">;
def o : JoinedOrSeparate<["-"], "o">, Flags<[NoXarchOption,
  CC1Option, CC1AsOption, FC1Option, FlangOption]>,
  HelpText<"Write output to <file>">, MetaVarName<"<file>">,
  MarshallingInfoString<FrontendOpts<"OutputFile">>;
def object_file_name_EQ : Joined<["-"], "object-file-name=">, Flags<[CC1Option, CC1AsOption, CoreOption]>,
  HelpText<"Set the output <file> for debug infos">, MetaVarName<"<file>">,
  MarshallingInfoString<CodeGenOpts<"ObjectFilenameForDebug">>;
def object_file_name : Separate<["-"], "object-file-name">, Flags<[CC1Option, CC1AsOption, CoreOption]>,
    Alias<object_file_name_EQ>;
def pagezero__size : JoinedOrSeparate<["-"], "pagezero_size">;
def pass_exit_codes : Flag<["-", "--"], "pass-exit-codes">, Flags<[Unsupported]>;
def pedantic_errors : Flag<["-", "--"], "pedantic-errors">, Group<pedantic_Group>, Flags<[CC1Option]>,
  MarshallingInfoFlag<DiagnosticOpts<"PedanticErrors">>;
def pedantic : Flag<["-", "--"], "pedantic">, Group<pedantic_Group>, Flags<[CC1Option,FlangOption,FC1Option]>,
  HelpText<"Warn on language extensions">, MarshallingInfoFlag<DiagnosticOpts<"Pedantic">>;
def p : Flag<["-"], "p">, HelpText<"Enable mcount instrumentation with prof">;
def pg : Flag<["-"], "pg">, HelpText<"Enable mcount instrumentation">, Flags<[CC1Option]>,
  MarshallingInfoFlag<CodeGenOpts<"InstrumentForProfiling">>;
def pipe : Flag<["-", "--"], "pipe">,
  HelpText<"Use pipes between commands, when possible">;
def prebind__all__twolevel__modules : Flag<["-"], "prebind_all_twolevel_modules">;
def prebind : Flag<["-"], "prebind">;
def preload : Flag<["-"], "preload">;
def print_file_name_EQ : Joined<["-", "--"], "print-file-name=">,
  HelpText<"Print the full library path of <file>">, MetaVarName<"<file>">;
def print_ivar_layout : Flag<["-"], "print-ivar-layout">, Flags<[CC1Option]>,
  HelpText<"Enable Objective-C Ivar layout bitmap print trace">,
  MarshallingInfoFlag<LangOpts<"ObjCGCBitmapPrint">>;
def print_libgcc_file_name : Flag<["-", "--"], "print-libgcc-file-name">,
  HelpText<"Print the library path for the currently used compiler runtime "
           "library (\"libgcc.a\" or \"libclang_rt.builtins.*.a\")">;
def print_multi_directory : Flag<["-", "--"], "print-multi-directory">;
def print_multi_lib : Flag<["-", "--"], "print-multi-lib">;
def print_multi_os_directory : Flag<["-", "--"], "print-multi-os-directory">,
  Flags<[Unsupported]>;
def print_target_triple : Flag<["-", "--"], "print-target-triple">,
  HelpText<"Print the normalized target triple">, Flags<[FlangOption]>;
def print_effective_triple : Flag<["-", "--"], "print-effective-triple">,
  HelpText<"Print the effective target triple">, Flags<[FlangOption]>;
// GCC --disable-multiarch, GCC --enable-multiarch (upstream and Debian
// specific) have different behaviors. We choose not to support the option.
def : Flag<["-", "--"], "print-multiarch">, Flags<[Unsupported]>;
def print_prog_name_EQ : Joined<["-", "--"], "print-prog-name=">,
  HelpText<"Print the full program path of <name>">, MetaVarName<"<name>">;
def print_resource_dir : Flag<["-", "--"], "print-resource-dir">,
  HelpText<"Print the resource directory pathname">;
def print_search_dirs : Flag<["-", "--"], "print-search-dirs">,
  HelpText<"Print the paths used for finding libraries and programs">;
def print_targets : Flag<["-", "--"], "print-targets">,
  HelpText<"Print the registered targets">;
def print_rocm_search_dirs : Flag<["-", "--"], "print-rocm-search-dirs">,
  HelpText<"Print the paths used for finding ROCm installation">;
def print_runtime_dir : Flag<["-", "--"], "print-runtime-dir">,
  HelpText<"Print the directory pathname containing clangs runtime libraries">;
def print_diagnostic_options : Flag<["-", "--"], "print-diagnostic-options">,
  HelpText<"Print all of Clang's warning options">;
def private__bundle : Flag<["-"], "private_bundle">;
def pthreads : Flag<["-"], "pthreads">;
defm pthread : BoolOption<"", "pthread",
  LangOpts<"POSIXThreads">, DefaultFalse,
  PosFlag<SetTrue, [], "Support POSIX threads in generated code">,
  NegFlag<SetFalse>, BothFlags<[CC1Option]>>;
def pie : Flag<["-"], "pie">, Group<Link_Group>;
def static_pie : Flag<["-"], "static-pie">, Group<Link_Group>;
def read__only__relocs : Separate<["-"], "read_only_relocs">;
def remap : Flag<["-"], "remap">;
def rewrite_objc : Flag<["-"], "rewrite-objc">, Flags<[NoXarchOption,CC1Option]>,
  HelpText<"Rewrite Objective-C source to C++">, Group<Action_Group>;
def rewrite_legacy_objc : Flag<["-"], "rewrite-legacy-objc">, Flags<[NoXarchOption]>,
  HelpText<"Rewrite Legacy Objective-C source to C++">;
def rdynamic : Flag<["-"], "rdynamic">, Group<Link_Group>;
def resource_dir : Separate<["-"], "resource-dir">,
  Flags<[NoXarchOption, CC1Option, CoreOption, HelpHidden]>,
  HelpText<"The directory which holds the compiler resource files">,
  MarshallingInfoString<HeaderSearchOpts<"ResourceDir">>;
def resource_dir_EQ : Joined<["-"], "resource-dir=">, Flags<[NoXarchOption, CoreOption]>,
  Alias<resource_dir>;
def rpath : Separate<["-"], "rpath">, Flags<[LinkerInput]>, Group<Link_Group>;
def rtlib_EQ : Joined<["-", "--"], "rtlib=">,
  HelpText<"Compiler runtime library to use">;
def frtlib_add_rpath: Flag<["-"], "frtlib-add-rpath">, Flags<[NoArgumentUnused]>,
  HelpText<"Add -rpath with architecture-specific resource directory to the linker flags. "
  "When --hip-link is specified, also add -rpath with HIP runtime library directory to the linker flags">;
def fno_rtlib_add_rpath: Flag<["-"], "fno-rtlib-add-rpath">, Flags<[NoArgumentUnused]>,
  HelpText<"Do not add -rpath with architecture-specific resource directory to the linker flags. "
  "When --hip-link is specified, do not add -rpath with HIP runtime library directory to the linker flags">;
def offload_add_rpath: Flag<["--"], "offload-add-rpath">, Flags<[NoArgumentUnused]>,
  Alias<frtlib_add_rpath>;
def no_offload_add_rpath: Flag<["--"], "no-offload-add-rpath">, Flags<[NoArgumentUnused]>,
  Alias<frtlib_add_rpath>;
def r : Flag<["-"], "r">, Flags<[LinkerInput,NoArgumentUnused]>,
        Group<Link_Group>;
def save_temps_EQ : Joined<["-", "--"], "save-temps=">, Flags<[CC1Option, FlangOption, FC1Option, NoXarchOption]>,
  HelpText<"Save intermediate compilation results.">;
def save_temps : Flag<["-", "--"], "save-temps">, Flags<[FlangOption, FC1Option, NoXarchOption]>,
  Alias<save_temps_EQ>, AliasArgs<["cwd"]>,
  HelpText<"Save intermediate compilation results">;
def save_stats_EQ : Joined<["-", "--"], "save-stats=">, Flags<[NoXarchOption]>,
  HelpText<"Save llvm statistics.">;
def save_stats : Flag<["-", "--"], "save-stats">, Flags<[NoXarchOption]>,
  Alias<save_stats_EQ>, AliasArgs<["cwd"]>,
  HelpText<"Save llvm statistics.">;
def via_file_asm : Flag<["-", "--"], "via-file-asm">, InternalDebugOpt,
  HelpText<"Write assembly to file for input to assemble jobs">;
def sectalign : MultiArg<["-"], "sectalign", 3>;
def sectcreate : MultiArg<["-"], "sectcreate", 3>;
def sectobjectsymbols : MultiArg<["-"], "sectobjectsymbols", 2>;
def sectorder : MultiArg<["-"], "sectorder", 3>;
def seg1addr : JoinedOrSeparate<["-"], "seg1addr">;
def seg__addr__table__filename : Separate<["-"], "seg_addr_table_filename">;
def seg__addr__table : Separate<["-"], "seg_addr_table">;
def segaddr : MultiArg<["-"], "segaddr", 2>;
def segcreate : MultiArg<["-"], "segcreate", 3>;
def seglinkedit : Flag<["-"], "seglinkedit">;
def segprot : MultiArg<["-"], "segprot", 3>;
def segs__read__only__addr : Separate<["-"], "segs_read_only_addr">;
def segs__read__write__addr : Separate<["-"], "segs_read_write_addr">;
def segs__read__ : Joined<["-"], "segs_read_">;
def shared_libgcc : Flag<["-"], "shared-libgcc">;
def shared : Flag<["-", "--"], "shared">, Group<Link_Group>;
def single__module : Flag<["-"], "single_module">;
def specs_EQ : Joined<["-", "--"], "specs=">, Group<Link_Group>;
def specs : Separate<["-", "--"], "specs">, Flags<[Unsupported]>;
def start_no_unused_arguments : Flag<["--"], "start-no-unused-arguments">, Flags<[CoreOption]>,
  HelpText<"Don't emit warnings about unused arguments for the following arguments">;
def static_libgcc : Flag<["-"], "static-libgcc">;
def static_libstdcxx : Flag<["-"], "static-libstdc++">;
def static : Flag<["-", "--"], "static">, Group<Link_Group>, Flags<[NoArgumentUnused]>;
def std_default_EQ : Joined<["-"], "std-default=">;
def std_EQ : Joined<["-", "--"], "std=">, Flags<[CC1Option,FlangOption,FC1Option]>,
  Group<CompileOnly_Group>, HelpText<"Language standard to compile for">,
  ValuesCode<[{
    static constexpr const char VALUES_CODE [] =
    #define LANGSTANDARD(id, name, lang, desc, features) name ","
    #define LANGSTANDARD_ALIAS(id, alias) alias ","
    #include "clang/Basic/LangStandards.def"
    ;
  }]>;
def stdlib_EQ : Joined<["-", "--"], "stdlib=">, Flags<[CC1Option]>,
  HelpText<"C++ standard library to use">, Values<"libc++,libstdc++,platform">;
def stdlibxx_isystem : JoinedOrSeparate<["-"], "stdlib++-isystem">,
  Group<clang_i_Group>,
  HelpText<"Use directory as the C++ standard library include path">,
  Flags<[NoXarchOption]>, MetaVarName<"<directory>">;
def unwindlib_EQ : Joined<["-", "--"], "unwindlib=">, Flags<[CC1Option]>,
  HelpText<"Unwind library to use">, Values<"libgcc,unwindlib,platform">;
def sub__library : JoinedOrSeparate<["-"], "sub_library">;
def sub__umbrella : JoinedOrSeparate<["-"], "sub_umbrella">;
def system_header_prefix : Joined<["--"], "system-header-prefix=">,
  Group<clang_i_Group>, Flags<[CC1Option]>, MetaVarName<"<prefix>">,
  HelpText<"Treat all #include paths starting with <prefix> as including a "
           "system header.">;
def : Separate<["--"], "system-header-prefix">, Alias<system_header_prefix>;
def no_system_header_prefix : Joined<["--"], "no-system-header-prefix=">,
  Group<clang_i_Group>, Flags<[CC1Option]>, MetaVarName<"<prefix>">,
  HelpText<"Treat all #include paths starting with <prefix> as not including a "
           "system header.">;
def : Separate<["--"], "no-system-header-prefix">, Alias<no_system_header_prefix>;
def s : Flag<["-"], "s">, Group<Link_Group>;
def target : Joined<["--"], "target=">, Flags<[NoXarchOption, CoreOption, FlangOption]>,
  HelpText<"Generate code for the given target">;
def darwin_target_variant : Separate<["-"], "darwin-target-variant">,
  Flags<[NoXarchOption, CoreOption]>,
  HelpText<"Generate code for an additional runtime variant of the deployment target">;
def print_supported_cpus : Flag<["-", "--"], "print-supported-cpus">,
  Group<CompileOnly_Group>, Flags<[CC1Option, CoreOption]>,
  HelpText<"Print supported cpu models for the given target (if target is not specified,"
           " it will print the supported cpus for the default target)">,
  MarshallingInfoFlag<FrontendOpts<"PrintSupportedCPUs">>;
def : Flag<["-"], "mcpu=help">, Alias<print_supported_cpus>;
def : Flag<["-"], "mtune=help">, Alias<print_supported_cpus>;
def time : Flag<["-"], "time">,
  HelpText<"Time individual commands">;
def traditional_cpp : Flag<["-", "--"], "traditional-cpp">, Flags<[CC1Option]>,
  HelpText<"Enable some traditional CPP emulation">,
  MarshallingInfoFlag<LangOpts<"TraditionalCPP">>;
def traditional : Flag<["-", "--"], "traditional">;
def trigraphs : Flag<["-", "--"], "trigraphs">, Alias<ftrigraphs>,
  HelpText<"Process trigraph sequences">;
def twolevel__namespace__hints : Flag<["-"], "twolevel_namespace_hints">;
def twolevel__namespace : Flag<["-"], "twolevel_namespace">;
def t : Flag<["-"], "t">, Group<Link_Group>;
def umbrella : Separate<["-"], "umbrella">;
def undefined : JoinedOrSeparate<["-"], "undefined">, Group<u_Group>;
def undef : Flag<["-"], "undef">, Group<u_Group>, Flags<[CC1Option]>,
  HelpText<"undef all system defines">,
  MarshallingInfoNegativeFlag<PreprocessorOpts<"UsePredefines">>;
def unexported__symbols__list : Separate<["-"], "unexported_symbols_list">;
def u : JoinedOrSeparate<["-"], "u">, Group<u_Group>;
def v : Flag<["-"], "v">, Flags<[CC1Option, CoreOption]>,
  HelpText<"Show commands to run and use verbose output">,
  MarshallingInfoFlag<HeaderSearchOpts<"Verbose">>;
def altivec_src_compat : Joined<["-"], "faltivec-src-compat=">,
  Flags<[CC1Option]>, Group<f_Group>,
  HelpText<"Source-level compatibility for Altivec vectors (for PowerPC "
           "targets). This includes results of vector comparison (scalar for "
           "'xl', vector for 'gcc') as well as behavior when initializing with "
           "a scalar (splatting for 'xl', element zero only for 'gcc'). For "
           "'mixed', the compatibility is as 'gcc' for 'vector bool/vector "
           "pixel' and as 'xl' for other types. Current default is 'mixed'.">,
  Values<"mixed,gcc,xl">,
  NormalizedValuesScope<"LangOptions::AltivecSrcCompatKind">,
  NormalizedValues<["Mixed", "GCC", "XL"]>,
  MarshallingInfoEnum<LangOpts<"AltivecSrcCompat">, "Mixed">;
def verify_debug_info : Flag<["--"], "verify-debug-info">, Flags<[NoXarchOption]>,
  HelpText<"Verify the binary representation of debug output">;
def weak_l : Joined<["-"], "weak-l">, Flags<[LinkerInput]>;
def weak__framework : Separate<["-"], "weak_framework">, Flags<[LinkerInput]>;
def weak__library : Separate<["-"], "weak_library">, Flags<[LinkerInput]>;
def weak__reference__mismatches : Separate<["-"], "weak_reference_mismatches">;
def whatsloaded : Flag<["-"], "whatsloaded">;
def why_load : Flag<["-"], "why_load">;
def whyload : Flag<["-"], "whyload">, Alias<why_load>;
def w : Flag<["-"], "w">, HelpText<"Suppress all warnings">, Flags<[CC1Option]>,
  MarshallingInfoFlag<DiagnosticOpts<"IgnoreWarnings">>;
def x : JoinedOrSeparate<["-"], "x">,
Flags<[NoXarchOption,CC1Option,FlangOption,FC1Option]>,
  HelpText<"Treat subsequent input files as having type <language>">,
  MetaVarName<"<language>">;
def y : Joined<["-"], "y">;

defm integrated_as : BoolFOption<"integrated-as",
  CodeGenOpts<"DisableIntegratedAS">, DefaultFalse,
  NegFlag<SetTrue, [CC1Option, FlangOption], "Disable">, PosFlag<SetFalse, [], "Enable">,
  BothFlags<[], " the integrated assembler">>;

def fintegrated_cc1 : Flag<["-"], "fintegrated-cc1">,
                      Flags<[CoreOption, NoXarchOption]>, Group<f_Group>,
                      HelpText<"Run cc1 in-process">;
def fno_integrated_cc1 : Flag<["-"], "fno-integrated-cc1">,
                         Flags<[CoreOption, NoXarchOption]>, Group<f_Group>,
                         HelpText<"Spawn a separate process for each cc1">;

def fintegrated_objemitter : Flag<["-"], "fintegrated-objemitter">,
  Flags<[CoreOption, NoXarchOption]>, Group<f_Group>,
  HelpText<"Use internal machine object code emitter.">;
def fno_integrated_objemitter : Flag<["-"], "fno-integrated-objemitter">,
  Flags<[CoreOption, NoXarchOption]>, Group<f_Group>,
  HelpText<"Use external machine object code emitter.">;

def : Flag<["-"], "integrated-as">, Alias<fintegrated_as>, Flags<[NoXarchOption]>;
def : Flag<["-"], "no-integrated-as">, Alias<fno_integrated_as>,
      Flags<[CC1Option, FlangOption, NoXarchOption]>;

def working_directory : Separate<["-"], "working-directory">, Flags<[CC1Option]>,
  HelpText<"Resolve file paths relative to the specified directory">,
  MarshallingInfoString<FileSystemOpts<"WorkingDir">>;
def working_directory_EQ : Joined<["-"], "working-directory=">, Flags<[CC1Option]>,
  Alias<working_directory>;

// Double dash options, which are usually an alias for one of the previous
// options.

def _mhwdiv_EQ : Joined<["--"], "mhwdiv=">, Alias<mhwdiv_EQ>;
def _mhwdiv : Separate<["--"], "mhwdiv">, Alias<mhwdiv_EQ>;
def _CLASSPATH_EQ : Joined<["--"], "CLASSPATH=">, Alias<fclasspath_EQ>;
def _CLASSPATH : Separate<["--"], "CLASSPATH">, Alias<fclasspath_EQ>;
def _all_warnings : Flag<["--"], "all-warnings">, Alias<Wall>;
def _analyzer_no_default_checks : Flag<["--"], "analyzer-no-default-checks">, Flags<[NoXarchOption]>;
def _analyzer_output : JoinedOrSeparate<["--"], "analyzer-output">, Flags<[NoXarchOption]>,
  HelpText<"Static analyzer report output format (html|plist|plist-multi-file|plist-html|sarif|sarif-html|text).">;
def _analyze : Flag<["--"], "analyze">, Flags<[NoXarchOption, CoreOption]>,
  HelpText<"Run the static analyzer">;
def _assemble : Flag<["--"], "assemble">, Alias<S>;
def _assert_EQ : Joined<["--"], "assert=">, Alias<A>;
def _assert : Separate<["--"], "assert">, Alias<A>;
def _bootclasspath_EQ : Joined<["--"], "bootclasspath=">, Alias<fbootclasspath_EQ>;
def _bootclasspath : Separate<["--"], "bootclasspath">, Alias<fbootclasspath_EQ>;
def _classpath_EQ : Joined<["--"], "classpath=">, Alias<fclasspath_EQ>;
def _classpath : Separate<["--"], "classpath">, Alias<fclasspath_EQ>;
def _comments_in_macros : Flag<["--"], "comments-in-macros">, Alias<CC>;
def _comments : Flag<["--"], "comments">, Alias<C>;
def _compile : Flag<["--"], "compile">, Alias<c>;
def _constant_cfstrings : Flag<["--"], "constant-cfstrings">;
def _debug_EQ : Joined<["--"], "debug=">, Alias<g_Flag>;
def _debug : Flag<["--"], "debug">, Alias<g_Flag>;
def _define_macro_EQ : Joined<["--"], "define-macro=">, Alias<D>;
def _define_macro : Separate<["--"], "define-macro">, Alias<D>;
def _dependencies : Flag<["--"], "dependencies">, Alias<M>;
def _dyld_prefix_EQ : Joined<["--"], "dyld-prefix=">;
def _dyld_prefix : Separate<["--"], "dyld-prefix">, Alias<_dyld_prefix_EQ>;
def _encoding_EQ : Joined<["--"], "encoding=">, Alias<fencoding_EQ>;
def _encoding : Separate<["--"], "encoding">, Alias<fencoding_EQ>;
def _entry : Flag<["--"], "entry">, Alias<e>;
def _extdirs_EQ : Joined<["--"], "extdirs=">, Alias<fextdirs_EQ>;
def _extdirs : Separate<["--"], "extdirs">, Alias<fextdirs_EQ>;
def _extra_warnings : Flag<["--"], "extra-warnings">, Alias<W_Joined>;
def _for_linker_EQ : Joined<["--"], "for-linker=">, Alias<Xlinker>;
def _for_linker : Separate<["--"], "for-linker">, Alias<Xlinker>;
def _force_link_EQ : Joined<["--"], "force-link=">, Alias<u>;
def _force_link : Separate<["--"], "force-link">, Alias<u>;
def _help_hidden : Flag<["--"], "help-hidden">,
  HelpText<"Display help for hidden options">;
def _imacros_EQ : Joined<["--"], "imacros=">, Alias<imacros>;
def _include_barrier : Flag<["--"], "include-barrier">, Alias<I_>;
def _include_directory_after_EQ : Joined<["--"], "include-directory-after=">, Alias<idirafter>;
def _include_directory_after : Separate<["--"], "include-directory-after">, Alias<idirafter>;
def _include_directory_EQ : Joined<["--"], "include-directory=">, Alias<I>;
def _include_directory : Separate<["--"], "include-directory">, Alias<I>;
def _include_prefix_EQ : Joined<["--"], "include-prefix=">, Alias<iprefix>;
def _include_prefix : Separate<["--"], "include-prefix">, Alias<iprefix>;
def _include_with_prefix_after_EQ : Joined<["--"], "include-with-prefix-after=">, Alias<iwithprefix>;
def _include_with_prefix_after : Separate<["--"], "include-with-prefix-after">, Alias<iwithprefix>;
def _include_with_prefix_before_EQ : Joined<["--"], "include-with-prefix-before=">, Alias<iwithprefixbefore>;
def _include_with_prefix_before : Separate<["--"], "include-with-prefix-before">, Alias<iwithprefixbefore>;
def _include_with_prefix_EQ : Joined<["--"], "include-with-prefix=">, Alias<iwithprefix>;
def _include_with_prefix : Separate<["--"], "include-with-prefix">, Alias<iwithprefix>;
def _include_EQ : Joined<["--"], "include=">, Alias<include_>;
def _language_EQ : Joined<["--"], "language=">, Alias<x>;
def _language : Separate<["--"], "language">, Alias<x>;
def _library_directory_EQ : Joined<["--"], "library-directory=">, Alias<L>;
def _library_directory : Separate<["--"], "library-directory">, Alias<L>;
def _no_line_commands : Flag<["--"], "no-line-commands">, Alias<P>;
def _no_standard_includes : Flag<["--"], "no-standard-includes">, Alias<nostdinc>;
def _no_standard_libraries : Flag<["--"], "no-standard-libraries">, Alias<nostdlib>;
def _no_undefined : Flag<["--"], "no-undefined">, Flags<[LinkerInput]>;
def _no_warnings : Flag<["--"], "no-warnings">, Alias<w>;
def _optimize_EQ : Joined<["--"], "optimize=">, Alias<O>;
def _optimize : Flag<["--"], "optimize">, Alias<O>;
def _output_class_directory_EQ : Joined<["--"], "output-class-directory=">, Alias<foutput_class_dir_EQ>;
def _output_class_directory : Separate<["--"], "output-class-directory">, Alias<foutput_class_dir_EQ>;
def _output_EQ : Joined<["--"], "output=">, Alias<o>;
def _output : Separate<["--"], "output">, Alias<o>;
def _param : Separate<["--"], "param">, Group<CompileOnly_Group>;
def _param_EQ : Joined<["--"], "param=">, Alias<_param>;
def _precompile : Flag<["--"], "precompile">, Flags<[NoXarchOption]>,
  Group<Action_Group>, HelpText<"Only precompile the input">;
def _prefix_EQ : Joined<["--"], "prefix=">, Alias<B>;
def _prefix : Separate<["--"], "prefix">, Alias<B>;
def _preprocess : Flag<["--"], "preprocess">, Alias<E>;
def _print_diagnostic_categories : Flag<["--"], "print-diagnostic-categories">;
def _print_file_name : Separate<["--"], "print-file-name">, Alias<print_file_name_EQ>;
def _print_missing_file_dependencies : Flag<["--"], "print-missing-file-dependencies">, Alias<MG>;
def _print_prog_name : Separate<["--"], "print-prog-name">, Alias<print_prog_name_EQ>;
def _profile : Flag<["--"], "profile">, Alias<p>;
def _resource_EQ : Joined<["--"], "resource=">, Alias<fcompile_resource_EQ>;
def _resource : Separate<["--"], "resource">, Alias<fcompile_resource_EQ>;
def _rtlib : Separate<["--"], "rtlib">, Alias<rtlib_EQ>;
def _serialize_diags : Separate<["-", "--"], "serialize-diagnostics">, Flags<[NoXarchOption]>,
  HelpText<"Serialize compiler diagnostics to a file">;
// We give --version different semantics from -version.
def _version : Flag<["--"], "version">,
  Flags<[CoreOption, FlangOption]>,
  HelpText<"Print version information">;
def _signed_char : Flag<["--"], "signed-char">, Alias<fsigned_char>;
def _std : Separate<["--"], "std">, Alias<std_EQ>;
def _stdlib : Separate<["--"], "stdlib">, Alias<stdlib_EQ>;
def _sysroot_EQ : Joined<["--"], "sysroot=">;
def _sysroot : Separate<["--"], "sysroot">, Alias<_sysroot_EQ>;
def _target_help : Flag<["--"], "target-help">;
def _trace_includes : Flag<["--"], "trace-includes">, Alias<H>;
def _undefine_macro_EQ : Joined<["--"], "undefine-macro=">, Alias<U>;
def _undefine_macro : Separate<["--"], "undefine-macro">, Alias<U>;
def _unsigned_char : Flag<["--"], "unsigned-char">, Alias<funsigned_char>;
def _user_dependencies : Flag<["--"], "user-dependencies">, Alias<MM>;
def _verbose : Flag<["--"], "verbose">, Alias<v>;
def _warn__EQ : Joined<["--"], "warn-=">, Alias<W_Joined>;
def _warn_ : Joined<["--"], "warn-">, Alias<W_Joined>;
def _write_dependencies : Flag<["--"], "write-dependencies">, Alias<MD>;
def _write_user_dependencies : Flag<["--"], "write-user-dependencies">, Alias<MMD>;
def _ : Joined<["--"], "">, Flags<[Unsupported]>;

// Hexagon feature flags.
def mieee_rnd_near : Flag<["-"], "mieee-rnd-near">,
  Group<m_hexagon_Features_Group>;
def mv5 : Flag<["-"], "mv5">, Group<m_hexagon_Features_Group>, Alias<mcpu_EQ>,
  AliasArgs<["hexagonv5"]>;
def mv55 : Flag<["-"], "mv55">, Group<m_hexagon_Features_Group>,
  Alias<mcpu_EQ>, AliasArgs<["hexagonv55"]>;
def mv60 : Flag<["-"], "mv60">, Group<m_hexagon_Features_Group>,
  Alias<mcpu_EQ>, AliasArgs<["hexagonv60"]>;
def mv62 : Flag<["-"], "mv62">, Group<m_hexagon_Features_Group>,
  Alias<mcpu_EQ>, AliasArgs<["hexagonv62"]>;
def mv65 : Flag<["-"], "mv65">, Group<m_hexagon_Features_Group>,
  Alias<mcpu_EQ>, AliasArgs<["hexagonv65"]>;
def mv66 : Flag<["-"], "mv66">, Group<m_hexagon_Features_Group>,
  Alias<mcpu_EQ>, AliasArgs<["hexagonv66"]>;
def mv67 : Flag<["-"], "mv67">, Group<m_hexagon_Features_Group>,
  Alias<mcpu_EQ>, AliasArgs<["hexagonv67"]>;
def mv67t : Flag<["-"], "mv67t">, Group<m_hexagon_Features_Group>,
  Alias<mcpu_EQ>, AliasArgs<["hexagonv67t"]>;
def mv68 : Flag<["-"], "mv68">, Group<m_hexagon_Features_Group>,
  Alias<mcpu_EQ>, AliasArgs<["hexagonv68"]>;
def mv69 : Flag<["-"], "mv69">, Group<m_hexagon_Features_Group>,
  Alias<mcpu_EQ>, AliasArgs<["hexagonv69"]>;
def mv71 : Flag<["-"], "mv71">, Group<m_hexagon_Features_Group>,
  Alias<mcpu_EQ>, AliasArgs<["hexagonv71"]>;
def mv71t : Flag<["-"], "mv71t">, Group<m_hexagon_Features_Group>,
  Alias<mcpu_EQ>, AliasArgs<["hexagonv71t"]>;
def mv73 : Flag<["-"], "mv73">, Group<m_hexagon_Features_Group>,
  Alias<mcpu_EQ>, AliasArgs<["hexagonv73"]>;
def mhexagon_hvx : Flag<["-"], "mhvx">, Group<m_hexagon_Features_HVX_Group>,
  HelpText<"Enable Hexagon Vector eXtensions">;
def mhexagon_hvx_EQ : Joined<["-"], "mhvx=">,
  Group<m_hexagon_Features_HVX_Group>,
  HelpText<"Enable Hexagon Vector eXtensions">;
def mno_hexagon_hvx : Flag<["-"], "mno-hvx">,
  Group<m_hexagon_Features_HVX_Group>,
  HelpText<"Disable Hexagon Vector eXtensions">;
def mhexagon_hvx_length_EQ : Joined<["-"], "mhvx-length=">,
  Group<m_hexagon_Features_HVX_Group>, HelpText<"Set Hexagon Vector Length">,
  Values<"64B,128B">;
def mhexagon_hvx_qfloat : Flag<["-"], "mhvx-qfloat">,
  Group<m_hexagon_Features_HVX_Group>,
  HelpText<"Enable Hexagon HVX QFloat instructions">;
def mno_hexagon_hvx_qfloat : Flag<["-"], "mno-hvx-qfloat">,
  Group<m_hexagon_Features_HVX_Group>,
  HelpText<"Disable Hexagon HVX QFloat instructions">;
def mhexagon_hvx_ieee_fp : Flag<["-"], "mhvx-ieee-fp">,
  Group<m_hexagon_Features_Group>,
  HelpText<"Enable Hexagon HVX IEEE floating-point">;
def mno_hexagon_hvx_ieee_fp : Flag<["-"], "mno-hvx-ieee-fp">,
  Group<m_hexagon_Features_Group>,
  HelpText<"Disable Hexagon HVX IEEE floating-point">;
def ffixed_r19: Flag<["-"], "ffixed-r19">,
  HelpText<"Reserve register r19 (Hexagon only)">;
def mmemops : Flag<["-"], "mmemops">, Group<m_hexagon_Features_Group>,
  Flags<[CC1Option]>, HelpText<"Enable generation of memop instructions">;
def mno_memops : Flag<["-"], "mno-memops">, Group<m_hexagon_Features_Group>,
  Flags<[CC1Option]>, HelpText<"Disable generation of memop instructions">;
def mpackets : Flag<["-"], "mpackets">, Group<m_hexagon_Features_Group>,
  Flags<[CC1Option]>, HelpText<"Enable generation of instruction packets">;
def mno_packets : Flag<["-"], "mno-packets">, Group<m_hexagon_Features_Group>,
  Flags<[CC1Option]>, HelpText<"Disable generation of instruction packets">;
def mnvj : Flag<["-"], "mnvj">, Group<m_hexagon_Features_Group>,
  Flags<[CC1Option]>, HelpText<"Enable generation of new-value jumps">;
def mno_nvj : Flag<["-"], "mno-nvj">, Group<m_hexagon_Features_Group>,
  Flags<[CC1Option]>, HelpText<"Disable generation of new-value jumps">;
def mnvs : Flag<["-"], "mnvs">, Group<m_hexagon_Features_Group>,
  Flags<[CC1Option]>, HelpText<"Enable generation of new-value stores">;
def mno_nvs : Flag<["-"], "mno-nvs">, Group<m_hexagon_Features_Group>,
  Flags<[CC1Option]>, HelpText<"Disable generation of new-value stores">;
def mcabac: Flag<["-"], "mcabac">, Group<m_hexagon_Features_Group>,
  HelpText<"Enable CABAC instructions">;

// SPARC feature flags
def mfpu : Flag<["-"], "mfpu">, Group<m_sparc_Features_Group>;
def mno_fpu : Flag<["-"], "mno-fpu">, Group<m_sparc_Features_Group>;
def mfsmuld : Flag<["-"], "mfsmuld">, Group<m_sparc_Features_Group>;
def mno_fsmuld : Flag<["-"], "mno-fsmuld">, Group<m_sparc_Features_Group>;
def mpopc : Flag<["-"], "mpopc">, Group<m_sparc_Features_Group>;
def mno_popc : Flag<["-"], "mno-popc">, Group<m_sparc_Features_Group>;
def mvis : Flag<["-"], "mvis">, Group<m_sparc_Features_Group>;
def mno_vis : Flag<["-"], "mno-vis">, Group<m_sparc_Features_Group>;
def mvis2 : Flag<["-"], "mvis2">, Group<m_sparc_Features_Group>;
def mno_vis2 : Flag<["-"], "mno-vis2">, Group<m_sparc_Features_Group>;
def mvis3 : Flag<["-"], "mvis3">, Group<m_sparc_Features_Group>;
def mno_vis3 : Flag<["-"], "mno-vis3">, Group<m_sparc_Features_Group>;
def mhard_quad_float : Flag<["-"], "mhard-quad-float">, Group<m_sparc_Features_Group>;
def msoft_quad_float : Flag<["-"], "msoft-quad-float">, Group<m_sparc_Features_Group>;

// M68k features flags
def m68000 : Flag<["-"], "m68000">, Group<m_m68k_Features_Group>;
def m68010 : Flag<["-"], "m68010">, Group<m_m68k_Features_Group>;
def m68020 : Flag<["-"], "m68020">, Group<m_m68k_Features_Group>;
def m68030 : Flag<["-"], "m68030">, Group<m_m68k_Features_Group>;
def m68040 : Flag<["-"], "m68040">, Group<m_m68k_Features_Group>;
def m68060 : Flag<["-"], "m68060">, Group<m_m68k_Features_Group>;

def m68881 : Flag<["-"], "m68881">, Group<m_m68k_Features_Group>;

foreach i = {0-6} in
  def ffixed_a#i : Flag<["-"], "ffixed-a"#i>, Group<m_m68k_Features_Group>,
    HelpText<"Reserve the a"#i#" register (M68k only)">;
foreach i = {0-7} in
  def ffixed_d#i : Flag<["-"], "ffixed-d"#i>, Group<m_m68k_Features_Group>,
    HelpText<"Reserve the d"#i#" register (M68k only)">;

// X86 feature flags
def mx87 : Flag<["-"], "mx87">, Group<m_x86_Features_Group>;
def mno_x87 : Flag<["-"], "mno-x87">, Group<m_x86_Features_Group>;
def m80387 : Flag<["-"], "m80387">, Alias<mx87>;
def mno_80387 : Flag<["-"], "mno-80387">, Alias<mno_x87>;
def mno_fp_ret_in_387 : Flag<["-"], "mno-fp-ret-in-387">, Alias<mno_x87>;
def mmmx : Flag<["-"], "mmmx">, Group<m_x86_Features_Group>;
def mno_mmx : Flag<["-"], "mno-mmx">, Group<m_x86_Features_Group>;
def m3dnow : Flag<["-"], "m3dnow">, Group<m_x86_Features_Group>;
def mno_3dnow : Flag<["-"], "mno-3dnow">, Group<m_x86_Features_Group>;
def m3dnowa : Flag<["-"], "m3dnowa">, Group<m_x86_Features_Group>;
def mno_3dnowa : Flag<["-"], "mno-3dnowa">, Group<m_x86_Features_Group>;
def mamx_bf16 : Flag<["-"], "mamx-bf16">, Group<m_x86_Features_Group>;
def mno_amx_bf16 : Flag<["-"], "mno-amx-bf16">, Group<m_x86_Features_Group>;
def mamx_complex : Flag<["-"], "mamx-complex">, Group<m_x86_Features_Group>;
def mno_amx_complex : Flag<["-"], "mno-amx-complex">, Group<m_x86_Features_Group>;
def mamx_fp16 : Flag<["-"], "mamx-fp16">, Group<m_x86_Features_Group>;
def mno_amx_fp16 : Flag<["-"], "mno-amx-fp16">, Group<m_x86_Features_Group>;
def mamx_int8 : Flag<["-"], "mamx-int8">, Group<m_x86_Features_Group>;
def mno_amx_int8 : Flag<["-"], "mno-amx-int8">, Group<m_x86_Features_Group>;
def mamx_tile : Flag<["-"], "mamx-tile">, Group<m_x86_Features_Group>;
def mno_amx_tile : Flag<["-"], "mno-amx-tile">, Group<m_x86_Features_Group>;
def mcmpccxadd : Flag<["-"], "mcmpccxadd">, Group<m_x86_Features_Group>;
def mno_cmpccxadd : Flag<["-"], "mno-cmpccxadd">, Group<m_x86_Features_Group>;
def msse : Flag<["-"], "msse">, Group<m_x86_Features_Group>;
def mno_sse : Flag<["-"], "mno-sse">, Group<m_x86_Features_Group>;
def msse2 : Flag<["-"], "msse2">, Group<m_x86_Features_Group>;
def mno_sse2 : Flag<["-"], "mno-sse2">, Group<m_x86_Features_Group>;
def msse3 : Flag<["-"], "msse3">, Group<m_x86_Features_Group>;
def mno_sse3 : Flag<["-"], "mno-sse3">, Group<m_x86_Features_Group>;
def mssse3 : Flag<["-"], "mssse3">, Group<m_x86_Features_Group>;
def mno_ssse3 : Flag<["-"], "mno-ssse3">, Group<m_x86_Features_Group>;
def msse4_1 : Flag<["-"], "msse4.1">, Group<m_x86_Features_Group>;
def mno_sse4_1 : Flag<["-"], "mno-sse4.1">, Group<m_x86_Features_Group>;
def msse4_2 : Flag<["-"], "msse4.2">, Group<m_x86_Features_Group>;
def mno_sse4_2 : Flag<["-"], "mno-sse4.2">, Group<m_x86_Features_Group>;
def msse4 : Flag<["-"], "msse4">, Alias<msse4_2>;
// -mno-sse4 turns off sse4.1 which has the effect of turning off everything
// later than 4.1. -msse4 turns on 4.2 which has the effect of turning on
// everything earlier than 4.2.
def mno_sse4 : Flag<["-"], "mno-sse4">, Alias<mno_sse4_1>;
def msse4a : Flag<["-"], "msse4a">, Group<m_x86_Features_Group>;
def mno_sse4a : Flag<["-"], "mno-sse4a">, Group<m_x86_Features_Group>;
def mavx : Flag<["-"], "mavx">, Group<m_x86_Features_Group>;
def mno_avx : Flag<["-"], "mno-avx">, Group<m_x86_Features_Group>;
def mavx2 : Flag<["-"], "mavx2">, Group<m_x86_Features_Group>;
def mno_avx2 : Flag<["-"], "mno-avx2">, Group<m_x86_Features_Group>;
def mavx512f : Flag<["-"], "mavx512f">, Group<m_x86_Features_Group>;
def mno_avx512f : Flag<["-"], "mno-avx512f">, Group<m_x86_Features_Group>;
def mavx512bf16 : Flag<["-"], "mavx512bf16">, Group<m_x86_Features_Group>;
def mno_avx512bf16 : Flag<["-"], "mno-avx512bf16">, Group<m_x86_Features_Group>;
def mavx512bitalg : Flag<["-"], "mavx512bitalg">, Group<m_x86_Features_Group>;
def mno_avx512bitalg : Flag<["-"], "mno-avx512bitalg">, Group<m_x86_Features_Group>;
def mavx512bw : Flag<["-"], "mavx512bw">, Group<m_x86_Features_Group>;
def mno_avx512bw : Flag<["-"], "mno-avx512bw">, Group<m_x86_Features_Group>;
def mavx512cd : Flag<["-"], "mavx512cd">, Group<m_x86_Features_Group>;
def mno_avx512cd : Flag<["-"], "mno-avx512cd">, Group<m_x86_Features_Group>;
def mavx512dq : Flag<["-"], "mavx512dq">, Group<m_x86_Features_Group>;
def mno_avx512dq : Flag<["-"], "mno-avx512dq">, Group<m_x86_Features_Group>;
def mavx512er : Flag<["-"], "mavx512er">, Group<m_x86_Features_Group>;
def mno_avx512er : Flag<["-"], "mno-avx512er">, Group<m_x86_Features_Group>;
def mavx512fp16 : Flag<["-"], "mavx512fp16">, Group<m_x86_Features_Group>;
def mno_avx512fp16 : Flag<["-"], "mno-avx512fp16">, Group<m_x86_Features_Group>;
def mavx512ifma : Flag<["-"], "mavx512ifma">, Group<m_x86_Features_Group>;
def mno_avx512ifma : Flag<["-"], "mno-avx512ifma">, Group<m_x86_Features_Group>;
def mavx512pf : Flag<["-"], "mavx512pf">, Group<m_x86_Features_Group>;
def mno_avx512pf : Flag<["-"], "mno-avx512pf">, Group<m_x86_Features_Group>;
def mavx512vbmi : Flag<["-"], "mavx512vbmi">, Group<m_x86_Features_Group>;
def mno_avx512vbmi : Flag<["-"], "mno-avx512vbmi">, Group<m_x86_Features_Group>;
def mavx512vbmi2 : Flag<["-"], "mavx512vbmi2">, Group<m_x86_Features_Group>;
def mno_avx512vbmi2 : Flag<["-"], "mno-avx512vbmi2">, Group<m_x86_Features_Group>;
def mavx512vl : Flag<["-"], "mavx512vl">, Group<m_x86_Features_Group>;
def mno_avx512vl : Flag<["-"], "mno-avx512vl">, Group<m_x86_Features_Group>;
def mavx512vnni : Flag<["-"], "mavx512vnni">, Group<m_x86_Features_Group>;
def mno_avx512vnni : Flag<["-"], "mno-avx512vnni">, Group<m_x86_Features_Group>;
def mavx512vpopcntdq : Flag<["-"], "mavx512vpopcntdq">, Group<m_x86_Features_Group>;
def mno_avx512vpopcntdq : Flag<["-"], "mno-avx512vpopcntdq">, Group<m_x86_Features_Group>;
def mavx512vp2intersect : Flag<["-"], "mavx512vp2intersect">, Group<m_x86_Features_Group>;
def mno_avx512vp2intersect : Flag<["-"], "mno-avx512vp2intersect">, Group<m_x86_Features_Group>;
def mavxifma : Flag<["-"], "mavxifma">, Group<m_x86_Features_Group>;
def mno_avxifma : Flag<["-"], "mno-avxifma">, Group<m_x86_Features_Group>;
def mavxneconvert : Flag<["-"], "mavxneconvert">, Group<m_x86_Features_Group>;
def mno_avxneconvert : Flag<["-"], "mno-avxneconvert">, Group<m_x86_Features_Group>;
def mavxvnniint8 : Flag<["-"], "mavxvnniint8">, Group<m_x86_Features_Group>;
def mno_avxvnniint8 : Flag<["-"], "mno-avxvnniint8">, Group<m_x86_Features_Group>;
def mavxvnni : Flag<["-"], "mavxvnni">, Group<m_x86_Features_Group>;
def mno_avxvnni : Flag<["-"], "mno-avxvnni">, Group<m_x86_Features_Group>;
def madx : Flag<["-"], "madx">, Group<m_x86_Features_Group>;
def mno_adx : Flag<["-"], "mno-adx">, Group<m_x86_Features_Group>;
def maes : Flag<["-"], "maes">, Group<m_x86_Features_Group>;
def mno_aes : Flag<["-"], "mno-aes">, Group<m_x86_Features_Group>;
def mbmi : Flag<["-"], "mbmi">, Group<m_x86_Features_Group>;
def mno_bmi : Flag<["-"], "mno-bmi">, Group<m_x86_Features_Group>;
def mbmi2 : Flag<["-"], "mbmi2">, Group<m_x86_Features_Group>;
def mno_bmi2 : Flag<["-"], "mno-bmi2">, Group<m_x86_Features_Group>;
def mcldemote : Flag<["-"], "mcldemote">, Group<m_x86_Features_Group>;
def mno_cldemote : Flag<["-"], "mno-cldemote">, Group<m_x86_Features_Group>;
def mclflushopt : Flag<["-"], "mclflushopt">, Group<m_x86_Features_Group>;
def mno_clflushopt : Flag<["-"], "mno-clflushopt">, Group<m_x86_Features_Group>;
def mclwb : Flag<["-"], "mclwb">, Group<m_x86_Features_Group>;
def mno_clwb : Flag<["-"], "mno-clwb">, Group<m_x86_Features_Group>;
def mwbnoinvd : Flag<["-"], "mwbnoinvd">, Group<m_x86_Features_Group>;
def mno_wbnoinvd : Flag<["-"], "mno-wbnoinvd">, Group<m_x86_Features_Group>;
def mclzero : Flag<["-"], "mclzero">, Group<m_x86_Features_Group>;
def mno_clzero : Flag<["-"], "mno-clzero">, Group<m_x86_Features_Group>;
def mcrc32 : Flag<["-"], "mcrc32">, Group<m_x86_Features_Group>;
def mno_crc32 : Flag<["-"], "mno-crc32">, Group<m_x86_Features_Group>;
def mcx16 : Flag<["-"], "mcx16">, Group<m_x86_Features_Group>;
def mno_cx16 : Flag<["-"], "mno-cx16">, Group<m_x86_Features_Group>;
def menqcmd : Flag<["-"], "menqcmd">, Group<m_x86_Features_Group>;
def mno_enqcmd : Flag<["-"], "mno-enqcmd">, Group<m_x86_Features_Group>;
def mf16c : Flag<["-"], "mf16c">, Group<m_x86_Features_Group>;
def mno_f16c : Flag<["-"], "mno-f16c">, Group<m_x86_Features_Group>;
def mfma : Flag<["-"], "mfma">, Group<m_x86_Features_Group>;
def mno_fma : Flag<["-"], "mno-fma">, Group<m_x86_Features_Group>;
def mfma4 : Flag<["-"], "mfma4">, Group<m_x86_Features_Group>;
def mno_fma4 : Flag<["-"], "mno-fma4">, Group<m_x86_Features_Group>;
def mfsgsbase : Flag<["-"], "mfsgsbase">, Group<m_x86_Features_Group>;
def mno_fsgsbase : Flag<["-"], "mno-fsgsbase">, Group<m_x86_Features_Group>;
def mfxsr : Flag<["-"], "mfxsr">, Group<m_x86_Features_Group>;
def mno_fxsr : Flag<["-"], "mno-fxsr">, Group<m_x86_Features_Group>;
def minvpcid : Flag<["-"], "minvpcid">, Group<m_x86_Features_Group>;
def mno_invpcid : Flag<["-"], "mno-invpcid">, Group<m_x86_Features_Group>;
def mgfni : Flag<["-"], "mgfni">, Group<m_x86_Features_Group>;
def mno_gfni : Flag<["-"], "mno-gfni">, Group<m_x86_Features_Group>;
def mhreset : Flag<["-"], "mhreset">, Group<m_x86_Features_Group>;
def mno_hreset : Flag<["-"], "mno-hreset">, Group<m_x86_Features_Group>;
def mkl : Flag<["-"], "mkl">, Group<m_x86_Features_Group>;
def mno_kl : Flag<["-"], "mno-kl">, Group<m_x86_Features_Group>;
def mwidekl : Flag<["-"], "mwidekl">, Group<m_x86_Features_Group>;
def mno_widekl : Flag<["-"], "mno-widekl">, Group<m_x86_Features_Group>;
def mlwp : Flag<["-"], "mlwp">, Group<m_x86_Features_Group>;
def mno_lwp : Flag<["-"], "mno-lwp">, Group<m_x86_Features_Group>;
def mlzcnt : Flag<["-"], "mlzcnt">, Group<m_x86_Features_Group>;
def mno_lzcnt : Flag<["-"], "mno-lzcnt">, Group<m_x86_Features_Group>;
def mmovbe : Flag<["-"], "mmovbe">, Group<m_x86_Features_Group>;
def mno_movbe : Flag<["-"], "mno-movbe">, Group<m_x86_Features_Group>;
def mmovdiri : Flag<["-"], "mmovdiri">, Group<m_x86_Features_Group>;
def mno_movdiri : Flag<["-"], "mno-movdiri">, Group<m_x86_Features_Group>;
def mmovdir64b : Flag<["-"], "mmovdir64b">, Group<m_x86_Features_Group>;
def mno_movdir64b : Flag<["-"], "mno-movdir64b">, Group<m_x86_Features_Group>;
def mmwaitx : Flag<["-"], "mmwaitx">, Group<m_x86_Features_Group>;
def mno_mwaitx : Flag<["-"], "mno-mwaitx">, Group<m_x86_Features_Group>;
def mpku : Flag<["-"], "mpku">, Group<m_x86_Features_Group>;
def mno_pku : Flag<["-"], "mno-pku">, Group<m_x86_Features_Group>;
def mpclmul : Flag<["-"], "mpclmul">, Group<m_x86_Features_Group>;
def mno_pclmul : Flag<["-"], "mno-pclmul">, Group<m_x86_Features_Group>;
def mpconfig : Flag<["-"], "mpconfig">, Group<m_x86_Features_Group>;
def mno_pconfig : Flag<["-"], "mno-pconfig">, Group<m_x86_Features_Group>;
def mpopcnt : Flag<["-"], "mpopcnt">, Group<m_x86_Features_Group>;
def mno_popcnt : Flag<["-"], "mno-popcnt">, Group<m_x86_Features_Group>;
def mprefetchi : Flag<["-"], "mprefetchi">, Group<m_x86_Features_Group>;
def mno_prefetchi : Flag<["-"], "mno-prefetchi">, Group<m_x86_Features_Group>;
def mprefetchwt1 : Flag<["-"], "mprefetchwt1">, Group<m_x86_Features_Group>;
def mno_prefetchwt1 : Flag<["-"], "mno-prefetchwt1">, Group<m_x86_Features_Group>;
def mprfchw : Flag<["-"], "mprfchw">, Group<m_x86_Features_Group>;
def mno_prfchw : Flag<["-"], "mno-prfchw">, Group<m_x86_Features_Group>;
def mptwrite : Flag<["-"], "mptwrite">, Group<m_x86_Features_Group>;
def mno_ptwrite : Flag<["-"], "mno-ptwrite">, Group<m_x86_Features_Group>;
def mraoint : Flag<["-"], "mraoint">, Group<m_x86_Features_Group>;
def mno_raoint : Flag<["-"], "mno-raoint">, Group<m_x86_Features_Group>;
def mrdpid : Flag<["-"], "mrdpid">, Group<m_x86_Features_Group>;
def mno_rdpid : Flag<["-"], "mno-rdpid">, Group<m_x86_Features_Group>;
def mrdpru : Flag<["-"], "mrdpru">, Group<m_x86_Features_Group>;
def mno_rdpru : Flag<["-"], "mno-rdpru">, Group<m_x86_Features_Group>;
def mrdrnd : Flag<["-"], "mrdrnd">, Group<m_x86_Features_Group>;
def mno_rdrnd : Flag<["-"], "mno-rdrnd">, Group<m_x86_Features_Group>;
def mrtm : Flag<["-"], "mrtm">, Group<m_x86_Features_Group>;
def mno_rtm : Flag<["-"], "mno-rtm">, Group<m_x86_Features_Group>;
def mrdseed : Flag<["-"], "mrdseed">, Group<m_x86_Features_Group>;
def mno_rdseed : Flag<["-"], "mno-rdseed">, Group<m_x86_Features_Group>;
def msahf : Flag<["-"], "msahf">, Group<m_x86_Features_Group>;
def mno_sahf : Flag<["-"], "mno-sahf">, Group<m_x86_Features_Group>;
def mserialize : Flag<["-"], "mserialize">, Group<m_x86_Features_Group>;
def mno_serialize : Flag<["-"], "mno-serialize">, Group<m_x86_Features_Group>;
def msgx : Flag<["-"], "msgx">, Group<m_x86_Features_Group>;
def mno_sgx : Flag<["-"], "mno-sgx">, Group<m_x86_Features_Group>;
def msha : Flag<["-"], "msha">, Group<m_x86_Features_Group>;
def mno_sha : Flag<["-"], "mno-sha">, Group<m_x86_Features_Group>;
def mtbm : Flag<["-"], "mtbm">, Group<m_x86_Features_Group>;
def mno_tbm : Flag<["-"], "mno-tbm">, Group<m_x86_Features_Group>;
def mtsxldtrk : Flag<["-"], "mtsxldtrk">, Group<m_x86_Features_Group>;
def mno_tsxldtrk : Flag<["-"], "mno-tsxldtrk">, Group<m_x86_Features_Group>;
def muintr : Flag<["-"], "muintr">, Group<m_x86_Features_Group>;
def mno_uintr : Flag<["-"], "mno-uintr">, Group<m_x86_Features_Group>;
def mvaes : Flag<["-"], "mvaes">, Group<m_x86_Features_Group>;
def mno_vaes : Flag<["-"], "mno-vaes">, Group<m_x86_Features_Group>;
def mvpclmulqdq : Flag<["-"], "mvpclmulqdq">, Group<m_x86_Features_Group>;
def mno_vpclmulqdq : Flag<["-"], "mno-vpclmulqdq">, Group<m_x86_Features_Group>;
def mwaitpkg : Flag<["-"], "mwaitpkg">, Group<m_x86_Features_Group>;
def mno_waitpkg : Flag<["-"], "mno-waitpkg">, Group<m_x86_Features_Group>;
def mxop : Flag<["-"], "mxop">, Group<m_x86_Features_Group>;
def mno_xop : Flag<["-"], "mno-xop">, Group<m_x86_Features_Group>;
def mxsave : Flag<["-"], "mxsave">, Group<m_x86_Features_Group>;
def mno_xsave : Flag<["-"], "mno-xsave">, Group<m_x86_Features_Group>;
def mxsavec : Flag<["-"], "mxsavec">, Group<m_x86_Features_Group>;
def mno_xsavec : Flag<["-"], "mno-xsavec">, Group<m_x86_Features_Group>;
def mxsaveopt : Flag<["-"], "mxsaveopt">, Group<m_x86_Features_Group>;
def mno_xsaveopt : Flag<["-"], "mno-xsaveopt">, Group<m_x86_Features_Group>;
def mxsaves : Flag<["-"], "mxsaves">, Group<m_x86_Features_Group>;
def mno_xsaves : Flag<["-"], "mno-xsaves">, Group<m_x86_Features_Group>;
def mshstk : Flag<["-"], "mshstk">, Group<m_x86_Features_Group>;
def mno_shstk : Flag<["-"], "mno-shstk">, Group<m_x86_Features_Group>;
def mretpoline_external_thunk : Flag<["-"], "mretpoline-external-thunk">, Group<m_x86_Features_Group>;
def mno_retpoline_external_thunk : Flag<["-"], "mno-retpoline-external-thunk">, Group<m_x86_Features_Group>;
def mvzeroupper : Flag<["-"], "mvzeroupper">, Group<m_x86_Features_Group>;
def mno_vzeroupper : Flag<["-"], "mno-vzeroupper">, Group<m_x86_Features_Group>;

// These are legacy user-facing driver-level option spellings. They are always
// aliases for options that are spelled using the more common Unix / GNU flag
// style of double-dash and equals-joined flags.
def target_legacy_spelling : Separate<["-"], "target">,
                             Alias<target>,
                             Flags<[CoreOption]>;

// Special internal option to handle -Xlinker --no-demangle.
def Z_Xlinker__no_demangle : Flag<["-"], "Z-Xlinker-no-demangle">,
    Flags<[Unsupported, NoArgumentUnused]>;

// Special internal option to allow forwarding arbitrary arguments to linker.
def Zlinker_input : Separate<["-"], "Zlinker-input">,
    Flags<[Unsupported, NoArgumentUnused]>;

// Reserved library options.
def Z_reserved_lib_stdcxx : Flag<["-"], "Z-reserved-lib-stdc++">,
    Flags<[LinkerInput, NoArgumentUnused, Unsupported]>, Group<reserved_lib_Group>;
def Z_reserved_lib_cckext : Flag<["-"], "Z-reserved-lib-cckext">,
    Flags<[LinkerInput, NoArgumentUnused, Unsupported]>, Group<reserved_lib_Group>;

// Ignored options
multiclass BooleanFFlag<string name> {
  def f#NAME : Flag<["-"], "f"#name>;
  def fno_#NAME : Flag<["-"], "fno-"#name>;
}

multiclass FlangIgnoredDiagOpt<string name> {
  def unsupported_warning_w#NAME : Flag<["-", "--"], "W"#name>, Group<flang_ignored_w_Group>;
}

defm : BooleanFFlag<"keep-inline-functions">, Group<clang_ignored_gcc_optimization_f_Group>;

def fprofile_dir : Joined<["-"], "fprofile-dir=">, Group<f_Group>;

// The default value matches BinutilsVersion in MCAsmInfo.h.
def fbinutils_version_EQ : Joined<["-"], "fbinutils-version=">,
  MetaVarName<"<major.minor>">, Group<f_Group>, Flags<[CC1Option]>,
  HelpText<"Produced object files can use all ELF features supported by this "
  "binutils version and newer. If -fno-integrated-as is specified, the "
  "generated assembly will consider GNU as support. 'none' means that all ELF "
  "features can be used, regardless of binutils support. Defaults to 2.26.">;
def fuse_ld_EQ : Joined<["-"], "fuse-ld=">, Group<f_Group>, Flags<[CoreOption, LinkOption]>;
def ld_path_EQ : Joined<["--"], "ld-path=">, Group<Link_Group>;

defm align_labels : BooleanFFlag<"align-labels">, Group<clang_ignored_gcc_optimization_f_Group>;
def falign_labels_EQ : Joined<["-"], "falign-labels=">, Group<clang_ignored_gcc_optimization_f_Group>;
defm align_loops : BooleanFFlag<"align-loops">, Group<clang_ignored_gcc_optimization_f_Group>;
defm align_jumps : BooleanFFlag<"align-jumps">, Group<clang_ignored_gcc_optimization_f_Group>;
def falign_jumps_EQ : Joined<["-"], "falign-jumps=">, Group<clang_ignored_gcc_optimization_f_Group>;

// FIXME: This option should be supported and wired up to our diognostics, but
// ignore it for now to avoid breaking builds that use it.
def fdiagnostics_show_location_EQ : Joined<["-"], "fdiagnostics-show-location=">, Group<clang_ignored_f_Group>;

defm fcheck_new : BooleanFFlag<"check-new">, Group<clang_ignored_f_Group>;
defm caller_saves : BooleanFFlag<"caller-saves">, Group<clang_ignored_gcc_optimization_f_Group>;
defm reorder_blocks : BooleanFFlag<"reorder-blocks">, Group<clang_ignored_gcc_optimization_f_Group>;
defm branch_count_reg : BooleanFFlag<"branch-count-reg">, Group<clang_ignored_gcc_optimization_f_Group>;
defm default_inline : BooleanFFlag<"default-inline">, Group<clang_ignored_gcc_optimization_f_Group>;
defm fat_lto_objects : BooleanFFlag<"fat-lto-objects">, Group<clang_ignored_gcc_optimization_f_Group>;
defm float_store : BooleanFFlag<"float-store">, Group<clang_ignored_gcc_optimization_f_Group>;
defm friend_injection : BooleanFFlag<"friend-injection">, Group<clang_ignored_f_Group>;
defm function_attribute_list : BooleanFFlag<"function-attribute-list">, Group<clang_ignored_f_Group>;
defm gcse : BooleanFFlag<"gcse">, Group<clang_ignored_gcc_optimization_f_Group>;
defm gcse_after_reload: BooleanFFlag<"gcse-after-reload">, Group<clang_ignored_gcc_optimization_f_Group>;
defm gcse_las: BooleanFFlag<"gcse-las">, Group<clang_ignored_gcc_optimization_f_Group>;
defm gcse_sm: BooleanFFlag<"gcse-sm">, Group<clang_ignored_gcc_optimization_f_Group>;
defm gnu : BooleanFFlag<"gnu">, Group<clang_ignored_f_Group>;
defm implicit_templates : BooleanFFlag<"implicit-templates">, Group<clang_ignored_f_Group>;
defm implement_inlines : BooleanFFlag<"implement-inlines">, Group<clang_ignored_f_Group>;
defm merge_constants : BooleanFFlag<"merge-constants">, Group<clang_ignored_gcc_optimization_f_Group>;
defm modulo_sched : BooleanFFlag<"modulo-sched">, Group<clang_ignored_gcc_optimization_f_Group>;
defm modulo_sched_allow_regmoves : BooleanFFlag<"modulo-sched-allow-regmoves">,
    Group<clang_ignored_gcc_optimization_f_Group>;
defm inline_functions_called_once : BooleanFFlag<"inline-functions-called-once">,
    Group<clang_ignored_gcc_optimization_f_Group>;
def finline_limit_EQ : Joined<["-"], "finline-limit=">, Group<clang_ignored_gcc_optimization_f_Group>;
defm finline_limit : BooleanFFlag<"inline-limit">, Group<clang_ignored_gcc_optimization_f_Group>;
defm inline_small_functions : BooleanFFlag<"inline-small-functions">,
    Group<clang_ignored_gcc_optimization_f_Group>;
defm ipa_cp : BooleanFFlag<"ipa-cp">,
    Group<clang_ignored_gcc_optimization_f_Group>;
defm ivopts : BooleanFFlag<"ivopts">, Group<clang_ignored_gcc_optimization_f_Group>;
defm semantic_interposition : BoolFOption<"semantic-interposition",
  LangOpts<"SemanticInterposition">, DefaultFalse,
  PosFlag<SetTrue, [CC1Option]>, NegFlag<SetFalse>>;
defm non_call_exceptions : BooleanFFlag<"non-call-exceptions">, Group<clang_ignored_f_Group>;
defm peel_loops : BooleanFFlag<"peel-loops">, Group<clang_ignored_gcc_optimization_f_Group>;
defm permissive : BooleanFFlag<"permissive">, Group<clang_ignored_f_Group>;
defm prefetch_loop_arrays : BooleanFFlag<"prefetch-loop-arrays">, Group<clang_ignored_gcc_optimization_f_Group>;
defm printf : BooleanFFlag<"printf">, Group<clang_ignored_f_Group>;
defm profile : BooleanFFlag<"profile">, Group<clang_ignored_f_Group>;
defm profile_correction : BooleanFFlag<"profile-correction">, Group<clang_ignored_gcc_optimization_f_Group>;
defm profile_generate_sampling : BooleanFFlag<"profile-generate-sampling">, Group<clang_ignored_f_Group>;
defm profile_reusedist : BooleanFFlag<"profile-reusedist">, Group<clang_ignored_f_Group>;
defm profile_values : BooleanFFlag<"profile-values">, Group<clang_ignored_gcc_optimization_f_Group>;
defm regs_graph : BooleanFFlag<"regs-graph">, Group<clang_ignored_f_Group>;
defm rename_registers : BooleanFFlag<"rename-registers">, Group<clang_ignored_gcc_optimization_f_Group>;
defm ripa : BooleanFFlag<"ripa">, Group<clang_ignored_f_Group>;
defm schedule_insns : BooleanFFlag<"schedule-insns">, Group<clang_ignored_gcc_optimization_f_Group>;
defm schedule_insns2 : BooleanFFlag<"schedule-insns2">, Group<clang_ignored_gcc_optimization_f_Group>;
defm see : BooleanFFlag<"see">, Group<clang_ignored_f_Group>;
defm signaling_nans : BooleanFFlag<"signaling-nans">, Group<clang_ignored_gcc_optimization_f_Group>;
defm single_precision_constant : BooleanFFlag<"single-precision-constant">,
    Group<clang_ignored_gcc_optimization_f_Group>;
defm spec_constr_count : BooleanFFlag<"spec-constr-count">, Group<clang_ignored_f_Group>;
defm stack_check : BooleanFFlag<"stack-check">, Group<clang_ignored_f_Group>;
defm strength_reduce :
    BooleanFFlag<"strength-reduce">, Group<clang_ignored_gcc_optimization_f_Group>;
defm tls_model : BooleanFFlag<"tls-model">, Group<clang_ignored_f_Group>;
defm tracer : BooleanFFlag<"tracer">, Group<clang_ignored_gcc_optimization_f_Group>;
defm tree_dce : BooleanFFlag<"tree-dce">, Group<clang_ignored_gcc_optimization_f_Group>;
defm tree_salias : BooleanFFlag<"tree-salias">, Group<clang_ignored_f_Group>;
defm tree_ter : BooleanFFlag<"tree-ter">, Group<clang_ignored_gcc_optimization_f_Group>;
defm tree_vectorizer_verbose : BooleanFFlag<"tree-vectorizer-verbose">, Group<clang_ignored_f_Group>;
defm tree_vrp : BooleanFFlag<"tree-vrp">, Group<clang_ignored_gcc_optimization_f_Group>;
defm : BooleanFFlag<"unit-at-a-time">, Group<clang_ignored_gcc_optimization_f_Group>;
defm unroll_all_loops : BooleanFFlag<"unroll-all-loops">, Group<clang_ignored_gcc_optimization_f_Group>;
defm unsafe_loop_optimizations : BooleanFFlag<"unsafe-loop-optimizations">,
    Group<clang_ignored_gcc_optimization_f_Group>;
defm unswitch_loops : BooleanFFlag<"unswitch-loops">, Group<clang_ignored_gcc_optimization_f_Group>;
defm use_linker_plugin : BooleanFFlag<"use-linker-plugin">, Group<clang_ignored_gcc_optimization_f_Group>;
defm vect_cost_model : BooleanFFlag<"vect-cost-model">, Group<clang_ignored_gcc_optimization_f_Group>;
defm variable_expansion_in_unroller : BooleanFFlag<"variable-expansion-in-unroller">,
    Group<clang_ignored_gcc_optimization_f_Group>;
defm web : BooleanFFlag<"web">, Group<clang_ignored_gcc_optimization_f_Group>;
defm whole_program : BooleanFFlag<"whole-program">, Group<clang_ignored_gcc_optimization_f_Group>;
defm devirtualize : BooleanFFlag<"devirtualize">, Group<clang_ignored_gcc_optimization_f_Group>;
defm devirtualize_speculatively : BooleanFFlag<"devirtualize-speculatively">,
    Group<clang_ignored_gcc_optimization_f_Group>;

// Generic gfortran options.
def A_DASH : Joined<["-"], "A-">, Group<gfortran_Group>;
def static_libgfortran : Flag<["-"], "static-libgfortran">, Group<gfortran_Group>;

// "f" options with values for gfortran.
def fblas_matmul_limit_EQ : Joined<["-"], "fblas-matmul-limit=">, Group<gfortran_Group>;
def fcheck_EQ : Joined<["-"], "fcheck=">, Group<gfortran_Group>;
def fcoarray_EQ : Joined<["-"], "fcoarray=">, Group<gfortran_Group>;
def ffpe_trap_EQ : Joined<["-"], "ffpe-trap=">, Group<gfortran_Group>;
def ffree_line_length_VALUE : Joined<["-"], "ffree-line-length-">, Group<gfortran_Group>;
def finit_character_EQ : Joined<["-"], "finit-character=">, Group<gfortran_Group>;
def finit_integer_EQ : Joined<["-"], "finit-integer=">, Group<gfortran_Group>;
def finit_logical_EQ : Joined<["-"], "finit-logical=">, Group<gfortran_Group>;
def finit_real_EQ : Joined<["-"], "finit-real=">, Group<gfortran_Group>;
def fmax_array_constructor_EQ : Joined<["-"], "fmax-array-constructor=">, Group<gfortran_Group>;
def fmax_errors_EQ : Joined<["-"], "fmax-errors=">, Group<gfortran_Group>;
def fmax_stack_var_size_EQ : Joined<["-"], "fmax-stack-var-size=">, Group<gfortran_Group>;
def fmax_subrecord_length_EQ : Joined<["-"], "fmax-subrecord-length=">, Group<gfortran_Group>;
def frecord_marker_EQ : Joined<["-"], "frecord-marker=">, Group<gfortran_Group>;

// "f" flags for gfortran.
defm aggressive_function_elimination : BooleanFFlag<"aggressive-function-elimination">, Group<gfortran_Group>;
defm align_commons : BooleanFFlag<"align-commons">, Group<gfortran_Group>;
defm all_intrinsics : BooleanFFlag<"all-intrinsics">, Group<gfortran_Group>;
def fautomatic : Flag<["-"], "fautomatic">; // -fno-automatic is significant
defm backtrace : BooleanFFlag<"backtrace">, Group<gfortran_Group>;
defm bounds_check : BooleanFFlag<"bounds-check">, Group<gfortran_Group>;
defm check_array_temporaries : BooleanFFlag<"check-array-temporaries">, Group<gfortran_Group>;
defm cray_pointer : BooleanFFlag<"cray-pointer">, Group<gfortran_Group>;
defm d_lines_as_code : BooleanFFlag<"d-lines-as-code">, Group<gfortran_Group>;
defm d_lines_as_comments : BooleanFFlag<"d-lines-as-comments">, Group<gfortran_Group>;
defm dollar_ok : BooleanFFlag<"dollar-ok">, Group<gfortran_Group>;
defm dump_fortran_optimized : BooleanFFlag<"dump-fortran-optimized">, Group<gfortran_Group>;
defm dump_fortran_original : BooleanFFlag<"dump-fortran-original">, Group<gfortran_Group>;
defm dump_parse_tree : BooleanFFlag<"dump-parse-tree">, Group<gfortran_Group>;
defm external_blas : BooleanFFlag<"external-blas">, Group<gfortran_Group>;
defm f2c : BooleanFFlag<"f2c">, Group<gfortran_Group>;
defm frontend_optimize : BooleanFFlag<"frontend-optimize">, Group<gfortran_Group>;
defm init_local_zero : BooleanFFlag<"init-local-zero">, Group<gfortran_Group>;
defm integer_4_integer_8 : BooleanFFlag<"integer-4-integer-8">, Group<gfortran_Group>;
defm max_identifier_length : BooleanFFlag<"max-identifier-length">, Group<gfortran_Group>;
defm module_private : BooleanFFlag<"module-private">, Group<gfortran_Group>;
defm pack_derived : BooleanFFlag<"pack-derived">, Group<gfortran_Group>;
//defm protect_parens : BooleanFFlag<"protect-parens">, Group<gfortran_Group>;
defm range_check : BooleanFFlag<"range-check">, Group<gfortran_Group>;
defm real_4_real_10 : BooleanFFlag<"real-4-real-10">, Group<gfortran_Group>;
defm real_4_real_16 : BooleanFFlag<"real-4-real-16">, Group<gfortran_Group>;
defm real_4_real_8 : BooleanFFlag<"real-4-real-8">, Group<gfortran_Group>;
defm real_8_real_10 : BooleanFFlag<"real-8-real-10">, Group<gfortran_Group>;
defm real_8_real_16 : BooleanFFlag<"real-8-real-16">, Group<gfortran_Group>;
defm real_8_real_4 : BooleanFFlag<"real-8-real-4">, Group<gfortran_Group>;
defm realloc_lhs : BooleanFFlag<"realloc-lhs">, Group<gfortran_Group>;
defm recursive : BooleanFFlag<"recursive">, Group<gfortran_Group>;
defm repack_arrays : BooleanFFlag<"repack-arrays">, Group<gfortran_Group>;
defm second_underscore : BooleanFFlag<"second-underscore">, Group<gfortran_Group>;
defm sign_zero : BooleanFFlag<"sign-zero">, Group<gfortran_Group>;
defm whole_file : BooleanFFlag<"whole-file">, Group<gfortran_Group>;

// -W <arg> options unsupported by the flang compiler
// If any of these options are passed into flang's compiler driver,
// a warning will be raised and the argument will be claimed
defm : FlangIgnoredDiagOpt<"extra">;
defm : FlangIgnoredDiagOpt<"aliasing">;
defm : FlangIgnoredDiagOpt<"ampersand">;
defm : FlangIgnoredDiagOpt<"array-bounds">;
defm : FlangIgnoredDiagOpt<"c-binding-type">;
defm : FlangIgnoredDiagOpt<"character-truncation">;
defm : FlangIgnoredDiagOpt<"conversion">;
defm : FlangIgnoredDiagOpt<"do-subscript">;
defm : FlangIgnoredDiagOpt<"function-elimination">;
defm : FlangIgnoredDiagOpt<"implicit-interface">;
defm : FlangIgnoredDiagOpt<"implicit-procedure">;
defm : FlangIgnoredDiagOpt<"intrinsic-shadow">;
defm : FlangIgnoredDiagOpt<"use-without-only">;
defm : FlangIgnoredDiagOpt<"intrinsics-std">;
defm : FlangIgnoredDiagOpt<"line-truncation">;
defm : FlangIgnoredDiagOpt<"no-align-commons">;
defm : FlangIgnoredDiagOpt<"no-overwrite-recursive">;
defm : FlangIgnoredDiagOpt<"no-tabs">;
defm : FlangIgnoredDiagOpt<"real-q-constant">;
defm : FlangIgnoredDiagOpt<"surprising">;
defm : FlangIgnoredDiagOpt<"underflow">;
defm : FlangIgnoredDiagOpt<"unused-parameter">;
defm : FlangIgnoredDiagOpt<"realloc-lhs">;
defm : FlangIgnoredDiagOpt<"realloc-lhs-all">;
defm : FlangIgnoredDiagOpt<"frontend-loop-interchange">;
defm : FlangIgnoredDiagOpt<"target-lifetime">;

// C++ SYCL options
def reuse_exe_EQ : Joined<["-"], "reuse-exe=">, Flags<[CoreOption]>,
  HelpText<"Speed up FPGA aoc compile if the device code in <exe> is unchanged.">,
  MetaVarName<"<exe>">;
def fsycl : Flag<["-"], "fsycl">, Flags<[NoXarchOption, CoreOption]>, Group<sycl_Group>,
  HelpText<"Enables SYCL kernels compilation for device">;
def fno_sycl : Flag<["-"], "fno-sycl">, Flags<[NoXarchOption, CoreOption]>, Group<sycl_Group>,
  HelpText<"Disables SYCL kernels compilation for device">;
// FIXME: -fsycl-explicit-simd is deprecated. remove it when support is dropped.
def : Flag<["-"], "fsycl-explicit-simd">, Flags<[CoreOption, Deprecated]>,
  Group<clang_ignored_legacy_options_Group>,
  HelpText<"Enable SYCL explicit SIMD extension. (deprecated)">;
def : Flag<["-"], "fno-sycl-explicit-simd">,
  Flags<[CoreOption, Deprecated]>,
  Group<clang_ignored_legacy_options_Group>,
  HelpText<"Disable SYCL explicit SIMD extension. (deprecated)">;
defm sycl_early_optimizations : OptOutCC1FFlag<"sycl-early-optimizations", "Enable", "Disable", " standard optimization pipeline for SYCL device compiler", [CoreOption]>,
  MarshallingInfoFlag<CodeGenOpts<"DisableSYCLEarlyOpts">>;
def fsycl_dead_args_optimization : Flag<["-"], "fsycl-dead-args-optimization">,
  Group<sycl_Group>, Flags<[NoArgumentUnused, CoreOption]>, HelpText<"Enables "
  "elimination of DPC++ dead kernel arguments">;
def fno_sycl_dead_args_optimization : Flag<["-"], "fno-sycl-dead-args-optimization">,
  Group<sycl_Group>, Flags<[NoArgumentUnused, CoreOption]>, HelpText<"Disables "
  "elimination of DPC++ dead kernel arguments">;
def fsycl_device_lib_EQ : CommaJoined<["-"], "fsycl-device-lib=">, Group<sycl_Group>, Flags<[NoXarchOption, CoreOption]>,
  Values<"libc, libm-fp32, libm-fp64, libimf-fp32, libimf-fp64, libimf-bf16, all">, HelpText<"Control inclusion of "
  "device libraries into device binary linkage. Valid arguments "
  "are libc, libm-fp32, libm-fp64, libimf-fp32, libimf-fp64, libimf-bf16, all">;
def fno_sycl_device_lib_EQ : CommaJoined<["-"], "fno-sycl-device-lib=">, Group<sycl_Group>, Flags<[NoXarchOption, CoreOption]>,
  Values<"libc, libm-fp32, libm-fp64, all">, HelpText<"Control exclusion of "
  "device libraries from device binary linkage. Valid arguments "
  "are libc, libm-fp32, libm-fp64, all">;
def fsycl_device_lib_jit_link : Flag<["-"], "fsycl-device-lib-jit-link">,
  Group<sycl_Group>, Flags<[NoArgumentUnused, CoreOption]>, HelpText<"Enables "
  "sycl device library jit link (experimental)">;
def fno_sycl_device_lib_jit_link : Flag<["-"], "fno-sycl-device-lib-jit-link">,
  Group<sycl_Group>, Flags<[NoArgumentUnused, CoreOption]>, HelpText<"Disables "
  "sycl device library jit link (experimental)">;
def fsycl_fp32_prec_sqrt : Flag<["-"], "fsycl-fp32-prec-sqrt">, Group<sycl_Group>, Flags<[CC1Option]>,
  HelpText<"SYCL only. Specify that single precision floating-point sqrt is correctly rounded.">,
  MarshallingInfoFlag<CodeGenOpts<"SYCLFp32PrecSqrt">>;

//===----------------------------------------------------------------------===//
// FLangOption + NoXarchOption
//===----------------------------------------------------------------------===//

def flang_experimental_exec : Flag<["-"], "flang-experimental-exec">,
  Flags<[FlangOption, FlangOnlyOption, NoXarchOption, HelpHidden]>,
  HelpText<"Enable support for generating executables (experimental)">;

def flang_experimental_hlfir : Flag<["-"], "flang-experimental-hlfir">,
  Flags<[FlangOption, FC1Option, FlangOnlyOption, NoXarchOption, HelpHidden]>,
  HelpText<"Use HLFIR lowering (experimental)">;

//===----------------------------------------------------------------------===//
// FLangOption + CoreOption + NoXarchOption
//===----------------------------------------------------------------------===//

def Xflang : Separate<["-"], "Xflang">,
  HelpText<"Pass <arg> to the flang compiler">, MetaVarName<"<arg>">,
  Flags<[FlangOption, FlangOnlyOption, NoXarchOption, CoreOption]>,
  Group<CompileOnly_Group>;

//===----------------------------------------------------------------------===//
// FlangOption and FC1 Options
//===----------------------------------------------------------------------===//

let Flags = [FC1Option, FlangOption, FlangOnlyOption] in {

def cpp : Flag<["-"], "cpp">, Group<f_Group>,
  HelpText<"Enable predefined and command line preprocessor macros">;
def nocpp : Flag<["-"], "nocpp">, Group<f_Group>,
  HelpText<"Disable predefined and command line preprocessor macros">;
def module_dir : JoinedOrSeparate<["-"], "module-dir">, MetaVarName<"<dir>">,
  HelpText<"Put MODULE files in <dir>">,
  DocBrief<[{This option specifies where to put .mod files for compiled modules.
It is also added to the list of directories to be searched by an USE statement.
The default is the current directory.}]>;

def ffixed_form : Flag<["-"], "ffixed-form">, Group<f_Group>,
  HelpText<"Process source files in fixed form">;
def ffree_form : Flag<["-"], "ffree-form">, Group<f_Group>,
  HelpText<"Process source files in free form">;
def ffixed_line_length_EQ : Joined<["-"], "ffixed-line-length=">, Group<f_Group>,
  HelpText<"Use <value> as character line width in fixed mode">,
  DocBrief<[{Set column after which characters are ignored in typical fixed-form lines in the source
file}]>;
def ffixed_line_length_VALUE : Joined<["-"], "ffixed-line-length-">, Group<f_Group>, Alias<ffixed_line_length_EQ>;
def fconvert_EQ : Joined<["-"], "fconvert=">, Group<f_Group>,
  HelpText<"Set endian conversion of data for unformatted files">;
def fopenacc : Flag<["-"], "fopenacc">, Group<f_Group>,
  HelpText<"Enable OpenACC">;
def fdefault_double_8 : Flag<["-"],"fdefault-double-8">, Group<f_Group>,
  HelpText<"Set the default double precision kind to an 8 byte wide type">;
def fdefault_integer_8 : Flag<["-"],"fdefault-integer-8">, Group<f_Group>,
  HelpText<"Set the default integer kind to an 8 byte wide type">;
def fdefault_real_8 : Flag<["-"],"fdefault-real-8">, Group<f_Group>,
  HelpText<"Set the default real kind to an 8 byte wide type">;
def flarge_sizes : Flag<["-"],"flarge-sizes">, Group<f_Group>,
  HelpText<"Use INTEGER(KIND=8) for the result type in size-related intrinsics">;

def falternative_parameter_statement : Flag<["-"], "falternative-parameter-statement">, Group<f_Group>,
  HelpText<"Enable the old style PARAMETER statement">;
def fintrinsic_modules_path : Separate<["-"], "fintrinsic-modules-path">,  Group<f_Group>, MetaVarName<"<dir>">,
  HelpText<"Specify where to find the compiled intrinsic modules">,
  DocBrief<[{This option specifies the location of pre-compiled intrinsic modules,
  if they are not in the default location expected by the compiler.}]>;

defm backslash : OptInFC1FFlag<"backslash", "Specify that backslash in string introduces an escape character">;
defm xor_operator : OptInFC1FFlag<"xor-operator", "Enable .XOR. as a synonym of .NEQV.">;
defm logical_abbreviations : OptInFC1FFlag<"logical-abbreviations", "Enable logical abbreviations">;
defm implicit_none : OptInFC1FFlag<"implicit-none", "No implicit typing allowed unless overridden by IMPLICIT statements">;
defm underscoring : OptInFC1FFlag<"underscoring", "Appends one trailing underscore to external names">;

def fno_automatic : Flag<["-"], "fno-automatic">, Group<f_Group>,
  HelpText<"Implies the SAVE attribute for non-automatic local objects in subprograms unless RECURSIVE">;

defm stack_arrays : BoolOptionWithoutMarshalling<"f", "stack-arrays",
  PosFlag<SetTrue, [], "Attempt to allocate array temporaries on the stack, no matter their size">,
  NegFlag<SetFalse, [], "Allocate array temporaries on the heap (default)">>;
defm loop_versioning : BoolOptionWithoutMarshalling<"f", "version-loops-for-stride",
  PosFlag<SetTrue, [], "Create unit-strided versions of loops">,
   NegFlag<SetFalse, [], "Do not create unit-strided loops (default)">>;
} // let Flags = [FC1Option, FlangOption, FlangOnlyOption]

def J : JoinedOrSeparate<["-"], "J">,
  Flags<[RenderJoined, FlangOption, FC1Option, FlangOnlyOption]>,
  Group<gfortran_Group>,
  Alias<module_dir>;

//===----------------------------------------------------------------------===//
// FC1 Options
//===----------------------------------------------------------------------===//

// move out of the next block make it accessible by code clang
def emit_mlir : Flag<["-"], "emit-mlir">, Group<Action_Group>,
  Flags<[CoreOption, FC1Option]>,
  HelpText<"Build the parse tree, then lower it to MLIR">;

let Flags = [FC1Option, FlangOnlyOption] in {

def fget_definition : MultiArg<["-"], "fget-definition", 3>,
  HelpText<"Get the symbol definition from <line> <start-column> <end-column>">,
  Group<Action_Group>;
def test_io : Flag<["-"], "test-io">, Group<Action_Group>,
  HelpText<"Run the InputOuputTest action. Use for development and testing only.">;
def fdebug_unparse_no_sema : Flag<["-"], "fdebug-unparse-no-sema">, Group<Action_Group>,
  HelpText<"Unparse and stop (skips the semantic checks)">,
  DocBrief<[{Only run the parser, then unparse the parse-tree and output the
generated Fortran source file. Semantic checks are disabled.}]>;
def fdebug_unparse : Flag<["-"], "fdebug-unparse">, Group<Action_Group>,
  HelpText<"Unparse and stop.">,
  DocBrief<[{Run the parser and the semantic checks. Then unparse the
parse-tree and output the generated Fortran source file.}]>;
def fdebug_unparse_with_symbols : Flag<["-"], "fdebug-unparse-with-symbols">, Group<Action_Group>,
  HelpText<"Unparse and stop.">;
def fdebug_dump_symbols : Flag<["-"], "fdebug-dump-symbols">, Group<Action_Group>,
  HelpText<"Dump symbols after the semantic analysis">;
def fdebug_dump_parse_tree : Flag<["-"], "fdebug-dump-parse-tree">, Group<Action_Group>,
  HelpText<"Dump the parse tree">,
  DocBrief<[{Run the Parser and the semantic checks, and then output the
parse tree.}]>;
def fdebug_dump_pft : Flag<["-"], "fdebug-dump-pft">, Group<Action_Group>,
  HelpText<"Dump the pre-fir parse tree">;
def fdebug_dump_parse_tree_no_sema : Flag<["-"], "fdebug-dump-parse-tree-no-sema">, Group<Action_Group>,
  HelpText<"Dump the parse tree (skips the semantic checks)">,
  DocBrief<[{Run the Parser and then output the parse tree. Semantic
checks are disabled.}]>;
def fdebug_dump_all : Flag<["-"], "fdebug-dump-all">, Group<Action_Group>,
  HelpText<"Dump symbols and the parse tree after the semantic checks">;
def fdebug_dump_provenance : Flag<["-"], "fdebug-dump-provenance">, Group<Action_Group>,
  HelpText<"Dump provenance">;
def fdebug_dump_parsing_log : Flag<["-"], "fdebug-dump-parsing-log">, Group<Action_Group>,
  HelpText<"Run instrumented parse and dump the parsing log">;
def fdebug_measure_parse_tree : Flag<["-"], "fdebug-measure-parse-tree">, Group<Action_Group>,
  HelpText<"Measure the parse tree">;
def fdebug_pre_fir_tree : Flag<["-"], "fdebug-pre-fir-tree">, Group<Action_Group>,
  HelpText<"Dump the pre-FIR tree">;
def fdebug_module_writer : Flag<["-"],"fdebug-module-writer">,
  HelpText<"Enable debug messages while writing module files">;
def fget_symbols_sources : Flag<["-"], "fget-symbols-sources">, Group<Action_Group>,
  HelpText<"Dump symbols and their source code locations">;

def module_suffix : Separate<["-"], "module-suffix">,  Group<f_Group>, MetaVarName<"<suffix>">,
  HelpText<"Use <suffix> as the suffix for module files (the default value is `.mod`)">;
def fno_reformat : Flag<["-"], "fno-reformat">, Group<Preprocessor_Group>,
  HelpText<"Dump the cooked character stream in -E mode">;
defm analyzed_objects_for_unparse : OptOutFC1FFlag<"analyzed-objects-for-unparse", "", "Do not use the analyzed objects when unparsing">;

<<<<<<< HEAD
def emit_fir : Flag<["-"], "emit-fir">, Alias<emit_mlir>;
=======
def emit_fir : Flag<["-"], "emit-fir">, Group<Action_Group>,
  HelpText<"Build the parse tree, then lower it to FIR">;
def emit_mlir : Flag<["-"], "emit-mlir">, Alias<emit_fir>;

def emit_hlfir : Flag<["-"], "emit-hlfir">, Group<Action_Group>,
  HelpText<"Build the parse tree, then lower it to HLFIR">;
>>>>>>> 6d2a46a5

} // let Flags = [FC1Option, FlangOnlyOption]

//===----------------------------------------------------------------------===//
// Target Options (cc1 + cc1as)
//===----------------------------------------------------------------------===//

let Flags = [CC1Option, CC1AsOption, NoDriverOption] in {

def tune_cpu : Separate<["-"], "tune-cpu">,
  HelpText<"Tune for a specific cpu type">,
  MarshallingInfoString<TargetOpts<"TuneCPU">>;
def target_abi : Separate<["-"], "target-abi">,
  HelpText<"Target a particular ABI type">,
  MarshallingInfoString<TargetOpts<"ABI">>;
def target_sdk_version_EQ : Joined<["-"], "target-sdk-version=">,
  HelpText<"The version of target SDK used for compilation">;
def darwin_target_variant_sdk_version_EQ : Joined<["-"],
  "darwin-target-variant-sdk-version=">,
  HelpText<"The version of darwin target variant SDK used for compilation">;

} // let Flags = [CC1Option, CC1AsOption, NoDriverOption]

let Flags = [CC1Option, CC1AsOption] in {

def darwin_target_variant_triple : Separate<["-"], "darwin-target-variant-triple">,
  HelpText<"Specify the darwin target variant triple">,
  MarshallingInfoString<TargetOpts<"DarwinTargetVariantTriple">>,
  Normalizer<"normalizeTriple">;

} // let Flags = [CC1Option, CC1AsOption]

//===----------------------------------------------------------------------===//
// Target Options (cc1 + cc1as + fc1)
//===----------------------------------------------------------------------===//

let Flags = [CC1Option, CC1AsOption, FC1Option, NoDriverOption] in {

def target_cpu : Separate<["-"], "target-cpu">,
  HelpText<"Target a specific cpu type">,
  MarshallingInfoString<TargetOpts<"CPU">>;
def target_feature : Separate<["-"], "target-feature">,
  HelpText<"Target specific attributes">,
  MarshallingInfoStringVector<TargetOpts<"FeaturesAsWritten">>;
def triple : Separate<["-"], "triple">,
  HelpText<"Specify target triple (e.g. i686-apple-darwin9)">,
  MarshallingInfoString<TargetOpts<"Triple">, "llvm::Triple::normalize(llvm::sys::getDefaultTargetTriple())">,
  AlwaysEmit, Normalizer<"normalizeTriple">;

} // let Flags = [CC1Option, CC1ASOption, FC1Option, NoDriverOption]

//===----------------------------------------------------------------------===//
// Target Options (other)
//===----------------------------------------------------------------------===//

let Flags = [CC1Option, NoDriverOption] in {

def target_linker_version : Separate<["-"], "target-linker-version">,
  HelpText<"Target linker version">,
  MarshallingInfoString<TargetOpts<"LinkerVersion">>;
def triple_EQ : Joined<["-"], "triple=">, Alias<triple>;
def mfpmath : Separate<["-"], "mfpmath">,
  HelpText<"Which unit to use for fp math">,
  MarshallingInfoString<TargetOpts<"FPMath">>;

defm padding_on_unsigned_fixed_point : BoolOption<"f", "padding-on-unsigned-fixed-point",
  LangOpts<"PaddingOnUnsignedFixedPoint">, DefaultFalse,
  PosFlag<SetTrue, [], "Force each unsigned fixed point type to have an extra bit of padding to align their scales with those of signed fixed point types">,
  NegFlag<SetFalse>>,
  ShouldParseIf<ffixed_point.KeyPath>;

} // let Flags = [CC1Option, NoDriverOption]

//===----------------------------------------------------------------------===//
// Analyzer Options
//===----------------------------------------------------------------------===//

let Flags = [CC1Option, NoDriverOption] in {

def analysis_UnoptimizedCFG : Flag<["-"], "unoptimized-cfg">,
  HelpText<"Generate unoptimized CFGs for all analyses">,
  MarshallingInfoFlag<AnalyzerOpts<"UnoptimizedCFG">>;
def analysis_CFGAddImplicitDtors : Flag<["-"], "cfg-add-implicit-dtors">,
  HelpText<"Add C++ implicit destructors to CFGs for all analyses">;

def analyzer_constraints : Separate<["-"], "analyzer-constraints">,
  HelpText<"Source Code Analysis - Symbolic Constraint Engines">;
def analyzer_constraints_EQ : Joined<["-"], "analyzer-constraints=">,
  Alias<analyzer_constraints>;

def analyzer_output : Separate<["-"], "analyzer-output">,
  HelpText<"Source Code Analysis - Output Options">;
def analyzer_output_EQ : Joined<["-"], "analyzer-output=">,
  Alias<analyzer_output>;

def analyzer_purge : Separate<["-"], "analyzer-purge">,
  HelpText<"Source Code Analysis - Dead Symbol Removal Frequency">;
def analyzer_purge_EQ : Joined<["-"], "analyzer-purge=">, Alias<analyzer_purge>;

def analyzer_opt_analyze_headers : Flag<["-"], "analyzer-opt-analyze-headers">,
  HelpText<"Force the static analyzer to analyze functions defined in header files">,
  MarshallingInfoFlag<AnalyzerOpts<"AnalyzeAll">>;
def analyzer_display_progress : Flag<["-"], "analyzer-display-progress">,
  HelpText<"Emit verbose output about the analyzer's progress">,
  MarshallingInfoFlag<AnalyzerOpts<"AnalyzerDisplayProgress">>;
def analyze_function : Separate<["-"], "analyze-function">,
  HelpText<"Run analysis on specific function (for C++ include parameters in name)">,
  MarshallingInfoString<AnalyzerOpts<"AnalyzeSpecificFunction">>;
def analyze_function_EQ : Joined<["-"], "analyze-function=">, Alias<analyze_function>;
def trim_egraph : Flag<["-"], "trim-egraph">,
  HelpText<"Only show error-related paths in the analysis graph">,
  MarshallingInfoFlag<AnalyzerOpts<"TrimGraph">>;
def analyzer_viz_egraph_graphviz : Flag<["-"], "analyzer-viz-egraph-graphviz">,
  HelpText<"Display exploded graph using GraphViz">,
  MarshallingInfoFlag<AnalyzerOpts<"visualizeExplodedGraphWithGraphViz">>;
def analyzer_dump_egraph : Separate<["-"], "analyzer-dump-egraph">,
  HelpText<"Dump exploded graph to the specified file">,
  MarshallingInfoString<AnalyzerOpts<"DumpExplodedGraphTo">>;
def analyzer_dump_egraph_EQ : Joined<["-"], "analyzer-dump-egraph=">, Alias<analyzer_dump_egraph>;

def analyzer_inline_max_stack_depth : Separate<["-"], "analyzer-inline-max-stack-depth">,
  HelpText<"Bound on stack depth while inlining (4 by default)">,
  // Cap the stack depth at 4 calls (5 stack frames, base + 4 calls).
  MarshallingInfoInt<AnalyzerOpts<"InlineMaxStackDepth">, "5">;
def analyzer_inline_max_stack_depth_EQ : Joined<["-"], "analyzer-inline-max-stack-depth=">,
  Alias<analyzer_inline_max_stack_depth>;

def analyzer_inlining_mode : Separate<["-"], "analyzer-inlining-mode">,
  HelpText<"Specify the function selection heuristic used during inlining">;
def analyzer_inlining_mode_EQ : Joined<["-"], "analyzer-inlining-mode=">, Alias<analyzer_inlining_mode>;

def analyzer_disable_retry_exhausted : Flag<["-"], "analyzer-disable-retry-exhausted">,
  HelpText<"Do not re-analyze paths leading to exhausted nodes with a different strategy (may decrease code coverage)">,
  MarshallingInfoFlag<AnalyzerOpts<"NoRetryExhausted">>;

def analyzer_max_loop : Separate<["-"], "analyzer-max-loop">,
  HelpText<"The maximum number of times the analyzer will go through a loop">,
  MarshallingInfoInt<AnalyzerOpts<"maxBlockVisitOnPath">, "4">;
def analyzer_stats : Flag<["-"], "analyzer-stats">,
  HelpText<"Print internal analyzer statistics.">,
  MarshallingInfoFlag<AnalyzerOpts<"PrintStats">>;

def analyzer_checker : Separate<["-"], "analyzer-checker">,
  HelpText<"Choose analyzer checkers to enable">,
  ValuesCode<[{
    static constexpr const char VALUES_CODE [] =
    #define GET_CHECKERS
    #define CHECKER(FULLNAME, CLASS, HT, DOC_URI, IS_HIDDEN)  FULLNAME ","
    #include "clang/StaticAnalyzer/Checkers/Checkers.inc"
    #undef GET_CHECKERS
    #define GET_PACKAGES
    #define PACKAGE(FULLNAME)  FULLNAME ","
    #include "clang/StaticAnalyzer/Checkers/Checkers.inc"
    #undef GET_PACKAGES
    ;
  }]>;
def analyzer_checker_EQ : Joined<["-"], "analyzer-checker=">,
  Alias<analyzer_checker>;

def analyzer_disable_checker : Separate<["-"], "analyzer-disable-checker">,
  HelpText<"Choose analyzer checkers to disable">;
def analyzer_disable_checker_EQ : Joined<["-"], "analyzer-disable-checker=">,
  Alias<analyzer_disable_checker>;

def analyzer_disable_all_checks : Flag<["-"], "analyzer-disable-all-checks">,
  HelpText<"Disable all static analyzer checks">,
  MarshallingInfoFlag<AnalyzerOpts<"DisableAllCheckers">>;

def analyzer_checker_help : Flag<["-"], "analyzer-checker-help">,
  HelpText<"Display the list of analyzer checkers that are available">,
  MarshallingInfoFlag<AnalyzerOpts<"ShowCheckerHelp">>;

def analyzer_checker_help_alpha : Flag<["-"], "analyzer-checker-help-alpha">,
  HelpText<"Display the list of in development analyzer checkers. These "
           "are NOT considered safe, they are unstable and will emit incorrect "
           "reports. Enable ONLY FOR DEVELOPMENT purposes">,
  MarshallingInfoFlag<AnalyzerOpts<"ShowCheckerHelpAlpha">>;

def analyzer_checker_help_developer : Flag<["-"], "analyzer-checker-help-developer">,
  HelpText<"Display the list of developer-only checkers such as modeling "
           "and debug checkers">,
  MarshallingInfoFlag<AnalyzerOpts<"ShowCheckerHelpDeveloper">>;

def analyzer_config_help : Flag<["-"], "analyzer-config-help">,
  HelpText<"Display the list of -analyzer-config options. These are meant for "
           "development purposes only!">,
  MarshallingInfoFlag<AnalyzerOpts<"ShowConfigOptionsList">>;

def analyzer_list_enabled_checkers : Flag<["-"], "analyzer-list-enabled-checkers">,
  HelpText<"Display the list of enabled analyzer checkers">,
  MarshallingInfoFlag<AnalyzerOpts<"ShowEnabledCheckerList">>;

def analyzer_config : Separate<["-"], "analyzer-config">,
  HelpText<"Choose analyzer options to enable">;

def analyzer_checker_option_help : Flag<["-"], "analyzer-checker-option-help">,
  HelpText<"Display the list of checker and package options">,
  MarshallingInfoFlag<AnalyzerOpts<"ShowCheckerOptionList">>;

def analyzer_checker_option_help_alpha : Flag<["-"], "analyzer-checker-option-help-alpha">,
  HelpText<"Display the list of in development checker and package options. "
           "These are NOT considered safe, they are unstable and will emit "
           "incorrect reports. Enable ONLY FOR DEVELOPMENT purposes">,
  MarshallingInfoFlag<AnalyzerOpts<"ShowCheckerOptionAlphaList">>;

def analyzer_checker_option_help_developer : Flag<["-"], "analyzer-checker-option-help-developer">,
  HelpText<"Display the list of checker and package options meant for "
           "development purposes only">,
  MarshallingInfoFlag<AnalyzerOpts<"ShowCheckerOptionDeveloperList">>;

def analyzer_config_compatibility_mode : Separate<["-"], "analyzer-config-compatibility-mode">,
  HelpText<"Don't emit errors on invalid analyzer-config inputs">,
  Values<"true,false">, NormalizedValues<[[{false}], [{true}]]>,
  MarshallingInfoEnum<AnalyzerOpts<"ShouldEmitErrorsOnInvalidConfigValue">, [{true}]>;

def analyzer_config_compatibility_mode_EQ : Joined<["-"], "analyzer-config-compatibility-mode=">,
  Alias<analyzer_config_compatibility_mode>;

def analyzer_werror : Flag<["-"], "analyzer-werror">,
  HelpText<"Emit analyzer results as errors rather than warnings">,
  MarshallingInfoFlag<AnalyzerOpts<"AnalyzerWerror">>;

} // let Flags = [CC1Option, NoDriverOption]

//===----------------------------------------------------------------------===//
// Migrator Options
//===----------------------------------------------------------------------===//

def migrator_no_nsalloc_error : Flag<["-"], "no-ns-alloc-error">,
  HelpText<"Do not error on use of NSAllocateCollectable/NSReallocateCollectable">,
  Flags<[CC1Option, NoDriverOption]>,
  MarshallingInfoFlag<MigratorOpts<"NoNSAllocReallocError">>;

def migrator_no_finalize_removal : Flag<["-"], "no-finalize-removal">,
  HelpText<"Do not remove finalize method in gc mode">,
  Flags<[CC1Option, NoDriverOption]>,
  MarshallingInfoFlag<MigratorOpts<"NoFinalizeRemoval">>;

//===----------------------------------------------------------------------===//
// CodeGen Options
//===----------------------------------------------------------------------===//

let Flags = [CC1Option, CC1AsOption, FC1Option, NoDriverOption] in {

def mrelocation_model : Separate<["-"], "mrelocation-model">,
  HelpText<"The relocation model to use">, Values<"static,pic,ropi,rwpi,ropi-rwpi,dynamic-no-pic">,
  NormalizedValuesScope<"llvm::Reloc">,
  NormalizedValues<["Static", "PIC_", "ROPI", "RWPI", "ROPI_RWPI", "DynamicNoPIC"]>,
  MarshallingInfoEnum<CodeGenOpts<"RelocationModel">, "PIC_">;
def debug_info_kind_EQ : Joined<["-"], "debug-info-kind=">;

} // let Flags = [CC1Option, CC1AsOption, FC1Option, NoDriverOption]

let Flags = [CC1Option, CC1AsOption, NoDriverOption] in {

def debug_info_macro : Flag<["-"], "debug-info-macro">,
  HelpText<"Emit macro debug information">,
  MarshallingInfoFlag<CodeGenOpts<"MacroDebugInfo">>;
def default_function_attr : Separate<["-"], "default-function-attr">,
  HelpText<"Apply given attribute to all functions">,
  MarshallingInfoStringVector<CodeGenOpts<"DefaultFunctionAttrs">>;
def dwarf_version_EQ : Joined<["-"], "dwarf-version=">,
  MarshallingInfoInt<CodeGenOpts<"DwarfVersion">>;
def debugger_tuning_EQ : Joined<["-"], "debugger-tuning=">,
  Values<"gdb,lldb,sce,dbx">,
  NormalizedValuesScope<"llvm::DebuggerKind">, NormalizedValues<["GDB", "LLDB", "SCE", "DBX"]>,
  MarshallingInfoEnum<CodeGenOpts<"DebuggerTuning">, "Default">;
def dwarf_debug_flags : Separate<["-"], "dwarf-debug-flags">,
  HelpText<"The string to embed in the Dwarf debug flags record.">,
  MarshallingInfoString<CodeGenOpts<"DwarfDebugFlags">>;
def record_command_line : Separate<["-"], "record-command-line">,
  HelpText<"The string to embed in the .LLVM.command.line section.">,
  MarshallingInfoString<CodeGenOpts<"RecordCommandLine">>;
def compress_debug_sections_EQ : Joined<["-", "--"], "compress-debug-sections=">,
    HelpText<"DWARF debug sections compression type">, Values<"none,zlib,zstd">,
    NormalizedValuesScope<"llvm::DebugCompressionType">, NormalizedValues<["None", "Zlib", "Zstd"]>,
    MarshallingInfoEnum<CodeGenOpts<"CompressDebugSections">, "None">;
def compress_debug_sections : Flag<["-", "--"], "compress-debug-sections">,
  Alias<compress_debug_sections_EQ>, AliasArgs<["zlib"]>;
def mno_exec_stack : Flag<["-"], "mnoexecstack">,
  HelpText<"Mark the file as not needing an executable stack">,
  MarshallingInfoFlag<CodeGenOpts<"NoExecStack">>;
def massembler_no_warn : Flag<["-"], "massembler-no-warn">,
  HelpText<"Make assembler not emit warnings">,
  MarshallingInfoFlag<CodeGenOpts<"NoWarn">>;
def massembler_fatal_warnings : Flag<["-"], "massembler-fatal-warnings">,
  HelpText<"Make assembler warnings fatal">,
  MarshallingInfoFlag<CodeGenOpts<"FatalWarnings">>;
def mrelax_relocations_no : Flag<["-"], "mrelax-relocations=no">,
    HelpText<"Disable x86 relax relocations">,
    MarshallingInfoNegativeFlag<CodeGenOpts<"RelaxELFRelocations">>;
def msave_temp_labels : Flag<["-"], "msave-temp-labels">,
  HelpText<"Save temporary labels in the symbol table. "
           "Note this may change .s semantics and shouldn't generally be used "
           "on compiler-generated code.">,
  MarshallingInfoFlag<CodeGenOpts<"SaveTempLabels">>;
def mno_type_check : Flag<["-"], "mno-type-check">,
  HelpText<"Don't perform type checking of the assembly code (wasm only)">,
  MarshallingInfoFlag<CodeGenOpts<"NoTypeCheck">>;
def fno_math_builtin : Flag<["-"], "fno-math-builtin">,
  HelpText<"Disable implicit builtin knowledge of math functions">,
  MarshallingInfoFlag<LangOpts<"NoMathBuiltin">>;
def fno_use_ctor_homing: Flag<["-"], "fno-use-ctor-homing">,
    HelpText<"Don't use constructor homing for debug info">;
def fuse_ctor_homing: Flag<["-"], "fuse-ctor-homing">,
    HelpText<"Use constructor homing if we are using limited debug info already">;
def as_secure_log_file : Separate<["-"], "as-secure-log-file">,
  HelpText<"Emit .secure_log_unique directives to this filename.">,
  MarshallingInfoString<CodeGenOpts<"AsSecureLogFile">>;

} // let Flags = [CC1Option, CC1AsOption, NoDriverOption]

let Flags = [CC1Option, NoDriverOption] in {

def disable_llvm_verifier : Flag<["-"], "disable-llvm-verifier">,
  HelpText<"Don't run the LLVM IR verifier pass">,
  MarshallingInfoNegativeFlag<CodeGenOpts<"VerifyModule">>;
def disable_llvm_passes : Flag<["-"], "disable-llvm-passes">,
  HelpText<"Use together with -emit-llvm to get pristine LLVM IR from the "
           "frontend by not running any LLVM passes at all">,
  MarshallingInfoFlag<CodeGenOpts<"DisableLLVMPasses">>;
def disable_llvm_optzns : Flag<["-"], "disable-llvm-optzns">,
  Alias<disable_llvm_passes>;
def disable_lifetimemarkers : Flag<["-"], "disable-lifetime-markers">,
  HelpText<"Disable lifetime-markers emission even when optimizations are "
           "enabled">,
  MarshallingInfoFlag<CodeGenOpts<"DisableLifetimeMarkers">>;
def disable_O0_optnone : Flag<["-"], "disable-O0-optnone">,
  HelpText<"Disable adding the optnone attribute to functions at O0">,
  MarshallingInfoFlag<CodeGenOpts<"DisableO0ImplyOptNone">>;
def disable_red_zone : Flag<["-"], "disable-red-zone">,
  HelpText<"Do not emit code that uses the red zone.">,
  MarshallingInfoFlag<CodeGenOpts<"DisableRedZone">>;
def dwarf_ext_refs : Flag<["-"], "dwarf-ext-refs">,
  HelpText<"Generate debug info with external references to clang modules"
           " or precompiled headers">,
  MarshallingInfoFlag<CodeGenOpts<"DebugTypeExtRefs">>;
def dwarf_explicit_import : Flag<["-"], "dwarf-explicit-import">,
  HelpText<"Generate explicit import from anonymous namespace to containing"
           " scope">,
  MarshallingInfoFlag<CodeGenOpts<"DebugExplicitImport">>;
def debug_forward_template_params : Flag<["-"], "debug-forward-template-params">,
  HelpText<"Emit complete descriptions of template parameters in forward"
           " declarations">,
  MarshallingInfoFlag<CodeGenOpts<"DebugFwdTemplateParams">>;
def fforbid_guard_variables : Flag<["-"], "fforbid-guard-variables">,
  HelpText<"Emit an error if a C++ static local initializer would need a guard variable">,
  MarshallingInfoFlag<CodeGenOpts<"ForbidGuardVariables">>;
def no_implicit_float : Flag<["-"], "no-implicit-float">,
  HelpText<"Don't generate implicit floating point or vector instructions">,
  MarshallingInfoFlag<CodeGenOpts<"NoImplicitFloat">>;
def fdump_vtable_layouts : Flag<["-"], "fdump-vtable-layouts">,
  HelpText<"Dump the layouts of all vtables that will be emitted in a translation unit">,
  MarshallingInfoFlag<LangOpts<"DumpVTableLayouts">>;
def fmerge_functions : Flag<["-"], "fmerge-functions">,
  HelpText<"Permit merging of identical functions when optimizing.">,
  MarshallingInfoFlag<CodeGenOpts<"MergeFunctions">>;
def coverage_data_file : Separate<["-"], "coverage-data-file">,
  HelpText<"Emit coverage data to this filename.">,
  MarshallingInfoString<CodeGenOpts<"CoverageDataFile">>;
def coverage_data_file_EQ : Joined<["-"], "coverage-data-file=">,
  Alias<coverage_data_file>;
def coverage_notes_file : Separate<["-"], "coverage-notes-file">,
  HelpText<"Emit coverage notes to this filename.">,
  MarshallingInfoString<CodeGenOpts<"CoverageNotesFile">>;
def coverage_notes_file_EQ : Joined<["-"], "coverage-notes-file=">,
  Alias<coverage_notes_file>;
def coverage_version_EQ : Joined<["-"], "coverage-version=">,
  HelpText<"Four-byte version string for gcov files.">;
def dump_coverage_mapping : Flag<["-"], "dump-coverage-mapping">,
  HelpText<"Dump the coverage mapping records, for testing">,
  MarshallingInfoFlag<CodeGenOpts<"DumpCoverageMapping">>;
def fuse_register_sized_bitfield_access: Flag<["-"], "fuse-register-sized-bitfield-access">,
  HelpText<"Use register sized accesses to bit-fields, when possible.">,
  MarshallingInfoFlag<CodeGenOpts<"UseRegisterSizedBitfieldAccess">>;
def relaxed_aliasing : Flag<["-"], "relaxed-aliasing">,
  HelpText<"Turn off Type Based Alias Analysis">,
  MarshallingInfoFlag<CodeGenOpts<"RelaxedAliasing">>;
def no_struct_path_tbaa : Flag<["-"], "no-struct-path-tbaa">,
  HelpText<"Turn off struct-path aware Type Based Alias Analysis">,
  MarshallingInfoNegativeFlag<CodeGenOpts<"StructPathTBAA">>;
def new_struct_path_tbaa : Flag<["-"], "new-struct-path-tbaa">,
  HelpText<"Enable enhanced struct-path aware Type Based Alias Analysis">;
def mdebug_pass : Separate<["-"], "mdebug-pass">,
  HelpText<"Enable additional debug output">,
  MarshallingInfoString<CodeGenOpts<"DebugPass">>;
def mframe_pointer_EQ : Joined<["-"], "mframe-pointer=">,
  HelpText<"Specify which frame pointers to retain.">, Values<"all,non-leaf,none">,
  NormalizedValuesScope<"CodeGenOptions::FramePointerKind">, NormalizedValues<["All", "NonLeaf", "None"]>,
  MarshallingInfoEnum<CodeGenOpts<"FramePointer">, "None">;
def mabi_EQ_ieeelongdouble : Flag<["-"], "mabi=ieeelongdouble">,
  HelpText<"Use IEEE 754 quadruple-precision for long double">,
  MarshallingInfoFlag<LangOpts<"PPCIEEELongDouble">>;
def mabi_EQ_vec_extabi : Flag<["-"], "mabi=vec-extabi">,
  HelpText<"Enable the extended Altivec ABI on AIX. Use volatile and nonvolatile vector registers">,
  MarshallingInfoFlag<LangOpts<"EnableAIXExtendedAltivecABI">>;
def mfloat_abi : Separate<["-"], "mfloat-abi">,
  HelpText<"The float ABI to use">,
  MarshallingInfoString<CodeGenOpts<"FloatABI">>;
def mtp : Separate<["-"], "mtp">,
  HelpText<"Mode for reading thread pointer">;
def mlimit_float_precision : Separate<["-"], "mlimit-float-precision">,
  HelpText<"Limit float precision to the given value">,
  MarshallingInfoString<CodeGenOpts<"LimitFloatPrecision">>;
def mregparm : Separate<["-"], "mregparm">,
  HelpText<"Limit the number of registers available for integer arguments">,
  MarshallingInfoInt<CodeGenOpts<"NumRegisterParameters">>;
def msmall_data_limit : Separate<["-"], "msmall-data-limit">,
  HelpText<"Put global and static data smaller than the limit into a special section">,
  MarshallingInfoInt<CodeGenOpts<"SmallDataLimit">>;
def funwind_tables_EQ : Joined<["-"], "funwind-tables=">,
  HelpText<"Generate unwinding tables for all functions">,
  MarshallingInfoInt<CodeGenOpts<"UnwindTables">>;
defm constructor_aliases : BoolOption<"m", "constructor-aliases",
  CodeGenOpts<"CXXCtorDtorAliases">, DefaultFalse,
  PosFlag<SetTrue, [], "Enable">, NegFlag<SetFalse, [], "Disable">,
  BothFlags<[CC1Option], " emitting complete constructors and destructors as aliases when possible">>;
def mlink_bitcode_file : Separate<["-"], "mlink-bitcode-file">,
  HelpText<"Link the given bitcode file before performing optimizations.">;
def mlink_builtin_bitcode : Separate<["-"], "mlink-builtin-bitcode">,
  HelpText<"Link and internalize needed symbols from the given bitcode file "
           "before performing optimizations.">;
def vectorize_loops : Flag<["-"], "vectorize-loops">,
  HelpText<"Run the Loop vectorization passes">,
  MarshallingInfoFlag<CodeGenOpts<"VectorizeLoop">>;
def vectorize_slp : Flag<["-"], "vectorize-slp">,
  HelpText<"Run the SLP vectorization passes">,
  MarshallingInfoFlag<CodeGenOpts<"VectorizeSLP">>;
def dependent_lib : Joined<["--"], "dependent-lib=">,
  HelpText<"Add dependent library">,
  MarshallingInfoStringVector<CodeGenOpts<"DependentLibraries">>;
def linker_option : Joined<["--"], "linker-option=">,
  HelpText<"Add linker option">,
  MarshallingInfoStringVector<CodeGenOpts<"LinkerOptions">>;
def fsanitize_coverage_type : Joined<["-"], "fsanitize-coverage-type=">,
                              HelpText<"Sanitizer coverage type">,
                              MarshallingInfoInt<CodeGenOpts<"SanitizeCoverageType">>;
def fsanitize_coverage_indirect_calls
    : Flag<["-"], "fsanitize-coverage-indirect-calls">,
      HelpText<"Enable sanitizer coverage for indirect calls">,
      MarshallingInfoFlag<CodeGenOpts<"SanitizeCoverageIndirectCalls">>;
def fsanitize_coverage_trace_bb
    : Flag<["-"], "fsanitize-coverage-trace-bb">,
      HelpText<"Enable basic block tracing in sanitizer coverage">,
      MarshallingInfoFlag<CodeGenOpts<"SanitizeCoverageTraceBB">>;
def fsanitize_coverage_trace_cmp
    : Flag<["-"], "fsanitize-coverage-trace-cmp">,
      HelpText<"Enable cmp instruction tracing in sanitizer coverage">,
      MarshallingInfoFlag<CodeGenOpts<"SanitizeCoverageTraceCmp">>;
def fsanitize_coverage_trace_div
    : Flag<["-"], "fsanitize-coverage-trace-div">,
      HelpText<"Enable div instruction tracing in sanitizer coverage">,
      MarshallingInfoFlag<CodeGenOpts<"SanitizeCoverageTraceDiv">>;
def fsanitize_coverage_trace_gep
    : Flag<["-"], "fsanitize-coverage-trace-gep">,
      HelpText<"Enable gep instruction tracing in sanitizer coverage">,
      MarshallingInfoFlag<CodeGenOpts<"SanitizeCoverageTraceGep">>;
def fsanitize_coverage_8bit_counters
    : Flag<["-"], "fsanitize-coverage-8bit-counters">,
      HelpText<"Enable frequency counters in sanitizer coverage">,
      MarshallingInfoFlag<CodeGenOpts<"SanitizeCoverage8bitCounters">>;
def fsanitize_coverage_inline_8bit_counters
    : Flag<["-"], "fsanitize-coverage-inline-8bit-counters">,
      HelpText<"Enable inline 8-bit counters in sanitizer coverage">,
      MarshallingInfoFlag<CodeGenOpts<"SanitizeCoverageInline8bitCounters">>;
def fsanitize_coverage_inline_bool_flag
    : Flag<["-"], "fsanitize-coverage-inline-bool-flag">,
      HelpText<"Enable inline bool flag in sanitizer coverage">,
      MarshallingInfoFlag<CodeGenOpts<"SanitizeCoverageInlineBoolFlag">>;
def fsanitize_coverage_pc_table
    : Flag<["-"], "fsanitize-coverage-pc-table">,
      HelpText<"Create a table of coverage-instrumented PCs">,
      MarshallingInfoFlag<CodeGenOpts<"SanitizeCoveragePCTable">>;
def fsanitize_coverage_control_flow
    : Flag<["-"], "fsanitize-coverage-control-flow">,
      HelpText<"Collect control flow of function">,
      MarshallingInfoFlag<CodeGenOpts<"SanitizeCoverageControlFlow">>;
def fsanitize_coverage_trace_pc
    : Flag<["-"], "fsanitize-coverage-trace-pc">,
      HelpText<"Enable PC tracing in sanitizer coverage">,
      MarshallingInfoFlag<CodeGenOpts<"SanitizeCoverageTracePC">>;
def fsanitize_coverage_trace_pc_guard
    : Flag<["-"], "fsanitize-coverage-trace-pc-guard">,
      HelpText<"Enable PC tracing with guard in sanitizer coverage">,
      MarshallingInfoFlag<CodeGenOpts<"SanitizeCoverageTracePCGuard">>;
def fsanitize_coverage_no_prune
    : Flag<["-"], "fsanitize-coverage-no-prune">,
      HelpText<"Disable coverage pruning (i.e. instrument all blocks/edges)">,
      MarshallingInfoFlag<CodeGenOpts<"SanitizeCoverageNoPrune">>;
def fsanitize_coverage_stack_depth
    : Flag<["-"], "fsanitize-coverage-stack-depth">,
      HelpText<"Enable max stack depth tracing">,
      MarshallingInfoFlag<CodeGenOpts<"SanitizeCoverageStackDepth">>;
def fsanitize_coverage_trace_loads
    : Flag<["-"], "fsanitize-coverage-trace-loads">,
      HelpText<"Enable tracing of loads">,
      MarshallingInfoFlag<CodeGenOpts<"SanitizeCoverageTraceLoads">>;
def fsanitize_coverage_trace_stores
    : Flag<["-"], "fsanitize-coverage-trace-stores">,
      HelpText<"Enable tracing of stores">,
      MarshallingInfoFlag<CodeGenOpts<"SanitizeCoverageTraceStores">>;
def fexperimental_sanitize_metadata_EQ_covered
    : Flag<["-"], "fexperimental-sanitize-metadata=covered">,
      HelpText<"Emit PCs for code covered with binary analysis sanitizers">,
      MarshallingInfoFlag<CodeGenOpts<"SanitizeBinaryMetadataCovered">>;
def fexperimental_sanitize_metadata_EQ_atomics
    : Flag<["-"], "fexperimental-sanitize-metadata=atomics">,
      HelpText<"Emit PCs for atomic operations used by binary analysis sanitizers">,
      MarshallingInfoFlag<CodeGenOpts<"SanitizeBinaryMetadataAtomics">>;
def fexperimental_sanitize_metadata_EQ_uar
    : Flag<["-"], "fexperimental-sanitize-metadata=uar">,
      HelpText<"Emit PCs for start of functions that are subject for use-after-return checking.">,
      MarshallingInfoFlag<CodeGenOpts<"SanitizeBinaryMetadataUAR">>;
def fpatchable_function_entry_offset_EQ
    : Joined<["-"], "fpatchable-function-entry-offset=">, MetaVarName<"<M>">,
      HelpText<"Generate M NOPs before function entry">,
      MarshallingInfoInt<CodeGenOpts<"PatchableFunctionEntryOffset">>;
def fprofile_instrument_EQ : Joined<["-"], "fprofile-instrument=">,
    HelpText<"Enable PGO instrumentation">, Values<"none,clang,llvm,csllvm">,
    NormalizedValuesScope<"CodeGenOptions">,
    NormalizedValues<["ProfileNone", "ProfileClangInstr", "ProfileIRInstr", "ProfileCSIRInstr"]>,
    MarshallingInfoEnum<CodeGenOpts<"ProfileInstr">, "ProfileNone">;
def fprofile_instrument_path_EQ : Joined<["-"], "fprofile-instrument-path=">,
    HelpText<"Generate instrumented code to collect execution counts into "
             "<file> (overridden by LLVM_PROFILE_FILE env var)">,
    MarshallingInfoString<CodeGenOpts<"InstrProfileOutput">>;
def fprofile_instrument_use_path_EQ :
    Joined<["-"], "fprofile-instrument-use-path=">,
    HelpText<"Specify the profile path in PGO use compilation">,
    MarshallingInfoString<CodeGenOpts<"ProfileInstrumentUsePath">>;
def flto_visibility_public_std:
    Flag<["-"], "flto-visibility-public-std">,
    HelpText<"Use public LTO visibility for classes in std and stdext namespaces">,
    MarshallingInfoFlag<CodeGenOpts<"LTOVisibilityPublicStd">>;
defm lto_unit : BoolOption<"f", "lto-unit",
  CodeGenOpts<"LTOUnit">, DefaultFalse,
  PosFlag<SetTrue, [CC1Option], "Emit IR to support LTO unit features (CFI, whole program vtable opt)">,
  NegFlag<SetFalse>>;
def fverify_debuginfo_preserve
    : Flag<["-"], "fverify-debuginfo-preserve">,
      HelpText<"Enable Debug Info Metadata preservation testing in "
               "optimizations.">,
      MarshallingInfoFlag<CodeGenOpts<"EnableDIPreservationVerify">>;
def fverify_debuginfo_preserve_export
    : Joined<["-"], "fverify-debuginfo-preserve-export=">,
      MetaVarName<"<file>">,
      HelpText<"Export debug info (by testing original Debug Info) failures "
               "into specified (JSON) file (should be abs path as we use "
               "append mode to insert new JSON objects).">,
      MarshallingInfoString<CodeGenOpts<"DIBugsReportFilePath">>;
def fwarn_stack_size_EQ
    : Joined<["-"], "fwarn-stack-size=">,
      MarshallingInfoInt<CodeGenOpts<"WarnStackSize">, "UINT_MAX">;
// The driver option takes the key as a parameter to the -msign-return-address=
// and -mbranch-protection= options, but CC1 has a separate option so we
// don't have to parse the parameter twice.
def msign_return_address_key_EQ : Joined<["-"], "msign-return-address-key=">,
    Values<"a_key,b_key">;
def mbranch_target_enforce : Flag<["-"], "mbranch-target-enforce">,
  MarshallingInfoFlag<LangOpts<"BranchTargetEnforcement">>;
def fno_dllexport_inlines : Flag<["-"], "fno-dllexport-inlines">,
  MarshallingInfoNegativeFlag<LangOpts<"DllExportInlines">>;
def cfguard_no_checks : Flag<["-"], "cfguard-no-checks">,
    HelpText<"Emit Windows Control Flow Guard tables only (no checks)">,
    MarshallingInfoFlag<CodeGenOpts<"ControlFlowGuardNoChecks">>;
def cfguard : Flag<["-"], "cfguard">,
    HelpText<"Emit Windows Control Flow Guard tables and checks">,
    MarshallingInfoFlag<CodeGenOpts<"ControlFlowGuard">>;
def ehcontguard : Flag<["-"], "ehcontguard">,
    HelpText<"Emit Windows EH Continuation Guard tables">,
    MarshallingInfoFlag<CodeGenOpts<"EHContGuard">>;

def fdenormal_fp_math_f32_EQ : Joined<["-"], "fdenormal-fp-math-f32=">,
   Group<f_Group>;

def fctor_dtor_return_this : Flag<["-"], "fctor-dtor-return-this">,
  HelpText<"Change the C++ ABI to returning `this` pointer from constructors "
           "and non-deleting destructors. (No effect on Microsoft ABI)">,
  MarshallingInfoFlag<CodeGenOpts<"CtorDtorReturnThis">>;

def fexperimental_assignment_tracking_EQ : Joined<["-"], "fexperimental-assignment-tracking=">,
  Group<f_Group>, CodeGenOpts<"EnableAssignmentTracking">,
  NormalizedValuesScope<"CodeGenOptions::AssignmentTrackingOpts">,
  Values<"disabled,enabled,forced">, NormalizedValues<["Disabled","Enabled","Forced"]>,
  MarshallingInfoEnum<CodeGenOpts<"AssignmentTrackingMode">, "Disabled">;

} // let Flags = [CC1Option, NoDriverOption]

//===----------------------------------------------------------------------===//
// Dependency Output Options
//===----------------------------------------------------------------------===//

let Flags = [CC1Option, NoDriverOption] in {

def sys_header_deps : Flag<["-"], "sys-header-deps">,
  HelpText<"Include system headers in dependency output">,
  MarshallingInfoFlag<DependencyOutputOpts<"IncludeSystemHeaders">>;
def canonical_system_headers : Flag<["-"], "canonical-system-headers">,
  HelpText<"Canonicalize system headers in dependency output">,
  MarshallingInfoFlag<DependencyOutputOpts<"CanonicalSystemHeaders">>;
def module_file_deps : Flag<["-"], "module-file-deps">,
  HelpText<"Include module files in dependency output">,
  MarshallingInfoFlag<DependencyOutputOpts<"IncludeModuleFiles">>;
def header_include_file : Separate<["-"], "header-include-file">,
  HelpText<"Filename (or -) to write header include output to">,
  MarshallingInfoString<DependencyOutputOpts<"HeaderIncludeOutputFile">>;
def header_include_format_EQ : Joined<["-"], "header-include-format=">,
  HelpText<"set format in which header info is emitted">,
  Values<"textual,json">, NormalizedValues<["HIFMT_Textual", "HIFMT_JSON"]>,
  MarshallingInfoEnum<DependencyOutputOpts<"HeaderIncludeFormat">, "HIFMT_Textual">;
def header_include_filtering_EQ : Joined<["-"], "header-include-filtering=">,
  HelpText<"set the flag that enables filtering header information">,
  Values<"none,only-direct-system">, NormalizedValues<["HIFIL_None", "HIFIL_Only_Direct_System"]>,
  MarshallingInfoEnum<DependencyOutputOpts<"HeaderIncludeFiltering">, "HIFIL_None">;
def show_includes : Flag<["--"], "show-includes">,
  HelpText<"Print cl.exe style /showIncludes to stdout">;
def dependency_filter : Separate<["-"], "dependency-filter">,
  HelpText<"Filter dependencies with prefix from the dependency output.">,
  MarshallingInfoString<DependencyOutputOpts<"DependencyFilter">>;

} // let Flags = [CC1Option, NoDriverOption]

//===----------------------------------------------------------------------===//
// Diagnostic Options
//===----------------------------------------------------------------------===//

let Flags = [CC1Option, NoDriverOption] in {

def diagnostic_log_file : Separate<["-"], "diagnostic-log-file">,
  HelpText<"Filename (or -) to log diagnostics to">,
  MarshallingInfoString<DiagnosticOpts<"DiagnosticLogFile">>;
def diagnostic_serialized_file : Separate<["-"], "serialize-diagnostic-file">,
  MetaVarName<"<filename>">,
  HelpText<"File for serializing diagnostics in a binary format">;

def fdiagnostics_format : Separate<["-"], "fdiagnostics-format">,
  HelpText<"Change diagnostic formatting to match IDE and command line tools">,
  Values<"clang,msvc,vi,sarif,SARIF">,
  NormalizedValuesScope<"DiagnosticOptions">, NormalizedValues<["Clang", "MSVC", "Vi", "SARIF", "SARIF"]>,
  MarshallingInfoEnum<DiagnosticOpts<"Format">, "Clang">;
def fdiagnostics_show_category : Separate<["-"], "fdiagnostics-show-category">,
  HelpText<"Print diagnostic category">,
  Values<"none,id,name">,
  NormalizedValues<["0", "1", "2"]>,
  MarshallingInfoEnum<DiagnosticOpts<"ShowCategories">, "0">;
def fno_diagnostics_use_presumed_location : Flag<["-"], "fno-diagnostics-use-presumed-location">,
  HelpText<"Ignore #line directives when displaying diagnostic locations">,
  MarshallingInfoNegativeFlag<DiagnosticOpts<"ShowPresumedLoc">>;
def ftabstop : Separate<["-"], "ftabstop">, MetaVarName<"<N>">,
  HelpText<"Set the tab stop distance.">,
  MarshallingInfoInt<DiagnosticOpts<"TabStop">, "DiagnosticOptions::DefaultTabStop">;
def ferror_limit : Separate<["-"], "ferror-limit">, MetaVarName<"<N>">,
  HelpText<"Set the maximum number of errors to emit before stopping (0 = no limit).">,
  MarshallingInfoInt<DiagnosticOpts<"ErrorLimit">>;
def fmacro_backtrace_limit : Separate<["-"], "fmacro-backtrace-limit">, MetaVarName<"<N>">,
  HelpText<"Set the maximum number of entries to print in a macro expansion backtrace (0 = no limit).">,
  MarshallingInfoInt<DiagnosticOpts<"MacroBacktraceLimit">, "DiagnosticOptions::DefaultMacroBacktraceLimit">;
def ftemplate_backtrace_limit : Separate<["-"], "ftemplate-backtrace-limit">, MetaVarName<"<N>">,
  HelpText<"Set the maximum number of entries to print in a template instantiation backtrace (0 = no limit).">,
  MarshallingInfoInt<DiagnosticOpts<"TemplateBacktraceLimit">, "DiagnosticOptions::DefaultTemplateBacktraceLimit">;
def fconstexpr_backtrace_limit : Separate<["-"], "fconstexpr-backtrace-limit">, MetaVarName<"<N>">,
  HelpText<"Set the maximum number of entries to print in a constexpr evaluation backtrace (0 = no limit).">,
  MarshallingInfoInt<DiagnosticOpts<"ConstexprBacktraceLimit">, "DiagnosticOptions::DefaultConstexprBacktraceLimit">;
def fspell_checking_limit : Separate<["-"], "fspell-checking-limit">, MetaVarName<"<N>">,
  HelpText<"Set the maximum number of times to perform spell checking on unrecognized identifiers (0 = no limit).">,
  MarshallingInfoInt<DiagnosticOpts<"SpellCheckingLimit">, "DiagnosticOptions::DefaultSpellCheckingLimit">;
def fcaret_diagnostics_max_lines :
  Separate<["-"], "fcaret-diagnostics-max-lines">, MetaVarName<"<N>">,
  HelpText<"Set the maximum number of source lines to show in a caret diagnostic">,
  MarshallingInfoInt<DiagnosticOpts<"SnippetLineLimit">, "DiagnosticOptions::DefaultSnippetLineLimit">;
def verify_EQ : CommaJoined<["-"], "verify=">,
  MetaVarName<"<prefixes>">,
  HelpText<"Verify diagnostic output using comment directives that start with"
           " prefixes in the comma-separated sequence <prefixes>">;
def verify : Flag<["-"], "verify">,
  HelpText<"Equivalent to -verify=expected">;
def verify_ignore_unexpected : Flag<["-"], "verify-ignore-unexpected">,
  HelpText<"Ignore unexpected diagnostic messages">;
def verify_ignore_unexpected_EQ : CommaJoined<["-"], "verify-ignore-unexpected=">,
  HelpText<"Ignore unexpected diagnostic messages">;
def Wno_rewrite_macros : Flag<["-"], "Wno-rewrite-macros">,
  HelpText<"Silence ObjC rewriting warnings">,
  MarshallingInfoFlag<DiagnosticOpts<"NoRewriteMacros">>;

} // let Flags = [CC1Option, NoDriverOption]

//===----------------------------------------------------------------------===//
// Frontend Options
//===----------------------------------------------------------------------===//

let Flags = [CC1Option, NoDriverOption] in {

// This isn't normally used, it is just here so we can parse a
// CompilerInvocation out of a driver-derived argument vector.
def cc1 : Flag<["-"], "cc1">;
def cc1as : Flag<["-"], "cc1as">;

def ast_merge : Separate<["-"], "ast-merge">,
  MetaVarName<"<ast file>">,
  HelpText<"Merge the given AST file into the translation unit being compiled.">,
  MarshallingInfoStringVector<FrontendOpts<"ASTMergeFiles">>;
def aux_target_cpu : Separate<["-"], "aux-target-cpu">,
  HelpText<"Target a specific auxiliary cpu type">;
def aux_target_feature : Separate<["-"], "aux-target-feature">,
  HelpText<"Target specific auxiliary attributes">;
def aux_triple : Separate<["-"], "aux-triple">,
  HelpText<"Auxiliary target triple.">,
  MarshallingInfoString<FrontendOpts<"AuxTriple">>;
def code_completion_at : Separate<["-"], "code-completion-at">,
  MetaVarName<"<file>:<line>:<column>">,
  HelpText<"Dump code-completion information at a location">;
def remap_file : Separate<["-"], "remap-file">,
  MetaVarName<"<from>;<to>">,
  HelpText<"Replace the contents of the <from> file with the contents of the <to> file">;
def code_completion_at_EQ : Joined<["-"], "code-completion-at=">,
  Alias<code_completion_at>;
def code_completion_macros : Flag<["-"], "code-completion-macros">,
  HelpText<"Include macros in code-completion results">,
  MarshallingInfoFlag<FrontendOpts<"CodeCompleteOpts.IncludeMacros">>;
def code_completion_patterns : Flag<["-"], "code-completion-patterns">,
  HelpText<"Include code patterns in code-completion results">,
  MarshallingInfoFlag<FrontendOpts<"CodeCompleteOpts.IncludeCodePatterns">>;
def no_code_completion_globals : Flag<["-"], "no-code-completion-globals">,
  HelpText<"Do not include global declarations in code-completion results.">,
  MarshallingInfoNegativeFlag<FrontendOpts<"CodeCompleteOpts.IncludeGlobals">>;
def no_code_completion_ns_level_decls : Flag<["-"], "no-code-completion-ns-level-decls">,
  HelpText<"Do not include declarations inside namespaces (incl. global namespace) in the code-completion results.">,
  MarshallingInfoNegativeFlag<FrontendOpts<"CodeCompleteOpts.IncludeNamespaceLevelDecls">>;
def code_completion_brief_comments : Flag<["-"], "code-completion-brief-comments">,
  HelpText<"Include brief documentation comments in code-completion results.">,
  MarshallingInfoFlag<FrontendOpts<"CodeCompleteOpts.IncludeBriefComments">>;
def code_completion_with_fixits : Flag<["-"], "code-completion-with-fixits">,
  HelpText<"Include code completion results which require small fix-its.">,
  MarshallingInfoFlag<FrontendOpts<"CodeCompleteOpts.IncludeFixIts">>;
def disable_free : Flag<["-"], "disable-free">,
  HelpText<"Disable freeing of memory on exit">,
  MarshallingInfoFlag<FrontendOpts<"DisableFree">>;
defm clear_ast_before_backend : BoolOption<"",
  "clear-ast-before-backend",
  CodeGenOpts<"ClearASTBeforeBackend">,
  DefaultFalse,
  PosFlag<SetTrue, [], "Clear">,
  NegFlag<SetFalse, [], "Don't clear">,
  BothFlags<[], " the Clang AST before running backend code generation">>;
defm enable_noundef_analysis : BoolOption<"",
  "enable-noundef-analysis",
  CodeGenOpts<"EnableNoundefAttrs">,
  DefaultTrue,
  PosFlag<SetTrue, [], "Enable">,
  NegFlag<SetFalse, [], "Disable">,
  BothFlags<[], " analyzing function argument and return types for mandatory definedness">>;
defm opaque_pointers : BoolOption<"",
  "opaque-pointers",
  CodeGenOpts<"OpaquePointers">,
  DefaultTrue,
  PosFlag<SetTrue, [], "Enable">,
  NegFlag<SetFalse, [], "Disable">,
  BothFlags<[], " opaque pointers">>;
def discard_value_names : Flag<["-"], "discard-value-names">,
  HelpText<"Discard value names in LLVM IR">,
  MarshallingInfoFlag<CodeGenOpts<"DiscardValueNames">>;
def plugin_arg : JoinedAndSeparate<["-"], "plugin-arg-">,
    MetaVarName<"<name> <arg>">,
    HelpText<"Pass <arg> to plugin <name>">;
def add_plugin : Separate<["-"], "add-plugin">, MetaVarName<"<name>">,
  HelpText<"Use the named plugin action in addition to the default action">,
  MarshallingInfoStringVector<FrontendOpts<"AddPluginActions">>;
def ast_dump_filter : Separate<["-"], "ast-dump-filter">,
  MetaVarName<"<dump_filter>">,
  HelpText<"Use with -ast-dump or -ast-print to dump/print only AST declaration"
           " nodes having a certain substring in a qualified name. Use"
           " -ast-list to list all filterable declaration node names.">,
  MarshallingInfoString<FrontendOpts<"ASTDumpFilter">>;
def ast_dump_filter_EQ : Joined<["-"], "ast-dump-filter=">,
  Alias<ast_dump_filter>;
def fno_modules_global_index : Flag<["-"], "fno-modules-global-index">,
  HelpText<"Do not automatically generate or update the global module index">,
  MarshallingInfoNegativeFlag<FrontendOpts<"UseGlobalModuleIndex">>;
def fno_modules_error_recovery : Flag<["-"], "fno-modules-error-recovery">,
  HelpText<"Do not automatically import modules for error recovery">,
  MarshallingInfoNegativeFlag<LangOpts<"ModulesErrorRecovery">>;
def fmodule_map_file_home_is_cwd : Flag<["-"], "fmodule-map-file-home-is-cwd">,
  HelpText<"Use the current working directory as the home directory of "
           "module maps specified by -fmodule-map-file=<FILE>">,
  MarshallingInfoFlag<HeaderSearchOpts<"ModuleMapFileHomeIsCwd">>;
def fmodule_file_home_is_cwd : Flag<["-"], "fmodule-file-home-is-cwd">,
  HelpText<"Use the current working directory as the base directory of "
           "compiled module files.">,
  MarshallingInfoFlag<HeaderSearchOpts<"ModuleFileHomeIsCwd">>;
def fmodule_feature : Separate<["-"], "fmodule-feature">,
  MetaVarName<"<feature>">,
  HelpText<"Enable <feature> in module map requires declarations">,
  MarshallingInfoStringVector<LangOpts<"ModuleFeatures">>;
def fmodules_embed_file_EQ : Joined<["-"], "fmodules-embed-file=">,
  MetaVarName<"<file>">,
  HelpText<"Embed the contents of the specified file into the module file "
           "being compiled.">,
  MarshallingInfoStringVector<FrontendOpts<"ModulesEmbedFiles">>;
def fmodules_embed_all_files : Joined<["-"], "fmodules-embed-all-files">,
  HelpText<"Embed the contents of all files read by this compilation into "
           "the produced module file.">,
  MarshallingInfoFlag<FrontendOpts<"ModulesEmbedAllFiles">>;
defm fimplicit_modules_use_lock : BoolOption<"f", "implicit-modules-use-lock",
  FrontendOpts<"BuildingImplicitModuleUsesLock">, DefaultTrue,
  NegFlag<SetFalse>,
  PosFlag<SetTrue, [],
          "Use filesystem locks for implicit modules builds to avoid "
          "duplicating work in competing clang invocations.">>;
// FIXME: We only need this in C++ modules if we might textually
// enter a different module (eg, when building a header unit).
def fmodules_local_submodule_visibility :
  Flag<["-"], "fmodules-local-submodule-visibility">,
  HelpText<"Enforce name visibility rules across submodules of the same "
           "top-level module.">,
  MarshallingInfoFlag<LangOpts<"ModulesLocalVisibility">>,
  ImpliedByAnyOf<[fcxx_modules.KeyPath]>;
def fmodules_codegen :
  Flag<["-"], "fmodules-codegen">,
  HelpText<"Generate code for uses of this module that assumes an explicit "
           "object file will be built for the module">,
  MarshallingInfoFlag<LangOpts<"ModulesCodegen">>;
def fmodules_debuginfo :
  Flag<["-"], "fmodules-debuginfo">,
  HelpText<"Generate debug info for types in an object file built from this "
           "module and do not generate them elsewhere">,
  MarshallingInfoFlag<LangOpts<"ModulesDebugInfo">>;
def fmodule_format_EQ : Joined<["-"], "fmodule-format=">,
  HelpText<"Select the container format for clang modules and PCH. "
           "Supported options are 'raw' and 'obj'.">,
  MarshallingInfoString<HeaderSearchOpts<"ModuleFormat">, [{"raw"}]>;
def ftest_module_file_extension_EQ :
  Joined<["-"], "ftest-module-file-extension=">,
  HelpText<"introduce a module file extension for testing purposes. "
           "The argument is parsed as blockname:major:minor:hashed:user info">;

defm recovery_ast : BoolOption<"f", "recovery-ast",
  LangOpts<"RecoveryAST">, DefaultTrue,
  NegFlag<SetFalse>, PosFlag<SetTrue, [], "Preserve expressions in AST rather "
                              "than dropping them when encountering semantic errors">>;
defm recovery_ast_type : BoolOption<"f", "recovery-ast-type",
  LangOpts<"RecoveryASTType">, DefaultTrue,
  NegFlag<SetFalse>, PosFlag<SetTrue, [], "Preserve the type for recovery "
                              "expressions when possible">>;

let Group = Action_Group in {

def Eonly : Flag<["-"], "Eonly">,
  HelpText<"Just run preprocessor, no output (for timings)">;
def dump_raw_tokens : Flag<["-"], "dump-raw-tokens">,
  HelpText<"Lex file in raw mode and dump raw tokens">;
def analyze : Flag<["-"], "analyze">,
  HelpText<"Run static analysis engine">;
def dump_tokens : Flag<["-"], "dump-tokens">,
  HelpText<"Run preprocessor, dump internal rep of tokens">;
def fixit : Flag<["-"], "fixit">,
  HelpText<"Apply fix-it advice to the input source">;
def fixit_EQ : Joined<["-"], "fixit=">,
  HelpText<"Apply fix-it advice creating a file with the given suffix">;
def print_preamble : Flag<["-"], "print-preamble">,
  HelpText<"Print the \"preamble\" of a file, which is a candidate for implicit"
           " precompiled headers.">;
def emit_html : Flag<["-"], "emit-html">,
  HelpText<"Output input source as HTML">;
def ast_print : Flag<["-"], "ast-print">,
  HelpText<"Build ASTs and then pretty-print them">;
def ast_list : Flag<["-"], "ast-list">,
  HelpText<"Build ASTs and print the list of declaration node qualified names">;
def ast_dump : Flag<["-"], "ast-dump">,
  HelpText<"Build ASTs and then debug dump them">;
def ast_dump_EQ : Joined<["-"], "ast-dump=">,
  HelpText<"Build ASTs and then debug dump them in the specified format. "
           "Supported formats include: default, json">;
def ast_dump_all : Flag<["-"], "ast-dump-all">,
  HelpText<"Build ASTs and then debug dump them, forcing deserialization">;
def ast_dump_all_EQ : Joined<["-"], "ast-dump-all=">,
  HelpText<"Build ASTs and then debug dump them in the specified format, "
           "forcing deserialization. Supported formats include: default, json">;
def ast_dump_decl_types : Flag<["-"], "ast-dump-decl-types">,
  HelpText<"Include declaration types in AST dumps">,
  MarshallingInfoFlag<FrontendOpts<"ASTDumpDeclTypes">>;
def templight_dump : Flag<["-"], "templight-dump">,
  HelpText<"Dump templight information to stdout">;
def ast_dump_lookups : Flag<["-"], "ast-dump-lookups">,
  HelpText<"Build ASTs and then debug dump their name lookup tables">,
  MarshallingInfoFlag<FrontendOpts<"ASTDumpLookups">>;
def ast_view : Flag<["-"], "ast-view">,
  HelpText<"Build ASTs and view them with GraphViz">;
def emit_module : Flag<["-"], "emit-module">,
  HelpText<"Generate pre-compiled module file from a module map">;
def emit_module_interface : Flag<["-"], "emit-module-interface">,
  HelpText<"Generate pre-compiled module file from a C++ module interface">;
def emit_header_unit : Flag<["-"], "emit-header-unit">,
  HelpText<"Generate C++20 header units from header files">;
def emit_pch : Flag<["-"], "emit-pch">,
  HelpText<"Generate pre-compiled header file">;
def emit_llvm_only : Flag<["-"], "emit-llvm-only">,
  HelpText<"Build ASTs and convert to LLVM, discarding output">;
def emit_spirv : Flag<["-"], "emit-spirv">,
  HelpText<"Build ASTs then convert to LLVM then convert to SPIR-V, emit .spv file">;
def emit_codegen_only : Flag<["-"], "emit-codegen-only">,
  HelpText<"Generate machine code, but discard output">;
def rewrite_test : Flag<["-"], "rewrite-test">,
  HelpText<"Rewriter playground">;
def rewrite_macros : Flag<["-"], "rewrite-macros">,
  HelpText<"Expand macros without full preprocessing">;
def migrate : Flag<["-"], "migrate">,
  HelpText<"Migrate source code">;
def compiler_options_dump : Flag<["-"], "compiler-options-dump">,
  HelpText<"Dump the compiler configuration options">;
def print_dependency_directives_minimized_source : Flag<["-"],
  "print-dependency-directives-minimized-source">,
  HelpText<"Print the output of the dependency directives source minimizer">;
}

defm emit_llvm_uselists : BoolOption<"", "emit-llvm-uselists",
  CodeGenOpts<"EmitLLVMUseLists">, DefaultFalse,
  PosFlag<SetTrue, [], "Preserve">,
  NegFlag<SetFalse, [], "Don't preserve">,
  BothFlags<[], " order of LLVM use-lists when serializing">>;

def mt_migrate_directory : Separate<["-"], "mt-migrate-directory">,
  HelpText<"Directory for temporary files produced during ARC or ObjC migration">,
  MarshallingInfoString<FrontendOpts<"MTMigrateDir">>;

def arcmt_action_EQ : Joined<["-"], "arcmt-action=">, Flags<[CC1Option, NoDriverOption]>,
  HelpText<"The ARC migration action to take">,
  Values<"check,modify,migrate">,
  NormalizedValuesScope<"FrontendOptions">,
  NormalizedValues<["ARCMT_Check", "ARCMT_Modify", "ARCMT_Migrate"]>,
  MarshallingInfoEnum<FrontendOpts<"ARCMTAction">, "ARCMT_None">;

def opt_record_file : Separate<["-"], "opt-record-file">,
  HelpText<"File name to use for YAML optimization record output">,
  MarshallingInfoString<LangOpts<"OptRecordFile">>;
def opt_record_passes : Separate<["-"], "opt-record-passes">,
  HelpText<"Only record remark information for passes whose names match the given regular expression">;
def opt_record_format : Separate<["-"], "opt-record-format">,
  HelpText<"The format used for serializing remarks (default: YAML)">;

def print_stats : Flag<["-"], "print-stats">,
  HelpText<"Print performance metrics and statistics">,
  MarshallingInfoFlag<FrontendOpts<"ShowStats">>;
def stats_file : Joined<["-"], "stats-file=">,
  HelpText<"Filename to write statistics to">,
  MarshallingInfoString<FrontendOpts<"StatsFile">>;
def stats_file_append : Flag<["-"], "stats-file-append">,
  HelpText<"If stats should be appended to stats-file instead of overwriting it">,
  MarshallingInfoFlag<FrontendOpts<"AppendStats">>;
def fdump_record_layouts_simple : Flag<["-"], "fdump-record-layouts-simple">,
  HelpText<"Dump record layout information in a simple form used for testing">,
  MarshallingInfoFlag<LangOpts<"DumpRecordLayoutsSimple">>;
def fdump_record_layouts_canonical : Flag<["-"], "fdump-record-layouts-canonical">,
  HelpText<"Dump record layout information with canonical field types">,
  MarshallingInfoFlag<LangOpts<"DumpRecordLayoutsCanonical">>;
def fdump_record_layouts_complete : Flag<["-"], "fdump-record-layouts-complete">,
  HelpText<"Dump record layout information for all complete types">,
  MarshallingInfoFlag<LangOpts<"DumpRecordLayoutsComplete">>;
def fdump_record_layouts : Flag<["-"], "fdump-record-layouts">,
  HelpText<"Dump record layout information">,
  MarshallingInfoFlag<LangOpts<"DumpRecordLayouts">>,
  ImpliedByAnyOf<[fdump_record_layouts_simple.KeyPath, fdump_record_layouts_complete.KeyPath, fdump_record_layouts_canonical.KeyPath]>;
def fix_what_you_can : Flag<["-"], "fix-what-you-can">,
  HelpText<"Apply fix-it advice even in the presence of unfixable errors">,
  MarshallingInfoFlag<FrontendOpts<"FixWhatYouCan">>;
def fix_only_warnings : Flag<["-"], "fix-only-warnings">,
  HelpText<"Apply fix-it advice only for warnings, not errors">,
  MarshallingInfoFlag<FrontendOpts<"FixOnlyWarnings">>;
def fixit_recompile : Flag<["-"], "fixit-recompile">,
  HelpText<"Apply fix-it changes and recompile">,
  MarshallingInfoFlag<FrontendOpts<"FixAndRecompile">>;
def fixit_to_temp : Flag<["-"], "fixit-to-temporary">,
  HelpText<"Apply fix-it changes to temporary files">,
  MarshallingInfoFlag<FrontendOpts<"FixToTemporaries">>;

def foverride_record_layout_EQ : Joined<["-"], "foverride-record-layout=">,
  HelpText<"Override record layouts with those in the given file">,
  MarshallingInfoString<FrontendOpts<"OverrideRecordLayoutsFile">>;
def pch_through_header_EQ : Joined<["-"], "pch-through-header=">,
  HelpText<"Stop PCH generation after including this file.  When using a PCH, "
           "skip tokens until after this file is included.">,
  MarshallingInfoString<PreprocessorOpts<"PCHThroughHeader">>;
def pch_through_hdrstop_create : Flag<["-"], "pch-through-hdrstop-create">,
  HelpText<"When creating a PCH, stop PCH generation after #pragma hdrstop.">,
  MarshallingInfoFlag<PreprocessorOpts<"PCHWithHdrStopCreate">>;
def pch_through_hdrstop_use : Flag<["-"], "pch-through-hdrstop-use">,
  HelpText<"When using a PCH, skip tokens until after a #pragma hdrstop.">;
def fno_pch_timestamp : Flag<["-"], "fno-pch-timestamp">,
  HelpText<"Disable inclusion of timestamp in precompiled headers">,
  MarshallingInfoNegativeFlag<FrontendOpts<"IncludeTimestamps">>;
def building_pch_with_obj : Flag<["-"], "building-pch-with-obj">,
  HelpText<"This compilation is part of building a PCH with corresponding object file.">,
  MarshallingInfoFlag<LangOpts<"BuildingPCHWithObjectFile">>;

def aligned_alloc_unavailable : Flag<["-"], "faligned-alloc-unavailable">,
  HelpText<"Aligned allocation/deallocation functions are unavailable">,
  MarshallingInfoFlag<LangOpts<"AlignedAllocationUnavailable">>,
  ShouldParseIf<faligned_allocation.KeyPath>;

} // let Flags = [CC1Option, NoDriverOption]

//===----------------------------------------------------------------------===//
// Language Options
//===----------------------------------------------------------------------===//

def version : Flag<["-"], "version">,
  HelpText<"Print the compiler version">,
  Flags<[CC1Option, CC1AsOption, FC1Option, NoDriverOption]>,
  MarshallingInfoFlag<FrontendOpts<"ShowVersion">>;

def main_file_name : Separate<["-"], "main-file-name">,
  HelpText<"Main file name to use for debug info and source if missing">,
  Flags<[CC1Option, CC1AsOption, NoDriverOption]>,
  MarshallingInfoString<CodeGenOpts<"MainFileName">>;
def full_main_file_name : Separate<["-"], "full-main-file-name">,
  HelpText<"File name with full path to use for debug info during host and device compile">,
  Flags<[CC1Option, CC1AsOption, NoDriverOption]>,
  MarshallingInfoString<CodeGenOpts<"FullMainFileName">>;
def split_dwarf_output : Separate<["-"], "split-dwarf-output">,
  HelpText<"File name to use for split dwarf debug info output">,
  Flags<[CC1Option, CC1AsOption, NoDriverOption]>,
  MarshallingInfoString<CodeGenOpts<"SplitDwarfOutput">>;

let Flags = [CC1Option, FC1Option, NoDriverOption] in {

def mreassociate : Flag<["-"], "mreassociate">,
  HelpText<"Allow reassociation transformations for floating-point instructions">,
  MarshallingInfoFlag<LangOpts<"AllowFPReassoc">>, ImpliedByAnyOf<[funsafe_math_optimizations.KeyPath]>;
def menable_no_nans : Flag<["-"], "menable-no-nans">,
  HelpText<"Allow optimization to assume there are no NaNs.">,
  MarshallingInfoFlag<LangOpts<"NoHonorNaNs">>, ImpliedByAnyOf<[ffinite_math_only.KeyPath]>;
def menable_no_infinities : Flag<["-"], "menable-no-infs">,
  HelpText<"Allow optimization to assume there are no infinities.">,
  MarshallingInfoFlag<LangOpts<"NoHonorInfs">>, ImpliedByAnyOf<[ffinite_math_only.KeyPath]>;

def pic_level : Separate<["-"], "pic-level">,
  HelpText<"Value for __PIC__">,
  MarshallingInfoInt<LangOpts<"PICLevel">>;
def pic_is_pie : Flag<["-"], "pic-is-pie">,
  HelpText<"File is for a position independent executable">,
  MarshallingInfoFlag<LangOpts<"PIE">>;

} // let Flags = [CC1Option, FC1Option, NoDriverOption]

let Flags = [CC1Option, NoDriverOption] in {

def fblocks_runtime_optional : Flag<["-"], "fblocks-runtime-optional">,
  HelpText<"Weakly link in the blocks runtime">,
  MarshallingInfoFlag<LangOpts<"BlocksRuntimeOptional">>;
def fexternc_nounwind : Flag<["-"], "fexternc-nounwind">,
  HelpText<"Assume all functions with C linkage do not unwind">,
  MarshallingInfoFlag<LangOpts<"ExternCNoUnwind">>;
def split_dwarf_file : Separate<["-"], "split-dwarf-file">,
  HelpText<"Name of the split dwarf debug info file to encode in the object file">,
  MarshallingInfoString<CodeGenOpts<"SplitDwarfFile">>;
def fno_wchar : Flag<["-"], "fno-wchar">,
  HelpText<"Disable C++ builtin type wchar_t">,
  MarshallingInfoNegativeFlag<LangOpts<"WChar">, cplusplus.KeyPath>,
  ShouldParseIf<cplusplus.KeyPath>;
def fconstant_string_class : Separate<["-"], "fconstant-string-class">,
  MetaVarName<"<class name>">,
  HelpText<"Specify the class to use for constant Objective-C string objects.">,
  MarshallingInfoString<LangOpts<"ObjCConstantStringClass">>;
def fobjc_arc_cxxlib_EQ : Joined<["-"], "fobjc-arc-cxxlib=">,
  HelpText<"Objective-C++ Automatic Reference Counting standard library kind">,
  Values<"libc++,libstdc++,none">,
  NormalizedValues<["ARCXX_libcxx", "ARCXX_libstdcxx", "ARCXX_nolib"]>,
  MarshallingInfoEnum<PreprocessorOpts<"ObjCXXARCStandardLibrary">, "ARCXX_nolib">;
def fobjc_runtime_has_weak : Flag<["-"], "fobjc-runtime-has-weak">,
  HelpText<"The target Objective-C runtime supports ARC weak operations">;
def fobjc_dispatch_method_EQ : Joined<["-"], "fobjc-dispatch-method=">,
  HelpText<"Objective-C dispatch method to use">,
  Values<"legacy,non-legacy,mixed">,
  NormalizedValuesScope<"CodeGenOptions">, NormalizedValues<["Legacy", "NonLegacy", "Mixed"]>,
  MarshallingInfoEnum<CodeGenOpts<"ObjCDispatchMethod">, "Legacy">;
def disable_objc_default_synthesize_properties : Flag<["-"], "disable-objc-default-synthesize-properties">,
  HelpText<"disable the default synthesis of Objective-C properties">,
  MarshallingInfoNegativeFlag<LangOpts<"ObjCDefaultSynthProperties">>;
def fencode_extended_block_signature : Flag<["-"], "fencode-extended-block-signature">,
  HelpText<"enable extended encoding of block type signature">,
  MarshallingInfoFlag<LangOpts<"EncodeExtendedBlockSig">>;
def function_alignment : Separate<["-"], "function-alignment">,
    HelpText<"default alignment for functions">,
    MarshallingInfoInt<LangOpts<"FunctionAlignment">>;
def fhalf_no_semantic_interposition : Flag<["-"], "fhalf-no-semantic-interposition">,
  HelpText<"Like -fno-semantic-interposition but don't use local aliases">,
  MarshallingInfoFlag<LangOpts<"HalfNoSemanticInterposition">>;
def fno_validate_pch : Flag<["-"], "fno-validate-pch">,
  HelpText<"Disable validation of precompiled headers">,
  MarshallingInfoFlag<PreprocessorOpts<"DisablePCHOrModuleValidation">, "DisableValidationForModuleKind::None">,
  Normalizer<"makeFlagToValueNormalizer(DisableValidationForModuleKind::All)">;
def fallow_pcm_with_errors : Flag<["-"], "fallow-pcm-with-compiler-errors">,
  HelpText<"Accept a PCM file that was created with compiler errors">,
  MarshallingInfoFlag<FrontendOpts<"AllowPCMWithCompilerErrors">>;
def fallow_pch_with_errors : Flag<["-"], "fallow-pch-with-compiler-errors">,
  HelpText<"Accept a PCH file that was created with compiler errors">,
  MarshallingInfoFlag<PreprocessorOpts<"AllowPCHWithCompilerErrors">>,
  ImpliedByAnyOf<[fallow_pcm_with_errors.KeyPath]>;
def fallow_pch_with_different_modules_cache_path :
  Flag<["-"], "fallow-pch-with-different-modules-cache-path">,
  HelpText<"Accept a PCH file that was created with a different modules cache path">,
  MarshallingInfoFlag<PreprocessorOpts<"AllowPCHWithDifferentModulesCachePath">>;
def fno_modules_share_filemanager : Flag<["-"], "fno-modules-share-filemanager">,
  HelpText<"Disable sharing the FileManager when building a module implicitly">,
  MarshallingInfoNegativeFlag<FrontendOpts<"ModulesShareFileManager">>;
def dump_deserialized_pch_decls : Flag<["-"], "dump-deserialized-decls">,
  HelpText<"Dump declarations that are deserialized from PCH, for testing">,
  MarshallingInfoFlag<PreprocessorOpts<"DumpDeserializedPCHDecls">>;
def error_on_deserialized_pch_decl : Separate<["-"], "error-on-deserialized-decl">,
  HelpText<"Emit error if a specific declaration is deserialized from PCH, for testing">;
def error_on_deserialized_pch_decl_EQ : Joined<["-"], "error-on-deserialized-decl=">,
  Alias<error_on_deserialized_pch_decl>;
def static_define : Flag<["-"], "static-define">,
  HelpText<"Should __STATIC__ be defined">,
  MarshallingInfoFlag<LangOpts<"Static">>;
def stack_protector : Separate<["-"], "stack-protector">,
  HelpText<"Enable stack protectors">,
  Values<"0,1,2,3">,
  NormalizedValuesScope<"LangOptions">,
  NormalizedValues<["SSPOff", "SSPOn", "SSPStrong", "SSPReq"]>,
  MarshallingInfoEnum<LangOpts<"StackProtector">, "SSPOff">;
def stack_protector_buffer_size : Separate<["-"], "stack-protector-buffer-size">,
  HelpText<"Lower bound for a buffer to be considered for stack protection">,
  MarshallingInfoInt<CodeGenOpts<"SSPBufferSize">, "8">;
def ftype_visibility : Joined<["-"], "ftype-visibility=">,
  HelpText<"Default type visibility">,
  MarshallingInfoVisibility<LangOpts<"TypeVisibilityMode">, fvisibility_EQ.KeyPath>;
def fapply_global_visibility_to_externs : Flag<["-"], "fapply-global-visibility-to-externs">,
  HelpText<"Apply global symbol visibility to external declarations without an explicit visibility">,
  MarshallingInfoFlag<LangOpts<"SetVisibilityForExternDecls">>;
def ftemplate_depth : Separate<["-"], "ftemplate-depth">,
  HelpText<"Maximum depth of recursive template instantiation">,
  MarshallingInfoInt<LangOpts<"InstantiationDepth">, "1024">;
def foperator_arrow_depth : Separate<["-"], "foperator-arrow-depth">,
  HelpText<"Maximum number of 'operator->'s to call for a member access">,
  MarshallingInfoInt<LangOpts<"ArrowDepth">, "256">;
def fconstexpr_depth : Separate<["-"], "fconstexpr-depth">,
  HelpText<"Maximum depth of recursive constexpr function calls">,
  MarshallingInfoInt<LangOpts<"ConstexprCallDepth">, "512">;
def fconstexpr_steps : Separate<["-"], "fconstexpr-steps">,
  HelpText<"Maximum number of steps in constexpr function evaluation">,
  MarshallingInfoInt<LangOpts<"ConstexprStepLimit">, "1048576">;
def fbracket_depth : Separate<["-"], "fbracket-depth">,
  HelpText<"Maximum nesting level for parentheses, brackets, and braces">,
  MarshallingInfoInt<LangOpts<"BracketDepth">, "256">;
defm const_strings : BoolOption<"f", "const-strings",
  LangOpts<"ConstStrings">, DefaultFalse,
  PosFlag<SetTrue, [CC1Option], "Use">, NegFlag<SetFalse, [], "Don't use">,
  BothFlags<[], " a const qualified type for string literals in C and ObjC">>;
def fno_bitfield_type_align : Flag<["-"], "fno-bitfield-type-align">,
  HelpText<"Ignore bit-field types when aligning structures">,
  MarshallingInfoFlag<LangOpts<"NoBitFieldTypeAlign">>;
def fopencl_force_vector_abi : Flag<["-"], "fopencl-force-vector-abi">,
  HelpText<"Disable vector to scalar coercion for OpenCL">,
  MarshallingInfoFlag<LangOpts<"OpenCLForceVectorABI">>;
def ffake_address_space_map : Flag<["-"], "ffake-address-space-map">,
  HelpText<"Use a fake address space map; OpenCL testing purposes only">,
  MarshallingInfoFlag<LangOpts<"FakeAddressSpaceMap">>;
def faddress_space_map_mangling_EQ : Joined<["-"], "faddress-space-map-mangling=">,
  HelpText<"Set the mode for address space map based mangling; OpenCL testing purposes only">,
  Values<"target,no,yes">,
  NormalizedValuesScope<"LangOptions">,
  NormalizedValues<["ASMM_Target", "ASMM_Off", "ASMM_On"]>,
  MarshallingInfoEnum<LangOpts<"AddressSpaceMapMangling">, "ASMM_Target">;
def funknown_anytype : Flag<["-"], "funknown-anytype">,
  HelpText<"Enable parser support for the __unknown_anytype type; for testing purposes only">,
  MarshallingInfoFlag<LangOpts<"ParseUnknownAnytype">>;
def fdebugger_support : Flag<["-"], "fdebugger-support">,
  HelpText<"Enable special debugger support behavior">,
  MarshallingInfoFlag<LangOpts<"DebuggerSupport">>;
def fdebugger_cast_result_to_id : Flag<["-"], "fdebugger-cast-result-to-id">,
  HelpText<"Enable casting unknown expression results to id">,
  MarshallingInfoFlag<LangOpts<"DebuggerCastResultToId">>;
def fdebugger_objc_literal : Flag<["-"], "fdebugger-objc-literal">,
  HelpText<"Enable special debugger support for Objective-C subscripting and literals">,
  MarshallingInfoFlag<LangOpts<"DebuggerObjCLiteral">>;
defm deprecated_macro : BoolOption<"f", "deprecated-macro",
  LangOpts<"Deprecated">, DefaultFalse,
  PosFlag<SetTrue, [], "Defines">, NegFlag<SetFalse, [], "Undefines">,
  BothFlags<[], " the __DEPRECATED macro">>;
def fobjc_subscripting_legacy_runtime : Flag<["-"], "fobjc-subscripting-legacy-runtime">,
  HelpText<"Allow Objective-C array and dictionary subscripting in legacy runtime">;
// TODO: Enforce values valid for MSVtorDispMode.
def vtordisp_mode_EQ : Joined<["-"], "vtordisp-mode=">,
  HelpText<"Control vtordisp placement on win32 targets">,
  MarshallingInfoInt<LangOpts<"VtorDispMode">, "1">;
def fnative_half_type: Flag<["-"], "fnative-half-type">,
  HelpText<"Use the native half type for __fp16 instead of promoting to float">,
  MarshallingInfoFlag<LangOpts<"NativeHalfType">>,
  ImpliedByAnyOf<[open_cl.KeyPath, render_script.KeyPath]>;
def fnative_half_arguments_and_returns : Flag<["-"], "fnative-half-arguments-and-returns">,
  HelpText<"Use the native __fp16 type for arguments and returns (and skip ABI-specific lowering)">,
  MarshallingInfoFlag<LangOpts<"NativeHalfArgsAndReturns">>,
  ImpliedByAnyOf<[open_cl.KeyPath, render_script.KeyPath, hlsl.KeyPath]>;
def fdefault_calling_conv_EQ : Joined<["-"], "fdefault-calling-conv=">,
  HelpText<"Set default calling convention">,
  Values<"cdecl,fastcall,stdcall,vectorcall,regcall">,
  NormalizedValuesScope<"LangOptions">,
  NormalizedValues<["DCC_CDecl", "DCC_FastCall", "DCC_StdCall", "DCC_VectorCall", "DCC_RegCall"]>,
  MarshallingInfoEnum<LangOpts<"DefaultCallingConv">, "DCC_None">;

// These options cannot be marshalled, because they are used to set up the LangOptions defaults.
def finclude_default_header : Flag<["-"], "finclude-default-header">,
  HelpText<"Include default header file for OpenCL and HLSL">;
def fdeclare_opencl_builtins : Flag<["-"], "fdeclare-opencl-builtins">,
  HelpText<"Add OpenCL builtin function declarations (experimental)">;
def fdeclare_spirv_builtins
    : Flag<["-"], "fdeclare-spirv-builtins">,
      HelpText<"Add SPIR-V builtin function declarations (experimental)">,
      MarshallingInfoFlag<LangOpts<"DeclareSPIRVBuiltins">>;

def fpreserve_vec3_type : Flag<["-"], "fpreserve-vec3-type">,
  HelpText<"Preserve 3-component vector type">,
  MarshallingInfoFlag<CodeGenOpts<"PreserveVec3Type">>,
  ImpliedByAnyOf<[hlsl.KeyPath]>;
def fwchar_type_EQ : Joined<["-"], "fwchar-type=">,
  HelpText<"Select underlying type for wchar_t">,
  Values<"char,short,int">,
  NormalizedValues<["1", "2", "4"]>,
  MarshallingInfoEnum<LangOpts<"WCharSize">, "0">;
defm signed_wchar : BoolOption<"f", "signed-wchar",
  LangOpts<"WCharIsSigned">, DefaultTrue,
  NegFlag<SetFalse, [CC1Option], "Use an unsigned">, PosFlag<SetTrue, [], "Use a signed">,
  BothFlags<[], " type for wchar_t">>;
def fcompatibility_qualified_id_block_param_type_checking : Flag<["-"], "fcompatibility-qualified-id-block-type-checking">,
  HelpText<"Allow using blocks with parameters of more specific type than "
           "the type system guarantees when a parameter is qualified id">,
  MarshallingInfoFlag<LangOpts<"CompatibilityQualifiedIdBlockParamTypeChecking">>;
def fpass_by_value_is_noalias: Flag<["-"], "fpass-by-value-is-noalias">,
  HelpText<"Allows assuming by-value parameters do not alias any other value. "
           "Has no effect on non-trivially-copyable classes in C++.">, Group<f_Group>,
  MarshallingInfoFlag<CodeGenOpts<"PassByValueIsNoAlias">>;

// FIXME: Remove these entirely once functionality/tests have been excised.
def fobjc_gc_only : Flag<["-"], "fobjc-gc-only">, Group<f_Group>,
  HelpText<"Use GC exclusively for Objective-C related memory management">;
def fobjc_gc : Flag<["-"], "fobjc-gc">, Group<f_Group>,
  HelpText<"Enable Objective-C garbage collection">;

def fexperimental_max_bitint_width_EQ:
  Joined<["-"], "fexperimental-max-bitint-width=">, Group<f_Group>,
  MetaVarName<"<N>">,
  HelpText<"Set the maximum bitwidth for _BitInt (this option is expected to be removed in the future)">,
  MarshallingInfoInt<LangOpts<"MaxBitIntWidth">>;

} // let Flags = [CC1Option, NoDriverOption]

//===----------------------------------------------------------------------===//
// Header Search Options
//===----------------------------------------------------------------------===//

let Flags = [CC1Option, NoDriverOption] in {

def nostdsysteminc : Flag<["-"], "nostdsysteminc">,
  HelpText<"Disable standard system #include directories">,
  MarshallingInfoNegativeFlag<HeaderSearchOpts<"UseStandardSystemIncludes">>;
def fdisable_module_hash : Flag<["-"], "fdisable-module-hash">,
  HelpText<"Disable the module hash">,
  MarshallingInfoFlag<HeaderSearchOpts<"DisableModuleHash">>;
def fmodules_hash_content : Flag<["-"], "fmodules-hash-content">,
  HelpText<"Enable hashing the content of a module file">,
  MarshallingInfoFlag<HeaderSearchOpts<"ModulesHashContent">>;
def fmodules_strict_context_hash : Flag<["-"], "fmodules-strict-context-hash">,
  HelpText<"Enable hashing of all compiler options that could impact the "
           "semantics of a module in an implicit build">,
  MarshallingInfoFlag<HeaderSearchOpts<"ModulesStrictContextHash">>;
def c_isystem : Separate<["-"], "c-isystem">, MetaVarName<"<directory>">,
  HelpText<"Add directory to the C SYSTEM include search path">;
def objc_isystem : Separate<["-"], "objc-isystem">,
  MetaVarName<"<directory>">,
  HelpText<"Add directory to the ObjC SYSTEM include search path">;
def objcxx_isystem : Separate<["-"], "objcxx-isystem">,
  MetaVarName<"<directory>">,
  HelpText<"Add directory to the ObjC++ SYSTEM include search path">;
def internal_isystem : Separate<["-"], "internal-isystem">,
  MetaVarName<"<directory>">,
  HelpText<"Add directory to the internal system include search path; these "
           "are assumed to not be user-provided and are used to model system "
           "and standard headers' paths.">;
def internal_externc_isystem : Separate<["-"], "internal-externc-isystem">,
  MetaVarName<"<directory>">,
  HelpText<"Add directory to the internal system include search path with "
           "implicit extern \"C\" semantics; these are assumed to not be "
           "user-provided and are used to model system and standard headers' "
           "paths.">;

} // let Flags = [CC1Option, NoDriverOption]

//===----------------------------------------------------------------------===//
// Preprocessor Options
//===----------------------------------------------------------------------===//

let Flags = [CC1Option, NoDriverOption] in {

def chain_include : Separate<["-"], "chain-include">, MetaVarName<"<file>">,
  HelpText<"Include and chain a header file after turning it into PCH">;
def preamble_bytes_EQ : Joined<["-"], "preamble-bytes=">,
  HelpText<"Assume that the precompiled header is a precompiled preamble "
           "covering the first N bytes of the main file">;
def detailed_preprocessing_record : Flag<["-"], "detailed-preprocessing-record">,
  HelpText<"include a detailed record of preprocessing actions">,
  MarshallingInfoFlag<PreprocessorOpts<"DetailedRecord">>;
def setup_static_analyzer : Flag<["-"], "setup-static-analyzer">,
  HelpText<"Set up preprocessor for static analyzer (done automatically when static analyzer is run).">,
  MarshallingInfoFlag<PreprocessorOpts<"SetUpStaticAnalyzer">>;
def disable_pragma_debug_crash : Flag<["-"], "disable-pragma-debug-crash">,
  HelpText<"Disable any #pragma clang __debug that can lead to crashing behavior. This is meant for testing.">,
  MarshallingInfoFlag<PreprocessorOpts<"DisablePragmaDebugCrash">>;
def source_date_epoch : Separate<["-"], "source-date-epoch">,
  MetaVarName<"<time since Epoch in seconds>">,
  HelpText<"Time to be used in __DATE__, __TIME__, and __TIMESTAMP__ macros">;

} // let Flags = [CC1Option, NoDriverOption]

//===----------------------------------------------------------------------===//
// CUDA Options
//===----------------------------------------------------------------------===//

let Flags = [CC1Option, NoDriverOption] in {

def fcuda_is_device : Flag<["-"], "fcuda-is-device">,
  HelpText<"Generate code for CUDA device">,
  MarshallingInfoFlag<LangOpts<"CUDAIsDevice">>;
def fcuda_include_gpubinary : Separate<["-"], "fcuda-include-gpubinary">,
  HelpText<"Incorporate CUDA device-side binary into host object file.">,
  MarshallingInfoString<CodeGenOpts<"CudaGpuBinaryFileName">>;
def fcuda_allow_variadic_functions : Flag<["-"], "fcuda-allow-variadic-functions">,
  HelpText<"Allow variadic functions in CUDA device code.">,
  MarshallingInfoFlag<LangOpts<"CUDAAllowVariadicFunctions">>;
def fno_cuda_host_device_constexpr : Flag<["-"], "fno-cuda-host-device-constexpr">,
  HelpText<"Don't treat unattributed constexpr functions as __host__ __device__.">,
  MarshallingInfoNegativeFlag<LangOpts<"CUDAHostDeviceConstexpr">>;

} // let Flags = [CC1Option, NoDriverOption]

//===----------------------------------------------------------------------===//
// OpenMP Options
//===----------------------------------------------------------------------===//

let Flags = [CC1Option, FC1Option, NoDriverOption] in {

def fopenmp_is_device : Flag<["-"], "fopenmp-is-device">,
  HelpText<"Generate code only for an OpenMP target device.">;
def fopenmp_host_ir_file_path : Separate<["-"], "fopenmp-host-ir-file-path">,
  HelpText<"Path to the IR file produced by the frontend for the host.">;

} // let Flags = [CC1Option, FC1Option, NoDriverOption]

//===----------------------------------------------------------------------===//
// SYCL Options
//===----------------------------------------------------------------------===//

let Flags = [CC1Option, NoDriverOption] in {

def fsycl_is_device : Flag<["-"], "fsycl-is-device">,
  HelpText<"Generate code for SYCL device.">,
  Flags<[CC1Option, NoDriverOption]>,
  MarshallingInfoFlag<LangOpts<"SYCLIsDevice">>;
def fsycl_is_host : Flag<["-"], "fsycl-is-host">,
  HelpText<"SYCL host compilation">,
  Flags<[CC1Option, NoDriverOption]>,
  MarshallingInfoFlag<LangOpts<"SYCLIsHost">>;
def fsycl_int_header : Separate<["-"], "fsycl-int-header">,
  HelpText<"Generate SYCL integration header into this file.">,
  MarshallingInfoString<LangOpts<"SYCLIntHeader">>;
def fsycl_int_header_EQ : Joined<["-"], "fsycl-int-header=">,
  Alias<fsycl_int_header>;
def fsycl_int_footer : Separate<["-"], "fsycl-int-footer">,
  HelpText<"Generate SYCL integration footer into this file.">,
  MarshallingInfoString<LangOpts<"SYCLIntFooter">>;
def fsycl_int_footer_EQ : Joined<["-"], "fsycl-int-footer=">,
  Alias<fsycl_int_footer>;
def fsycl_unique_prefix_EQ
    : Joined<["-"], "fsycl-unique-prefix=">,
      HelpText<"A unique prefix for this translation unit across devices, used "
               "to generate a unique name for local variables.">,
      MarshallingInfoString<LangOpts<"SYCLUniquePrefix">>;
def fsycl_std_layout_kernel_params: Flag<["-"], "fsycl-std-layout-kernel-params">,
  HelpText<"Enable standard layout requirement for SYCL kernel parameters.">,
  MarshallingInfoFlag<LangOpts<"SYCLStdLayoutKernelParams">>;
defm sycl_allow_func_ptr: BoolFOption<"sycl-allow-func-ptr",
  LangOpts<"SYCLAllowFuncPtr">, DefaultFalse,
  PosFlag<SetTrue, [], "Allow">,
  NegFlag<SetFalse, [], "Disallow">,
  BothFlags<[CC1Option, CoreOption], " function pointers in SYCL device.">>;
def fenable_sycl_dae : Flag<["-"], "fenable-sycl-dae">,
  HelpText<"Enable Dead Argument Elimination in SPIR kernels">,
  MarshallingInfoFlag<LangOpts<"EnableDAEInSpirKernels">>;
def fsycl_disable_range_rounding : Flag<["-"], "fsycl-disable-range-rounding">,
  HelpText<"Disable parallel for range rounding.">,
  MarshallingInfoFlag<LangOpts<"SYCLDisableRangeRounding">>;
def fsycl_enable_int_header_diags: Flag<["-"], "fsycl-enable-int-header-diags">,
  HelpText<"Enable diagnostics that require the SYCL integration header.">,
  MarshallingInfoFlag<LangOpts<"SYCLEnableIntHeaderDiags">>;
def fsycl_use_main_file_name : Flag<["-"], "fsycl-use-main-file-name">,
  HelpText<"Tells compiler that -main-file-name contains an absolute path and "
           "file specified there should be used for checksum calculation.">,
  MarshallingInfoFlag<CodeGenOpts<"SYCLUseMainFileName">>;
def fsycl_allow_virtual_functions : Flag<["-"], "fsycl-allow-virtual-functions">,
  HelpText<"Allow virtual functions calls in code for SYCL device">,
  MarshallingInfoFlag<LangOpts<"SYCLAllowVirtualFunctions">>;

} // let Flags = [CC1Option, NoDriverOption]

def sycl_std_EQ : Joined<["-"], "sycl-std=">, Group<sycl_Group>,
  Flags<[CC1Option, NoArgumentUnused, CoreOption]>,
  HelpText<"SYCL language standard to compile for.">,
  Values<"2020,2017,121,1.2.1,sycl-1.2.1">,
  ShouldParseIf<!strconcat(fsycl_is_device.KeyPath, "||", fsycl_is_host.KeyPath)>;

def fsycl_default_sub_group_size
    : Separate<["-"], "fsycl-default-sub-group-size">,
      HelpText<"Set the default sub group size for SYCL kernels">,
      Flags<[CC1Option]>;
def fsycl_default_sub_group_size_EQ
    : Joined<["-"], "fsycl-default-sub-group-size=">,
      Alias<fsycl_default_sub_group_size>, Flags<[CC1Option]>;

defm cuda_approx_transcendentals : BoolFOption<"cuda-approx-transcendentals",
  LangOpts<"CUDADeviceApproxTranscendentals">, DefaultFalse,
  PosFlag<SetTrue, [CC1Option], "Use">, NegFlag<SetFalse, [], "Don't use">,
  BothFlags<[], " approximate transcendental functions">>,
  ShouldParseIf<fcuda_is_device.KeyPath>;

//===----------------------------------------------------------------------===//
// Frontend Options - cc1 + fc1
//===----------------------------------------------------------------------===//

let Flags = [CC1Option, FC1Option, NoDriverOption] in {
let Group = Action_Group in {

def emit_obj : Flag<["-"], "emit-obj">,
  HelpText<"Emit native object files">;
def init_only : Flag<["-"], "init-only">,
  HelpText<"Only execute frontend initialization">;
def emit_llvm_bc : Flag<["-"], "emit-llvm-bc">,
  HelpText<"Build ASTs then convert to LLVM, emit .bc file">;

} // let Group = Action_Group

def load : Separate<["-"], "load">, MetaVarName<"<dsopath>">,
  HelpText<"Load the named plugin (dynamic shared object)">;
def plugin : Separate<["-"], "plugin">, MetaVarName<"<name>">,
  HelpText<"Use the named plugin action instead of the default action (use \"help\" to list available options)">;
defm debug_pass_manager : BoolOption<"f", "debug-pass-manager",
  CodeGenOpts<"DebugPassManager">, DefaultFalse,
  PosFlag<SetTrue, [], "Prints debug information for the new pass manager">,
  NegFlag<SetFalse, [], "Disables debug printing for the new pass manager">>;

} // let Flags = [CC1Option, FC1Option, NoDriverOption]

//===----------------------------------------------------------------------===//
// cc1as-only Options
//===----------------------------------------------------------------------===//

let Flags = [CC1AsOption, NoDriverOption] in {

// Language Options
def n : Flag<["-"], "n">,
  HelpText<"Don't automatically start assembly file with a text section">;

// Frontend Options
def filetype : Separate<["-"], "filetype">,
    HelpText<"Specify the output file type ('asm', 'null', or 'obj')">;

// Transliterate Options
def output_asm_variant : Separate<["-"], "output-asm-variant">,
    HelpText<"Select the asm variant index to use for output">;
def show_encoding : Flag<["-"], "show-encoding">,
    HelpText<"Show instruction encoding information in transliterate mode">;
def show_inst : Flag<["-"], "show-inst">,
    HelpText<"Show internal instruction representation in transliterate mode">;

// Assemble Options
def dwarf_debug_producer : Separate<["-"], "dwarf-debug-producer">,
  HelpText<"The string to embed in the Dwarf debug AT_producer record.">;

def defsym : Separate<["-"], "defsym">,
  HelpText<"Define a value for a symbol">;

} // let Flags = [CC1AsOption]

//===----------------------------------------------------------------------===//
// clang-cl Options
//===----------------------------------------------------------------------===//

def cl_Group : OptionGroup<"<clang-cl options>">, Flags<[CLDXCOption]>,
  HelpText<"CL.EXE COMPATIBILITY OPTIONS">;

def cl_compile_Group : OptionGroup<"<clang-cl compile-only options>">,
  Group<cl_Group>;

def cl_ignored_Group : OptionGroup<"<clang-cl ignored options>">,
  Group<cl_Group>;

class CLFlag<string name> : Option<["/", "-"], name, KIND_FLAG>,
  Group<cl_Group>, Flags<[CLOption, NoXarchOption]>;

class CLDXCFlag<string name> : Option<["/", "-"], name, KIND_FLAG>,
  Group<cl_Group>, Flags<[CLDXCOption, NoXarchOption]>;

class CLCompileFlag<string name> : Option<["/", "-"], name, KIND_FLAG>,
  Group<cl_compile_Group>, Flags<[CLOption, NoXarchOption]>;

class CLIgnoredFlag<string name> : Option<["/", "-"], name, KIND_FLAG>,
  Group<cl_ignored_Group>, Flags<[CLOption, NoXarchOption]>;

class CLJoined<string name> : Option<["/", "-"], name, KIND_JOINED>,
  Group<cl_Group>, Flags<[CLOption, NoXarchOption]>;

class CLDXCJoined<string name> : Option<["/", "-"], name, KIND_JOINED>,
  Group<cl_Group>, Flags<[CLDXCOption, NoXarchOption]>;

class CLCompileJoined<string name> : Option<["/", "-"], name, KIND_JOINED>,
  Group<cl_compile_Group>, Flags<[CLOption, NoXarchOption]>;

class CLIgnoredJoined<string name> : Option<["/", "-"], name, KIND_JOINED>,
  Group<cl_ignored_Group>, Flags<[CLOption, NoXarchOption, HelpHidden]>;

class CLJoinedOrSeparate<string name> : Option<["/", "-"], name,
  KIND_JOINED_OR_SEPARATE>, Group<cl_Group>, Flags<[CLOption, NoXarchOption]>;

class CLDXCJoinedOrSeparate<string name> : Option<["/", "-"], name,
  KIND_JOINED_OR_SEPARATE>, Group<cl_Group>, Flags<[CLDXCOption, NoXarchOption]>;

class CLCompileJoinedOrSeparate<string name> : Option<["/", "-"], name,
  KIND_JOINED_OR_SEPARATE>, Group<cl_compile_Group>,
  Flags<[CLOption, NoXarchOption]>;

class CLRemainingArgsJoined<string name> : Option<["/", "-"], name,
  KIND_REMAINING_ARGS_JOINED>, Group<cl_Group>, Flags<[CLOption, NoXarchOption]>;

// Aliases:
// (We don't put any of these in cl_compile_Group as the options they alias are
// already in the right group.)

def _SLASH_Brepro : CLFlag<"Brepro">,
  HelpText<"Do not write current time into COFF output (breaks link.exe /incremental)">,
  Alias<mno_incremental_linker_compatible>;
def _SLASH_Brepro_ : CLFlag<"Brepro-">,
  HelpText<"Write current time into COFF output (default)">,
  Alias<mincremental_linker_compatible>;
def _SLASH_C : CLFlag<"C">,
  HelpText<"Do not discard comments when preprocessing">, Alias<C>;
def _SLASH_c : CLFlag<"c">, HelpText<"Compile only">, Alias<c>;
def _SLASH_d1PP : CLFlag<"d1PP">,
  HelpText<"Retain macro definitions in /E mode">, Alias<dD>;
def _SLASH_d1reportAllClassLayout : CLFlag<"d1reportAllClassLayout">,
  HelpText<"Dump record layout information">,
  Alias<Xclang>, AliasArgs<["-fdump-record-layouts"]>;
def _SLASH_diagnostics_caret : CLFlag<"diagnostics:caret">,
  HelpText<"Enable caret and column diagnostics (default)">;
def _SLASH_diagnostics_column : CLFlag<"diagnostics:column">,
  HelpText<"Disable caret diagnostics but keep column info">;
def _SLASH_diagnostics_classic : CLFlag<"diagnostics:classic">,
  HelpText<"Disable column and caret diagnostics">;
def _SLASH_D : CLJoinedOrSeparate<"D">, HelpText<"Define macro">,
  MetaVarName<"<macro[=value]>">, Alias<D>;
def _SLASH_E : CLFlag<"E">, HelpText<"Preprocess to stdout">, Alias<E>;
def _SLASH_external_COLON_I : CLJoinedOrSeparate<"external:I">, Alias<isystem>,
  HelpText<"Add directory to include search path with warnings suppressed">,
  MetaVarName<"<dir>">;
def _SLASH_fp_contract : CLFlag<"fp:contract">, HelpText<"">, Alias<ffp_contract>, AliasArgs<["on"]>;
def _SLASH_fp_except : CLFlag<"fp:except">, HelpText<"">, Alias<ffp_exception_behavior_EQ>, AliasArgs<["strict"]>;
def _SLASH_fp_except_ : CLFlag<"fp:except-">, HelpText<"">, Alias<ffp_exception_behavior_EQ>, AliasArgs<["ignore"]>;
def _SLASH_fp_fast : CLFlag<"fp:fast">, HelpText<"">, Alias<ffast_math>;
def _SLASH_fp_precise : CLFlag<"fp:precise">, HelpText<"">, Alias<ffp_model_EQ>, AliasArgs<["precise"]>;
def _SLASH_fp_strict : CLFlag<"fp:strict">, HelpText<"">, Alias<ffp_model_EQ>, AliasArgs<["strict"]>;
def _SLASH_fsanitize_EQ_address : CLFlag<"fsanitize=address">,
  HelpText<"Enable AddressSanitizer">,
  Alias<fsanitize_EQ>, AliasArgs<["address"]>;
def _SLASH_GA : CLFlag<"GA">, Alias<ftlsmodel_EQ>, AliasArgs<["local-exec"]>,
  HelpText<"Assume thread-local variables are defined in the executable">;
def _SLASH_GR : CLFlag<"GR">, HelpText<"Emit RTTI data (default)">;
def _SLASH_GR_ : CLFlag<"GR-">, HelpText<"Do not emit RTTI data">;
def _SLASH_GF : CLIgnoredFlag<"GF">,
  HelpText<"Enable string pooling (default)">;
def _SLASH_GF_ : CLFlag<"GF-">, HelpText<"Disable string pooling">,
  Alias<fwritable_strings>;
def _SLASH_GS : CLFlag<"GS">,
  HelpText<"Enable buffer security check (default)">;
def _SLASH_GS_ : CLFlag<"GS-">, HelpText<"Disable buffer security check">;
def : CLFlag<"Gs">, HelpText<"Use stack probes (default)">,
  Alias<mstack_probe_size>, AliasArgs<["4096"]>;
def _SLASH_Gs : CLJoined<"Gs">,
  HelpText<"Set stack probe size (default 4096)">, Alias<mstack_probe_size>;
def _SLASH_Gy : CLFlag<"Gy">, HelpText<"Put each function in its own section">,
  Alias<ffunction_sections>;
def _SLASH_Gy_ : CLFlag<"Gy-">,
  HelpText<"Do not put each function in its own section (default)">,
  Alias<fno_function_sections>;
def _SLASH_Gw : CLFlag<"Gw">, HelpText<"Put each data item in its own section">,
  Alias<fdata_sections>;
def _SLASH_Gw_ : CLFlag<"Gw-">,
  HelpText<"Do not put each data item in its own section (default)">,
  Alias<fno_data_sections>;
def _SLASH_help : CLFlag<"help">, Alias<help>,
  HelpText<"Display available options">;
def _SLASH_HELP : CLFlag<"HELP">, Alias<help>;
def _SLASH_hotpatch : CLFlag<"hotpatch">, Alias<fms_hotpatch>,
  HelpText<"Create hotpatchable image">;
def _SLASH_I : CLDXCJoinedOrSeparate<"I">,
  HelpText<"Add directory to include search path">, MetaVarName<"<dir>">,
  Alias<I>;
def _SLASH_J : CLFlag<"J">, HelpText<"Make char type unsigned">,
  Alias<funsigned_char>;

// The _SLASH_O option handles all the /O flags, but we also provide separate
// aliased options to provide separate help messages.
def _SLASH_O : CLDXCJoined<"O">,
  HelpText<"Set multiple /O flags at once; e.g. '/O2y-' for '/O2 /Oy-'">,
  MetaVarName<"<flags>">;
def : CLFlag<"O1">, Alias<_SLASH_O>, AliasArgs<["1"]>,
  HelpText<"Optimize for size  (like /Og     /Os /Oy /Ob2 /GF /Gy)">;
def : CLFlag<"O2">, Alias<_SLASH_O>, AliasArgs<["2"]>,
  HelpText<"Optimize for speed (like /Og /Oi /Ot /Oy /Ob2 /GF /Gy)">;
def : CLFlag<"Ob0">, Alias<_SLASH_O>, AliasArgs<["b0"]>,
  HelpText<"Disable function inlining">;
def : CLFlag<"Ob1">, Alias<_SLASH_O>, AliasArgs<["b1"]>,
  HelpText<"Only inline functions explicitly or implicitly marked inline">;
def : CLFlag<"Ob2">, Alias<_SLASH_O>, AliasArgs<["b2"]>,
  HelpText<"Inline functions as deemed beneficial by the compiler">;
def : CLDXCFlag<"Od">, Alias<_SLASH_O>, AliasArgs<["d"]>,
  HelpText<"Disable optimization">;
def : CLFlag<"Og">, Alias<_SLASH_O>, AliasArgs<["g"]>,
  HelpText<"No effect">;
def : CLFlag<"Oi">, Alias<_SLASH_O>, AliasArgs<["i"]>,
  HelpText<"Enable use of builtin functions">;
def : CLFlag<"Oi-">, Alias<_SLASH_O>, AliasArgs<["i-"]>,
  HelpText<"Disable use of builtin functions">;
def : CLFlag<"Os">, Alias<_SLASH_O>, AliasArgs<["s"]>,
  HelpText<"Optimize for size">;
def : CLFlag<"Ot">, Alias<_SLASH_O>, AliasArgs<["t"]>,
  HelpText<"Optimize for speed">;
def : CLFlag<"Ox">, Alias<_SLASH_O>, AliasArgs<["x"]>,
  HelpText<"Deprecated (like /Og /Oi /Ot /Oy /Ob2); use /O2">;
def : CLFlag<"Oy">, Alias<_SLASH_O>, AliasArgs<["y"]>,
  HelpText<"Enable frame pointer omission (x86 only)">;
def : CLFlag<"Oy-">, Alias<_SLASH_O>, AliasArgs<["y-"]>,
  HelpText<"Disable frame pointer omission (x86 only, default)">;

def _SLASH_QUESTION : CLFlag<"?">, Alias<help>,
  HelpText<"Display available options">;
def _SLASH_Qvec : CLFlag<"Qvec">,
  HelpText<"Enable the loop vectorization passes">, Alias<fvectorize>;
def _SLASH_Qvec_ : CLFlag<"Qvec-">,
  HelpText<"Disable the loop vectorization passes">, Alias<fno_vectorize>;
def _SLASH_showIncludes : CLFlag<"showIncludes">,
  HelpText<"Print info about included files to stderr">;
def _SLASH_showIncludes_user : CLFlag<"showIncludes:user">,
  HelpText<"Like /showIncludes but omit system headers">;
def _SLASH_showFilenames : CLFlag<"showFilenames">,
  HelpText<"Print the name of each compiled file">;
def _SLASH_showFilenames_ : CLFlag<"showFilenames-">,
  HelpText<"Do not print the name of each compiled file (default)">;
def _SLASH_source_charset : CLCompileJoined<"source-charset:">,
  HelpText<"Set source encoding, supports only UTF-8">,
  Alias<finput_charset_EQ>;
def _SLASH_execution_charset : CLCompileJoined<"execution-charset:">,
  HelpText<"Set runtime encoding, supports only UTF-8">,
  Alias<fexec_charset_EQ>;
def _SLASH_std : CLCompileJoined<"std:">,
  HelpText<"Set language version (c++14,c++17,c++20,c++latest,c11,c17)">;
def _SLASH_U : CLJoinedOrSeparate<"U">, HelpText<"Undefine macro">,
  MetaVarName<"<macro>">, Alias<U>;
def _SLASH_validate_charset : CLFlag<"validate-charset">,
  Alias<W_Joined>, AliasArgs<["invalid-source-encoding"]>;
def _SLASH_validate_charset_ : CLFlag<"validate-charset-">,
  Alias<W_Joined>, AliasArgs<["no-invalid-source-encoding"]>;
def _SLASH_external_W0 : CLFlag<"external:W0">, HelpText<"Ignore warnings from system headers (default)">, Alias<Wno_system_headers>;
def _SLASH_external_W1 : CLFlag<"external:W1">, HelpText<"Enable -Wsystem-headers">, Alias<Wsystem_headers>;
def _SLASH_external_W2 : CLFlag<"external:W2">, HelpText<"Enable -Wsystem-headers">, Alias<Wsystem_headers>;
def _SLASH_external_W3 : CLFlag<"external:W3">, HelpText<"Enable -Wsystem-headers">, Alias<Wsystem_headers>;
def _SLASH_external_W4 : CLFlag<"external:W4">, HelpText<"Enable -Wsystem-headers">, Alias<Wsystem_headers>;
def _SLASH_W0 : CLFlag<"W0">, HelpText<"Disable all warnings">, Alias<w>;
def _SLASH_W1 : CLFlag<"W1">, HelpText<"Enable -Wall">, Alias<Wall>;
def _SLASH_W2 : CLFlag<"W2">, HelpText<"Enable -Wall">, Alias<Wall>;
def _SLASH_W3 : CLFlag<"W3">, HelpText<"Enable -Wall">, Alias<Wall>;
def _SLASH_W4 : CLFlag<"W4">, HelpText<"Enable -Wall and -Wextra">, Alias<WCL4>;
def _SLASH_Wall : CLFlag<"Wall">, HelpText<"Enable -Weverything">,
  Alias<W_Joined>, AliasArgs<["everything"]>;
def _SLASH_WX : CLFlag<"WX">, HelpText<"Treat warnings as errors">,
  Alias<W_Joined>, AliasArgs<["error"]>;
def _SLASH_WX_ : CLFlag<"WX-">,
  HelpText<"Do not treat warnings as errors (default)">,
  Alias<W_Joined>, AliasArgs<["no-error"]>;
def _SLASH_w_flag : CLFlag<"w">, HelpText<"Disable all warnings">, Alias<w>;
def _SLASH_wd : CLCompileJoined<"wd">;
def _SLASH_vd : CLJoined<"vd">, HelpText<"Control vtordisp placement">,
  Alias<vtordisp_mode_EQ>;
def _SLASH_X : CLFlag<"X">,
  HelpText<"Do not add %INCLUDE% to include search path">, Alias<nostdlibinc>;
def _SLASH_Zc_sizedDealloc : CLFlag<"Zc:sizedDealloc">,
  HelpText<"Enable C++14 sized global deallocation functions">,
  Alias<fsized_deallocation>;
def _SLASH_Zc_sizedDealloc_ : CLFlag<"Zc:sizedDealloc-">,
  HelpText<"Disable C++14 sized global deallocation functions">,
  Alias<fno_sized_deallocation>;
def _SLASH_Zc_alignedNew : CLFlag<"Zc:alignedNew">,
  HelpText<"Enable C++17 aligned allocation functions">,
  Alias<faligned_allocation>;
def _SLASH_Zc_alignedNew_ : CLFlag<"Zc:alignedNew-">,
  HelpText<"Disable C++17 aligned allocation functions">,
  Alias<fno_aligned_allocation>;
def _SLASH_Zc_char8_t : CLFlag<"Zc:char8_t">,
  HelpText<"Enable char8_t from C++2a">,
  Alias<fchar8__t>;
def _SLASH_Zc_char8_t_ : CLFlag<"Zc:char8_t-">,
  HelpText<"Disable char8_t from c++2a">,
  Alias<fno_char8__t>;
def _SLASH_Zc_strictStrings : CLFlag<"Zc:strictStrings">,
  HelpText<"Treat string literals as const">, Alias<W_Joined>,
  AliasArgs<["error=c++11-compat-deprecated-writable-strings"]>;
def _SLASH_Zc_threadSafeInit : CLFlag<"Zc:threadSafeInit">,
  HelpText<"Enable thread-safe initialization of static variables">,
  Alias<fthreadsafe_statics>;
def _SLASH_Zc_threadSafeInit_ : CLFlag<"Zc:threadSafeInit-">,
  HelpText<"Disable thread-safe initialization of static variables">,
  Alias<fno_threadsafe_statics>;
def _SLASH_Zc_trigraphs : CLFlag<"Zc:trigraphs">,
  HelpText<"Enable trigraphs">, Alias<ftrigraphs>;
def _SLASH_Zc_trigraphs_off : CLFlag<"Zc:trigraphs-">,
  HelpText<"Disable trigraphs (default)">, Alias<fno_trigraphs>;
def _SLASH_Zc_twoPhase : CLFlag<"Zc:twoPhase">,
  HelpText<"Enable two-phase name lookup in templates">,
  Alias<fno_delayed_template_parsing>;
def _SLASH_Zc_twoPhase_ : CLFlag<"Zc:twoPhase-">,
  HelpText<"Disable two-phase name lookup in templates (default)">,
  Alias<fdelayed_template_parsing>;
def _SLASH_Zc_wchar_t : CLFlag<"Zc:wchar_t">,
  HelpText<"Enable C++ builtin type wchar_t (default)">;
def _SLASH_Zc_wchar_t_ : CLFlag<"Zc:wchar_t-">,
  HelpText<"Disable C++ builtin type wchar_t">;
def _SLASH_Z7 : CLFlag<"Z7">,
  HelpText<"Enable CodeView debug information in object files">;
def _SLASH_ZH_MD5 : CLFlag<"ZH:MD5">,
  HelpText<"Use MD5 for file checksums in debug info (default)">,
  Alias<gsrc_hash_EQ>, AliasArgs<["md5"]>;
def _SLASH_ZH_SHA1 : CLFlag<"ZH:SHA1">,
  HelpText<"Use SHA1 for file checksums in debug info">,
  Alias<gsrc_hash_EQ>, AliasArgs<["sha1"]>;
def _SLASH_ZH_SHA_256 : CLFlag<"ZH:SHA_256">,
  HelpText<"Use SHA256 for file checksums in debug info">,
  Alias<gsrc_hash_EQ>, AliasArgs<["sha256"]>;
def _SLASH_Zi : CLFlag<"Zi">, Alias<_SLASH_Z7>,
  HelpText<"Like /Z7">;
def _SLASH_Zp : CLJoined<"Zp">,
  HelpText<"Set default maximum struct packing alignment">,
  Alias<fpack_struct_EQ>;
def _SLASH_Zp_flag : CLFlag<"Zp">,
  HelpText<"Set default maximum struct packing alignment to 1">,
  Alias<fpack_struct_EQ>, AliasArgs<["1"]>;
def _SLASH_Zs : CLFlag<"Zs">, HelpText<"Run the preprocessor, parser and semantic analysis stages">,
  Alias<fsyntax_only>;
def _SLASH_openmp_ : CLFlag<"openmp-">,
  HelpText<"Disable OpenMP support">, Alias<fno_openmp>;
def _SLASH_openmp : CLFlag<"openmp">, HelpText<"Enable OpenMP support">,
  Alias<fopenmp>;
def _SLASH_openmp_experimental : CLFlag<"openmp:experimental">,
  HelpText<"Enable OpenMP support with experimental SIMD support">,
  Alias<fopenmp>;
def _SLASH_tune : CLCompileJoined<"tune:">,
  HelpText<"Set CPU for optimization without affecting instruction set">,
  Alias<mtune_EQ>;
def _SLASH_QIntel_jcc_erratum : CLFlag<"QIntel-jcc-erratum">,
  HelpText<"Align branches within 32-byte boundaries to mitigate the performance impact of the Intel JCC erratum.">,
  Alias<mbranches_within_32B_boundaries>;
def _SLASH_arm64EC : CLFlag<"arm64EC">,
  HelpText<"Set build target to arm64ec">;

// Non-aliases:

def _SLASH_arch : CLCompileJoined<"arch:">,
  HelpText<"Set architecture for code generation">;

def _SLASH_M_Group : OptionGroup<"</M group>">, Group<cl_compile_Group>;
def _SLASH_volatile_Group : OptionGroup<"</volatile group>">,
  Group<cl_compile_Group>;

def _SLASH_EH : CLJoined<"EH">, HelpText<"Set exception handling model">;
def _SLASH_EP : CLFlag<"EP">,
  HelpText<"Disable linemarker output and preprocess to stdout">;
def _SLASH_external_env : CLJoined<"external:env:">,
  HelpText<"Add dirs in env var <var> to include search path with warnings suppressed">,
  MetaVarName<"<var>">;
def _SLASH_FA : CLJoined<"FA">,
  HelpText<"Output assembly code file during compilation">;
def _SLASH_Fa : CLJoined<"Fa">,
  HelpText<"Set assembly output file name (with /FA)">,
  MetaVarName<"<file or dir/>">;
def _SLASH_FI : CLJoinedOrSeparate<"FI">,
  HelpText<"Include file before parsing">, Alias<include_>;
def _SLASH_Fe : CLJoined<"Fe">,
  HelpText<"Set output executable file name">,
  MetaVarName<"<file or dir/>">;
def _SLASH_Fe_COLON : CLJoined<"Fe:">, Alias<_SLASH_Fe>;
def _SLASH_Fi : CLCompileJoined<"Fi">,
  HelpText<"Set preprocess output file name (with /P)">,
  MetaVarName<"<file>">;
def _SLASH_Fo : CLCompileJoined<"Fo">,
  HelpText<"Set output object file (with /c)">,
  MetaVarName<"<file or dir/>">;
def _SLASH_guard : CLJoined<"guard:">,
  HelpText<"Enable Control Flow Guard with /guard:cf, or only the table with /guard:cf,nochecks. "
           "Enable EH Continuation Guard with /guard:ehcont">;
def _SLASH_GX : CLFlag<"GX">,
  HelpText<"Deprecated; use /EHsc">;
def _SLASH_GX_ : CLFlag<"GX-">,
  HelpText<"Deprecated (like not passing /EH)">;
def _SLASH_imsvc : CLJoinedOrSeparate<"imsvc">,
  HelpText<"Add <dir> to system include search path, as if in %INCLUDE%">,
  MetaVarName<"<dir>">;
def _SLASH_JMC : CLFlag<"JMC">,
  HelpText<"Enable just-my-code debugging">;
def _SLASH_JMC_ : CLFlag<"JMC-">,
  HelpText<"Disable just-my-code debugging (default)">;
def _SLASH_LD : CLFlag<"LD">, HelpText<"Create DLL">;
def _SLASH_LDd : CLFlag<"LDd">, HelpText<"Create debug DLL">;
def _SLASH_link : CLRemainingArgsJoined<"link">,
  HelpText<"Forward options to the linker">, MetaVarName<"<options>">;
def _SLASH_MD : Option<["/", "-"], "MD", KIND_FLAG>, Group<_SLASH_M_Group>,
  Flags<[CLOption, NoXarchOption]>, HelpText<"Use DLL run-time">;
def _SLASH_MDd : Option<["/", "-"], "MDd", KIND_FLAG>, Group<_SLASH_M_Group>,
  Flags<[CLOption, NoXarchOption]>, HelpText<"Use DLL debug run-time">;
def _SLASH_MT : Option<["/", "-"], "MT", KIND_FLAG>, Group<_SLASH_M_Group>,
  Flags<[CLOption, NoXarchOption]>, HelpText<"Use static run-time">;
def _SLASH_MTd : Option<["/", "-"], "MTd", KIND_FLAG>, Group<_SLASH_M_Group>,
  Flags<[CLOption, NoXarchOption]>, HelpText<"Use static debug run-time">;
def _SLASH_o : CLJoinedOrSeparate<"o">,
  HelpText<"Deprecated (set output file name); use /Fe or /Fe">,
  MetaVarName<"<file or dir/>">;
def _SLASH_P : CLFlag<"P">, HelpText<"Preprocess to file">;
def _SLASH_permissive : CLFlag<"permissive">,
  HelpText<"Enable some non conforming code to compile">;
def _SLASH_permissive_ : CLFlag<"permissive-">,
  HelpText<"Disable non conforming code from compiling (default)">;
def _SLASH_Tc : CLCompileJoinedOrSeparate<"Tc">,
  HelpText<"Treat <file> as C source file">, MetaVarName<"<file>">;
def _SLASH_TC : CLCompileFlag<"TC">, HelpText<"Treat all source files as C">;
def _SLASH_Tp : CLCompileJoinedOrSeparate<"Tp">,
  HelpText<"Treat <file> as C++ source file">, MetaVarName<"<file>">;
def _SLASH_TP : CLCompileFlag<"TP">, HelpText<"Treat all source files as C++">;
def _SLASH_diasdkdir : CLJoinedOrSeparate<"diasdkdir">,
  HelpText<"Path to the DIA SDK">, MetaVarName<"<dir>">;
def _SLASH_vctoolsdir : CLJoinedOrSeparate<"vctoolsdir">,
  HelpText<"Path to the VCToolChain">, MetaVarName<"<dir>">;
def _SLASH_vctoolsversion : CLJoinedOrSeparate<"vctoolsversion">,
  HelpText<"For use with /winsysroot, defaults to newest found">;
def _SLASH_winsdkdir : CLJoinedOrSeparate<"winsdkdir">,
  HelpText<"Path to the Windows SDK">, MetaVarName<"<dir>">;
def _SLASH_winsdkversion : CLJoinedOrSeparate<"winsdkversion">,
  HelpText<"Full version of the Windows SDK, defaults to newest found">;
def _SLASH_winsysroot : CLJoinedOrSeparate<"winsysroot">,
  HelpText<"Same as \"/diasdkdir <dir>/DIA SDK\" /vctoolsdir <dir>/VC/Tools/MSVC/<vctoolsversion> \"/winsdkdir <dir>/Windows Kits/10\"">,
  MetaVarName<"<dir>">;
def _SLASH_volatile_iso : Option<["/", "-"], "volatile:iso", KIND_FLAG>,
  Group<_SLASH_volatile_Group>, Flags<[CLOption, NoXarchOption]>,
  HelpText<"Volatile loads and stores have standard semantics">;
def _SLASH_vmb : CLFlag<"vmb">,
  HelpText<"Use a best-case representation method for member pointers">;
def _SLASH_vmg : CLFlag<"vmg">,
  HelpText<"Use a most-general representation for member pointers">;
def _SLASH_vms : CLFlag<"vms">,
  HelpText<"Set the default most-general representation to single inheritance">;
def _SLASH_vmm : CLFlag<"vmm">,
  HelpText<"Set the default most-general representation to "
           "multiple inheritance">;
def _SLASH_vmv : CLFlag<"vmv">,
  HelpText<"Set the default most-general representation to "
           "virtual inheritance">;
def _SLASH_volatile_ms  : Option<["/", "-"], "volatile:ms", KIND_FLAG>,
  Group<_SLASH_volatile_Group>, Flags<[CLOption, NoXarchOption]>,
  HelpText<"Volatile loads and stores have acquire and release semantics">;
def _SLASH_clang : CLJoined<"clang:">,
  HelpText<"Pass <arg> to the clang driver">, MetaVarName<"<arg>">;
def _SLASH_Zl : CLFlag<"Zl">, Alias<fms_omit_default_lib>,
  HelpText<"Do not let object file auto-link default libraries">;

def _SLASH_Yc : CLJoined<"Yc">,
  HelpText<"Generate a pch file for all code up to and including <filename>">,
  MetaVarName<"<filename>">;
def _SLASH_Yu : CLJoined<"Yu">,
  HelpText<"Load a pch file and use it instead of all code up to "
           "and including <filename>">,
  MetaVarName<"<filename>">;
def _SLASH_Y_ : CLFlag<"Y-">,
  HelpText<"Disable precompiled headers, overrides /Yc and /Yu">;
def _SLASH_Zc_dllexportInlines : CLFlag<"Zc:dllexportInlines">,
  HelpText<"dllexport/dllimport inline member functions of dllexport/import classes (default)">;
def _SLASH_Zc_dllexportInlines_ : CLFlag<"Zc:dllexportInlines-">,
  HelpText<"Do not dllexport/dllimport inline member functions of dllexport/import classes">;
def _SLASH_Fp : CLJoined<"Fp">,
  HelpText<"Set pch file name (with /Yc and /Yu)">, MetaVarName<"<file>">;

def _SLASH_Gd : CLFlag<"Gd">,
  HelpText<"Set __cdecl as a default calling convention">;
def _SLASH_Gr : CLFlag<"Gr">,
  HelpText<"Set __fastcall as a default calling convention">;
def _SLASH_Gz : CLFlag<"Gz">,
  HelpText<"Set __stdcall as a default calling convention">;
def _SLASH_Gv : CLFlag<"Gv">,
  HelpText<"Set __vectorcall as a default calling convention">;
def _SLASH_Gregcall : CLFlag<"Gregcall">,
  HelpText<"Set __regcall as a default calling convention">;

// GNU Driver aliases

def : Separate<["-"], "Xmicrosoft-visualc-tools-root">, Alias<_SLASH_vctoolsdir>;
def : Separate<["-"], "Xmicrosoft-visualc-tools-version">,
    Alias<_SLASH_vctoolsversion>;
def : Separate<["-"], "Xmicrosoft-windows-sdk-root">,
    Alias<_SLASH_winsdkdir>;
def : Separate<["-"], "Xmicrosoft-windows-sdk-version">,
    Alias<_SLASH_winsdkversion>;

// Ignored:

def _SLASH_analyze_ : CLIgnoredFlag<"analyze-">;
def _SLASH_bigobj : CLIgnoredFlag<"bigobj">;
def _SLASH_cgthreads : CLIgnoredJoined<"cgthreads">;
def _SLASH_d2FastFail : CLIgnoredFlag<"d2FastFail">;
def _SLASH_d2Zi_PLUS : CLIgnoredFlag<"d2Zi+">;
def _SLASH_errorReport : CLIgnoredJoined<"errorReport">;
def _SLASH_FC : CLIgnoredFlag<"FC">;
def _SLASH_Fd : CLIgnoredJoined<"Fd">;
def _SLASH_FS : CLIgnoredFlag<"FS">;
def _SLASH_kernel_ : CLIgnoredFlag<"kernel-">;
def _SLASH_nologo : CLIgnoredFlag<"nologo">;
def _SLASH_RTC : CLIgnoredJoined<"RTC">;
def _SLASH_sdl : CLIgnoredFlag<"sdl">;
def _SLASH_sdl_ : CLIgnoredFlag<"sdl-">;
def _SLASH_utf8 : CLIgnoredFlag<"utf-8">,
  HelpText<"Set source and runtime encoding to UTF-8 (default)">;
def _SLASH_w : CLIgnoredJoined<"w">;
def _SLASH_Wv_ : CLIgnoredJoined<"Wv">;
def _SLASH_Zc___cplusplus : CLIgnoredFlag<"Zc:__cplusplus">;
def _SLASH_Zc_auto : CLIgnoredFlag<"Zc:auto">;
def _SLASH_Zc_forScope : CLIgnoredFlag<"Zc:forScope">;
def _SLASH_Zc_inline : CLIgnoredFlag<"Zc:inline">;
def _SLASH_Zc_rvalueCast : CLIgnoredFlag<"Zc:rvalueCast">;
def _SLASH_Zc_ternary : CLIgnoredFlag<"Zc:ternary">;
def _SLASH_Zm : CLIgnoredJoined<"Zm">;
def _SLASH_Zo : CLIgnoredFlag<"Zo">;
def _SLASH_Zo_ : CLIgnoredFlag<"Zo-">;


// Unsupported:

def _SLASH_await : CLFlag<"await">;
def _SLASH_await_COLON : CLJoined<"await:">;
def _SLASH_constexpr : CLJoined<"constexpr:">;
def _SLASH_AI : CLJoinedOrSeparate<"AI">;
def _SLASH_Bt : CLFlag<"Bt">;
def _SLASH_Bt_plus : CLFlag<"Bt+">;
def _SLASH_clr : CLJoined<"clr">;
def _SLASH_d1 : CLJoined<"d1">;
def _SLASH_d2 : CLJoined<"d2">;
def _SLASH_doc : CLJoined<"doc">;
def _SLASH_experimental : CLJoined<"experimental:">;
def _SLASH_exportHeader : CLFlag<"exportHeader">;
def _SLASH_external : CLJoined<"external:">;
def _SLASH_favor : CLJoined<"favor">;
def _SLASH_fsanitize_address_use_after_return : CLJoined<"fsanitize-address-use-after-return">;
def _SLASH_fno_sanitize_address_vcasan_lib : CLJoined<"fno-sanitize-address-vcasan-lib">;
def _SLASH_F : CLJoinedOrSeparate<"F">;
def _SLASH_Fm : CLJoined<"Fm">;
def _SLASH_Fr : CLJoined<"Fr">;
def _SLASH_FR : CLJoined<"FR">;
def _SLASH_FU : CLJoinedOrSeparate<"FU">;
def _SLASH_Fx : CLFlag<"Fx">;
def _SLASH_G1 : CLFlag<"G1">;
def _SLASH_G2 : CLFlag<"G2">;
def _SLASH_Ge : CLFlag<"Ge">;
def _SLASH_Gh : CLFlag<"Gh">;
def _SLASH_GH : CLFlag<"GH">;
def _SLASH_GL : CLFlag<"GL">;
def _SLASH_GL_ : CLFlag<"GL-">;
def _SLASH_Gm : CLFlag<"Gm">;
def _SLASH_Gm_ : CLFlag<"Gm-">;
def _SLASH_GT : CLFlag<"GT">;
def _SLASH_GZ : CLFlag<"GZ">;
def _SLASH_H : CLFlag<"H">;
def _SLASH_headername : CLJoined<"headerName:">;
def _SLASH_headerUnit : CLJoinedOrSeparate<"headerUnit">;
def _SLASH_headerUnitAngle : CLJoinedOrSeparate<"headerUnit:angle">;
def _SLASH_headerUnitQuote : CLJoinedOrSeparate<"headerUnit:quote">;
def _SLASH_homeparams : CLFlag<"homeparams">;
def _SLASH_kernel : CLFlag<"kernel">;
def _SLASH_LN : CLFlag<"LN">;
def _SLASH_MP : CLJoined<"MP">;
def _SLASH_Qfast_transcendentals : CLFlag<"Qfast_transcendentals">;
def _SLASH_QIfist : CLFlag<"QIfist">;
def _SLASH_Qimprecise_fwaits : CLFlag<"Qimprecise_fwaits">;
def _SLASH_Qpar : CLFlag<"Qpar">;
def _SLASH_Qpar_report : CLJoined<"Qpar-report">;
def _SLASH_Qsafe_fp_loads : CLFlag<"Qsafe_fp_loads">;
def _SLASH_Qspectre : CLFlag<"Qspectre">;
def _SLASH_Qspectre_load : CLFlag<"Qspectre-load">;
def _SLASH_Qspectre_load_cf : CLFlag<"Qspectre-load-cf">;
def _SLASH_Qvec_report : CLJoined<"Qvec-report">;
def _SLASH_reference : CLJoinedOrSeparate<"reference">;
def _SLASH_sourceDependencies : CLJoinedOrSeparate<"sourceDependencies">;
def _SLASH_sourceDependenciesDirectives : CLJoinedOrSeparate<"sourceDependencies:directives">;
def _SLASH_translateInclude : CLFlag<"translateInclude">;
def _SLASH_u : CLFlag<"u">;
def _SLASH_V : CLFlag<"V">;
def _SLASH_WL : CLFlag<"WL">;
def _SLASH_Wp64 : CLFlag<"Wp64">;
def _SLASH_Yd : CLFlag<"Yd">;
def _SLASH_Yl : CLJoined<"Yl">;
def _SLASH_Za : CLFlag<"Za">;
def _SLASH_Zc : CLJoined<"Zc:">;
def _SLASH_Ze : CLFlag<"Ze">;
def _SLASH_Zg : CLFlag<"Zg">;
def _SLASH_ZI : CLFlag<"ZI">;
def _SLASH_ZW : CLJoined<"ZW">;

//===----------------------------------------------------------------------===//
// clang-dxc Options
//===----------------------------------------------------------------------===//

def dxc_Group : OptionGroup<"<clang-dxc options>">, Flags<[DXCOption]>,
  HelpText<"dxc compatibility options">;
class DXCFlag<string name> : Option<["/", "-"], name, KIND_FLAG>,
  Group<dxc_Group>, Flags<[DXCOption, NoXarchOption]>;
class DXCJoinedOrSeparate<string name> : Option<["/", "-"], name,
  KIND_JOINED_OR_SEPARATE>, Group<dxc_Group>, Flags<[DXCOption, NoXarchOption]>;

def dxc_help : Option<["/", "-", "--"], "help", KIND_JOINED>,
  Group<dxc_Group>, Flags<[DXCOption, NoXarchOption]>, Alias<help>,
  HelpText<"Display available options">;
def dxc_no_stdinc : DXCFlag<"hlsl-no-stdinc">,
  HelpText<"HLSL only. Disables all standard includes containing non-native compiler types and functions.">;
def Fo : DXCJoinedOrSeparate<"Fo">, Alias<o>,
  HelpText<"Output object file">;
def dxil_validator_version : Option<["/", "-"], "validator-version", KIND_SEPARATE>,
  Group<dxc_Group>, Flags<[DXCOption, NoXarchOption, CC1Option, HelpHidden]>,
  HelpText<"Override validator version for module. Format: <major.minor>;"
           "Default: DXIL.dll version or current internal version">,
  MarshallingInfoString<TargetOpts<"DxilValidatorVersion">>;
def target_profile : DXCJoinedOrSeparate<"T">, MetaVarName<"<profile>">,
  HelpText<"Set target profile">,
  Values<"ps_6_0, ps_6_1, ps_6_2, ps_6_3, ps_6_4, ps_6_5, ps_6_6, ps_6_7,"
         "vs_6_0, vs_6_1, vs_6_2, vs_6_3, vs_6_4, vs_6_5, vs_6_6, vs_6_7,"
         "gs_6_0, gs_6_1, gs_6_2, gs_6_3, gs_6_4, gs_6_5, gs_6_6, gs_6_7,"
         "hs_6_0, hs_6_1, hs_6_2, hs_6_3, hs_6_4, hs_6_5, hs_6_6, hs_6_7,"
         "ds_6_0, ds_6_1, ds_6_2, ds_6_3, ds_6_4, ds_6_5, ds_6_6, ds_6_7,"
         "cs_6_0, cs_6_1, cs_6_2, cs_6_3, cs_6_4, cs_6_5, cs_6_6, cs_6_7,"
         "lib_6_3, lib_6_4, lib_6_5, lib_6_6, lib_6_7, lib_6_x,"
         "ms_6_5, ms_6_6, ms_6_7,"
         "as_6_5, as_6_6, as_6_7">;
def dxc_D : Option<["--", "/", "-"], "D", KIND_JOINED_OR_SEPARATE>,
  Group<dxc_Group>, Flags<[DXCOption, NoXarchOption]>, Alias<D>;
def emit_pristine_llvm : DXCFlag<"emit-pristine-llvm">,
  HelpText<"Emit pristine LLVM IR from the frontend by not running any LLVM passes at all."
           "Same as -S + -emit-llvm + -disable-llvm-passes.">;
def fcgl : DXCFlag<"fcgl">, Alias<emit_pristine_llvm>;
def enable_16bit_types : DXCFlag<"enable-16bit-types">, Alias<fnative_half_type>,
  HelpText<"Enable 16-bit types and disable min precision types."
           "Available in HLSL 2018 and shader model 6.2.">;
def hlsl_entrypoint : Option<["-"], "hlsl-entry", KIND_SEPARATE>,
                      Group<dxc_Group>,
                      Flags<[CC1Option]>,
                      MarshallingInfoString<TargetOpts<"HLSLEntry">, "\"main\"">,
                      HelpText<"Entry point name for hlsl">;
def dxc_entrypoint : Option<["--", "/", "-"], "E", KIND_JOINED_OR_SEPARATE>,
                     Group<dxc_Group>,
                     Flags<[DXCOption, NoXarchOption]>,
                     HelpText<"Entry point name">;
def dxc_validator_path_EQ : Joined<["--"], "dxv-path=">, Group<dxc_Group>,
  HelpText<"DXIL validator installation path">;
def dxc_disable_validation : DXCFlag<"Vd">,
  HelpText<"Disable validation">;<|MERGE_RESOLUTION|>--- conflicted
+++ resolved
@@ -5489,16 +5489,11 @@
   HelpText<"Dump the cooked character stream in -E mode">;
 defm analyzed_objects_for_unparse : OptOutFC1FFlag<"analyzed-objects-for-unparse", "", "Do not use the analyzed objects when unparsing">;
 
-<<<<<<< HEAD
-def emit_fir : Flag<["-"], "emit-fir">, Alias<emit_mlir>;
-=======
 def emit_fir : Flag<["-"], "emit-fir">, Group<Action_Group>,
   HelpText<"Build the parse tree, then lower it to FIR">;
-def emit_mlir : Flag<["-"], "emit-mlir">, Alias<emit_fir>;
 
 def emit_hlfir : Flag<["-"], "emit-hlfir">, Group<Action_Group>,
   HelpText<"Build the parse tree, then lower it to HLFIR">;
->>>>>>> 6d2a46a5
 
 } // let Flags = [FC1Option, FlangOnlyOption]
 
