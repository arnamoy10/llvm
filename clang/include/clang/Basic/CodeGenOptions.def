--- conflicted
+++ resolved
@@ -505,16 +505,10 @@
 ENUM_CODEGENOPT(ZeroCallUsedRegs, llvm::ZeroCallUsedRegs::ZeroCallUsedRegsKind,
                 5, llvm::ZeroCallUsedRegs::ZeroCallUsedRegsKind::Skip)
 
-<<<<<<< HEAD
 /// Whether to expect -main-file-name to be an absolute path to use it for
 /// checksum calculations or not.
 CODEGENOPT(SYCLUseMainFileName, 1, 0)
 
-/// Whether to use opaque pointers.
-CODEGENOPT(OpaquePointers, 1, 0)
-
-=======
->>>>>>> 066fb7a5
 /// Modify C++ ABI to returning `this` pointer from constructors and
 /// non-deleting destructors. (No effect on Microsoft ABI.)
 CODEGENOPT(CtorDtorReturnThis, 1, 0)
