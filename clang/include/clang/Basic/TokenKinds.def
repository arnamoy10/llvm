--- conflicted
+++ resolved
@@ -252,15 +252,9 @@
 //   KEYNOMS18 - This is a keyword that must never be enabled under
 //               MSVC <= v18.
 //   KEYOPENCLC   - This is a keyword in OpenCL C
-<<<<<<< HEAD
-//   KEYOPENCLCXX - This is a keyword in OpenCL C++
+//   KEYOPENCLCXX - This is a keyword in C++ for OpenCL
 //   KEYSYCL      - This is a keyword in SYCL C++
-//   KEYNOOPENCL  - This is a keyword that is not supported in OpenCL C
-//                  nor in OpenCL C++.
-=======
-//   KEYOPENCLCXX - This is a keyword in C++ for OpenCL
 //   KEYNOOPENCL  - This is a keyword that is not supported in OpenCL
->>>>>>> 46b55fa5
 //   KEYALTIVEC - This is a keyword in AltiVec
 //   KEYZVECTOR - This is a keyword for the System z vector extensions,
 //                which are heavily based on AltiVec
