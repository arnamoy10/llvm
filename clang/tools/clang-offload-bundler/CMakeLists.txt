--- conflicted
+++ resolved
@@ -20,10 +20,4 @@
 clang_target_link_libraries(clang-offload-bundler
   PRIVATE
   ${CLANG_OFFLOAD_BUNDLER_LIB_DEPS}
-<<<<<<< HEAD
-  )
-
-install(TARGETS clang-offload-bundler RUNTIME DESTINATION bin COMPONENT clang-offload-bundler)
-=======
-  )
->>>>>>> c178809e
+  )