//===-- clang-offload-bundler/ClangOffloadBundler.cpp ---------------------===//
//
// Part of the LLVM Project, under the Apache License v2.0 with LLVM Exceptions.
// See https://llvm.org/LICENSE.txt for license information.
// SPDX-License-Identifier: Apache-2.0 WITH LLVM-exception
//
//===----------------------------------------------------------------------===//
///
/// \file
/// This file implements a clang-offload-bundler that bundles different
/// files that relate with the same source code but different targets into a
/// single one. Also the implements the opposite functionality, i.e. unbundle
/// files previous created by this tool.
///
//===----------------------------------------------------------------------===//

#include "clang/Basic/Version.h"
#include "llvm/ADT/ArrayRef.h"
#include "llvm/ADT/SmallString.h"
#include "llvm/ADT/SmallVector.h"
#include "llvm/ADT/StringMap.h"
#include "llvm/ADT/StringRef.h"
#include "llvm/ADT/StringSwitch.h"
#include "llvm/ADT/Triple.h"
#include "llvm/Bitcode/BitcodeReader.h"
#include "llvm/Bitcode/BitcodeWriter.h"
#include "llvm/IR/LLVMContext.h"
#include "llvm/IRReader/IRReader.h"
#include "llvm/Object/Archive.h"
#include "llvm/Object/ArchiveWriter.h"
#include "llvm/Object/Binary.h"
#include "llvm/Object/ObjectFile.h"
#include "llvm/Support/Casting.h"
#include "llvm/Support/CommandLine.h"
#include "llvm/Support/Errc.h"
#include "llvm/Support/Error.h"
#include "llvm/Support/ErrorOr.h"
#include "llvm/Support/FileSystem.h"
#include "llvm/Support/MemoryBuffer.h"
#include "llvm/Support/Path.h"
#include "llvm/Support/Program.h"
#include "llvm/Support/Signals.h"
#include "llvm/Support/StringSaver.h"
#include "llvm/Support/TargetSelect.h"
#include "llvm/Support/WithColor.h"
#include "llvm/Support/raw_ostream.h"
#include "llvm/Support/SourceMgr.h"
#include <algorithm>
#include <cassert>
#include <cstddef>
#include <cstdint>
#include <forward_list>
#include <memory>
#include <set>
#include <string>
#include <system_error>
#include <utility>

using namespace llvm;
using namespace llvm::object;

static cl::opt<bool> Help("h", cl::desc("Alias for -help"), cl::Hidden);

// Mark all our options with this category, everything else (except for -version
// and -help) will be hidden.
static cl::OptionCategory
    ClangOffloadBundlerCategory("clang-offload-bundler options");

static cl::list<std::string>
    InputFileNames("inputs", cl::CommaSeparated, cl::OneOrMore,
                   cl::desc("[<input file>,...]"),
                   cl::cat(ClangOffloadBundlerCategory));
static cl::list<std::string>
    OutputFileNames("outputs", cl::CommaSeparated,
                    cl::desc("[<output file>,...]"),
                    cl::cat(ClangOffloadBundlerCategory));
static cl::list<std::string>
    TargetNames("targets", cl::CommaSeparated,
                cl::desc("[<offload kind>-<target triple>,...]"),
                cl::cat(ClangOffloadBundlerCategory));

static cl::opt<std::string> FilesType(
    "type", cl::Required,
    cl::desc("Type of the files to be bundled/unbundled/checked.\n"
             "Current supported types are:\n"
             "  i   - cpp-output\n"
             "  ii  - c++-cpp-output\n"
             "  cui - cuda/hip-output\n"
             "  d   - dependency\n"
             "  ll  - llvm\n"
             "  bc  - llvm-bc\n"
             "  s   - assembler\n"
             "  o   - object\n"
             "  gch - precompiled-header\n"
             "  ast - clang AST file\n"
             "  a   - archive of objects\n"
             "  ao  - archive with one object; output is an unbundled object\n"
             "  aocr - AOCR archive; output file is a list of unbundled\n"
             "         .aocr files\n"
             "  aocx - AOCX archive; output file is a list of unbundled\n"
             "         .aocx files\n"
             "  aoo - archive; output file is a list of unbundled objects\n"),
    cl::cat(ClangOffloadBundlerCategory));

static cl::opt<bool>
    Unbundle("unbundle",
             cl::desc("Unbundle bundled file into several output files.\n"),
             cl::init(false), cl::cat(ClangOffloadBundlerCategory));

static cl::opt<bool> CheckSection("check-section",
                                  cl::desc("Check if the section exists.\n"),
                                  cl::init(false),
                                  cl::cat(ClangOffloadBundlerCategory));

static cl::opt<bool>
    ListBundleIDs("list", cl::desc("List bundle IDs in the bundled file.\n"),
                  cl::init(false), cl::cat(ClangOffloadBundlerCategory));

static cl::opt<bool> PrintExternalCommands(
    "###",
    cl::desc("Print any external commands that are to be executed "
             "instead of actually executing them - for testing purposes.\n"),
    cl::init(false), cl::cat(ClangOffloadBundlerCategory));

static cl::opt<bool>
    AllowMissingBundles("allow-missing-bundles",
                        cl::desc("Create empty files if bundles are missing "
                                 "when unbundling.\n"),
                        cl::init(false), cl::cat(ClangOffloadBundlerCategory));

static cl::opt<unsigned>
    BundleAlignment("bundle-align",
                    cl::desc("Alignment of bundle for binary files"),
                    cl::init(1), cl::cat(ClangOffloadBundlerCategory));

/// Magic string that marks the existence of offloading data.
#define OFFLOAD_BUNDLER_MAGIC_STR "__CLANG_OFFLOAD_BUNDLE__"

/// Section name which holds target symbol names.
#define SYMBOLS_SECTION_NAME ".tgtsym"

/// The index of the host input in the list of inputs.
static unsigned HostInputIndex = ~0u;

/// Path to the current binary.
static std::string BundlerExecutable;

/// Obtain the offload kind and real machine triple out of the target
/// information specified by the user.
static void getOffloadKindAndTriple(StringRef Target, StringRef &OffloadKind,
                                    StringRef &Triple) {
  auto KindTriplePair = Target.split('-');
  OffloadKind = KindTriplePair.first;
  Triple = KindTriplePair.second;
}
static bool hasHostKind(StringRef Target) {
  StringRef OffloadKind;
  StringRef Triple;
  getOffloadKindAndTriple(Target, OffloadKind, Triple);
  return OffloadKind == "host";
}

static Triple getTargetTriple(StringRef Target) {
  StringRef OffloadKind;
  StringRef TargetTriple;
  getOffloadKindAndTriple(Target, OffloadKind, TargetTriple);
  return Triple(TargetTriple);
}

/// Generic file handler interface.
class FileHandler {
public:
  struct BundleInfo {
    StringRef BundleID;
  };

  FileHandler() {}

  virtual ~FileHandler() {}

  /// Update the file handler with information from the header of the bundled
  /// file.
  virtual Error ReadHeader(MemoryBuffer &Input) = 0;

  /// Read the marker of the next bundled to be read in the file. The bundle
  /// name is returned if there is one in the file, or `None` if there are no
  /// more bundles to be read.
  virtual Expected<Optional<StringRef>>
  ReadBundleStart(MemoryBuffer &Input) = 0;

  /// Read the marker that closes the current bundle.
  virtual Error ReadBundleEnd(MemoryBuffer &Input) = 0;

  /// Read the current bundle and write the result into the stream \a OS.
  virtual Error ReadBundle(raw_ostream &OS, MemoryBuffer &Input) = 0;

  /// Write the header of the bundled file to \a OS based on the information
  /// gathered from \a Inputs.
  virtual Error WriteHeader(raw_fd_ostream &OS,
                            ArrayRef<std::unique_ptr<MemoryBuffer>> Inputs) = 0;

  /// Write the marker that initiates a bundle for the triple \a TargetTriple to
  /// \a OS.
  virtual Error WriteBundleStart(raw_fd_ostream &OS,
                                 StringRef TargetTriple) = 0;

  /// Write the marker that closes a bundle for the triple \a TargetTriple to \a
  /// OS.
  virtual Error WriteBundleEnd(raw_fd_ostream &OS, StringRef TargetTriple) = 0;

  /// Write the bundle from \a Input into \a OS.
  virtual Error WriteBundle(raw_fd_ostream &OS, MemoryBuffer &Input) = 0;

  /// Sets a base name for temporary filename generation.
  void SetTempFileNameBase(StringRef Base) {
    TempFileNameBase = std::string(Base);
  }

  /// List bundle IDs in \a Input.
  virtual Error listBundleIDs(MemoryBuffer &Input) {
    if (Error Err = ReadHeader(Input))
      return Err;

    return forEachBundle(Input, [&](const BundleInfo &Info) -> Error {
      llvm::outs() << Info.BundleID << '\n';
      Error Err = listBundleIDsCallback(Input, Info);
      if (Err)
        return Err;
      return Error::success();
    });
  }

  /// For each bundle in \a Input, do \a Func.
  Error forEachBundle(MemoryBuffer &Input,
                      std::function<Error(const BundleInfo &)> Func) {
    while (true) {
      Expected<Optional<StringRef>> CurTripleOrErr = ReadBundleStart(Input);
      if (!CurTripleOrErr)
        return CurTripleOrErr.takeError();

      // No more bundles.
      if (!*CurTripleOrErr)
        break;

      StringRef CurTriple = **CurTripleOrErr;
      assert(!CurTriple.empty());

      BundleInfo Info{CurTriple};
      if (Error Err = Func(Info))
        return Err;
    }
    return Error::success();
  }

protected:
  /// Serves as a base name for temporary filename generation.
  std::string TempFileNameBase;

  virtual Error listBundleIDsCallback(MemoryBuffer &Input,
                                      const BundleInfo &Info) {
    return Error::success();
  }
};

/// Handler for binary files. The bundled file will have the following format
/// (all integers are stored in little-endian format):
///
/// "OFFLOAD_BUNDLER_MAGIC_STR" (ASCII encoding of the string)
///
/// NumberOfOffloadBundles (8-byte integer)
///
/// OffsetOfBundle1 (8-byte integer)
/// SizeOfBundle1 (8-byte integer)
/// NumberOfBytesInTripleOfBundle1 (8-byte integer)
/// TripleOfBundle1 (byte length defined before)
///
/// ...
///
/// OffsetOfBundleN (8-byte integer)
/// SizeOfBundleN (8-byte integer)
/// NumberOfBytesInTripleOfBundleN (8-byte integer)
/// TripleOfBundleN (byte length defined before)
///
/// Bundle1
/// ...
/// BundleN

/// Read 8-byte integers from a buffer in little-endian format.
static uint64_t Read8byteIntegerFromBuffer(StringRef Buffer, size_t pos) {
  uint64_t Res = 0;
  const char *Data = Buffer.data();

  for (unsigned i = 0; i < 8; ++i) {
    Res <<= 8;
    uint64_t Char = (uint64_t)Data[pos + 7 - i];
    Res |= 0xffu & Char;
  }
  return Res;
}

/// Write 8-byte integers to a buffer in little-endian format.
static void Write8byteIntegerToBuffer(raw_fd_ostream &OS, uint64_t Val) {
  for (unsigned i = 0; i < 8; ++i) {
    char Char = (char)(Val & 0xffu);
    OS.write(&Char, 1);
    Val >>= 8;
  }
}

class BinaryFileHandler final : public FileHandler {
  /// Information about the bundles extracted from the header.
  struct BinaryBundleInfo final : public BundleInfo {
    /// Size of the bundle.
    uint64_t Size = 0u;
    /// Offset at which the bundle starts in the bundled file.
    uint64_t Offset = 0u;

    BinaryBundleInfo() {}
    BinaryBundleInfo(uint64_t Size, uint64_t Offset)
        : Size(Size), Offset(Offset) {}
  };

  /// Map between a triple and the corresponding bundle information.
  StringMap<BinaryBundleInfo> BundlesInfo;

  /// Iterator for the bundle information that is being read.
  StringMap<BinaryBundleInfo>::iterator CurBundleInfo;
  StringMap<BinaryBundleInfo>::iterator NextBundleInfo;

  /// Current bundle target to be written.
  std::string CurWriteBundleTarget;

public:
  BinaryFileHandler() : FileHandler() {}

  ~BinaryFileHandler() final {}

  Error ReadHeader(MemoryBuffer &Input) final {
    StringRef FC = Input.getBuffer();

    // Initialize the current bundle with the end of the container.
    CurBundleInfo = BundlesInfo.end();

    // Check if buffer is smaller than magic string.
    size_t ReadChars = sizeof(OFFLOAD_BUNDLER_MAGIC_STR) - 1;
    if (ReadChars > FC.size())
      return Error::success();

    // Check if no magic was found.
    StringRef Magic(FC.data(), sizeof(OFFLOAD_BUNDLER_MAGIC_STR) - 1);
    if (!Magic.equals(OFFLOAD_BUNDLER_MAGIC_STR))
      return Error::success();

    // Read number of bundles.
    if (ReadChars + 8 > FC.size())
      return Error::success();

    uint64_t NumberOfBundles = Read8byteIntegerFromBuffer(FC, ReadChars);
    ReadChars += 8;

    // Read bundle offsets, sizes and triples.
    for (uint64_t i = 0; i < NumberOfBundles; ++i) {

      // Read offset.
      if (ReadChars + 8 > FC.size())
        return Error::success();

      uint64_t Offset = Read8byteIntegerFromBuffer(FC, ReadChars);
      ReadChars += 8;

      // Read size.
      if (ReadChars + 8 > FC.size())
        return Error::success();

      uint64_t Size = Read8byteIntegerFromBuffer(FC, ReadChars);
      ReadChars += 8;

      // Read triple size.
      if (ReadChars + 8 > FC.size())
        return Error::success();

      uint64_t TripleSize = Read8byteIntegerFromBuffer(FC, ReadChars);
      ReadChars += 8;

      // Read triple.
      if (ReadChars + TripleSize > FC.size())
        return Error::success();

      StringRef Triple(&FC.data()[ReadChars], TripleSize);
      ReadChars += TripleSize;

      // Check if the offset and size make sense.
      if (!Offset || Offset + Size > FC.size())
        return Error::success();

      assert(BundlesInfo.find(Triple) == BundlesInfo.end() &&
             "Triple is duplicated??");
      BundlesInfo[Triple] = BinaryBundleInfo(Size, Offset);
    }
    // Set the iterator to where we will start to read.
    CurBundleInfo = BundlesInfo.end();
    NextBundleInfo = BundlesInfo.begin();
    return Error::success();
  }

  Expected<Optional<StringRef>> ReadBundleStart(MemoryBuffer &Input) final {
    if (NextBundleInfo == BundlesInfo.end())
      return None;
    CurBundleInfo = NextBundleInfo++;
    return CurBundleInfo->first();
  }

  Error ReadBundleEnd(MemoryBuffer &Input) final {
    assert(CurBundleInfo != BundlesInfo.end() && "Invalid reader info!");
    return Error::success();
  }

  Error ReadBundle(raw_ostream &OS, MemoryBuffer &Input) final {
    assert(CurBundleInfo != BundlesInfo.end() && "Invalid reader info!");
    StringRef FC = Input.getBuffer();
    OS.write(FC.data() + CurBundleInfo->second.Offset,
             CurBundleInfo->second.Size);
    return Error::success();
  }

  Error WriteHeader(raw_fd_ostream &OS,
                    ArrayRef<std::unique_ptr<MemoryBuffer>> Inputs) final {
    // Compute size of the header.
    uint64_t HeaderSize = 0;

    HeaderSize += sizeof(OFFLOAD_BUNDLER_MAGIC_STR) - 1;
    HeaderSize += 8; // Number of Bundles

    for (auto &T : TargetNames) {
      HeaderSize += 3 * 8; // Bundle offset, Size of bundle and size of triple.
      HeaderSize += T.size(); // The triple.
    }

    // Write to the buffer the header.
    OS << OFFLOAD_BUNDLER_MAGIC_STR;

    Write8byteIntegerToBuffer(OS, TargetNames.size());

    unsigned Idx = 0;
    for (auto &T : TargetNames) {
      MemoryBuffer &MB = *Inputs[Idx++];
      HeaderSize = alignTo(HeaderSize, BundleAlignment);
      // Bundle offset.
      Write8byteIntegerToBuffer(OS, HeaderSize);
      // Size of the bundle (adds to the next bundle's offset)
      Write8byteIntegerToBuffer(OS, MB.getBufferSize());
      BundlesInfo[T] = BinaryBundleInfo(MB.getBufferSize(), HeaderSize);
      HeaderSize += MB.getBufferSize();
      // Size of the triple
      Write8byteIntegerToBuffer(OS, T.size());
      // Triple
      OS << T;
    }
    return Error::success();
  }

  Error WriteBundleStart(raw_fd_ostream &OS, StringRef TargetTriple) final {
    CurWriteBundleTarget = TargetTriple.str();
    return Error::success();
  }

  Error WriteBundleEnd(raw_fd_ostream &OS, StringRef TargetTriple) final {
    return Error::success();
  }

  Error WriteBundle(raw_fd_ostream &OS, MemoryBuffer &Input) final {
    auto BI = BundlesInfo[CurWriteBundleTarget];
    OS.seek(BI.Offset);
    OS.write(Input.getBufferStart(), Input.getBufferSize());
    return Error::success();
  }
};

namespace {

// This class implements a list of temporary files that are removed upon
// object destruction.
class TempFileHandlerRAII {
public:
  ~TempFileHandlerRAII() {
    for (const auto &File : Files)
      sys::fs::remove(File);
  }

  // Creates temporary file with given contents.
  Expected<StringRef> Create(Optional<ArrayRef<char>> Contents) {
    SmallString<128u> File;
    if (std::error_code EC =
            sys::fs::createTemporaryFile("clang-offload-bundler", "tmp", File))
      return createFileError(File, EC);
    Files.push_front(File);

    if (Contents) {
      std::error_code EC;
      raw_fd_ostream OS(File, EC);
      if (EC)
        return createFileError(File, EC);
      OS.write(Contents->data(), Contents->size());
    }
    return Files.front();
  }

private:
  std::forward_list<SmallString<128u>> Files;
};

} // end anonymous namespace

/// Handler for object files. The bundles are organized by sections with a
/// designated name.
///
/// To unbundle, we just copy the contents of the designated section.
///
/// The bundler produces object file in host target native format (e.g. ELF for
/// Linux). The sections it creates are:
///
/// <OFFLOAD_BUNDLER_MAGIC_STR><target triple 1>
/// |
/// | binary data for the <target 1>'s bundle
/// |
/// ...
/// <OFFLOAD_BUNDLER_MAGIC_STR><target triple N>
/// |
/// | binary data for the <target N>'s bundle
/// |
/// ...
/// <OFFLOAD_BUNDLER_MAGIC_STR><host target>
/// | 0 (1 byte long)
/// ...
///
/// The alignment of all the added sections is set to one to avoid padding
/// between concatenated parts.
///
class ObjectFileHandler final : public FileHandler {

  /// The object file we are currently dealing with.
  std::unique_ptr<ObjectFile> Obj;

  /// Return the input file contents.
  StringRef getInputFileContents() const { return Obj->getData(); }

  /// Return bundle name (<kind>-<triple>) if the provided section is an offload
  /// section.
  static Expected<Optional<StringRef>> IsOffloadSection(SectionRef CurSection) {
    Expected<StringRef> NameOrErr = CurSection.getName();
    if (!NameOrErr)
      return NameOrErr.takeError();

    // If it does not start with the reserved suffix, just skip this section.
    if (!NameOrErr->startswith(OFFLOAD_BUNDLER_MAGIC_STR))
      return None;

    // Return the triple that is right after the reserved prefix.
    return NameOrErr->substr(sizeof(OFFLOAD_BUNDLER_MAGIC_STR) - 1);
  }

  /// Total number of inputs.
  unsigned NumberOfInputs = 0;

  /// Total number of processed inputs, i.e, inputs that were already
  /// read from the buffers.
  unsigned NumberOfProcessedInputs = 0;

  /// Iterator of the current and next section.
  section_iterator CurrentSection;
  section_iterator NextSection;

  // Return a buffer with symbol names that are defined in target objects.
  // Each symbol name is prefixed by a target name <kind>-<triple> to uniquely
  // identify the target it belongs to, and symbol names are separated from each
  // other by '\0' characters.
  Expected<SmallVector<char, 0>> makeTargetSymbolTable() {
    SmallVector<char, 0> SymbolsBuf;
    raw_svector_ostream SymbolsOS(SymbolsBuf);
    LLVMContext Context;

    for (unsigned I = 0; I < NumberOfInputs; ++I) {
      if (I == HostInputIndex)
        continue;

      // Get the list of symbols defined in the target object. Open file and
      // check if it is a symbolic file.
      ErrorOr<std::unique_ptr<MemoryBuffer>> BufOrErr =
          MemoryBuffer::getFileOrSTDIN(InputFileNames[I]);
      if (!BufOrErr)
        return createFileError(InputFileNames[I], BufOrErr.getError());

      std::unique_ptr<MemoryBuffer> Buf = std::move(*BufOrErr);

      // Workaround for the absence of assembly parser for spir target. If this
      // input is a bitcode for spir target we need to remove module-level
      // inline asm from it, if there is one, and recreate the buffer with new
      // contents.
      // TODO: remove this workaround once spir target gets asm parser.
      if (isBitcode((const unsigned char *)Buf->getBufferStart(),
                    (const unsigned char *)Buf->getBufferEnd()))
        if (getTargetTriple(TargetNames[I]).isSPIR()) {
          SMDiagnostic Err;
          std::unique_ptr<Module> Mod = parseIR(*Buf, Err, Context);
          if (!Mod)
            return createStringError(inconvertibleErrorCode(),
                                     Err.getMessage());

          if (!Mod->getModuleInlineAsm().empty()) {
            Mod->setModuleInlineAsm("");

            SmallVector<char, 0> ModuleBuf;
            raw_svector_ostream ModuleOS(ModuleBuf);
            WriteBitcodeToFile(*Mod, ModuleOS);

            Buf = MemoryBuffer::getMemBufferCopy(ModuleOS.str(),
                                                 Buf->getBufferIdentifier());
          }
        }

      Expected<std::unique_ptr<Binary>> BinOrErr =
          createBinary(Buf->getMemBufferRef(), &Context);

      // If it is not a symbolic file just ignore it since we cannot do anything
      // with it.
      if (!BinOrErr) {
        if (auto Err = isNotObjectErrorInvalidFileType(BinOrErr.takeError()))
          return std::move(Err);
        continue;
      }
      auto *SF = dyn_cast<SymbolicFile>(&**BinOrErr);
      if (!SF)
        continue;

      for (BasicSymbolRef Symbol : SF->symbols()) {
        Expected<uint32_t> FlagsOrErr = Symbol.getFlags();
        if (!FlagsOrErr)
          return FlagsOrErr.takeError();

        // We are interested in externally visible and defined symbols only, so
        // ignore it if this is not such a symbol.
        bool Undefined = *FlagsOrErr & SymbolRef::SF_Undefined;
        bool Global = *FlagsOrErr & SymbolRef::SF_Global;
        if (Undefined || !Global)
          continue;

        // Add symbol name with the target prefix to the buffer.
        SymbolsOS << TargetNames[I] << ".";
        if (Error Err = Symbol.printName(SymbolsOS))
          return std::move(Err);
        SymbolsOS << '\0';
      }
    }
    return SymbolsBuf;
  }

public:
  ObjectFileHandler(std::unique_ptr<ObjectFile> ObjIn)
      : FileHandler(), Obj(std::move(ObjIn)),
        CurrentSection(Obj->section_begin()),
        NextSection(Obj->section_begin()) {}

  ~ObjectFileHandler() final {}

  Error ReadHeader(MemoryBuffer &Input) final { return Error::success(); }

  Expected<Optional<StringRef>> ReadBundleStart(MemoryBuffer &Input) final {
    while (NextSection != Obj->section_end()) {
      CurrentSection = NextSection;
      ++NextSection;

      // Check if the current section name starts with the reserved prefix. If
      // so, return the triple.
      Expected<Optional<StringRef>> TripleOrErr =
          IsOffloadSection(*CurrentSection);
      if (!TripleOrErr)
        return TripleOrErr.takeError();
      if (*TripleOrErr)
        return **TripleOrErr;
    }
    return None;
  }

  Error ReadBundleEnd(MemoryBuffer &Input) final { return Error::success(); }

  Error ReadBundle(raw_ostream &OS, MemoryBuffer &Input) final {
    Expected<StringRef> ContentOrErr = CurrentSection->getContents();
    if (!ContentOrErr)
      return ContentOrErr.takeError();
    StringRef Content = *ContentOrErr;

    // Copy fat object contents to the output when extracting host bundle.
    if (Content.size() == 1u && Content.front() == 0)
      Content = StringRef(Input.getBufferStart(), Input.getBufferSize());

    OS.write(Content.data(), Content.size());
    return Error::success();
  }

  Error WriteHeader(raw_fd_ostream &OS,
                    ArrayRef<std::unique_ptr<MemoryBuffer>> Inputs) final {
    assert(HostInputIndex != ~0u && "Host input index not defined.");

    // Record number of inputs.
    NumberOfInputs = Inputs.size();
    return Error::success();
  }

  Error WriteBundleStart(raw_fd_ostream &OS, StringRef TargetTriple) final {
    ++NumberOfProcessedInputs;
    return Error::success();
  }

  Error WriteBundleEnd(raw_fd_ostream &OS, StringRef TargetTriple) final {
    assert(NumberOfProcessedInputs <= NumberOfInputs &&
           "Processing more inputs that actually exist!");
    assert(HostInputIndex != ~0u && "Host input index not defined.");

    // If this is not the last output, we don't have to do anything.
    if (NumberOfProcessedInputs != NumberOfInputs)
      return Error::success();

    // We will use llvm-objcopy to add target objects sections to the output
    // fat object. These sections should have 'exclude' flag set which tells
    // link editor to remove them from linker inputs when linking executable or
    // shared library.

    // Find llvm-objcopy in order to create the bundle binary.
    ErrorOr<std::string> Objcopy = sys::findProgramByName(
        "llvm-objcopy", sys::path::parent_path(BundlerExecutable));
    if (!Objcopy)
      Objcopy = sys::findProgramByName("llvm-objcopy");
    if (!Objcopy)
      return createStringError(Objcopy.getError(),
                               "unable to find 'llvm-objcopy' in path");

    // We write to the output file directly. So, we close it and use the name
    // to pass down to llvm-objcopy.
    OS.close();

    // Temporary files that need to be removed.
    TempFileHandlerRAII TempFiles;

    // Compose llvm-objcopy command line for add target objects' sections with
    // appropriate flags.
    BumpPtrAllocator Alloc;
    StringSaver SS{Alloc};
    SmallVector<StringRef, 8u> ObjcopyArgs{"llvm-objcopy"};
    for (unsigned I = 0; I < NumberOfInputs; ++I) {
      StringRef InputFile = InputFileNames[I];
      if (I == HostInputIndex) {
        // Special handling for the host bundle. We do not need to add a
        // standard bundle for the host object since we are going to use fat
        // object as a host object. Therefore use dummy contents (one zero byte)
        // when creating section for the host bundle.
        Expected<StringRef> TempFileOrErr = TempFiles.Create(ArrayRef<char>(0));
        if (!TempFileOrErr)
          return TempFileOrErr.takeError();
        InputFile = *TempFileOrErr;
      }

      ObjcopyArgs.push_back(SS.save(Twine("--add-section=") +
                                    OFFLOAD_BUNDLER_MAGIC_STR + TargetNames[I] +
                                    "=" + InputFile));
    }

    // Add a section with symbol names that are defined in target objects to the
    // output fat object.
    Expected<SmallVector<char, 0>> SymbolsOrErr = makeTargetSymbolTable();
    if (!SymbolsOrErr)
      return SymbolsOrErr.takeError();

    if (!SymbolsOrErr->empty()) {
      // Add section with symbols names to fat object.
      Expected<StringRef> SymbolsFileOrErr =
          TempFiles.Create(makeArrayRef(*SymbolsOrErr));
      if (!SymbolsFileOrErr)
        return SymbolsFileOrErr.takeError();

      ObjcopyArgs.push_back(SS.save(Twine("--add-section=") +
                                    SYMBOLS_SECTION_NAME + "=" +
                                    *SymbolsFileOrErr));
    }

    for (unsigned I = 0; I < NumberOfInputs; ++I)
      ObjcopyArgs.push_back(SS.save(Twine("--set-section-flags=") +
                                    OFFLOAD_BUNDLER_MAGIC_STR + TargetNames[I] +
                                    "=readonly,exclude"));
<<<<<<< HEAD
=======
    }
    ObjcopyArgs.push_back("--");
>>>>>>> f8444a8e
    ObjcopyArgs.push_back(InputFileNames[HostInputIndex]);
    ObjcopyArgs.push_back(OutputFileNames.front());

    if (Error Err = executeObjcopy(*Objcopy, ObjcopyArgs))
      return Err;

    return Error::success();
  }

  Error WriteBundle(raw_fd_ostream &OS, MemoryBuffer &Input) final {
    return Error::success();
  }

private:
  static Error executeObjcopy(StringRef Objcopy, ArrayRef<StringRef> Args) {
    // If the user asked for the commands to be printed out, we do that
    // instead of executing it.
    if (PrintExternalCommands) {
      errs() << "\"" << Objcopy << "\"";
      for (StringRef Arg : drop_begin(Args, 1))
        errs() << " \"" << Arg << "\"";
      errs() << "\n";
    } else {
      if (sys::ExecuteAndWait(Objcopy, Args))
        return createStringError(inconvertibleErrorCode(),
                                 "'llvm-objcopy' tool failed");
    }
    return Error::success();
  }
};

/// Handler for text files. The bundled file will have the following format.
///
/// "Comment OFFLOAD_BUNDLER_MAGIC_STR__START__ triple"
/// Bundle 1
/// "Comment OFFLOAD_BUNDLER_MAGIC_STR__END__ triple"
/// ...
/// "Comment OFFLOAD_BUNDLER_MAGIC_STR__START__ triple"
/// Bundle N
/// "Comment OFFLOAD_BUNDLER_MAGIC_STR__END__ triple"
class TextFileHandler final : public FileHandler {
  /// String that begins a line comment.
  StringRef Comment;

  /// String that initiates a bundle.
  std::string BundleStartString;

  /// String that closes a bundle.
  std::string BundleEndString;

  /// Number of chars read from input.
  size_t ReadChars = 0u;

protected:
  Error ReadHeader(MemoryBuffer &Input) final { return Error::success(); }

  Expected<Optional<StringRef>> ReadBundleStart(MemoryBuffer &Input) final {
    StringRef FC = Input.getBuffer();

    // Find start of the bundle.
    ReadChars = FC.find(BundleStartString, ReadChars);
    if (ReadChars == FC.npos)
      return None;

    // Get position of the triple.
    size_t TripleStart = ReadChars = ReadChars + BundleStartString.size();

    // Get position that closes the triple.
    size_t TripleEnd = ReadChars = FC.find("\n", ReadChars);
    if (TripleEnd == FC.npos)
      return None;

    // Next time we read after the new line.
    ++ReadChars;

    return StringRef(&FC.data()[TripleStart], TripleEnd - TripleStart);
  }

  Error ReadBundleEnd(MemoryBuffer &Input) final {
    StringRef FC = Input.getBuffer();

    // Read up to the next new line.
    assert(FC[ReadChars] == '\n' && "The bundle should end with a new line.");

    size_t TripleEnd = ReadChars = FC.find("\n", ReadChars + 1);
    if (TripleEnd != FC.npos)
      // Next time we read after the new line.
      ++ReadChars;

    return Error::success();
  }

  Error ReadBundle(raw_ostream &OS, MemoryBuffer &Input) final {
    StringRef FC = Input.getBuffer();
    size_t BundleStart = ReadChars;

    // Find end of the bundle.
    size_t BundleEnd = ReadChars = FC.find(BundleEndString, ReadChars);

    StringRef Bundle(&FC.data()[BundleStart], BundleEnd - BundleStart);
    OS << Bundle;

    return Error::success();
  }

  Error WriteHeader(raw_fd_ostream &OS,
                    ArrayRef<std::unique_ptr<MemoryBuffer>> Inputs) final {
    return Error::success();
  }

  Error WriteBundleStart(raw_fd_ostream &OS, StringRef TargetTriple) final {
    OS << BundleStartString << TargetTriple << "\n";
    return Error::success();
  }

  Error WriteBundleEnd(raw_fd_ostream &OS, StringRef TargetTriple) final {
    OS << BundleEndString << TargetTriple << "\n";
    return Error::success();
  }

  Error WriteBundle(raw_fd_ostream &OS, MemoryBuffer &Input) final {
    OS << Input.getBuffer();
    return Error::success();
  }

public:
  TextFileHandler(StringRef Comment)
      : FileHandler(), Comment(Comment), ReadChars(0) {
    BundleStartString =
        "\n" + Comment.str() + " " OFFLOAD_BUNDLER_MAGIC_STR "__START__ ";
    BundleEndString =
        "\n" + Comment.str() + " " OFFLOAD_BUNDLER_MAGIC_STR "__END__ ";
  }

  Error listBundleIDsCallback(MemoryBuffer &Input,
                              const BundleInfo &Info) final {
    // TODO: To list bundle IDs in a bundled text file we need to go through
    // all bundles. The format of bundled text file may need to include a
    // header if the performance of listing bundle IDs of bundled text file is
    // important.
    ReadChars = Input.getBuffer().find(BundleEndString, ReadChars);
    if (Error Err = ReadBundleEnd(Input))
      return Err;
    return Error::success();
  }
};

/// Archive file handler. Only unbundling is supported so far.
class ArchiveFileHandler final : public FileHandler {
  /// Archive we are dealing with.
  std::unique_ptr<Archive> Ar;

  /// Union of bundle names from all object. The value is a count of how many
  /// times we've seen the bundle in the archive object(s).
  StringMap<unsigned> Bundles;

  /// Iterators over the bundle names.
  StringMap<unsigned>::iterator CurrBundle = Bundles.end();
  StringMap<unsigned>::iterator NextBundle = Bundles.end();

  /// Output mode for the archive unbundler.
  enum class OutputType {
    Unknown,
    FileList, // Output is a list file with extracted object file names
    Object,   // Output is a single object file
    Archive   // Output is an archive with extracted objects
  };
  const OutputType Mode =
      StringSwitch<OutputType>(FilesType)
          .Cases("aoo", "aocx", "aocr", OutputType::FileList)
          .Case("ao", OutputType::Object)
          .Case("a", OutputType::Archive)
          .Default(OutputType::Unknown);

public:
  ArchiveFileHandler() = default;
  ~ArchiveFileHandler() = default;

  Error ReadHeader(MemoryBuffer &Input) override {
    assert(Mode != OutputType::Unknown && "unknown output mode");

    // Create archive instance for the given input.
    auto ArOrErr = Archive::create(Input);
    if (!ArOrErr)
      return ArOrErr.takeError();
    Ar = std::move(*ArOrErr);

    // Read all children.
    Error Err = Error::success();
    for (auto &C : Ar->children(Err)) {
      auto BinOrErr = C.getAsBinary();
      if (!BinOrErr) {
        if (auto Err = isNotObjectErrorInvalidFileType(BinOrErr.takeError()))
          return Err;
        continue;
      }

      auto &Bin = BinOrErr.get();
      if (!Bin->isObject())
        continue;

      auto Obj = std::unique_ptr<ObjectFile>(cast<ObjectFile>(Bin.release()));
      auto Buf = MemoryBuffer::getMemBuffer(Obj->getMemoryBufferRef(), false);

      // Collect the list of bundles from the object.
      ObjectFileHandler OFH(std::move(Obj));
      if (Error Err = OFH.ReadHeader(*Buf))
        return Err;
      Expected<Optional<StringRef>> NameOrErr = OFH.ReadBundleStart(*Buf);
      if (!NameOrErr)
        return NameOrErr.takeError();
      while (*NameOrErr) {
        ++Bundles[**NameOrErr];
        NameOrErr = OFH.ReadBundleStart(*Buf);
        if (!NameOrErr)
          return NameOrErr.takeError();
      }
    }
    if (Err)
      return Err;

    CurrBundle = Bundles.end();
    NextBundle = Bundles.begin();
    return Error::success();
  }

  Expected<Optional<StringRef>> ReadBundleStart(MemoryBuffer &Input) override {
    if (NextBundle == Bundles.end())
      return None;
    CurrBundle = NextBundle++;
    return CurrBundle->first();
  }

  Error ReadBundleEnd(MemoryBuffer &Input) override { return Error::success(); }

  Error ReadBundle(raw_ostream &OS, MemoryBuffer &Input) override {
    assert(CurrBundle->second && "attempt to extract nonexistent bundle");

    // In single-file mode we do not expect to see bundle more than once.
    if (Mode == OutputType::Object && CurrBundle->second > 1)
      return createStringError(
          errc::invalid_argument,
          "'ao' file type is requested, but the archive contains multiple "
          "device objects; use 'aoo' instead");

    // For 'host' archive bundle just copy input data to the output stream.
    if (Mode == OutputType::Archive && hasHostKind(CurrBundle->first())) {
      OS << Input.getBuffer();
      return Error::success();
    }

    // Extracted objects data for archive mode.
    SmallVector<NewArchiveMember, 8u> ArMembers;

    // Read all children.
    Error Err = Error::success();
    for (auto &C : Ar->children(Err)) {
      auto BinOrErr = C.getAsBinary();
      if (!BinOrErr) {
        if (auto Err = isNotObjectErrorInvalidFileType(BinOrErr.takeError()))
          return Err;
        continue;
      }

      auto &Bin = BinOrErr.get();
      if (!Bin->isObject())
        continue;

      auto Obj = std::unique_ptr<ObjectFile>(cast<ObjectFile>(Bin.release()));
      auto Buf = MemoryBuffer::getMemBuffer(Obj->getMemoryBufferRef(), false);

      auto ChildNameOrErr = C.getName();
      if (!ChildNameOrErr)
        return ChildNameOrErr.takeError();

      ObjectFileHandler OFH(std::move(Obj));
      if (Error Err = OFH.ReadHeader(*Buf))
        return Err;
      Expected<Optional<StringRef>> NameOrErr = OFH.ReadBundleStart(*Buf);
      if (!NameOrErr)
        return NameOrErr.takeError();
      while (*NameOrErr) {
        auto TT = **NameOrErr;
        if (TT == CurrBundle->first()) {
          // This is the bundle we are looking for.
          if (Mode == OutputType::FileList) {
            // Create temporary file where the device part will be extracted to.
            SmallString<128u> ChildFileName;
            StringRef Ext("o");
            if (FilesType == "aocr" || FilesType == "aocx")
              Ext = FilesType;
            auto EC = sys::fs::createTemporaryFile(TempFileNameBase, Ext,
                                                   ChildFileName);
            if (EC)
              return createFileError(ChildFileName, EC);

            raw_fd_ostream ChildOS(ChildFileName, EC);
            if (EC)
              return createFileError(ChildFileName, EC);

            if (Error Err = OFH.ReadBundle(ChildOS, *Buf))
              return Err;

            if (ChildOS.has_error())
              return createFileError(ChildFileName, ChildOS.error());

            // Add temporary file name with the device part to the output file
            // list.
            OS << ChildFileName << "\n";
          } else if (Mode == OutputType::Object) {
            // Extract the bundle to the output file in single file mode.
            if (Error Err = OFH.ReadBundle(OS, *Buf))
              return Err;
          } else if (Mode == OutputType::Archive) {
            // Extract the bundle to a buffer.
            SmallVector<char> Data;
            raw_svector_ostream ChildOS{Data};
            if (Error Err = OFH.ReadBundle(ChildOS, *Buf))
              return Err;

            // Add new archive member.
            NewArchiveMember &Member = ArMembers.emplace_back();
            std::string Name = (TT + "." + *ChildNameOrErr).str();
            Member.Buf = MemoryBuffer::getMemBufferCopy(ChildOS.str(), Name);
            Member.MemberName = Member.Buf->getBufferIdentifier();
          }
          if (Error Err = OFH.ReadBundleEnd(*Buf))
            return Err;
        }
        NameOrErr = OFH.ReadBundleStart(*Buf);
        if (!NameOrErr)
          return NameOrErr.takeError();
      }
    }
    if (Err)
      return Err;

    if (Mode == OutputType::Archive) {
      // Determine archive kind for the offload target.
      auto ArKind = getTargetTriple(CurrBundle->first()).isOSDarwin()
                        ? Archive::K_DARWIN
                        : Archive::K_GNU;

      // And write archive to the output.
      Expected<std::unique_ptr<MemoryBuffer>> NewAr =
          writeArchiveToBuffer(ArMembers, /*WriteSymtab=*/true, ArKind,
                               /*Deterministic=*/true, /*Thin=*/false);
      if (!NewAr)
        return NewAr.takeError();
      OS << NewAr.get()->getBuffer();
    }
    return Error::success();
  }

  Error WriteHeader(raw_fd_ostream &OS,
                    ArrayRef<std::unique_ptr<MemoryBuffer>> Inputs) override {
    llvm_unreachable("unsupported for the ArchiveFileHandler");
  }

  Error WriteBundleStart(raw_fd_ostream &OS, StringRef TargetTriple) override {
    llvm_unreachable("unsupported for the ArchiveFileHandler");
  }

  Error WriteBundleEnd(raw_fd_ostream &OS, StringRef TargetTriple) override {
    llvm_unreachable("unsupported for the ArchiveFileHandler");
  }

  Error WriteBundle(raw_fd_ostream &OS, MemoryBuffer &Input) override {
    llvm_unreachable("unsupported for the ArchiveFileHandler");
  }
};

/// Return an appropriate object file handler. We use the specific object
/// handler if we know how to deal with that format, otherwise we use a default
/// binary file handler.
static std::unique_ptr<FileHandler>
CreateObjectFileHandler(MemoryBuffer &FirstInput) {
  // Check if the input file format is one that we know how to deal with.
  Expected<std::unique_ptr<Binary>> BinaryOrErr = createBinary(FirstInput);

  // We only support regular object files. If failed to open the input as a
  // known binary or this is not an object file use the default binary handler.
  if (errorToBool(BinaryOrErr.takeError()) || !isa<ObjectFile>(*BinaryOrErr))
    return std::make_unique<BinaryFileHandler>();

  // Otherwise create an object file handler. The handler will be owned by the
  // client of this function.
  return std::make_unique<ObjectFileHandler>(
      std::unique_ptr<ObjectFile>(cast<ObjectFile>(BinaryOrErr->release())));
}

static bool FilesTypeIsArchiveToList(void) {
  return FilesType == "ao" || FilesType == "aoo" || FilesType == "aocr" ||
         FilesType == "aocx";
}

static bool FilesTypeIsArchive(void) {
  return FilesType == "a" || FilesTypeIsArchiveToList();
}

/// Return an appropriate handler given the input files and options.
static Expected<std::unique_ptr<FileHandler>>
CreateFileHandler(MemoryBuffer &FirstInput) {
  if (FilesType == "i")
    return std::make_unique<TextFileHandler>(/*Comment=*/"//");
  if (FilesType == "ii")
    return std::make_unique<TextFileHandler>(/*Comment=*/"//");
  if (FilesType == "cui")
    return std::make_unique<TextFileHandler>(/*Comment=*/"//");
  // TODO: `.d` should be eventually removed once `-M` and its variants are
  // handled properly in offload compilation.
  if (FilesType == "d")
    return std::make_unique<TextFileHandler>(/*Comment=*/"#");
  if (FilesType == "ll")
    return std::make_unique<TextFileHandler>(/*Comment=*/";");
  if (FilesType == "bc")
    return std::make_unique<BinaryFileHandler>();
  if (FilesType == "s")
    return std::make_unique<TextFileHandler>(/*Comment=*/"#");
  if (FilesType == "o")
    return CreateObjectFileHandler(FirstInput);
  if (FilesType == "gch")
    return std::make_unique<BinaryFileHandler>();
  if (FilesType == "ast")
    return std::make_unique<BinaryFileHandler>();
  if (FilesTypeIsArchive())
    return std::make_unique<ArchiveFileHandler>();

  return createStringError(errc::invalid_argument,
                           "'" + FilesType + "': invalid file type specified");
}

/// Bundle the files. Return true if an error was found.
static Error BundleFiles() {
  std::error_code EC;

  if (FilesTypeIsArchive())
    return createStringError(errc::invalid_argument,
                             "bundling is not supported for archives");

  // Create output file.
  raw_fd_ostream OutputFile(OutputFileNames.front(), EC, sys::fs::OF_None);
  if (EC)
    return createFileError(OutputFileNames.front(), EC);

  // Open input files.
  SmallVector<std::unique_ptr<MemoryBuffer>, 8u> InputBuffers;
  InputBuffers.reserve(InputFileNames.size());
  for (auto &I : InputFileNames) {
    ErrorOr<std::unique_ptr<MemoryBuffer>> CodeOrErr =
        MemoryBuffer::getFileOrSTDIN(I);
    if (std::error_code EC = CodeOrErr.getError())
      return createFileError(I, EC);
    InputBuffers.emplace_back(std::move(*CodeOrErr));
  }

  // Get the file handler. We use the host buffer as reference.
  assert(HostInputIndex != ~0u && "Host input index undefined??");
  Expected<std::unique_ptr<FileHandler>> FileHandlerOrErr =
      CreateFileHandler(*InputBuffers[HostInputIndex]);
  if (!FileHandlerOrErr)
    return FileHandlerOrErr.takeError();

  std::unique_ptr<FileHandler> &FH = *FileHandlerOrErr;
  assert(FH);

  // Write header.
  if (Error Err = FH->WriteHeader(OutputFile, InputBuffers))
    return Err;

  // Write all bundles along with the start/end markers. If an error was found
  // writing the end of the bundle component, abort the bundle writing.
  auto Input = InputBuffers.begin();
  for (auto &Triple : TargetNames) {
    if (Error Err = FH->WriteBundleStart(OutputFile, Triple))
      return Err;
    if (Error Err = FH->WriteBundle(OutputFile, **Input))
      return Err;
    if (Error Err = FH->WriteBundleEnd(OutputFile, Triple))
      return Err;
    ++Input;
  }
  return Error::success();
}

// List bundle IDs. Return true if an error was found.
static Error ListBundleIDsInFile(StringRef InputFileName) {
  // Open Input file.
  ErrorOr<std::unique_ptr<MemoryBuffer>> CodeOrErr =
      MemoryBuffer::getFileOrSTDIN(InputFileName);
  if (std::error_code EC = CodeOrErr.getError())
    return createFileError(InputFileName, EC);

  MemoryBuffer &Input = **CodeOrErr;

  // Select the right files handler.
  Expected<std::unique_ptr<FileHandler>> FileHandlerOrErr =
      CreateFileHandler(Input);
  if (!FileHandlerOrErr)
    return FileHandlerOrErr.takeError();

  std::unique_ptr<FileHandler> &FH = *FileHandlerOrErr;
  assert(FH);
  return FH->listBundleIDs(Input);
}

// Unbundle the files. Return true if an error was found.
static Error UnbundleFiles() {
  // Open Input file.
  ErrorOr<std::unique_ptr<MemoryBuffer>> CodeOrErr =
      MemoryBuffer::getFileOrSTDIN(InputFileNames.front());
  if (std::error_code EC = CodeOrErr.getError())
    return createFileError(InputFileNames.front(), EC);

  MemoryBuffer &Input = **CodeOrErr;

  // Select the right files handler.
  Expected<std::unique_ptr<FileHandler>> FileHandlerOrErr =
      CreateFileHandler(Input);
  if (!FileHandlerOrErr)
    return FileHandlerOrErr.takeError();

  std::unique_ptr<FileHandler> &FH = *FileHandlerOrErr;
  assert(FH);

  // Seed temporary filename generation with the stem of the input file.
  FH->SetTempFileNameBase(llvm::sys::path::stem(InputFileNames.front()));

  // Read the header of the bundled file.
  if (Error Err = FH->ReadHeader(Input))
    return Err;

  // Create a work list that consist of the map triple/output file.
  StringMap<StringRef> Worklist;
  auto Output = OutputFileNames.begin();
  for (auto &Triple : TargetNames) {
    Worklist[Triple] = *Output;
    ++Output;
  }

  // Read all the bundles that are in the work list. If we find no bundles we
  // assume the file is meant for the host target.
  bool FoundHostBundle = false;
  while (!Worklist.empty()) {
    Expected<Optional<StringRef>> CurTripleOrErr = FH->ReadBundleStart(Input);
    if (!CurTripleOrErr)
      return CurTripleOrErr.takeError();

    // We don't have more bundles.
    if (!*CurTripleOrErr)
      break;

    StringRef CurTriple = **CurTripleOrErr;
    assert(!CurTriple.empty());

    auto Output = Worklist.find(CurTriple);
    // The file may have more bundles for other targets, that we don't care
    // about. Therefore, move on to the next triple
    if (Output == Worklist.end())
      continue;

    // Check if the output file can be opened and copy the bundle to it.
    std::error_code EC;
    raw_fd_ostream OutputFile(Output->second, EC, sys::fs::OF_None);
    if (EC)
      return createFileError(Output->second, EC);
    if (Error Err = FH->ReadBundle(OutputFile, Input))
      return Err;
    if (Error Err = FH->ReadBundleEnd(Input))
      return Err;
    Worklist.erase(Output);

    // Record if we found the host bundle.
    if (hasHostKind(CurTriple))
      FoundHostBundle = true;
  }

  if (!AllowMissingBundles && !Worklist.empty()) {
    std::string ErrMsg = "Can't find bundles for";
    std::set<StringRef> Sorted;
    for (auto &E : Worklist)
      Sorted.insert(E.first());
    unsigned I = 0;
    unsigned Last = Sorted.size() - 1;
    for (auto &E : Sorted) {
      if (I != 0 && Last > 1)
        ErrMsg += ",";
      ErrMsg += " ";
      if (I == Last && I != 0)
        ErrMsg += "and ";
      ErrMsg += E.str();
      ++I;
    }
    return createStringError(inconvertibleErrorCode(), ErrMsg);
  }

  // If no bundles were found, assume the input file is the host bundle and
  // create empty files for the remaining targets.
  if (Worklist.size() == TargetNames.size()) {
    for (auto &E : Worklist) {
      std::error_code EC;
      raw_fd_ostream OutputFile(E.second, EC, sys::fs::OF_None);
      if (EC)
        return createFileError(E.second, EC);

      // If this entry has a host kind, copy the input file to the output file
      // except for the archive unbundling where output is a list file.
      if (hasHostKind(E.first()) && !FilesTypeIsArchiveToList())
        OutputFile.write(Input.getBufferStart(), Input.getBufferSize());
    }
    return Error::success();
  }

  // If we found elements, we emit an error if none of those were for the host
  // in case host bundle name was provided in command line.
  if (!FoundHostBundle && HostInputIndex != ~0u)
    return createStringError(inconvertibleErrorCode(),
                             "Can't find bundle for the host target");

  // If we still have any elements in the worklist, create empty files for them.
  for (auto &E : Worklist) {
    std::error_code EC;
    raw_fd_ostream OutputFile(E.second, EC, sys::fs::OF_None);
    if (EC)
      return createFileError(E.second, EC);
  }

  return Error::success();
}

// Unbundle the files. Return true if an error was found.
static Expected<bool> CheckBundledSection() {
  // Open Input file.
  ErrorOr<std::unique_ptr<MemoryBuffer>> CodeOrErr =
      MemoryBuffer::getFileOrSTDIN(InputFileNames.front());
  if (std::error_code EC = CodeOrErr.getError())
    return createFileError(InputFileNames.front(), EC);
  MemoryBuffer &Input = *CodeOrErr.get();

  // Select the right files handler.
  Expected<std::unique_ptr<FileHandler>> FileHandlerOrErr =
      CreateFileHandler(Input);
  if (!FileHandlerOrErr)
    return FileHandlerOrErr.takeError();

  std::unique_ptr<FileHandler> &FH = *FileHandlerOrErr;

  // Quit if we don't have a handler.
  if (!FH)
    return true;

  // Seed temporary filename generation with the stem of the input file.
  FH->SetTempFileNameBase(llvm::sys::path::stem(InputFileNames.front()));

  // Read the header of the bundled file.
  if (Error Err = FH->ReadHeader(Input))
    return std::move(Err);

  StringRef triple = TargetNames.front();
  // Read all the bundles that are in the work list. If we find no bundles we
  // assume the file is meant for the host target.
  bool found = false;
  while (!found) {
    Expected<Optional<StringRef>> CurTripleOrErr = FH->ReadBundleStart(Input);
    if (!CurTripleOrErr)
      return CurTripleOrErr.takeError();

    // We don't have more bundles.
    if (!*CurTripleOrErr)
      break;

    if (*CurTripleOrErr == triple) {
      found = true;
      break;
    }
  }
  return found;
}

static void PrintVersion(raw_ostream &OS) {
  OS << clang::getClangToolFullVersion("clang-offload-bundler") << '\n';
}

int main(int argc, const char **argv) {
  sys::PrintStackTraceOnErrorSignal(argv[0]);

  cl::HideUnrelatedOptions(ClangOffloadBundlerCategory);
  cl::SetVersionPrinter(PrintVersion);
  cl::ParseCommandLineOptions(
      argc, argv,
      "A tool to bundle several input files of the specified type <type> \n"
      "referring to the same source file but different targets into a single \n"
      "one. The resulting file can also be unbundled into different files by \n"
      "this tool if -unbundle is provided.\n");

  if (Help) {
    cl::PrintHelpMessage();
    return 0;
  }

  // These calls are needed so that we can read bitcode correctly.
  InitializeAllTargetInfos();
  InitializeAllTargetMCs();
  InitializeAllAsmParsers();

  auto reportError = [argv](Error E) {
    logAllUnhandledErrors(std::move(E), WithColor::error(errs(), argv[0]));
    exit(1);
  };

  auto doWork = [&](std::function<llvm::Error()> Work) {
    // Save the current executable directory as it will be useful to find other
    // tools.
    BundlerExecutable = argv[0];
    if (!llvm::sys::fs::exists(BundlerExecutable))
      BundlerExecutable =
          sys::fs::getMainExecutable(argv[0], &BundlerExecutable);

    if (llvm::Error Err = Work()) {
      reportError(std::move(Err));
    }
  };

  if (ListBundleIDs) {
    if (Unbundle) {
      reportError(
          createStringError(errc::invalid_argument,
                            "-unbundle and -list cannot be used together"));
    }
    if (InputFileNames.size() != 1) {
      reportError(createStringError(errc::invalid_argument,
                                    "only one input file supported for -list"));
    }
    if (OutputFileNames.size()) {
      reportError(createStringError(errc::invalid_argument,
                                    "-outputs option is invalid for -list"));
    }
    if (TargetNames.size()) {
      reportError(createStringError(errc::invalid_argument,
                                    "-targets option is invalid for -list"));
    }

    doWork([]() { return ListBundleIDsInFile(InputFileNames.front()); });
    return 0;
  }

  if (OutputFileNames.getNumOccurrences() == 0 && !CheckSection) {
    reportError(createStringError(
        errc::invalid_argument,
        "for the --outputs option: must be specified at least once!"));
  }
  if (TargetNames.getNumOccurrences() == 0) {
    reportError(createStringError(
        errc::invalid_argument,
        "for the --targets option: must be specified at least once!"));
  }

  if (Unbundle && CheckSection) {
    reportError(createStringError(
        errc::invalid_argument,
        "-unbundle and -check-section are not compatible options"));
    return 1;
  }

  // -check-section
  if (CheckSection) {
    if (InputFileNames.size() != 1) {
      reportError(
          createStringError(errc::invalid_argument,
                            "only one input file supported in checking mode"));
    }
    if (TargetNames.size() != 1) {
      reportError(
          createStringError(errc::invalid_argument,
                            "only one target supported in checking mode"));
    }
    if (OutputFileNames.size() != 0) {
      reportError(createStringError(
          errc::invalid_argument, "no output file supported in checking mode"));
    }
  }
  // -unbundle
  else if (Unbundle) {
    if (InputFileNames.size() != 1) {
      reportError(createStringError(
          errc::invalid_argument,
          "only one input file supported in unbundling mode"));
    }
    if (OutputFileNames.size() != TargetNames.size()) {
      reportError(createStringError(errc::invalid_argument,
                                    "number of output files and targets should "
                                    "match in unbundling mode"));
    }
  }
  // no explicit option: bundle
  else {
    if (OutputFileNames.size() != 1) {
      reportError(createStringError(
          errc::invalid_argument,
          "only one output file supported in bundling mode"));
    }
    if (InputFileNames.size() != TargetNames.size()) {
      reportError(createStringError(
          errc::invalid_argument,
          "number of input files and targets should match in bundling mode"));
    }
  }

  // Verify that the offload kinds and triples are known. We also check that we
  // have exactly one host target.
  unsigned Index = 0u;
  unsigned HostTargetNum = 0u;
  llvm::DenseSet<StringRef> ParsedTargets;
  for (StringRef Target : TargetNames) {
    if (ParsedTargets.contains(Target)) {
      reportError(createStringError(errc::invalid_argument,
                                    "Duplicate targets are not allowed"));
    }
    ParsedTargets.insert(Target);

    StringRef Kind;
    StringRef Triple;
    getOffloadKindAndTriple(Target, Kind, Triple);

    bool KindIsValid = !Kind.empty();
    KindIsValid = KindIsValid && StringSwitch<bool>(Kind)
                                     .Case("host", true)
                                     .Case("openmp", true)
                                     .Case("hip", true)
                                     .Case("sycl", true)
                                     .Case("fpga", true)
                                     .Case("hipv4", true)
                                     .Default(false);

    bool TripleIsValid = !Triple.empty();
    llvm::Triple T(Triple);
    TripleIsValid &= T.getArch() != Triple::UnknownArch;

    if (!KindIsValid || !TripleIsValid) {
      SmallVector<char, 128u> Buf;
      raw_svector_ostream Msg(Buf);
      Msg << "invalid target '" << Target << "'";
      if (!KindIsValid)
        Msg << ", unknown offloading kind '" << Kind << "'";
      if (!TripleIsValid)
        Msg << ", unknown target triple '" << Triple << "'";
      reportError(createStringError(errc::invalid_argument, Msg.str()));
    }

    if (KindIsValid && Kind == "host") {
      ++HostTargetNum;
      // Save the index of the input that refers to the host.
      HostInputIndex = Index;
    }

    ++Index;
  }

  if (CheckSection) {
    Expected<bool> Res = CheckBundledSection();
    if (!Res) {
      reportError(Res.takeError());
      return 1;
    }
    return !*Res;
  }

  // Host triple is not really needed for unbundling operation, so do not
  // treat missing host triple as error if we do unbundling.
  if ((Unbundle && HostTargetNum > 1) || (!Unbundle && HostTargetNum != 1)) {
    reportError(createStringError(errc::invalid_argument,
                                  "expecting exactly one host target but got " +
                                      Twine(HostTargetNum)));
  }

  doWork([]() { return Unbundle ? UnbundleFiles() : BundleFiles(); });
  return 0;
}<|MERGE_RESOLUTION|>--- conflicted
+++ resolved
@@ -762,8 +762,10 @@
       ObjcopyArgs.push_back(SS.save(Twine("--add-section=") +
                                     OFFLOAD_BUNDLER_MAGIC_STR + TargetNames[I] +
                                     "=" + InputFile));
-    }
-
+      ObjcopyArgs.push_back(SS.save(Twine("--set-section-flags=") +
+                                    OFFLOAD_BUNDLER_MAGIC_STR + TargetNames[I] +
+                                    "=readonly,exclude"));
+    }
     // Add a section with symbol names that are defined in target objects to the
     // output fat object.
     Expected<SmallVector<char, 0>> SymbolsOrErr = makeTargetSymbolTable();
@@ -781,16 +783,7 @@
                                     SYMBOLS_SECTION_NAME + "=" +
                                     *SymbolsFileOrErr));
     }
-
-    for (unsigned I = 0; I < NumberOfInputs; ++I)
-      ObjcopyArgs.push_back(SS.save(Twine("--set-section-flags=") +
-                                    OFFLOAD_BUNDLER_MAGIC_STR + TargetNames[I] +
-                                    "=readonly,exclude"));
-<<<<<<< HEAD
-=======
-    }
     ObjcopyArgs.push_back("--");
->>>>>>> f8444a8e
     ObjcopyArgs.push_back(InputFileNames[HostInputIndex]);
     ObjcopyArgs.push_back(OutputFileNames.front());
 
