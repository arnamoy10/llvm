//===-- clang-offload-bundler/ClangOffloadBundler.cpp ---------------------===//
//
// Part of the LLVM Project, under the Apache License v2.0 with LLVM Exceptions.
// See https://llvm.org/LICENSE.txt for license information.
// SPDX-License-Identifier: Apache-2.0 WITH LLVM-exception
//
//===----------------------------------------------------------------------===//
///
/// \file
/// This file implements a clang-offload-bundler that bundles different
/// files that relate with the same source code but different targets into a
/// single one. Also the implements the opposite functionality, i.e. unbundle
/// files previous created by this tool.
///
//===----------------------------------------------------------------------===//

#include "clang/Basic/Version.h"
#include "llvm/ADT/ArrayRef.h"
#include "llvm/ADT/SmallString.h"
#include "llvm/ADT/SmallVector.h"
#include "llvm/ADT/StringMap.h"
#include "llvm/ADT/StringRef.h"
#include "llvm/ADT/StringSet.h"
#include "llvm/ADT/StringSwitch.h"
#include "llvm/ADT/Triple.h"
#include "llvm/Object/Archive.h"
#include "llvm/Object/Binary.h"
#include "llvm/Object/ObjectFile.h"
#include "llvm/Support/Casting.h"
#include "llvm/Support/CommandLine.h"
<<<<<<< HEAD
#include "llvm/Support/Endian.h"
=======
#include "llvm/Support/Errc.h"
>>>>>>> edb1a1de
#include "llvm/Support/Error.h"
#include "llvm/Support/ErrorOr.h"
#include "llvm/Support/FileSystem.h"
#include "llvm/Support/MemoryBuffer.h"
#include "llvm/Support/Path.h"
#include "llvm/Support/Program.h"
#include "llvm/Support/Signals.h"
#include "llvm/Support/StringSaver.h"
#include "llvm/Support/WithColor.h"
#include "llvm/Support/raw_ostream.h"
#include <algorithm>
#include <cassert>
#include <cstddef>
#include <cstdint>
#include <list>
#include <memory>
#include <string>
#include <system_error>
#include <utility>

using namespace llvm;
using namespace llvm::object;

static cl::opt<bool> Help("h", cl::desc("Alias for -help"), cl::Hidden);

// Mark all our options with this category, everything else (except for -version
// and -help) will be hidden.
static cl::OptionCategory
    ClangOffloadBundlerCategory("clang-offload-bundler options");

static cl::list<std::string>
    InputFileNames("inputs", cl::CommaSeparated, cl::OneOrMore,
                   cl::desc("[<input file>,...]"),
                   cl::cat(ClangOffloadBundlerCategory));
static cl::list<std::string>
    OutputFileNames("outputs", cl::CommaSeparated, cl::ZeroOrMore,
                    cl::desc("[<output file>,...]"),
                    cl::cat(ClangOffloadBundlerCategory));
static cl::list<std::string>
    TargetNames("targets", cl::CommaSeparated, cl::OneOrMore,
                cl::desc("[<offload kind>-<target triple>,...]"),
                cl::cat(ClangOffloadBundlerCategory));

static cl::opt<std::string> FilesType(
    "type", cl::Required,
    cl::desc("Type of the files to be bundled/unbundled/checked.\n"
             "Current supported types are:\n"
             "  i   - cpp-output\n"
             "  ii  - c++-cpp-output\n"
             "  cui - cuda/hip-output\n"
             "  d   - dependency\n"
             "  ll  - llvm\n"
             "  bc  - llvm-bc\n"
             "  s   - assembler\n"
             "  o   - object\n"
             "  oo  - object; output file is a list of unbundled objects\n"
             "  gch - precompiled-header\n"
             "  ast - clang AST file\n"
             "  ao  - archive with one object; output is an unbundled object\n"
             "  aoo - archive; output file is a list of unbundled objects\n"),
    cl::cat(ClangOffloadBundlerCategory));

static cl::opt<bool>
    Unbundle("unbundle",
             cl::desc("Unbundle bundled file into several output files.\n"),
             cl::init(false), cl::cat(ClangOffloadBundlerCategory));

static cl::opt<bool>
    CheckSection("check-section",
             cl::desc("Check if the section exists.\n"),
             cl::init(false), cl::cat(ClangOffloadBundlerCategory));

static cl::opt<bool> PrintExternalCommands(
    "###",
    cl::desc("Print any external commands that are to be executed "
             "instead of actually executing them - for testing purposes.\n"),
    cl::init(false), cl::cat(ClangOffloadBundlerCategory));

/// Magic string that marks the existence of offloading data.
#define OFFLOAD_BUNDLER_MAGIC_STR "__CLANG_OFFLOAD_BUNDLE__"

/// Prefix of an added section name with bundle size.
#define SIZE_SECTION_PREFIX "__CLANG_OFFLOAD_BUNDLE_SIZE__"

/// The index of the host input in the list of inputs.
static unsigned HostInputIndex = ~0u;

/// Path to the current binary.
static std::string BundlerExecutable;

/// Obtain the offload kind and real machine triple out of the target
/// information specified by the user.
static void getOffloadKindAndTriple(StringRef Target, StringRef &OffloadKind,
                                    StringRef &Triple) {
  auto KindTriplePair = Target.split('-');
  OffloadKind = KindTriplePair.first;
  Triple = KindTriplePair.second;
}
static bool hasHostKind(StringRef Target) {
  StringRef OffloadKind;
  StringRef Triple;
  getOffloadKindAndTriple(Target, OffloadKind, Triple);
  return OffloadKind == "host";
}

/// Generic file handler interface.
class FileHandler {
public:
  FileHandler() {}

  virtual ~FileHandler() {}

  /// Update the file handler with information from the header of the bundled
  /// file.
  virtual Error ReadHeader(MemoryBuffer &Input) = 0;

  /// Read the marker of the next bundled to be read in the file. The bundle
  /// name is returned if there is one in the file, or `None` if there are no
  /// more bundles to be read.
  virtual Expected<Optional<StringRef>>
  ReadBundleStart(MemoryBuffer &Input) = 0;

  /// Read the marker that closes the current bundle.
  virtual Error ReadBundleEnd(MemoryBuffer &Input) = 0;

  /// Read the current bundle and write the result into the stream \a OS.
  virtual Error ReadBundle(raw_fd_ostream &OS, MemoryBuffer &Input) = 0;

  /// Read the current bundle and write the result into the file \a FileName.
  /// The meaning of \a FileName depends on unbundling type - in some
  /// cases (type="oo") it will contain a list of actual outputs.
  virtual void ReadBundle(StringRef FileName, MemoryBuffer &Input) {
    std::error_code EC;
    raw_fd_ostream OS(FileName, EC);

    if (EC)
      report_fatal_error(Twine("Can't open file for writing ") +
                               Twine(FileName) + Twine(": ") +
                               Twine(EC.message()));
    ReadBundle(OS, Input);
  }

  /// Write the header of the bundled file to \a OS based on the information
  /// gathered from \a Inputs.
  virtual Error WriteHeader(raw_fd_ostream &OS,
                            ArrayRef<std::unique_ptr<MemoryBuffer>> Inputs) = 0;

  /// Write the marker that initiates a bundle for the triple \a TargetTriple to
  /// \a OS.
  virtual Error WriteBundleStart(raw_fd_ostream &OS,
                                 StringRef TargetTriple) = 0;

  /// Write the marker that closes a bundle for the triple \a TargetTriple to \a
  /// OS.
  virtual Error WriteBundleEnd(raw_fd_ostream &OS, StringRef TargetTriple) = 0;

  /// Write the bundle from \a Input into \a OS.
<<<<<<< HEAD
  virtual void WriteBundle(raw_fd_ostream &OS, MemoryBuffer &Input) = 0;

  /// Sets a base name for temporary filename generation.
  void SetTempFileNameBase(StringRef Base) { TempFileNameBase = Base; }

protected:
  /// Serves as a base name for temporary filename generation.
  std::string TempFileNameBase;
=======
  virtual Error WriteBundle(raw_fd_ostream &OS, MemoryBuffer &Input) = 0;
>>>>>>> edb1a1de
};

/// Handler for binary files. The bundled file will have the following format
/// (all integers are stored in little-endian format):
///
/// "OFFLOAD_BUNDLER_MAGIC_STR" (ASCII encoding of the string)
///
/// NumberOfOffloadBundles (8-byte integer)
///
/// OffsetOfBundle1 (8-byte integer)
/// SizeOfBundle1 (8-byte integer)
/// NumberOfBytesInTripleOfBundle1 (8-byte integer)
/// TripleOfBundle1 (byte length defined before)
///
/// ...
///
/// OffsetOfBundleN (8-byte integer)
/// SizeOfBundleN (8-byte integer)
/// NumberOfBytesInTripleOfBundleN (8-byte integer)
/// TripleOfBundleN (byte length defined before)
///
/// Bundle1
/// ...
/// BundleN

/// Read 8-byte integers from a buffer in little-endian format.
static uint64_t Read8byteIntegerFromBuffer(StringRef Buffer, size_t pos) {
  uint64_t Res = 0;
  const char *Data = Buffer.data();

  for (unsigned i = 0; i < 8; ++i) {
    Res <<= 8;
    uint64_t Char = (uint64_t)Data[pos + 7 - i];
    Res |= 0xffu & Char;
  }
  return Res;
}

/// Write 8-byte integers to a buffer in little-endian format.
static void Write8byteIntegerToBuffer(raw_fd_ostream &OS, uint64_t Val) {
  for (unsigned i = 0; i < 8; ++i) {
    char Char = (char)(Val & 0xffu);
    OS.write(&Char, 1);
    Val >>= 8;
  }
}

class BinaryFileHandler final : public FileHandler {
  /// Information about the bundles extracted from the header.
  struct BundleInfo final {
    /// Size of the bundle.
    uint64_t Size = 0u;
    /// Offset at which the bundle starts in the bundled file.
    uint64_t Offset = 0u;

    BundleInfo() {}
    BundleInfo(uint64_t Size, uint64_t Offset) : Size(Size), Offset(Offset) {}
  };

  /// Map between a triple and the corresponding bundle information.
  StringMap<BundleInfo> BundlesInfo;

  /// Iterator for the bundle information that is being read.
  StringMap<BundleInfo>::iterator CurBundleInfo;
  StringMap<BundleInfo>::iterator NextBundleInfo;

public:
  BinaryFileHandler() : FileHandler() {}

  ~BinaryFileHandler() final {}

  Error ReadHeader(MemoryBuffer &Input) final {
    StringRef FC = Input.getBuffer();

    // Initialize the current bundle with the end of the container.
    CurBundleInfo = BundlesInfo.end();

    // Check if buffer is smaller than magic string.
    size_t ReadChars = sizeof(OFFLOAD_BUNDLER_MAGIC_STR) - 1;
    if (ReadChars > FC.size())
      return Error::success();

    // Check if no magic was found.
    StringRef Magic(FC.data(), sizeof(OFFLOAD_BUNDLER_MAGIC_STR) - 1);
    if (!Magic.equals(OFFLOAD_BUNDLER_MAGIC_STR))
      return Error::success();

    // Read number of bundles.
    if (ReadChars + 8 > FC.size())
      return Error::success();

    uint64_t NumberOfBundles = Read8byteIntegerFromBuffer(FC, ReadChars);
    ReadChars += 8;

    // Read bundle offsets, sizes and triples.
    for (uint64_t i = 0; i < NumberOfBundles; ++i) {

      // Read offset.
      if (ReadChars + 8 > FC.size())
        return Error::success();

      uint64_t Offset = Read8byteIntegerFromBuffer(FC, ReadChars);
      ReadChars += 8;

      // Read size.
      if (ReadChars + 8 > FC.size())
        return Error::success();

      uint64_t Size = Read8byteIntegerFromBuffer(FC, ReadChars);
      ReadChars += 8;

      // Read triple size.
      if (ReadChars + 8 > FC.size())
        return Error::success();

      uint64_t TripleSize = Read8byteIntegerFromBuffer(FC, ReadChars);
      ReadChars += 8;

      // Read triple.
      if (ReadChars + TripleSize > FC.size())
        return Error::success();

      StringRef Triple(&FC.data()[ReadChars], TripleSize);
      ReadChars += TripleSize;

      // Check if the offset and size make sense.
      if (!Offset || Offset + Size > FC.size())
        return Error::success();

      assert(BundlesInfo.find(Triple) == BundlesInfo.end() &&
             "Triple is duplicated??");
      BundlesInfo[Triple] = BundleInfo(Size, Offset);
    }
    // Set the iterator to where we will start to read.
    CurBundleInfo = BundlesInfo.end();
    NextBundleInfo = BundlesInfo.begin();
    return Error::success();
  }

  Expected<Optional<StringRef>> ReadBundleStart(MemoryBuffer &Input) final {
    if (NextBundleInfo == BundlesInfo.end())
      return None;
    CurBundleInfo = NextBundleInfo++;
    return CurBundleInfo->first();
  }

  Error ReadBundleEnd(MemoryBuffer &Input) final {
    assert(CurBundleInfo != BundlesInfo.end() && "Invalid reader info!");
    return Error::success();
  }

<<<<<<< HEAD
  using FileHandler::ReadBundle; // to avoid hiding via the overload below

  void ReadBundle(raw_fd_ostream &OS, MemoryBuffer &Input) final {
=======
  Error ReadBundle(raw_fd_ostream &OS, MemoryBuffer &Input) final {
>>>>>>> edb1a1de
    assert(CurBundleInfo != BundlesInfo.end() && "Invalid reader info!");
    StringRef FC = Input.getBuffer();
    OS.write(FC.data() + CurBundleInfo->second.Offset,
             CurBundleInfo->second.Size);
    return Error::success();
  }

  Error WriteHeader(raw_fd_ostream &OS,
                    ArrayRef<std::unique_ptr<MemoryBuffer>> Inputs) final {
    // Compute size of the header.
    uint64_t HeaderSize = 0;

    HeaderSize += sizeof(OFFLOAD_BUNDLER_MAGIC_STR) - 1;
    HeaderSize += 8; // Number of Bundles

    for (auto &T : TargetNames) {
      HeaderSize += 3 * 8; // Bundle offset, Size of bundle and size of triple.
      HeaderSize += T.size(); // The triple.
    }

    // Write to the buffer the header.
    OS << OFFLOAD_BUNDLER_MAGIC_STR;

    Write8byteIntegerToBuffer(OS, TargetNames.size());

    unsigned Idx = 0;
    for (auto &T : TargetNames) {
      MemoryBuffer &MB = *Inputs[Idx++];
      // Bundle offset.
      Write8byteIntegerToBuffer(OS, HeaderSize);
      // Size of the bundle (adds to the next bundle's offset)
      Write8byteIntegerToBuffer(OS, MB.getBufferSize());
      HeaderSize += MB.getBufferSize();
      // Size of the triple
      Write8byteIntegerToBuffer(OS, T.size());
      // Triple
      OS << T;
    }
    return Error::success();
  }

  Error WriteBundleStart(raw_fd_ostream &OS, StringRef TargetTriple) final {
    return Error::success();
  }

  Error WriteBundleEnd(raw_fd_ostream &OS, StringRef TargetTriple) final {
    return Error::success();
  }

  Error WriteBundle(raw_fd_ostream &OS, MemoryBuffer &Input) final {
    OS.write(Input.getBufferStart(), Input.getBufferSize());
    return Error::success();
  }
};

/// Handler for object files. The bundles are organized by sections with a
/// designated name.
///
/// To unbundle, we just copy the contents of the designated section.
///
/// The bundler produces object file in host target native format (e.g. ELF for
/// Linux). The sections it creates are:
///
/// <OFFLOAD_BUNDLER_MAGIC_STR><target triple 1>
/// |
/// | binary data for the <target 1>'s bundle
/// |
/// <SIZE_SECTION_PREFIX><target triple 1>
/// | size of the <target1>'s bundle (8 bytes)
/// ...
/// <OFFLOAD_BUNDLER_MAGIC_STR><target triple N>
/// |
/// | binary data for the <target N>'s bundle
/// |
/// <SIZE_SECTION_PREFIX><target triple N>
/// | size of the <target N>'s bundle (8 bytes)
/// ...
/// <OFFLOAD_BUNDLER_MAGIC_STR><host target>
/// | 0 (1 byte long)
/// <SIZE_SECTION_PREFIX><host target>
/// | 1 (8 bytes)
/// ...
///
/// Further, these fat objects can be "partially" linked by a platform linker:
/// 1) ld -r a_fat.o b_fat.o c_fat.o -o abc_fat.o
/// 2) ld -r a_fat.o -L. -lbc -o abc_fat.o
///   where libbc.a is a static library created from b_fat.o and c_fat.o.
/// This will still result in a fat object. But this object will have bundle and
/// size sections for the same triple concatenated:
/// ...
/// <OFFLOAD_BUNDLER_MAGIC_STR><target triple 1>
/// | binary data for the <target 1>'s bundle (from a_fat.o)
/// | binary data for the <target 1>'s bundle (from b_fat.o)
/// | binary data for the <target 1>'s bundle (from c_fat.o)
/// <SIZE_SECTION_PREFIX><target triple 1>
/// | size of the <target1>'s bundle (8 bytes) (from a_fat.o)
/// | size of the <target1>'s bundle (8 bytes) (from b_fat.o)
/// | size of the <target1>'s bundle (8 bytes) (from c_fat.o)
/// ...
///
/// The alignment of all the added sections is set to one to avoid padding
/// between concatenated parts.
///
/// The unbundler is able to unbundle both kinds of the fat objects. The first
/// one can be handled either with -type=o or -type=oo option, the second one -
/// with -type=oo option only. In the latter case unbundling may result in
/// multiple files per target, and the output file in this case is a list of
/// actual outputs.
///
class ObjectFileHandler final : public FileHandler {
  /// Keeps infomation about a bundle for a particular target.
  struct BundleInfo final {
    /// The section that contains bundle data, can be a concatenation of a
    /// number of individual bundles if produced via partial linkage of multiple
    /// fat objects.
    section_iterator BundleSection;
    /// The sizes (in correct order) of the individual bundles constituting
    /// bundle data.
    SmallVector<uint64_t, 4> ObjectSizes;

    BundleInfo(section_iterator S) : BundleSection(S) {}
  };
  /// The object file we are currently dealing with.
  std::unique_ptr<ObjectFile> Obj;

  /// Maps triple string to its bundle information
  StringMap<std::unique_ptr<BundleInfo>> TripleToBundleInfo;
  /// The two iterators below are to support the
  /// ReadBundleStart/ReadBundle/ReadBundleEnd iteration mechanism
  StringMap<std::unique_ptr<BundleInfo>>::iterator CurBundle;
  StringMap<std::unique_ptr<BundleInfo>>::iterator NextBundle;

  /// Return the input file contents.
  StringRef getInputFileContents() const { return Obj->getData(); }

<<<<<<< HEAD
  /// Return true if the provided section's name starts with given prefix and
  /// set the provided \a NameSuffix to the suffix - the name with the prexix
  /// removed.
  static bool matchSectionName(StringRef NamePrefix, SectionRef CurSection,
                               StringRef &NameSuffix) {
    StringRef SectionName;
    if (Expected<StringRef> NameOrErr = CurSection.getName())
      SectionName = *NameOrErr;
    else
      consumeError(NameOrErr.takeError());

    // If it does not start with given prefix, just skip this section.
    if (!SectionName.startswith(NamePrefix))
      return false;

    // Return the suffix.
    NameSuffix = SectionName.substr(NamePrefix.size());
    return true;
=======
  /// Return bundle name (<kind>-<triple>) if the provided section is an offload
  /// section.
  static Expected<Optional<StringRef>> IsOffloadSection(SectionRef CurSection) {
    Expected<StringRef> NameOrErr = CurSection.getName();
    if (!NameOrErr)
      return NameOrErr.takeError();

    // If it does not start with the reserved suffix, just skip this section.
    if (!NameOrErr->startswith(OFFLOAD_BUNDLER_MAGIC_STR))
      return None;

    // Return the triple that is right after the reserved prefix.
    return NameOrErr->substr(sizeof(OFFLOAD_BUNDLER_MAGIC_STR) - 1);
>>>>>>> edb1a1de
  }

  /// Total number of inputs.
  unsigned NumberOfInputs = 0;

  /// Total number of processed inputs, i.e, inputs that were already
  /// read from the buffers.
  unsigned NumberOfProcessedInputs = 0;

  /// Input sizes.
  SmallVector<uint64_t, 16u> InputSizes;

public:
  ObjectFileHandler(std::unique_ptr<ObjectFile> ObjIn)
      : FileHandler(), Obj(std::move(ObjIn)),
        CurBundle(TripleToBundleInfo.end()),
        NextBundle(TripleToBundleInfo.end()) {}

  ~ObjectFileHandler() final {}

<<<<<<< HEAD
  // Iterate through sections and create a map from triple to relevant bundle
  // information.
  void ReadHeader(MemoryBuffer &Input) final {
    for (section_iterator Sec = Obj->section_begin(); Sec != Obj->section_end();
         ++Sec) {
      StringRef OffloadTriple;

      // Test if current section is an offload bundle section
      if (matchSectionName(OFFLOAD_BUNDLER_MAGIC_STR, *Sec, OffloadTriple)) {
        std::unique_ptr<BundleInfo> &BI = TripleToBundleInfo[OffloadTriple];
        assert(!BI.get() || BI->BundleSection == Obj->section_end());

        if (!BI.get()) {
          BI.reset(new BundleInfo(Sec));
        } else {
          BI->BundleSection = Sec;
        }
        continue;
      }
      // Test if current section is an offload bundle size section
      if (matchSectionName(SIZE_SECTION_PREFIX, *Sec, OffloadTriple)) {
        // yes, it is - parse object sizes
        Expected<StringRef> Content = Sec->getContents();
        if (!Content) {
          consumeError(Content.takeError());
          return;
        }
        unsigned int ElemSize = sizeof(uint64_t);

        // the size of the size section must be a multiple of ElemSize
        if (Content->size() % ElemSize != 0)
          report_fatal_error(
              Twine("invalid size of the bundle size section for triple ") +
              Twine(OffloadTriple) + Twine(": ") + Twine(Content->size()));
        // read sizes
        llvm::support::endianness E = Obj->isLittleEndian()
                                          ? llvm::support::endianness::little
                                          : llvm::support::endianness::big;
        std::unique_ptr<BundleInfo> &BI = TripleToBundleInfo[OffloadTriple];
        assert(!BI.get() || BI->ObjectSizes.size() == 0);

        if (!BI.get()) {
          BI.reset(new BundleInfo(Obj->section_end()));
        }
        for (const char *Ptr = Content->data();
             Ptr < Content->data() + Content->size(); Ptr += ElemSize) {
          uint64_t Size = support::endian::read64(Ptr, E);
          BI->ObjectSizes.push_back(Size);
        }
      }
    }
    NextBundle = TripleToBundleInfo.begin();
  }

  StringRef ReadBundleStart(MemoryBuffer &Input) final {
    if (NextBundle == TripleToBundleInfo.end())
      return "";
    CurBundle = NextBundle;
    NextBundle++;
    return CurBundle->getKey();
  }

  void ReadBundleEnd(MemoryBuffer &Input) final {}

  void ReadBundle(raw_fd_ostream &OS, MemoryBuffer &Input) {
    llvm_unreachable("must not be called for the ObjectFileHandler");
  }

  virtual void ReadBundle(StringRef OutName,
                          MemoryBuffer &Input) final override {
    assert(CurBundle != TripleToBundleInfo.end() &&
           "all bundles have been read already");

    // TODO: temporary workaround to copy fat object to the host output until
    // driver is fixed to correctly handle list file for the host bundle in
    // 'oo' mode.
    if (FilesType == "oo" && hasHostKind(CurBundle->getKey())) {
      std::error_code EC;
      raw_fd_ostream OS(OutName, EC);

      if (EC)
        report_fatal_error(Twine("can't open file for writing") +
                                 Twine(OutName) + Twine(": ") +
                                 Twine(EC.message()));
      OS.write(Input.getBufferStart(), Input.getBufferSize());
      return;
    }

    // Read content of the section representing the bundle
    Expected<StringRef> Content =
      CurBundle->second->BundleSection->getContents();
    if (!Content) {
      consumeError(Content.takeError());
      return;
    }
    const char *ObjData = Content->data();
    // Determine the number of "device objects" (or individual bundles
    // concatenated by partial linkage) in the bundle:
    const auto &SizeVec = CurBundle->second->ObjectSizes;
    auto NumObjects = SizeVec.size();
    bool FileListMode = FilesType == "oo";

    if (NumObjects > 1 && !FileListMode)
      report_fatal_error(
          "'o' file type is requested, but the fat object contains multiple "
          "device objects; use 'oo' instead");
    std::string FileList;

    // Iterate through individual objects and extract them
    for (size_t I = 0; I < NumObjects; ++I) {
      uint64_t ObjSize = SizeVec[I];
      StringRef ObjFileName = OutName;
      SmallString<128> Path;

      // If not in file list mode there is no need in a temporary file - output
      // goes directly to what was specified in -outputs. The same is true for
      // the host triple.
      if (FileListMode) {
        std::error_code EC =
            sys::fs::createTemporaryFile(TempFileNameBase, "devo", Path);
        ObjFileName = Path.data();

        if (EC)
          report_fatal_error(Twine("can't create temporary file ") +
                                   Twine(ObjFileName) + Twine(": ") +
                                   Twine(EC.message()));
      }
      std::error_code EC;
      raw_fd_ostream OS(ObjFileName, EC);

      if (EC)
        report_fatal_error(Twine("can't open file for writing") +
                                 Twine(ObjFileName) + Twine(": ") +
                                 Twine(EC.message()));
      OS.write(ObjData, ObjSize);

      if (FileListMode) {
        // add the written file name to the output list of files
        FileList = (Twine(FileList) + Twine(ObjFileName) + Twine("\n")).str();
      }
      // Move "object data" pointer to the next object within the concatenated
      // bundle.
      ObjData += ObjSize;
    }
    if (FileListMode) {
      // dump the list of files into the file list specified in -outputs for the
      // current target
      std::error_code EC;
      raw_fd_ostream OS1(OutName, EC);

      if (EC)
        report_fatal_error("can't open file for writing" +
                                 Twine(OutName) + Twine(": ") +
                                 Twine(EC.message()));
      OS1.write(FileList.data(), FileList.size());
    }
=======
  Error ReadHeader(MemoryBuffer &Input) final { return Error::success(); }

  Expected<Optional<StringRef>> ReadBundleStart(MemoryBuffer &Input) final {
    while (NextSection != Obj->section_end()) {
      CurrentSection = NextSection;
      ++NextSection;

      // Check if the current section name starts with the reserved prefix. If
      // so, return the triple.
      Expected<Optional<StringRef>> TripleOrErr =
          IsOffloadSection(*CurrentSection);
      if (!TripleOrErr)
        return TripleOrErr.takeError();
      if (*TripleOrErr)
        return **TripleOrErr;
    }
    return None;
  }

  Error ReadBundleEnd(MemoryBuffer &Input) final { return Error::success(); }

  Error ReadBundle(raw_fd_ostream &OS, MemoryBuffer &Input) final {
    Expected<StringRef> Content = CurrentSection->getContents();
    if (!Content)
      return Content.takeError();

    OS.write(Content->data(), Content->size());
    return Error::success();
>>>>>>> edb1a1de
  }

  Error WriteHeader(raw_fd_ostream &OS,
                    ArrayRef<std::unique_ptr<MemoryBuffer>> Inputs) final {
    assert(HostInputIndex != ~0u && "Host input index not defined.");

    // Record number of inputs.
    NumberOfInputs = Inputs.size();
<<<<<<< HEAD

    // And input sizes.
    for (unsigned I = 0; I < NumberOfInputs; ++I)
      InputSizes.push_back(Inputs[I]->getBufferSize());
=======
    return Error::success();
>>>>>>> edb1a1de
  }

  Error WriteBundleStart(raw_fd_ostream &OS, StringRef TargetTriple) final {
    ++NumberOfProcessedInputs;
    return Error::success();
  }

  Error WriteBundleEnd(raw_fd_ostream &OS, StringRef TargetTriple) final {
    assert(NumberOfProcessedInputs <= NumberOfInputs &&
           "Processing more inputs that actually exist!");
    assert(HostInputIndex != ~0u && "Host input index not defined.");

    // If this is not the last output, we don't have to do anything.
    if (NumberOfProcessedInputs != NumberOfInputs)
      return Error::success();

    // Find llvm-objcopy in order to create the bundle binary.
    ErrorOr<std::string> Objcopy = sys::findProgramByName(
        "llvm-objcopy", sys::path::parent_path(BundlerExecutable));
    if (!Objcopy)
      Objcopy = sys::findProgramByName("llvm-objcopy");
    if (!Objcopy)
      return createStringError(Objcopy.getError(),
                               "unable to find 'llvm-objcopy' in path");

    // We write to the output file directly. So, we close it and use the name
    // to pass down to llvm-objcopy.
    OS.close();

    // Temp files that need to be removed.
    struct Dummy : public SmallVector<std::string, 8u> {
      ~Dummy() {
        for (const auto &File : *this)
          sys::fs::remove(File);
        clear();
      }
    } TempFiles;

    // Helper lambda that creates temporary file with given contents.
    auto CreateTempFile =
        [&TempFiles](ArrayRef<char> Contents) -> Optional<std::string> {
      SmallString<128u> FileName;
      if (sys::fs::createTemporaryFile("clang-offload-bundler", "tmp",
                                       FileName)) {
        errs() << "error: unable to create temporary file.\n";
        return {};
      }

      TempFiles.push_back(FileName.c_str());

      std::error_code EC;
      raw_fd_ostream HostFile(FileName, EC);
      if (EC) {
        errs() << "can't open file for writing" << FileName << ": "
               << EC.message() << "\n";
        return {};
      }
      HostFile.write(Contents.data(), Contents.size());
      return TempFiles.back();
    };

    // Compose command line for the objcopy tool.
    BumpPtrAllocator Alloc;
    StringSaver SS{Alloc};
    SmallVector<StringRef, 8u> ObjcopyArgs{"llvm-objcopy"};
    for (unsigned I = 0; I < NumberOfInputs; ++I) {
      ObjcopyArgs.push_back(SS.save(Twine("--add-section=") +
                                    OFFLOAD_BUNDLER_MAGIC_STR + TargetNames[I] +
                                    "=" + InputFileNames[I]));

      // Create temporary file with the section size contents.
      auto SizeFile = CreateTempFile(makeArrayRef(
          reinterpret_cast<char *>(&InputSizes[I]), sizeof(InputSizes[I])));
      if (!SizeFile)
        return true;

      // And add one more section with target object size.
      ObjcopyArgs.push_back(SS.save(Twine("--add-section=") +
                                    SIZE_SECTION_PREFIX + TargetNames[I] + "=" +
                                    SizeFile.getValue()));
    }
    ObjcopyArgs.push_back(InputFileNames[HostInputIndex]);
    ObjcopyArgs.push_back(OutputFileNames.front());

    // If the user asked for the commands to be printed out, we do that instead
    // of executing it.
    if (PrintExternalCommands) {
      errs() << "\"" << *Objcopy << "\"";
      for (StringRef Arg : drop_begin(ObjcopyArgs, 1))
        errs() << " \"" << Arg << "\"";
      errs() << "\n";
    } else {
      if (sys::ExecuteAndWait(*Objcopy, ObjcopyArgs))
        return createStringError(inconvertibleErrorCode(),
                                 "'llvm-objcopy' tool failed");
    }

    return Error::success();
  }

  Error WriteBundle(raw_fd_ostream &OS, MemoryBuffer &Input) final {
    return Error::success();
  }
};

/// Handler for text files. The bundled file will have the following format.
///
/// "Comment OFFLOAD_BUNDLER_MAGIC_STR__START__ triple"
/// Bundle 1
/// "Comment OFFLOAD_BUNDLER_MAGIC_STR__END__ triple"
/// ...
/// "Comment OFFLOAD_BUNDLER_MAGIC_STR__START__ triple"
/// Bundle N
/// "Comment OFFLOAD_BUNDLER_MAGIC_STR__END__ triple"
class TextFileHandler final : public FileHandler {
  /// String that begins a line comment.
  StringRef Comment;

  /// String that initiates a bundle.
  std::string BundleStartString;

  /// String that closes a bundle.
  std::string BundleEndString;

  /// Number of chars read from input.
  size_t ReadChars = 0u;

protected:
  Error ReadHeader(MemoryBuffer &Input) final { return Error::success(); }

  Expected<Optional<StringRef>> ReadBundleStart(MemoryBuffer &Input) final {
    StringRef FC = Input.getBuffer();

    // Find start of the bundle.
    ReadChars = FC.find(BundleStartString, ReadChars);
    if (ReadChars == FC.npos)
      return None;

    // Get position of the triple.
    size_t TripleStart = ReadChars = ReadChars + BundleStartString.size();

    // Get position that closes the triple.
    size_t TripleEnd = ReadChars = FC.find("\n", ReadChars);
    if (TripleEnd == FC.npos)
      return None;

    // Next time we read after the new line.
    ++ReadChars;

    return StringRef(&FC.data()[TripleStart], TripleEnd - TripleStart);
  }

  Error ReadBundleEnd(MemoryBuffer &Input) final {
    StringRef FC = Input.getBuffer();

    // Read up to the next new line.
    assert(FC[ReadChars] == '\n' && "The bundle should end with a new line.");

    size_t TripleEnd = ReadChars = FC.find("\n", ReadChars + 1);
    if (TripleEnd != FC.npos)
      // Next time we read after the new line.
      ++ReadChars;

    return Error::success();
  }

<<<<<<< HEAD
  using FileHandler::ReadBundle; // to avoid hiding via the overload below

  void ReadBundle(raw_fd_ostream &OS, MemoryBuffer &Input) final {
=======
  Error ReadBundle(raw_fd_ostream &OS, MemoryBuffer &Input) final {
>>>>>>> edb1a1de
    StringRef FC = Input.getBuffer();
    size_t BundleStart = ReadChars;

    // Find end of the bundle.
    size_t BundleEnd = ReadChars = FC.find(BundleEndString, ReadChars);

    StringRef Bundle(&FC.data()[BundleStart], BundleEnd - BundleStart);
    OS << Bundle;

    return Error::success();
  }

  Error WriteHeader(raw_fd_ostream &OS,
                    ArrayRef<std::unique_ptr<MemoryBuffer>> Inputs) final {
    return Error::success();
  }

  Error WriteBundleStart(raw_fd_ostream &OS, StringRef TargetTriple) final {
    OS << BundleStartString << TargetTriple << "\n";
    return Error::success();
  }

  Error WriteBundleEnd(raw_fd_ostream &OS, StringRef TargetTriple) final {
    OS << BundleEndString << TargetTriple << "\n";
    return Error::success();
  }

  Error WriteBundle(raw_fd_ostream &OS, MemoryBuffer &Input) final {
    OS << Input.getBuffer();
    return Error::success();
  }

public:
  TextFileHandler(StringRef Comment)
      : FileHandler(), Comment(Comment), ReadChars(0) {
    BundleStartString =
        "\n" + Comment.str() + " " OFFLOAD_BUNDLER_MAGIC_STR "__START__ ";
    BundleEndString =
        "\n" + Comment.str() + " " OFFLOAD_BUNDLER_MAGIC_STR "__END__ ";
  }
};

static void fatalError(std::error_code EC, Twine Context = "") {
  auto Msg = Context.str();
  if (!Msg.empty())
    Msg += ": " + EC.message();
  report_fatal_error(Msg);
}

static void fatalError(Error E, Twine Context = "") {
  handleAllErrors(std::move(E), [&](const ErrorInfoBase &EIB) {
    auto Msg = Context.str();
    if (!Msg.empty())
      Msg += ": " + EIB.message();
    report_fatal_error(Msg);
  });
}

/// Archive file handler. Only unbundling is supported so far.
class ArchiveFileHandler final : public FileHandler {
  /// Archive we are dealing with.
  std::unique_ptr<Archive> Ar;

  /// Union of bundle names from all object. The value is a count of how many
  /// times we've seen the bundle in the archive object(s).
  StringMap<unsigned> Bundles;

  /// Iterators over the bundle names.
  StringMap<unsigned>::iterator CurrBundle = Bundles.end();
  StringMap<unsigned>::iterator NextBundle = Bundles.end();

public:
  ArchiveFileHandler() = default;
  ~ArchiveFileHandler() = default;

  void ReadHeader(MemoryBuffer &Input) override {
    // Create archive instance for the given input.
    auto ArOrErr = Archive::create(Input);
    if (!ArOrErr)
      fatalError(ArOrErr.takeError());
    Ar = std::move(*ArOrErr);

    // Read all children.
    Error Err = Error::success();
    for (auto &C : Ar->children(Err)) {
      auto BinOrErr = C.getAsBinary();
      if (!BinOrErr) {
        if (auto Err = isNotObjectErrorInvalidFileType(BinOrErr.takeError()))
          fatalError(std::move(Err));
        continue;
      }

      auto &Bin = BinOrErr.get();
      if (!Bin->isObject())
        continue;

      auto Obj = std::unique_ptr<ObjectFile>(cast<ObjectFile>(Bin.release()));
      auto Buf = MemoryBuffer::getMemBuffer(Obj->getMemoryBufferRef(), false);

      // Collect the list of bundles from the object.
      ObjectFileHandler OFH(std::move(Obj));
      OFH.ReadHeader(*Buf);

      for (auto TT = OFH.ReadBundleStart(*Buf); !TT.empty();
           TT = OFH.ReadBundleStart(*Buf))
        ++Bundles[TT];
    }
    if (Err)
      fatalError(std::move(Err));

    CurrBundle = Bundles.end();
    NextBundle = Bundles.begin();
  }

  StringRef ReadBundleStart(MemoryBuffer &Input) override {
    if (NextBundle == Bundles.end())
      return "";
    CurrBundle = NextBundle++;
    return CurrBundle->first();
  }

  void ReadBundleEnd(MemoryBuffer &Input) override {}

  void ReadBundle(StringRef OutName, MemoryBuffer &Input) override {
    assert(CurrBundle->second && "attempt to extract nonexistent bundle");

    bool FileListMode = FilesType == "aoo";

    // In single-file mode we do not expect to see bundle more than once.
    if (!FileListMode && CurrBundle->second > 1)
      report_fatal_error(
          "'ao' file type is requested, but the archive contains multiple "
          "device objects; use 'aoo' instead");

    // In file-list mode archive unbundling produces multiple files, so output
    // file is a file list where we write the unbundled object names.
    SmallVector<char, 0u> FileListBuf;
    raw_svector_ostream FileList{FileListBuf};

    // Read all children.
    Error Err = Error::success();
    for (auto &C : Ar->children(Err)) {
      auto BinOrErr = C.getAsBinary();
      if (!BinOrErr) {
        if (auto Err = isNotObjectErrorInvalidFileType(BinOrErr.takeError()))
          fatalError(std::move(Err));
        continue;
      }

      auto &Bin = BinOrErr.get();
      if (!Bin->isObject())
        continue;

      auto Obj = std::unique_ptr<ObjectFile>(cast<ObjectFile>(Bin.release()));
      auto Buf = MemoryBuffer::getMemBuffer(Obj->getMemoryBufferRef(), false);

      ObjectFileHandler OFH(std::move(Obj));
      OFH.ReadHeader(*Buf);
      for (auto TT = OFH.ReadBundleStart(*Buf); !TT.empty();
           TT = OFH.ReadBundleStart(*Buf)) {
        if (TT != CurrBundle->first())
          continue;

        // This is the bundle we are looking for. Create temporary file where
        // the device part will be extracted if we are in the file-list mode, or
        // write directly to the output file otherwise.
        SmallString<128u> ChildFileName;
        if (FileListMode) {
          auto EC = sys::fs::createTemporaryFile(TempFileNameBase, "o",
                                                 ChildFileName);
          if (EC)
            fatalError(EC, "can't create temporary file");
        } else
          ChildFileName = OutName;

        // And extract the bundle.
        OFH.ReadBundle(ChildFileName, *Buf);
        OFH.ReadBundleEnd(*Buf);

        if (FileListMode) {
          // Add temporary file name with the device part to the output file
          // list.
          FileList << ChildFileName << "\n";
        }
      }
    }
    if (Err)
      fatalError(std::move(Err));

    if (FileListMode) {
      // Dump file list to the output file.
      std::error_code EC;
      raw_fd_ostream OS(OutName, EC);
      if (EC)
        fatalError(EC, Twine("can't open file for writing ") + OutName);
      OS << FileList.str();
    }
  }

  void ReadBundle(raw_fd_ostream &OS, MemoryBuffer &Input) override {
    llvm_unreachable("must not be called for the ArchiveFileHandler");
  }

  void WriteHeader(raw_fd_ostream &OS,
                   ArrayRef<std::unique_ptr<MemoryBuffer>> Inputs) override {
    llvm_unreachable("unsupported for the ArchiveFileHandler");
  }

  void WriteBundleStart(raw_fd_ostream &OS, StringRef TargetTriple) override {
    llvm_unreachable("unsupported for the ArchiveFileHandler");
  }

  bool WriteBundleEnd(raw_fd_ostream &OS, StringRef TargetTriple) override {
    llvm_unreachable("unsupported for the ArchiveFileHandler");
  }

  void WriteBundle(raw_fd_ostream &OS, MemoryBuffer &Input) override {
    llvm_unreachable("unsupported for the ArchiveFileHandler");
  }
};

/// Return an appropriate object file handler. We use the specific object
/// handler if we know how to deal with that format, otherwise we use a default
/// binary file handler.
static std::unique_ptr<FileHandler>
CreateObjectFileHandler(MemoryBuffer &FirstInput) {
  // Check if the input file format is one that we know how to deal with.
  Expected<std::unique_ptr<Binary>> BinaryOrErr = createBinary(FirstInput);

  // We only support regular object files. If failed to open the input as a
  // known binary or this is not an object file use the default binary handler.
  if (errorToBool(BinaryOrErr.takeError()) || !isa<ObjectFile>(*BinaryOrErr))
    return std::make_unique<BinaryFileHandler>();

  // Otherwise create an object file handler. The handler will be owned by the
  // client of this function.
  return std::make_unique<ObjectFileHandler>(
      std::unique_ptr<ObjectFile>(cast<ObjectFile>(BinaryOrErr->release())));
}

/// Return an appropriate handler given the input files and options.
static Expected<std::unique_ptr<FileHandler>>
CreateFileHandler(MemoryBuffer &FirstInput) {
  if (FilesType == "i")
    return std::make_unique<TextFileHandler>(/*Comment=*/"//");
  if (FilesType == "ii")
    return std::make_unique<TextFileHandler>(/*Comment=*/"//");
  if (FilesType == "cui")
    return std::make_unique<TextFileHandler>(/*Comment=*/"//");
  // TODO: `.d` should be eventually removed once `-M` and its variants are
  // handled properly in offload compilation.
  if (FilesType == "d")
    return std::make_unique<TextFileHandler>(/*Comment=*/"#");
  if (FilesType == "ll")
    return std::make_unique<TextFileHandler>(/*Comment=*/";");
  if (FilesType == "bc")
    return std::make_unique<BinaryFileHandler>();
  if (FilesType == "s")
<<<<<<< HEAD
    return new TextFileHandler(/*Comment=*/"#");
  if (FilesType == "o" || FilesType == "oo")
=======
    return std::make_unique<TextFileHandler>(/*Comment=*/"#");
  if (FilesType == "o")
>>>>>>> edb1a1de
    return CreateObjectFileHandler(FirstInput);
  if (FilesType == "gch")
    return std::make_unique<BinaryFileHandler>();
  if (FilesType == "ast")
<<<<<<< HEAD
    return new BinaryFileHandler();
  if (FilesType == "ao" || FilesType == "aoo")
    return new ArchiveFileHandler();
=======
    return std::make_unique<BinaryFileHandler>();
>>>>>>> edb1a1de

  return createStringError(errc::invalid_argument,
                           "'" + FilesType + "': invalid file type specified");
}

/// Bundle the files. Return true if an error was found.
static Error BundleFiles() {
  std::error_code EC;

  if (FilesType == "ao" || FilesType == "aoo") {
    errs() << "error: bundling is not supported for archives\n";
    return true;
  }

  // Create output file.
  raw_fd_ostream OutputFile(OutputFileNames.front(), EC, sys::fs::OF_None);
  if (EC)
    return createFileError(OutputFileNames.front(), EC);

  // Open input files.
  SmallVector<std::unique_ptr<MemoryBuffer>, 8u> InputBuffers;
  InputBuffers.reserve(InputFileNames.size());
  for (auto &I : InputFileNames) {
    ErrorOr<std::unique_ptr<MemoryBuffer>> CodeOrErr =
        MemoryBuffer::getFileOrSTDIN(I);
    if (std::error_code EC = CodeOrErr.getError())
      return createFileError(I, EC);
    InputBuffers.emplace_back(std::move(*CodeOrErr));
  }

  // Get the file handler. We use the host buffer as reference.
  assert(HostInputIndex != ~0u && "Host input index undefined??");
  Expected<std::unique_ptr<FileHandler>> FileHandlerOrErr =
      CreateFileHandler(*InputBuffers[HostInputIndex]);
  if (!FileHandlerOrErr)
    return FileHandlerOrErr.takeError();

  std::unique_ptr<FileHandler> &FH = *FileHandlerOrErr;
  assert(FH);

  // Write header.
  if (Error Err = FH->WriteHeader(OutputFile, InputBuffers))
    return Err;

  // Write all bundles along with the start/end markers. If an error was found
  // writing the end of the bundle component, abort the bundle writing.
  auto Input = InputBuffers.begin();
  for (auto &Triple : TargetNames) {
    if (Error Err = FH->WriteBundleStart(OutputFile, Triple))
      return Err;
    if (Error Err = FH->WriteBundle(OutputFile, **Input))
      return Err;
    if (Error Err = FH->WriteBundleEnd(OutputFile, Triple))
      return Err;
    ++Input;
  }
  return Error::success();
}

// Unbundle the files. Return true if an error was found.
<<<<<<< HEAD
static bool UnbundleFiles() {
  const StringRef InputFileName = InputFileNames.front();
  // Open Input file.
  ErrorOr<std::unique_ptr<MemoryBuffer>> CodeOrErr =
      MemoryBuffer::getFileOrSTDIN(InputFileName);
  if (std::error_code EC = CodeOrErr.getError()) {
    errs() << "error: Can't open file " << InputFileName << ": " << EC.message()
           << "\n";
    return true;
  }
  MemoryBuffer &Input = *CodeOrErr.get();
=======
static Error UnbundleFiles() {
  // Open Input file.
  ErrorOr<std::unique_ptr<MemoryBuffer>> CodeOrErr =
      MemoryBuffer::getFileOrSTDIN(InputFileNames.front());
  if (std::error_code EC = CodeOrErr.getError())
    return createFileError(InputFileNames.front(), EC);

  MemoryBuffer &Input = **CodeOrErr;
>>>>>>> edb1a1de

  // Select the right files handler.
  Expected<std::unique_ptr<FileHandler>> FileHandlerOrErr =
      CreateFileHandler(Input);
  if (!FileHandlerOrErr)
    return FileHandlerOrErr.takeError();

  std::unique_ptr<FileHandler> &FH = *FileHandlerOrErr;
  assert(FH);

  // Seed temporary filename generation with the stem of the input file.
  FH->SetTempFileNameBase(llvm::sys::path::stem(InputFileName));

  // Read the header of the bundled file.
<<<<<<< HEAD
  FH->ReadHeader(Input);
=======
  if (Error Err = FH->ReadHeader(Input))
    return Err;
>>>>>>> edb1a1de

  // Create a work list that consist of the map triple/output file.
  StringMap<StringRef> Worklist;
  auto Output = OutputFileNames.begin();
  for (auto &Triple : TargetNames) {
    Worklist[Triple] = *Output;
    ++Output;
  }

  // Read all the bundles that are in the work list. If we find no bundles we
  // assume the file is meant for the host target.
  bool FoundHostBundle = false;
  while (!Worklist.empty()) {
<<<<<<< HEAD
    StringRef CurTriple = FH->ReadBundleStart(Input);
=======
    Expected<Optional<StringRef>> CurTripleOrErr = FH->ReadBundleStart(Input);
    if (!CurTripleOrErr)
      return CurTripleOrErr.takeError();
>>>>>>> edb1a1de

    // We don't have more bundles.
    if (!*CurTripleOrErr)
      break;

    StringRef CurTriple = **CurTripleOrErr;
    assert(!CurTriple.empty());

    auto Output = Worklist.find(CurTriple);
    // The file may have more bundles for other targets, that we don't care
    // about. Therefore, move on to the next triple
    if (Output == Worklist.end())
      continue;

    // Check if the output file can be opened and copy the bundle to it.
<<<<<<< HEAD
    FH->ReadBundle(Output->second, Input);
    FH->ReadBundleEnd(Input);
=======
    std::error_code EC;
    raw_fd_ostream OutputFile(Output->second, EC, sys::fs::OF_None);
    if (EC)
      return createFileError(Output->second, EC);
    if (Error Err = FH->ReadBundle(OutputFile, Input))
      return Err;
    if (Error Err = FH->ReadBundleEnd(Input))
      return Err;
>>>>>>> edb1a1de
    Worklist.erase(Output);

    // Record if we found the host bundle.
    if (hasHostKind(CurTriple))
      FoundHostBundle = true;
  }

  // If no bundles were found, assume the input file is the host bundle and
  // create empty files for the remaining targets.
  if (Worklist.size() == TargetNames.size()) {
    for (auto &E : Worklist) {
      std::error_code EC;
      raw_fd_ostream OutputFile(E.second, EC, sys::fs::OF_None);
      if (EC)
        return createFileError(E.second, EC);

      // If this entry has a host kind, copy the input file to the output file
      // except for the archive unbundling where output is a list file.
      if (hasHostKind(E.first()) && FilesType != "ao" && FilesType != "aoo")
        OutputFile.write(Input.getBufferStart(), Input.getBufferSize());
    }
    return Error::success();
  }

  // If we found elements, we emit an error if none of those were for the host
  // in case host bundle name was provided in command line.
  if (!FoundHostBundle && HostInputIndex != ~0u)
    return createStringError(inconvertibleErrorCode(),
                             "Can't find bundle for the host target");

  // If we still have any elements in the worklist, create empty files for them.
  for (auto &E : Worklist) {
    std::error_code EC;
    raw_fd_ostream OutputFile(E.second, EC, sys::fs::OF_None);
<<<<<<< HEAD
    if (EC) {
      errs() << "error: Can't open file " << E.second << ": " << EC.message()
             << "\n";
      return true;
    }
=======
    if (EC)
      return createFileError(E.second, EC);
>>>>>>> edb1a1de
  }

  return Error::success();
}

// Unbundle the files. Return true if an error was found.
static bool CheckBundledSection() {
  const StringRef InputFileName = InputFileNames.front();
  // Open Input file.
  ErrorOr<std::unique_ptr<MemoryBuffer>> CodeOrErr =
      MemoryBuffer::getFileOrSTDIN(InputFileName);
  if (std::error_code EC = CodeOrErr.getError()) {
    errs() << "error: Can't open file " << InputFileName << ": " << EC.message()
           << "\n";
    return true;
  }
  MemoryBuffer &Input = *CodeOrErr.get();

  // Select the right files handler.
  std::unique_ptr<FileHandler> FH;
  FH.reset(CreateFileHandler(Input));

  // Quit if we don't have a handler.
  if (!FH.get())
    return true;

  // Seed temporary filename generation with the stem of the input file.
  FH->SetTempFileNameBase(llvm::sys::path::stem(InputFileName));

  // Read the header of the bundled file.
  FH->ReadHeader(Input);
  StringRef triple = TargetNames.front();
  // Read all the bundles that are in the work list. If we find no bundles we
  // assume the file is meant for the host target.
  bool found = false;
  while (!found) {
    StringRef CurTriple = FH->ReadBundleStart(Input);
    // We don't have more bundles.
    if (CurTriple.empty())
      break;

    if(CurTriple == triple) {
      found = true;
      break;
    }
  }
  return found;
}


static void PrintVersion(raw_ostream &OS) {
  OS << clang::getClangToolFullVersion("clang-offload-bundler") << '\n';
}

int main(int argc, const char **argv) {
  sys::PrintStackTraceOnErrorSignal(argv[0]);

  cl::HideUnrelatedOptions(ClangOffloadBundlerCategory);
  cl::SetVersionPrinter(PrintVersion);
  cl::ParseCommandLineOptions(
      argc, argv,
      "A tool to bundle several input files of the specified type <type> \n"
      "referring to the same source file but different targets into a single \n"
      "one. The resulting file can also be unbundled into different files by \n"
      "this tool if -unbundle is provided.\n");

  if (Help) {
    cl::PrintHelpMessage();
    return 0;
  }

<<<<<<< HEAD
  if(Unbundle && CheckSection) {
    errs() << "error: -unbundle and -check-section are not compatible options.\n";
    return 1;
  }
=======
  auto reportError = [argv](Error E) {
    logAllUnhandledErrors(std::move(E), WithColor::error(errs(), argv[0]));
  };
>>>>>>> edb1a1de

  bool Error = false;

  // -check-section
  if(CheckSection) {
    if (InputFileNames.size() != 1) {
      Error = true;
      errs() << "error: only one input file supported in checking mode.\n";
    }
    if (TargetNames.size() != 1) {
      Error = true;
      errs() << "error: only one target supported in checking mode.\n";
    }
    if (OutputFileNames.size() != 0) {
      Error = true;
      errs() << "error: no output file supported in checking mode.\n";
    }
  }
  // -unbundle
  else if (Unbundle) {
    if (InputFileNames.size() != 1) {
      Error = true;
      reportError(createStringError(
          errc::invalid_argument,
          "only one input file supported in unbundling mode"));
    }
    if (OutputFileNames.size() != TargetNames.size()) {
      Error = true;
      reportError(createStringError(errc::invalid_argument,
                                    "number of output files and targets should "
                                    "match in unbundling mode"));
    }
  }
  // no explicit option: bundle
  else {
    if (OutputFileNames.size() != 1) {
      Error = true;
      reportError(createStringError(
          errc::invalid_argument,
          "only one output file supported in bundling mode"));
    }
    if (InputFileNames.size() != TargetNames.size()) {
      Error = true;
      reportError(createStringError(
          errc::invalid_argument,
          "number of input files and targets should match in bundling mode"));
    }
  }

  // Verify that the offload kinds and triples are known. We also check that we
  // have exactly one host target.
  unsigned Index = 0u;
  unsigned HostTargetNum = 0u;
  for (StringRef Target : TargetNames) {
    StringRef Kind;
    StringRef Triple;
    getOffloadKindAndTriple(Target, Kind, Triple);

    bool KindIsValid = !Kind.empty();
    KindIsValid = KindIsValid && StringSwitch<bool>(Kind)
                                     .Case("host", true)
                                     .Case("openmp", true)
                                     .Case("hip", true)
                                     .Case("sycl", true)
                                     .Case("fpga", true)
                                     .Default(false);

    bool TripleIsValid = !Triple.empty();
    llvm::Triple T(Triple);
    TripleIsValid &= T.getArch() != Triple::UnknownArch;

    if (!KindIsValid || !TripleIsValid) {
      Error = true;

      SmallVector<char, 128u> Buf;
      raw_svector_ostream Msg(Buf);
      Msg << "invalid target '" << Target << "'";
      if (!KindIsValid)
        Msg << ", unknown offloading kind '" << Kind << "'";
      if (!TripleIsValid)
        Msg << ", unknown target triple '" << Triple << "'";
      reportError(createStringError(errc::invalid_argument, Msg.str()));
    }

    if (KindIsValid && Kind == "host") {
      ++HostTargetNum;
      // Save the index of the input that refers to the host.
      HostInputIndex = Index;
    }

    ++Index;
  }

  // Host triple is not really needed for unbundling operation, so do not
  // treat missing host triple as error if we do unbundling.
  if (!CheckSection &&
      ((Unbundle && HostTargetNum > 1) || (!Unbundle && HostTargetNum != 1))) {
    Error = true;
    reportError(createStringError(errc::invalid_argument,
                                  "expecting exactly one host target but got " +
                                      Twine(HostTargetNum)));
  }

  if (Error)
    return 1;

  // Save the current executable directory as it will be useful to find other
  // tools.
  BundlerExecutable = sys::fs::getMainExecutable(argv[0], &BundlerExecutable);

<<<<<<< HEAD
  if(CheckSection) return !CheckBundledSection();
  return Unbundle ? UnbundleFiles() : BundleFiles();
=======
  if (llvm::Error Err = Unbundle ? UnbundleFiles() : BundleFiles()) {
    reportError(std::move(Err));
    return 1;
  }
  return 0;
>>>>>>> edb1a1de
}<|MERGE_RESOLUTION|>--- conflicted
+++ resolved
@@ -28,11 +28,8 @@
 #include "llvm/Object/ObjectFile.h"
 #include "llvm/Support/Casting.h"
 #include "llvm/Support/CommandLine.h"
-<<<<<<< HEAD
 #include "llvm/Support/Endian.h"
-=======
 #include "llvm/Support/Errc.h"
->>>>>>> edb1a1de
 #include "llvm/Support/Error.h"
 #include "llvm/Support/ErrorOr.h"
 #include "llvm/Support/FileSystem.h"
@@ -100,10 +97,10 @@
              cl::desc("Unbundle bundled file into several output files.\n"),
              cl::init(false), cl::cat(ClangOffloadBundlerCategory));
 
-static cl::opt<bool>
-    CheckSection("check-section",
-             cl::desc("Check if the section exists.\n"),
-             cl::init(false), cl::cat(ClangOffloadBundlerCategory));
+static cl::opt<bool> CheckSection("check-section",
+                                  cl::desc("Check if the section exists.\n"),
+                                  cl::init(false),
+                                  cl::cat(ClangOffloadBundlerCategory));
 
 static cl::opt<bool> PrintExternalCommands(
     "###",
@@ -164,15 +161,13 @@
   /// Read the current bundle and write the result into the file \a FileName.
   /// The meaning of \a FileName depends on unbundling type - in some
   /// cases (type="oo") it will contain a list of actual outputs.
-  virtual void ReadBundle(StringRef FileName, MemoryBuffer &Input) {
+  virtual Error ReadBundle(StringRef FileName, MemoryBuffer &Input) {
     std::error_code EC;
     raw_fd_ostream OS(FileName, EC);
 
     if (EC)
-      report_fatal_error(Twine("Can't open file for writing ") +
-                               Twine(FileName) + Twine(": ") +
-                               Twine(EC.message()));
-    ReadBundle(OS, Input);
+      return createFileError(FileName, EC);
+    return ReadBundle(OS, Input);
   }
 
   /// Write the header of the bundled file to \a OS based on the information
@@ -190,8 +185,7 @@
   virtual Error WriteBundleEnd(raw_fd_ostream &OS, StringRef TargetTriple) = 0;
 
   /// Write the bundle from \a Input into \a OS.
-<<<<<<< HEAD
-  virtual void WriteBundle(raw_fd_ostream &OS, MemoryBuffer &Input) = 0;
+  virtual Error WriteBundle(raw_fd_ostream &OS, MemoryBuffer &Input) = 0;
 
   /// Sets a base name for temporary filename generation.
   void SetTempFileNameBase(StringRef Base) { TempFileNameBase = Base; }
@@ -199,9 +193,6 @@
 protected:
   /// Serves as a base name for temporary filename generation.
   std::string TempFileNameBase;
-=======
-  virtual Error WriteBundle(raw_fd_ostream &OS, MemoryBuffer &Input) = 0;
->>>>>>> edb1a1de
 };
 
 /// Handler for binary files. The bundled file will have the following format
@@ -353,13 +344,9 @@
     return Error::success();
   }
 
-<<<<<<< HEAD
   using FileHandler::ReadBundle; // to avoid hiding via the overload below
 
-  void ReadBundle(raw_fd_ostream &OS, MemoryBuffer &Input) final {
-=======
   Error ReadBundle(raw_fd_ostream &OS, MemoryBuffer &Input) final {
->>>>>>> edb1a1de
     assert(CurBundleInfo != BundlesInfo.end() && "Invalid reader info!");
     StringRef FC = Input.getBuffer();
     OS.write(FC.data() + CurBundleInfo->second.Offset,
@@ -495,40 +482,20 @@
   /// Return the input file contents.
   StringRef getInputFileContents() const { return Obj->getData(); }
 
-<<<<<<< HEAD
-  /// Return true if the provided section's name starts with given prefix and
-  /// set the provided \a NameSuffix to the suffix - the name with the prexix
-  /// removed.
-  static bool matchSectionName(StringRef NamePrefix, SectionRef CurSection,
-                               StringRef &NameSuffix) {
-    StringRef SectionName;
-    if (Expected<StringRef> NameOrErr = CurSection.getName())
-      SectionName = *NameOrErr;
-    else
-      consumeError(NameOrErr.takeError());
-
-    // If it does not start with given prefix, just skip this section.
-    if (!SectionName.startswith(NamePrefix))
-      return false;
-
-    // Return the suffix.
-    NameSuffix = SectionName.substr(NamePrefix.size());
-    return true;
-=======
   /// Return bundle name (<kind>-<triple>) if the provided section is an offload
   /// section.
-  static Expected<Optional<StringRef>> IsOffloadSection(SectionRef CurSection) {
+  static Expected<Optional<StringRef>> IsOffloadSection(SectionRef CurSection,
+                                                        StringRef NamePrefix) {
     Expected<StringRef> NameOrErr = CurSection.getName();
     if (!NameOrErr)
       return NameOrErr.takeError();
 
-    // If it does not start with the reserved suffix, just skip this section.
-    if (!NameOrErr->startswith(OFFLOAD_BUNDLER_MAGIC_STR))
+    // If it does not start with given prefix, just skip this section.
+    if (!NameOrErr->startswith(NamePrefix))
       return None;
 
-    // Return the triple that is right after the reserved prefix.
-    return NameOrErr->substr(sizeof(OFFLOAD_BUNDLER_MAGIC_STR) - 1);
->>>>>>> edb1a1de
+    // Return the suffix.
+    return NameOrErr->substr(NamePrefix.size());
   }
 
   /// Total number of inputs.
@@ -549,16 +516,18 @@
 
   ~ObjectFileHandler() final {}
 
-<<<<<<< HEAD
   // Iterate through sections and create a map from triple to relevant bundle
   // information.
-  void ReadHeader(MemoryBuffer &Input) final {
+  Error ReadHeader(MemoryBuffer &Input) final {
     for (section_iterator Sec = Obj->section_begin(); Sec != Obj->section_end();
          ++Sec) {
-      StringRef OffloadTriple;
-
       // Test if current section is an offload bundle section
-      if (matchSectionName(OFFLOAD_BUNDLER_MAGIC_STR, *Sec, OffloadTriple)) {
+      Expected<Optional<StringRef>> BundleOrErr =
+          IsOffloadSection(*Sec, OFFLOAD_BUNDLER_MAGIC_STR);
+      if (!BundleOrErr)
+        return BundleOrErr.takeError();
+      if (*BundleOrErr) {
+        StringRef OffloadTriple = **BundleOrErr;
         std::unique_ptr<BundleInfo> &BI = TripleToBundleInfo[OffloadTriple];
         assert(!BI.get() || BI->BundleSection == Obj->section_end());
 
@@ -570,20 +539,24 @@
         continue;
       }
       // Test if current section is an offload bundle size section
-      if (matchSectionName(SIZE_SECTION_PREFIX, *Sec, OffloadTriple)) {
+      BundleOrErr = IsOffloadSection(*Sec, SIZE_SECTION_PREFIX);
+      if (!BundleOrErr)
+        return BundleOrErr.takeError();
+      if (*BundleOrErr) {
+        StringRef OffloadTriple = **BundleOrErr;
+
         // yes, it is - parse object sizes
         Expected<StringRef> Content = Sec->getContents();
-        if (!Content) {
-          consumeError(Content.takeError());
-          return;
-        }
+        if (!Content)
+          return Content.takeError();
         unsigned int ElemSize = sizeof(uint64_t);
 
         // the size of the size section must be a multiple of ElemSize
         if (Content->size() % ElemSize != 0)
-          report_fatal_error(
-              Twine("invalid size of the bundle size section for triple ") +
-              Twine(OffloadTriple) + Twine(": ") + Twine(Content->size()));
+          return createStringError(
+              errc::invalid_argument,
+              "invalid size of the bundle size section for triple " +
+                  OffloadTriple + ": " + Twine(Content->size()));
         // read sizes
         llvm::support::endianness E = Obj->isLittleEndian()
                                           ? llvm::support::endianness::little
@@ -602,24 +575,24 @@
       }
     }
     NextBundle = TripleToBundleInfo.begin();
-  }
-
-  StringRef ReadBundleStart(MemoryBuffer &Input) final {
+    return Error::success();
+  }
+
+  Expected<Optional<StringRef>> ReadBundleStart(MemoryBuffer &Input) final {
     if (NextBundle == TripleToBundleInfo.end())
-      return "";
+      return None;
     CurBundle = NextBundle;
     NextBundle++;
     return CurBundle->getKey();
   }
 
-  void ReadBundleEnd(MemoryBuffer &Input) final {}
-
-  void ReadBundle(raw_fd_ostream &OS, MemoryBuffer &Input) {
+  Error ReadBundleEnd(MemoryBuffer &Input) final { return Error::success(); }
+
+  Error ReadBundle(raw_fd_ostream &OS, MemoryBuffer &Input) {
     llvm_unreachable("must not be called for the ObjectFileHandler");
   }
 
-  virtual void ReadBundle(StringRef OutName,
-                          MemoryBuffer &Input) final override {
+  Error ReadBundle(StringRef OutName, MemoryBuffer &Input) final {
     assert(CurBundle != TripleToBundleInfo.end() &&
            "all bundles have been read already");
 
@@ -631,20 +604,16 @@
       raw_fd_ostream OS(OutName, EC);
 
       if (EC)
-        report_fatal_error(Twine("can't open file for writing") +
-                                 Twine(OutName) + Twine(": ") +
-                                 Twine(EC.message()));
+        return createFileError(OutName, EC);
       OS.write(Input.getBufferStart(), Input.getBufferSize());
-      return;
+      return Error::success();
     }
 
     // Read content of the section representing the bundle
     Expected<StringRef> Content =
-      CurBundle->second->BundleSection->getContents();
-    if (!Content) {
-      consumeError(Content.takeError());
-      return;
-    }
+        CurBundle->second->BundleSection->getContents();
+    if (!Content)
+      return Content.takeError();
     const char *ObjData = Content->data();
     // Determine the number of "device objects" (or individual bundles
     // concatenated by partial linkage) in the bundle:
@@ -653,7 +622,8 @@
     bool FileListMode = FilesType == "oo";
 
     if (NumObjects > 1 && !FileListMode)
-      report_fatal_error(
+      return createStringError(
+          errc::invalid_argument,
           "'o' file type is requested, but the fat object contains multiple "
           "device objects; use 'oo' instead");
     std::string FileList;
@@ -673,17 +643,13 @@
         ObjFileName = Path.data();
 
         if (EC)
-          report_fatal_error(Twine("can't create temporary file ") +
-                                   Twine(ObjFileName) + Twine(": ") +
-                                   Twine(EC.message()));
+          return createFileError(ObjFileName, EC);
       }
       std::error_code EC;
       raw_fd_ostream OS(ObjFileName, EC);
 
       if (EC)
-        report_fatal_error(Twine("can't open file for writing") +
-                                 Twine(ObjFileName) + Twine(": ") +
-                                 Twine(EC.message()));
+        return createFileError(ObjFileName, EC);
       OS.write(ObjData, ObjSize);
 
       if (FileListMode) {
@@ -701,41 +667,10 @@
       raw_fd_ostream OS1(OutName, EC);
 
       if (EC)
-        report_fatal_error("can't open file for writing" +
-                                 Twine(OutName) + Twine(": ") +
-                                 Twine(EC.message()));
+        return createFileError(OutName, EC);
       OS1.write(FileList.data(), FileList.size());
     }
-=======
-  Error ReadHeader(MemoryBuffer &Input) final { return Error::success(); }
-
-  Expected<Optional<StringRef>> ReadBundleStart(MemoryBuffer &Input) final {
-    while (NextSection != Obj->section_end()) {
-      CurrentSection = NextSection;
-      ++NextSection;
-
-      // Check if the current section name starts with the reserved prefix. If
-      // so, return the triple.
-      Expected<Optional<StringRef>> TripleOrErr =
-          IsOffloadSection(*CurrentSection);
-      if (!TripleOrErr)
-        return TripleOrErr.takeError();
-      if (*TripleOrErr)
-        return **TripleOrErr;
-    }
-    return None;
-  }
-
-  Error ReadBundleEnd(MemoryBuffer &Input) final { return Error::success(); }
-
-  Error ReadBundle(raw_fd_ostream &OS, MemoryBuffer &Input) final {
-    Expected<StringRef> Content = CurrentSection->getContents();
-    if (!Content)
-      return Content.takeError();
-
-    OS.write(Content->data(), Content->size());
-    return Error::success();
->>>>>>> edb1a1de
+    return Error::success();
   }
 
   Error WriteHeader(raw_fd_ostream &OS,
@@ -744,14 +679,11 @@
 
     // Record number of inputs.
     NumberOfInputs = Inputs.size();
-<<<<<<< HEAD
 
     // And input sizes.
     for (unsigned I = 0; I < NumberOfInputs; ++I)
       InputSizes.push_back(Inputs[I]->getBufferSize());
-=======
-    return Error::success();
->>>>>>> edb1a1de
+    return Error::success();
   }
 
   Error WriteBundleStart(raw_fd_ostream &OS, StringRef TargetTriple) final {
@@ -792,23 +724,17 @@
 
     // Helper lambda that creates temporary file with given contents.
     auto CreateTempFile =
-        [&TempFiles](ArrayRef<char> Contents) -> Optional<std::string> {
+        [&TempFiles](ArrayRef<char> Contents) -> Expected<std::string> {
       SmallString<128u> FileName;
-      if (sys::fs::createTemporaryFile("clang-offload-bundler", "tmp",
-                                       FileName)) {
-        errs() << "error: unable to create temporary file.\n";
-        return {};
-      }
-
+      if (std::error_code EC = sys::fs::createTemporaryFile(
+              "clang-offload-bundler", "tmp", FileName))
+        return createFileError(FileName, EC);
       TempFiles.push_back(FileName.c_str());
 
       std::error_code EC;
       raw_fd_ostream HostFile(FileName, EC);
-      if (EC) {
-        errs() << "can't open file for writing" << FileName << ": "
-               << EC.message() << "\n";
-        return {};
-      }
+      if (EC)
+        return createFileError(FileName, EC);
       HostFile.write(Contents.data(), Contents.size());
       return TempFiles.back();
     };
@@ -823,15 +749,15 @@
                                     "=" + InputFileNames[I]));
 
       // Create temporary file with the section size contents.
-      auto SizeFile = CreateTempFile(makeArrayRef(
+      Expected<std::string> SizeFileOrErr = CreateTempFile(makeArrayRef(
           reinterpret_cast<char *>(&InputSizes[I]), sizeof(InputSizes[I])));
-      if (!SizeFile)
-        return true;
+      if (!SizeFileOrErr)
+        return SizeFileOrErr.takeError();
 
       // And add one more section with target object size.
       ObjcopyArgs.push_back(SS.save(Twine("--add-section=") +
                                     SIZE_SECTION_PREFIX + TargetNames[I] + "=" +
-                                    SizeFile.getValue()));
+                                    *SizeFileOrErr));
     }
     ObjcopyArgs.push_back(InputFileNames[HostInputIndex]);
     ObjcopyArgs.push_back(OutputFileNames.front());
@@ -918,13 +844,9 @@
     return Error::success();
   }
 
-<<<<<<< HEAD
   using FileHandler::ReadBundle; // to avoid hiding via the overload below
 
-  void ReadBundle(raw_fd_ostream &OS, MemoryBuffer &Input) final {
-=======
   Error ReadBundle(raw_fd_ostream &OS, MemoryBuffer &Input) final {
->>>>>>> edb1a1de
     StringRef FC = Input.getBuffer();
     size_t BundleStart = ReadChars;
 
@@ -967,22 +889,6 @@
   }
 };
 
-static void fatalError(std::error_code EC, Twine Context = "") {
-  auto Msg = Context.str();
-  if (!Msg.empty())
-    Msg += ": " + EC.message();
-  report_fatal_error(Msg);
-}
-
-static void fatalError(Error E, Twine Context = "") {
-  handleAllErrors(std::move(E), [&](const ErrorInfoBase &EIB) {
-    auto Msg = Context.str();
-    if (!Msg.empty())
-      Msg += ": " + EIB.message();
-    report_fatal_error(Msg);
-  });
-}
-
 /// Archive file handler. Only unbundling is supported so far.
 class ArchiveFileHandler final : public FileHandler {
   /// Archive we are dealing with.
@@ -1000,11 +906,11 @@
   ArchiveFileHandler() = default;
   ~ArchiveFileHandler() = default;
 
-  void ReadHeader(MemoryBuffer &Input) override {
+  Error ReadHeader(MemoryBuffer &Input) override {
     // Create archive instance for the given input.
     auto ArOrErr = Archive::create(Input);
     if (!ArOrErr)
-      fatalError(ArOrErr.takeError());
+      return ArOrErr.takeError();
     Ar = std::move(*ArOrErr);
 
     // Read all children.
@@ -1013,7 +919,7 @@
       auto BinOrErr = C.getAsBinary();
       if (!BinOrErr) {
         if (auto Err = isNotObjectErrorInvalidFileType(BinOrErr.takeError()))
-          fatalError(std::move(Err));
+          return Err;
         continue;
       }
 
@@ -1026,36 +932,44 @@
 
       // Collect the list of bundles from the object.
       ObjectFileHandler OFH(std::move(Obj));
-      OFH.ReadHeader(*Buf);
-
-      for (auto TT = OFH.ReadBundleStart(*Buf); !TT.empty();
-           TT = OFH.ReadBundleStart(*Buf))
-        ++Bundles[TT];
+      if (Error Err = OFH.ReadHeader(*Buf))
+        return Err;
+      Expected<Optional<StringRef>> NameOrErr = OFH.ReadBundleStart(*Buf);
+      if (!NameOrErr)
+        return NameOrErr.takeError();
+      while (*NameOrErr) {
+        ++Bundles[**NameOrErr];
+        NameOrErr = OFH.ReadBundleStart(*Buf);
+        if (!NameOrErr)
+          return NameOrErr.takeError();
+      }
     }
     if (Err)
-      fatalError(std::move(Err));
+      return Err;
 
     CurrBundle = Bundles.end();
     NextBundle = Bundles.begin();
-  }
-
-  StringRef ReadBundleStart(MemoryBuffer &Input) override {
+    return Error::success();
+  }
+
+  Expected<Optional<StringRef>> ReadBundleStart(MemoryBuffer &Input) override {
     if (NextBundle == Bundles.end())
-      return "";
+      return None;
     CurrBundle = NextBundle++;
     return CurrBundle->first();
   }
 
-  void ReadBundleEnd(MemoryBuffer &Input) override {}
-
-  void ReadBundle(StringRef OutName, MemoryBuffer &Input) override {
+  Error ReadBundleEnd(MemoryBuffer &Input) override { return Error::success(); }
+
+  Error ReadBundle(StringRef OutName, MemoryBuffer &Input) override {
     assert(CurrBundle->second && "attempt to extract nonexistent bundle");
 
     bool FileListMode = FilesType == "aoo";
 
     // In single-file mode we do not expect to see bundle more than once.
     if (!FileListMode && CurrBundle->second > 1)
-      report_fatal_error(
+      return createStringError(
+          errc::invalid_argument,
           "'ao' file type is requested, but the archive contains multiple "
           "device objects; use 'aoo' instead");
 
@@ -1070,7 +984,7 @@
       auto BinOrErr = C.getAsBinary();
       if (!BinOrErr) {
         if (auto Err = isNotObjectErrorInvalidFileType(BinOrErr.takeError()))
-          fatalError(std::move(Err));
+          return Err;
         continue;
       }
 
@@ -1082,66 +996,74 @@
       auto Buf = MemoryBuffer::getMemBuffer(Obj->getMemoryBufferRef(), false);
 
       ObjectFileHandler OFH(std::move(Obj));
-      OFH.ReadHeader(*Buf);
-      for (auto TT = OFH.ReadBundleStart(*Buf); !TT.empty();
-           TT = OFH.ReadBundleStart(*Buf)) {
-        if (TT != CurrBundle->first())
-          continue;
-
-        // This is the bundle we are looking for. Create temporary file where
-        // the device part will be extracted if we are in the file-list mode, or
-        // write directly to the output file otherwise.
-        SmallString<128u> ChildFileName;
-        if (FileListMode) {
-          auto EC = sys::fs::createTemporaryFile(TempFileNameBase, "o",
-                                                 ChildFileName);
-          if (EC)
-            fatalError(EC, "can't create temporary file");
-        } else
-          ChildFileName = OutName;
-
-        // And extract the bundle.
-        OFH.ReadBundle(ChildFileName, *Buf);
-        OFH.ReadBundleEnd(*Buf);
-
-        if (FileListMode) {
-          // Add temporary file name with the device part to the output file
-          // list.
-          FileList << ChildFileName << "\n";
+      if (Error Err = OFH.ReadHeader(*Buf))
+        return Err;
+      Expected<Optional<StringRef>> NameOrErr = OFH.ReadBundleStart(*Buf);
+      if (!NameOrErr)
+        return NameOrErr.takeError();
+      while (*NameOrErr) {
+        auto TT = **NameOrErr;
+        if (TT == CurrBundle->first()) {
+          // This is the bundle we are looking for. Create temporary file where
+          // the device part will be extracted if we are in the file-list mode,
+          // or write directly to the output file otherwise.
+          SmallString<128u> ChildFileName;
+          if (FileListMode) {
+            auto EC = sys::fs::createTemporaryFile(TempFileNameBase, "o",
+                                                   ChildFileName);
+            if (EC)
+              return createFileError(ChildFileName, EC);
+          } else
+            ChildFileName = OutName;
+
+          // And extract the bundle.
+          if (Error Err = OFH.ReadBundle(ChildFileName, *Buf))
+            return Err;
+          if (Error Err = OFH.ReadBundleEnd(*Buf))
+            return Err;
+
+          if (FileListMode)
+            // Add temporary file name with the device part to the output file
+            // list.
+            FileList << ChildFileName << "\n";
         }
+        NameOrErr = OFH.ReadBundleStart(*Buf);
+        if (!NameOrErr)
+          return NameOrErr.takeError();
       }
     }
     if (Err)
-      fatalError(std::move(Err));
+      return Err;
 
     if (FileListMode) {
       // Dump file list to the output file.
       std::error_code EC;
       raw_fd_ostream OS(OutName, EC);
       if (EC)
-        fatalError(EC, Twine("can't open file for writing ") + OutName);
+        return createFileError(OutName, EC);
       OS << FileList.str();
     }
-  }
-
-  void ReadBundle(raw_fd_ostream &OS, MemoryBuffer &Input) override {
+    return Error::success();
+  }
+
+  Error ReadBundle(raw_fd_ostream &OS, MemoryBuffer &Input) override {
     llvm_unreachable("must not be called for the ArchiveFileHandler");
   }
 
-  void WriteHeader(raw_fd_ostream &OS,
-                   ArrayRef<std::unique_ptr<MemoryBuffer>> Inputs) override {
+  Error WriteHeader(raw_fd_ostream &OS,
+                    ArrayRef<std::unique_ptr<MemoryBuffer>> Inputs) override {
     llvm_unreachable("unsupported for the ArchiveFileHandler");
   }
 
-  void WriteBundleStart(raw_fd_ostream &OS, StringRef TargetTriple) override {
+  Error WriteBundleStart(raw_fd_ostream &OS, StringRef TargetTriple) override {
     llvm_unreachable("unsupported for the ArchiveFileHandler");
   }
 
-  bool WriteBundleEnd(raw_fd_ostream &OS, StringRef TargetTriple) override {
+  Error WriteBundleEnd(raw_fd_ostream &OS, StringRef TargetTriple) override {
     llvm_unreachable("unsupported for the ArchiveFileHandler");
   }
 
-  void WriteBundle(raw_fd_ostream &OS, MemoryBuffer &Input) override {
+  Error WriteBundle(raw_fd_ostream &OS, MemoryBuffer &Input) override {
     llvm_unreachable("unsupported for the ArchiveFileHandler");
   }
 };
@@ -1183,24 +1105,15 @@
   if (FilesType == "bc")
     return std::make_unique<BinaryFileHandler>();
   if (FilesType == "s")
-<<<<<<< HEAD
-    return new TextFileHandler(/*Comment=*/"#");
+    return std::make_unique<TextFileHandler>(/*Comment=*/"#");
   if (FilesType == "o" || FilesType == "oo")
-=======
-    return std::make_unique<TextFileHandler>(/*Comment=*/"#");
-  if (FilesType == "o")
->>>>>>> edb1a1de
     return CreateObjectFileHandler(FirstInput);
   if (FilesType == "gch")
     return std::make_unique<BinaryFileHandler>();
   if (FilesType == "ast")
-<<<<<<< HEAD
-    return new BinaryFileHandler();
+    return std::make_unique<BinaryFileHandler>();
   if (FilesType == "ao" || FilesType == "aoo")
-    return new ArchiveFileHandler();
-=======
-    return std::make_unique<BinaryFileHandler>();
->>>>>>> edb1a1de
+    return std::make_unique<ArchiveFileHandler>();
 
   return createStringError(errc::invalid_argument,
                            "'" + FilesType + "': invalid file type specified");
@@ -1210,10 +1123,9 @@
 static Error BundleFiles() {
   std::error_code EC;
 
-  if (FilesType == "ao" || FilesType == "aoo") {
-    errs() << "error: bundling is not supported for archives\n";
-    return true;
-  }
+  if (FilesType == "ao" || FilesType == "aoo")
+    return createStringError(errc::invalid_argument,
+                             "bundling is not supported for archives");
 
   // Create output file.
   raw_fd_ostream OutputFile(OutputFileNames.front(), EC, sys::fs::OF_None);
@@ -1261,19 +1173,6 @@
 }
 
 // Unbundle the files. Return true if an error was found.
-<<<<<<< HEAD
-static bool UnbundleFiles() {
-  const StringRef InputFileName = InputFileNames.front();
-  // Open Input file.
-  ErrorOr<std::unique_ptr<MemoryBuffer>> CodeOrErr =
-      MemoryBuffer::getFileOrSTDIN(InputFileName);
-  if (std::error_code EC = CodeOrErr.getError()) {
-    errs() << "error: Can't open file " << InputFileName << ": " << EC.message()
-           << "\n";
-    return true;
-  }
-  MemoryBuffer &Input = *CodeOrErr.get();
-=======
 static Error UnbundleFiles() {
   // Open Input file.
   ErrorOr<std::unique_ptr<MemoryBuffer>> CodeOrErr =
@@ -1282,7 +1181,6 @@
     return createFileError(InputFileNames.front(), EC);
 
   MemoryBuffer &Input = **CodeOrErr;
->>>>>>> edb1a1de
 
   // Select the right files handler.
   Expected<std::unique_ptr<FileHandler>> FileHandlerOrErr =
@@ -1294,15 +1192,11 @@
   assert(FH);
 
   // Seed temporary filename generation with the stem of the input file.
-  FH->SetTempFileNameBase(llvm::sys::path::stem(InputFileName));
+  FH->SetTempFileNameBase(llvm::sys::path::stem(InputFileNames.front()));
 
   // Read the header of the bundled file.
-<<<<<<< HEAD
-  FH->ReadHeader(Input);
-=======
   if (Error Err = FH->ReadHeader(Input))
     return Err;
->>>>>>> edb1a1de
 
   // Create a work list that consist of the map triple/output file.
   StringMap<StringRef> Worklist;
@@ -1316,13 +1210,9 @@
   // assume the file is meant for the host target.
   bool FoundHostBundle = false;
   while (!Worklist.empty()) {
-<<<<<<< HEAD
-    StringRef CurTriple = FH->ReadBundleStart(Input);
-=======
     Expected<Optional<StringRef>> CurTripleOrErr = FH->ReadBundleStart(Input);
     if (!CurTripleOrErr)
       return CurTripleOrErr.takeError();
->>>>>>> edb1a1de
 
     // We don't have more bundles.
     if (!*CurTripleOrErr)
@@ -1338,19 +1228,10 @@
       continue;
 
     // Check if the output file can be opened and copy the bundle to it.
-<<<<<<< HEAD
-    FH->ReadBundle(Output->second, Input);
-    FH->ReadBundleEnd(Input);
-=======
-    std::error_code EC;
-    raw_fd_ostream OutputFile(Output->second, EC, sys::fs::OF_None);
-    if (EC)
-      return createFileError(Output->second, EC);
-    if (Error Err = FH->ReadBundle(OutputFile, Input))
+    if (Error Err = FH->ReadBundle(Output->second, Input))
       return Err;
     if (Error Err = FH->ReadBundleEnd(Input))
       return Err;
->>>>>>> edb1a1de
     Worklist.erase(Output);
 
     // Record if we found the host bundle.
@@ -1385,65 +1266,61 @@
   for (auto &E : Worklist) {
     std::error_code EC;
     raw_fd_ostream OutputFile(E.second, EC, sys::fs::OF_None);
-<<<<<<< HEAD
-    if (EC) {
-      errs() << "error: Can't open file " << E.second << ": " << EC.message()
-             << "\n";
-      return true;
-    }
-=======
     if (EC)
       return createFileError(E.second, EC);
->>>>>>> edb1a1de
   }
 
   return Error::success();
 }
 
 // Unbundle the files. Return true if an error was found.
-static bool CheckBundledSection() {
-  const StringRef InputFileName = InputFileNames.front();
+static Expected<bool> CheckBundledSection() {
   // Open Input file.
   ErrorOr<std::unique_ptr<MemoryBuffer>> CodeOrErr =
-      MemoryBuffer::getFileOrSTDIN(InputFileName);
-  if (std::error_code EC = CodeOrErr.getError()) {
-    errs() << "error: Can't open file " << InputFileName << ": " << EC.message()
-           << "\n";
+      MemoryBuffer::getFileOrSTDIN(InputFileNames.front());
+  if (std::error_code EC = CodeOrErr.getError())
+    return createFileError(InputFileNames.front(), EC);
+  MemoryBuffer &Input = *CodeOrErr.get();
+
+  // Select the right files handler.
+  Expected<std::unique_ptr<FileHandler>> FileHandlerOrErr =
+      CreateFileHandler(Input);
+  if (!FileHandlerOrErr)
+    return FileHandlerOrErr.takeError();
+
+  std::unique_ptr<FileHandler> &FH = *FileHandlerOrErr;
+
+  // Quit if we don't have a handler.
+  if (!FH)
     return true;
-  }
-  MemoryBuffer &Input = *CodeOrErr.get();
-
-  // Select the right files handler.
-  std::unique_ptr<FileHandler> FH;
-  FH.reset(CreateFileHandler(Input));
-
-  // Quit if we don't have a handler.
-  if (!FH.get())
-    return true;
 
   // Seed temporary filename generation with the stem of the input file.
-  FH->SetTempFileNameBase(llvm::sys::path::stem(InputFileName));
+  FH->SetTempFileNameBase(llvm::sys::path::stem(InputFileNames.front()));
 
   // Read the header of the bundled file.
-  FH->ReadHeader(Input);
+  if (Error Err = FH->ReadHeader(Input))
+    return std::move(Err);
+
   StringRef triple = TargetNames.front();
   // Read all the bundles that are in the work list. If we find no bundles we
   // assume the file is meant for the host target.
   bool found = false;
   while (!found) {
-    StringRef CurTriple = FH->ReadBundleStart(Input);
+    Expected<Optional<StringRef>> CurTripleOrErr = FH->ReadBundleStart(Input);
+    if (!CurTripleOrErr)
+      return CurTripleOrErr.takeError();
+
     // We don't have more bundles.
-    if (CurTriple.empty())
+    if (!*CurTripleOrErr)
       break;
 
-    if(CurTriple == triple) {
+    if (*CurTripleOrErr == triple) {
       found = true;
       break;
     }
   }
   return found;
 }
-
 
 static void PrintVersion(raw_ostream &OS) {
   OS << clang::getClangToolFullVersion("clang-offload-bundler") << '\n';
@@ -1466,32 +1343,37 @@
     return 0;
   }
 
-<<<<<<< HEAD
-  if(Unbundle && CheckSection) {
-    errs() << "error: -unbundle and -check-section are not compatible options.\n";
-    return 1;
-  }
-=======
   auto reportError = [argv](Error E) {
     logAllUnhandledErrors(std::move(E), WithColor::error(errs(), argv[0]));
   };
->>>>>>> edb1a1de
+
+  if (Unbundle && CheckSection) {
+    reportError(createStringError(
+        errc::invalid_argument,
+        "-unbundle and -check-section are not compatible options"));
+    return 1;
+  }
 
   bool Error = false;
 
   // -check-section
-  if(CheckSection) {
+  if (CheckSection) {
     if (InputFileNames.size() != 1) {
       Error = true;
-      errs() << "error: only one input file supported in checking mode.\n";
+      reportError(
+          createStringError(errc::invalid_argument,
+                            "only one input file supported in checking mode"));
     }
     if (TargetNames.size() != 1) {
       Error = true;
-      errs() << "error: only one target supported in checking mode.\n";
+      reportError(
+          createStringError(errc::invalid_argument,
+                            "only one target supported in checking mode"));
     }
     if (OutputFileNames.size() != 0) {
       Error = true;
-      errs() << "error: no output file supported in checking mode.\n";
+      reportError(createStringError(
+          errc::invalid_argument, "no output file supported in checking mode"));
     }
   }
   // -unbundle
@@ -1586,14 +1468,17 @@
   // tools.
   BundlerExecutable = sys::fs::getMainExecutable(argv[0], &BundlerExecutable);
 
-<<<<<<< HEAD
-  if(CheckSection) return !CheckBundledSection();
-  return Unbundle ? UnbundleFiles() : BundleFiles();
-=======
+  if (CheckSection) {
+    Expected<bool> Res = CheckBundledSection();
+    if (!Res) {
+      reportError(Res.takeError());
+      return 1;
+    }
+    return !*Res;
+  }
   if (llvm::Error Err = Unbundle ? UnbundleFiles() : BundleFiles()) {
     reportError(std::move(Err));
     return 1;
   }
   return 0;
->>>>>>> edb1a1de
 }