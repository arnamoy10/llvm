--- conflicted
+++ resolved
@@ -7,12 +7,8 @@
     shell: bash {0}
     run: |
       git config --global --add safe.directory /__w/llvm/llvm
-<<<<<<< HEAD
       git fetch origin sycl-mlir
-      git clang-format ${GITHUB_SHA}
-=======
       git clang-format ${{ github.event.pull_request.base.sha }}
->>>>>>> 2cefad19
       git diff > ./clang-format.patch
   # Add patch with formatting fixes to CI job artifacts
   - uses: actions/upload-artifact@v1
